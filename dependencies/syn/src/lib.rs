--- conflicted
+++ resolved
@@ -553,25 +553,15 @@
 mod verus;
 pub use crate::verus::{
     Assert, AssertForall, Assume, AssumeSpecification, BigAnd, BigAndExpr, BigOr, BigOrExpr,
-<<<<<<< HEAD
-    BroadcastUse, Closed, ClosureArg, DataMode, Decreases, Ensures, ExprGetField, ExprHas, ExprIs,
-    ExprMatches, FnMode, FnProofArg, FnProofOptions, Global, GlobalInner, GlobalLayout,
-    GlobalSizeOf, Invariant, InvariantEnsures, InvariantExceptBreak, InvariantNameSet,
-    InvariantNameSetAny, InvariantNameSetList, InvariantNameSetNone, ItemBroadcastGroup, LoopSpec,
-    MatchesOpExpr, MatchesOpToken, Mode, ModeExec, ModeGhost, ModeProof, ModeSpec, ModeSpecChecked,
-    ModeTracked, Open, OpenRestricted, Prover, Publish, Recommends, Requires, Returns, RevealHide,
-    SignatureDecreases, SignatureInvariants, SignatureSpec, SignatureSpecAttr, SignatureUnwind,
-    Specification, TypeFnProof, TypeFnSpec, View,
-=======
-    BroadcastUse, Closed, DataMode, Decreases, Ensures, ExprGetField, ExprHas, ExprHasNot, ExprIs,
-    ExprIsNot, ExprMatches, FnMode, Global, GlobalInner, GlobalLayout, GlobalSizeOf, Invariant,
-    InvariantEnsures, InvariantExceptBreak, InvariantNameSet, InvariantNameSetAny,
-    InvariantNameSetList, InvariantNameSetNone, InvariantNameSetSet, ItemBroadcastGroup, LoopSpec,
-    MatchesOpExpr, MatchesOpToken, Mode, ModeExec, ModeGhost, ModeProof, ModeSpec, ModeSpecChecked,
-    ModeTracked, Open, OpenRestricted, Prover, Publish, Recommends, Requires, Returns, RevealHide,
-    SignatureDecreases, SignatureInvariants, SignatureSpec, SignatureSpecAttr, SignatureUnwind,
-    Specification, TypeFnSpec, View,
->>>>>>> 6e77f574
+    BroadcastUse, Closed, ClosureArg, DataMode, Decreases, Ensures, ExprGetField, ExprHas,
+    ExprHasNot, ExprIs, ExprIsNot, ExprMatches, FnMode, FnProofArg, FnProofOptions, Global,
+    GlobalInner, GlobalLayout, GlobalSizeOf, Invariant, InvariantEnsures, InvariantExceptBreak,
+    InvariantNameSet, InvariantNameSetAny, InvariantNameSetList, InvariantNameSetNone,
+    InvariantNameSetSet, ItemBroadcastGroup, LoopSpec, MatchesOpExpr, MatchesOpToken, Mode,
+    ModeExec, ModeGhost, ModeProof, ModeSpec, ModeSpecChecked, ModeTracked, Open, OpenRestricted,
+    Prover, Publish, Recommends, Requires, Returns, RevealHide, SignatureDecreases,
+    SignatureInvariants, SignatureSpec, SignatureSpecAttr, SignatureUnwind, Specification,
+    TypeFnProof, TypeFnSpec, View,
 };
 
 #[rustfmt::skip] // https://github.com/rust-lang/rustfmt/issues/6176
