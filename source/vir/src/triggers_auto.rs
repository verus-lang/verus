--- conflicted
+++ resolved
@@ -348,15 +348,13 @@
                 },
                 CallFun::Recursive(_) => panic!("internal error: CheckTermination"),
                 CallFun::InternalFun(
-<<<<<<< HEAD
                     InternalFun::ClosureReq | InternalFun::ClosureEns | InternalFun::DefaultEns,
-=======
-                    InternalFun::ClosureReq { .. } | InternalFun::ClosureEns { .. },
->>>>>>> 654650bd
                 ) => (is_pure, Arc::new(TermX::App(App::ClosureSpec, Arc::new(all_terms)))),
-                CallFun::InternalFun(_) => {
-                    (is_pure, Arc::new(TermX::App(ctxt.other(), Arc::new(all_terms))))
-                }
+                CallFun::InternalFun(
+                    InternalFun::CheckDecreaseInt
+                    | InternalFun::CheckDecreaseHeight
+                    | InternalFun::OpenInvariantMask(..),
+                ) => (is_pure, Arc::new(TermX::App(ctxt.other(), Arc::new(all_terms)))),
             }
         }
         ExpX::CallLambda(e0, es) => {
