--- conflicted
+++ resolved
@@ -29,15 +29,10 @@
         functions,
         datatypes,
         traits: _,
-<<<<<<< HEAD
         assoc_type_impls: _,
         module_ids: _,
         external_fns: _,
-=======
-        module_ids: _,
-        external_fns: _,
         external_types: _,
->>>>>>> 7e3ad9d6
     } = &**krate;
 
     for function in functions {
@@ -112,15 +107,10 @@
         functions,
         datatypes: _,
         traits: _,
-<<<<<<< HEAD
         assoc_type_impls: _,
         module_ids: _,
         external_fns: _,
-=======
-        module_ids: _,
-        external_fns: _,
         external_types: _,
->>>>>>> 7e3ad9d6
     } = &**krate;
 
     for function in functions {
