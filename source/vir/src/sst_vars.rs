use crate::ast::{Typ, UnaryOpr};
use crate::def::Spanned;
use crate::sst::{Dest, Exp, ExpX, Stm, StmX, Stms, UniqueIdent};
use crate::sst_visitor::exp_visitor_check;
use air::scope_map::ScopeMap;
use std::collections::{HashMap, HashSet};
use std::sync::Arc;

fn to_ident_set(input: &HashSet<UniqueIdent>) -> HashSet<Arc<String>> {
    let mut output = HashSet::new();
    for item in input {
        output.insert(item.name.clone());
    }
    output
}

// Compute:
// - which variables have definitely been assigned to up to each statement
// - which variables have been modified within each statement
pub type AssignMap = HashMap<*const Spanned<StmX>, HashSet<Arc<String>>>;

pub(crate) fn get_loc_var(exp: &Exp) -> UniqueIdent {
    match &exp.x {
        ExpX::Loc(x) => get_loc_var(x),
        ExpX::UnaryOpr(UnaryOpr::Field { .. }, x) => get_loc_var(x),
        ExpX::UnaryOpr(UnaryOpr::Box(_) | UnaryOpr::Unbox(_), x) => get_loc_var(x),
        ExpX::VarLoc(x) => x.clone(),
        _ => panic!("lhs {:?} unsupported", exp),
    }
}

pub(crate) fn stm_assign(
    assign_map: &mut AssignMap,
    declared: &HashMap<UniqueIdent, Typ>,
    assigned: &mut HashSet<UniqueIdent>,
    modified: &mut HashSet<UniqueIdent>,
    stm: &Stm,
) -> Stm {
    let result = match &stm.x {
        StmX::Call { args, dest, .. } => {
            if let Some(dest) = dest {
                let var: UniqueIdent = get_loc_var(&dest.dest);
                assigned.insert(var.clone());
                if !dest.is_init {
                    modified.insert(var.clone());
                }
            }
            for arg in args.iter() {
                // Search for any ExpX::Loc in the arg, which might be modified.
                // Given current limitations, I think the only way this can happen
                // is if either
                //    arg.x = ExpX::Loc(loc)
                // or
                //    arg.x = UnaryOpr(Box, ExpX::Loc(loc))

                exp_visitor_check::<(), _>(arg, &mut ScopeMap::new(), &mut |e, _| {
                    if let ExpX::Loc(loc) = &e.x {
                        let var = get_loc_var(loc);
                        modified.insert(var);
                    }
                    Ok(())
                })
                .unwrap();
            }
            stm.clone()
        }
        StmX::Assert(..)
        | StmX::AssertBitVector { .. }
        | StmX::AssertQuery { .. }
        | StmX::Assume(_)
        | StmX::Fuel(..)
        | StmX::RevealString(_)
        | StmX::Return { .. } => stm.clone(),
        StmX::Assign { lhs: Dest { dest, is_init }, rhs: _ } => {
            let var = get_loc_var(dest);
            assigned.insert(var.clone());
            if !is_init {
                modified.insert(var.clone());
            }
            stm.clone()
        }
        StmX::DeadEnd(s) => {
            let s = stm_assign(assign_map, declared, assigned, modified, s);
            Spanned::new(stm.span.clone(), StmX::DeadEnd(s))
        }
<<<<<<< HEAD
        StmX::BreakOrContinue { label: _, is_break: _ } => stm.clone(),
=======
        StmX::ClosureInner(s) => {
            let pre_modified = modified.clone();
            let pre_assigned = assigned.clone();
            let s = stm_assign(assign_map, declared, assigned, modified, s);
            *assigned = pre_assigned;
            *modified = pre_modified;

            Spanned::new(stm.span.clone(), StmX::ClosureInner(s))
        }
>>>>>>> 58ac89f9
        StmX::If(cond, lhs, rhs) => {
            let mut pre_assigned = assigned.clone();

            let lhs = stm_assign(assign_map, declared, assigned, modified, lhs);
            let lhs_assigned = assigned.clone();
            *assigned = pre_assigned.clone();

            let rhs = rhs.as_ref().map(|s| stm_assign(assign_map, declared, assigned, modified, s));
            let rhs_assigned = &assigned;

            for x in declared.keys() {
                if lhs_assigned.contains(x) && rhs_assigned.contains(x) && !pre_assigned.contains(x)
                {
                    pre_assigned.insert(x.clone());
                }
            }

            *assigned = pre_assigned;
            Spanned::new(stm.span.clone(), StmX::If(cond.clone(), lhs, rhs))
        }
        StmX::Loop { label, cond, body, invs, typ_inv_vars, modified_vars } => {
            let mut pre_modified = modified.clone();
            *modified = HashSet::new();
            let cond = if let Some((cond_stm, cond_exp)) = cond {
                let cond_stm = stm_assign(assign_map, declared, assigned, modified, cond_stm);
                Some((cond_stm, cond_exp.clone()))
            } else {
                None
            };

            let pre_assigned = assigned.clone();
            let body = stm_assign(assign_map, declared, assigned, modified, body);
            *assigned = pre_assigned;

            assert!(modified_vars.len() == 0);
            let mut modified_vars: Vec<UniqueIdent> = Vec::new();
            for x in modified.iter() {
                if declared.contains_key(x) {
                    modified_vars.push(x.clone());
                    pre_modified.insert(x.clone());
                }
            }
            *modified = pre_modified;

            assert!(typ_inv_vars.len() == 0);
            let mut typ_inv_vars: Vec<(UniqueIdent, Typ)> = Vec::new();
            for x in assigned.iter() {
                typ_inv_vars.push((x.clone(), declared[x].clone()));
            }
            let loop_x = StmX::Loop {
                label: label.clone(),
                cond,
                body,
                invs: invs.clone(),
                typ_inv_vars: Arc::new(typ_inv_vars),
                modified_vars: Arc::new(modified_vars),
            };
            Spanned::new(stm.span.clone(), loop_x)
        }
        StmX::OpenInvariant(inv, ident, ty, body_stm, atomicity) => {
            assigned.insert(ident.clone());
            modified.insert(ident.clone());
            let body_stm = stm_assign(assign_map, declared, assigned, modified, body_stm);
            Spanned::new(
                stm.span.clone(),
                StmX::OpenInvariant(inv.clone(), ident.clone(), ty.clone(), body_stm, *atomicity),
            )
        }
        StmX::Block(stms) => {
            let mut pre_assigned = assigned.clone();
            let stms = stms_assign(assign_map, declared, assigned, modified, stms);
            for x in declared.keys() {
                if assigned.contains(x) && !pre_assigned.contains(x) {
                    pre_assigned.insert(x.clone());
                }
            }
            *assigned = pre_assigned;
            Spanned::new(stm.span.clone(), StmX::Block(stms))
        }
    };

    assign_map.insert(Arc::as_ptr(&result), to_ident_set(assigned));
    result
}

pub(crate) fn stms_assign(
    assign_map: &mut AssignMap,
    declared: &HashMap<UniqueIdent, Typ>,
    assigned: &mut HashSet<UniqueIdent>,
    modified: &mut HashSet<UniqueIdent>,
    stms: &Stms,
) -> Stms {
    let stms: Vec<Stm> =
        stms.iter().map(|s| stm_assign(assign_map, declared, assigned, modified, s)).collect();
    Arc::new(stms)
}<|MERGE_RESOLUTION|>--- conflicted
+++ resolved
@@ -83,9 +83,7 @@
             let s = stm_assign(assign_map, declared, assigned, modified, s);
             Spanned::new(stm.span.clone(), StmX::DeadEnd(s))
         }
-<<<<<<< HEAD
         StmX::BreakOrContinue { label: _, is_break: _ } => stm.clone(),
-=======
         StmX::ClosureInner(s) => {
             let pre_modified = modified.clone();
             let pre_assigned = assigned.clone();
@@ -95,7 +93,6 @@
 
             Spanned::new(stm.span.clone(), StmX::ClosureInner(s))
         }
->>>>>>> 58ac89f9
         StmX::If(cond, lhs, rhs) => {
             let mut pre_assigned = assigned.clone();
 
