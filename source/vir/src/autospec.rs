use crate::ast::{
    AutospecUsage, CallTarget, Expr, ExprX, Fun, Function, Ident, Krate, KrateX, SpannedTyped, Typ,
    VirErr,
};
use crate::util::vec_map_result;
pub use air::ast_util::{ident_binder, str_ident};
pub use air::messages::error as msg_error;
use air::scope_map::ScopeMap;
use std::collections::HashMap;
use std::sync::Arc;

fn simplify_one_expr(functions: &HashMap<Fun, Function>, expr: &Expr) -> Result<Expr, VirErr> {
    match &expr.x {
        ExprX::Call(CallTarget::Fun(kind, tgt, typs, autospec_usage), args) => {
            let tgt = match *autospec_usage {
                AutospecUsage::IfMarked => match &functions[tgt].x.attrs.autospec {
                    None => tgt,
                    Some(new_tgt) => new_tgt,
                },
                AutospecUsage::Final => tgt,
            };

            let call = ExprX::Call(
                CallTarget::Fun(kind.clone(), tgt.clone(), typs.clone(), AutospecUsage::Final),
                args.clone(),
            );
            Ok(SpannedTyped::new(&expr.span, &expr.typ, call))
        }
        _ => Ok(expr.clone()),
    }
}

fn simplify_function(
    func_map: &HashMap<Fun, Function>,
    function: &Function,
) -> Result<Function, VirErr> {
    let mut map: ScopeMap<Ident, Typ> = ScopeMap::new();
    crate::ast_visitor::map_function_visitor_env(
        &function,
        &mut map,
        &mut (),
        &|_state, _, expr| simplify_one_expr(func_map, expr),
        &|_state, _, stmt| Ok(vec![stmt.clone()]),
        &|_state, typ| Ok(typ.clone()),
    )
}

pub fn resolve_autospec(krate: &Krate) -> Result<Krate, VirErr> {
    let KrateX {
        functions,
        datatypes,
        traits,
        module_ids,
<<<<<<< HEAD
        assoc_type_impls,
        external_fns,
        external_types,
=======
        external_fns,
        external_types,
        path_as_rust_names,
>>>>>>> edfbae71
    } = &**krate;

    let mut func_map: HashMap<Fun, Function> = HashMap::new();
    for function in functions.iter() {
        func_map.insert(function.x.name.clone(), function.clone());
    }

    let functions = vec_map_result(functions, |f| simplify_function(&func_map, f))?;

    let datatypes = datatypes.clone();
    let traits = traits.clone();
    let module_ids = module_ids.clone();
    let external_fns = external_fns.clone();
    let external_types = external_types.clone();
    let krate = Arc::new(KrateX {
        functions,
        datatypes,
        traits,
<<<<<<< HEAD
        assoc_type_impls: assoc_type_impls.clone(),
        module_ids,
        external_fns,
        external_types,
=======
        module_ids,
        external_fns,
        external_types,
        path_as_rust_names: path_as_rust_names.clone(),
>>>>>>> edfbae71
    });

    Ok(krate)
}<|MERGE_RESOLUTION|>--- conflicted
+++ resolved
@@ -51,15 +51,10 @@
         datatypes,
         traits,
         module_ids,
-<<<<<<< HEAD
         assoc_type_impls,
         external_fns,
         external_types,
-=======
-        external_fns,
-        external_types,
         path_as_rust_names,
->>>>>>> edfbae71
     } = &**krate;
 
     let mut func_map: HashMap<Fun, Function> = HashMap::new();
@@ -78,17 +73,11 @@
         functions,
         datatypes,
         traits,
-<<<<<<< HEAD
         assoc_type_impls: assoc_type_impls.clone(),
         module_ids,
         external_fns,
         external_types,
-=======
-        module_ids,
-        external_fns,
-        external_types,
         path_as_rust_names: path_as_rust_names.clone(),
->>>>>>> edfbae71
     });
 
     Ok(krate)
