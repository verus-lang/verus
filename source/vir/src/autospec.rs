use crate::ast::{
    AutospecUsage, CallTarget, Expr, ExprX, Fun, Function, Ident, Krate, KrateX, SpannedTyped, Typ,
    VirErr,
};
use crate::util::vec_map_result;
pub use air::ast_util::{ident_binder, str_ident};
pub use air::messages::error as msg_error;
use air::scope_map::ScopeMap;
use std::collections::HashMap;
use std::sync::Arc;

fn simplify_one_expr(functions: &HashMap<Fun, Function>, expr: &Expr) -> Result<Expr, VirErr> {
    match &expr.x {
        ExprX::Call(CallTarget::Fun(kind, tgt, typs, autospec_usage), args) => {
            let tgt = match *autospec_usage {
                AutospecUsage::IfMarked => match &functions[tgt].x.attrs.autospec {
                    None => tgt,
                    Some(new_tgt) => new_tgt,
                },
                AutospecUsage::Final => tgt,
            };

            let call = ExprX::Call(
                CallTarget::Fun(kind.clone(), tgt.clone(), typs.clone(), AutospecUsage::Final),
                args.clone(),
            );
            Ok(SpannedTyped::new(&expr.span, &expr.typ, call))
        }
        _ => Ok(expr.clone()),
    }
}

fn simplify_function(
    func_map: &HashMap<Fun, Function>,
    function: &Function,
) -> Result<Function, VirErr> {
    let mut map: ScopeMap<Ident, Typ> = ScopeMap::new();
    crate::ast_visitor::map_function_visitor_env(
        &function,
        &mut map,
        &mut (),
        &|_state, _, expr| simplify_one_expr(func_map, expr),
        &|_state, _, stmt| Ok(vec![stmt.clone()]),
        &|_state, typ| Ok(typ.clone()),
    )
}

pub fn resolve_autospec(krate: &Krate) -> Result<Krate, VirErr> {
<<<<<<< HEAD
    let KrateX { functions, datatypes, traits, assoc_type_impls, module_ids, external_fns } =
=======
    let KrateX { functions, datatypes, traits, module_ids, external_fns, external_types } =
>>>>>>> 7e3ad9d6
        &**krate;

    let mut func_map: HashMap<Fun, Function> = HashMap::new();
    for function in functions.iter() {
        func_map.insert(function.x.name.clone(), function.clone());
    }

    let functions = vec_map_result(functions, |f| simplify_function(&func_map, f))?;

    let datatypes = datatypes.clone();
    let traits = traits.clone();
    let module_ids = module_ids.clone();
    let external_fns = external_fns.clone();
<<<<<<< HEAD
    let krate = Arc::new(KrateX {
        functions,
        datatypes,
        traits,
        assoc_type_impls: assoc_type_impls.clone(),
        module_ids,
        external_fns,
    });
=======
    let external_types = external_types.clone();
    let krate =
        Arc::new(KrateX { functions, datatypes, traits, module_ids, external_fns, external_types });
>>>>>>> 7e3ad9d6

    Ok(krate)
}<|MERGE_RESOLUTION|>--- conflicted
+++ resolved
@@ -46,12 +46,15 @@
 }
 
 pub fn resolve_autospec(krate: &Krate) -> Result<Krate, VirErr> {
-<<<<<<< HEAD
-    let KrateX { functions, datatypes, traits, assoc_type_impls, module_ids, external_fns } =
-=======
-    let KrateX { functions, datatypes, traits, module_ids, external_fns, external_types } =
->>>>>>> 7e3ad9d6
-        &**krate;
+    let KrateX {
+        functions,
+        datatypes,
+        traits,
+        module_ids,
+        assoc_type_impls,
+        external_fns,
+        external_types,
+    } = &**krate;
 
     let mut func_map: HashMap<Fun, Function> = HashMap::new();
     for function in functions.iter() {
@@ -64,7 +67,7 @@
     let traits = traits.clone();
     let module_ids = module_ids.clone();
     let external_fns = external_fns.clone();
-<<<<<<< HEAD
+    let external_types = external_types.clone();
     let krate = Arc::new(KrateX {
         functions,
         datatypes,
@@ -72,12 +75,8 @@
         assoc_type_impls: assoc_type_impls.clone(),
         module_ids,
         external_fns,
+        external_types,
     });
-=======
-    let external_types = external_types.clone();
-    let krate =
-        Arc::new(KrateX { functions, datatypes, traits, module_ids, external_fns, external_types });
->>>>>>> 7e3ad9d6
 
     Ok(krate)
 }