--- conflicted
+++ resolved
@@ -177,6 +177,7 @@
                     is_trait_default: *is_trait_default,
                 })
             }
+            CallTargetKind::ExternalTraitDefault => R::ret(|| call_target_kind.clone()),
         }
     }
 
@@ -1245,384 +1246,8 @@
     FS: Fn(&mut E, &mut VisitorScopeMap, &Stmt) -> Result<Vec<Stmt>, VirErr>,
     FT: Fn(&mut E, &Typ) -> Result<Typ, VirErr>,
 {
-<<<<<<< HEAD
-    let exprx = match &expr.x {
-        ExprX::Const(c) => ExprX::Const(c.clone()),
-        ExprX::Var(x) => ExprX::Var(x.clone()),
-        ExprX::VarLoc(x) => ExprX::VarLoc(x.clone()),
-        ExprX::VarAt(x, at) => ExprX::VarAt(x.clone(), at.clone()),
-        ExprX::ConstVar(x, a) => ExprX::ConstVar(x.clone(), *a),
-        ExprX::StaticVar(x) => ExprX::StaticVar(x.clone()),
-        ExprX::Loc(e) => ExprX::Loc(map_expr_visitor_env(e, map, env, fe, fs, ft)?),
-        ExprX::Call(target, es) => {
-            let target = match target {
-                CallTarget::Fun(kind, x, typs, impl_paths, autospec_usage) => {
-                    use crate::ast::CallTargetKind;
-                    let kind = match kind {
-                        CallTargetKind::Static
-                        | CallTargetKind::ProofFn(..)
-                        | CallTargetKind::Dynamic => kind.clone(),
-                        CallTargetKind::DynamicResolved {
-                            resolved,
-                            typs,
-                            impl_paths,
-                            is_trait_default,
-                        } => {
-                            let typs = map_typs_visitor_env(typs, env, ft)?;
-                            CallTargetKind::DynamicResolved {
-                                resolved: resolved.clone(),
-                                typs,
-                                impl_paths: impl_paths.clone(),
-                                is_trait_default: *is_trait_default,
-                            }
-                        }
-                        CallTargetKind::ExternalTraitDefault => kind.clone(),
-                    };
-                    CallTarget::Fun(
-                        kind.clone(),
-                        x.clone(),
-                        map_typs_visitor_env(typs, env, ft)?,
-                        impl_paths.clone(),
-                        *autospec_usage,
-                    )
-                }
-                CallTarget::BuiltinSpecFun(x, typs, impl_paths) => CallTarget::BuiltinSpecFun(
-                    x.clone(),
-                    map_typs_visitor_env(typs, env, ft)?,
-                    impl_paths.clone(),
-                ),
-                CallTarget::FnSpec(fun) => {
-                    let fun = map_expr_visitor_env(fun, map, env, fe, fs, ft)?;
-                    CallTarget::FnSpec(fun)
-                }
-            };
-            let mut exprs: Vec<Expr> = Vec::new();
-            for e in es.iter() {
-                exprs.push(map_expr_visitor_env(e, map, env, fe, fs, ft)?);
-            }
-            ExprX::Call(target, Arc::new(exprs))
-        }
-        ExprX::ArrayLiteral(es) => {
-            let mut exprs: Vec<Expr> = Vec::new();
-            for e in es.iter() {
-                exprs.push(map_expr_visitor_env(e, map, env, fe, fs, ft)?);
-            }
-            ExprX::ArrayLiteral(Arc::new(exprs))
-        }
-        ExprX::Ctor(path, ident, binders, update) => {
-            let update = match update {
-                None => None,
-                Some(update) => Some(map_expr_visitor_env(update, map, env, fe, fs, ft)?),
-            };
-            let mapped_binders = binders
-                .iter()
-                .map(|b| b.map_result(|a| map_expr_visitor_env(a, map, env, fe, fs, ft)))
-                .collect::<Result<Vec<_>, _>>()?;
-            ExprX::Ctor(path.clone(), ident.clone(), Arc::new(mapped_binders), update)
-        }
-        ExprX::NullaryOpr(crate::ast::NullaryOpr::ConstGeneric(t)) => {
-            let t = map_typ_visitor_env(t, env, ft)?;
-            ExprX::NullaryOpr(crate::ast::NullaryOpr::ConstGeneric(t))
-        }
-        ExprX::NullaryOpr(crate::ast::NullaryOpr::TraitBound(p, ts)) => {
-            let ts = map_typs_visitor_env(ts, env, ft)?;
-            ExprX::NullaryOpr(crate::ast::NullaryOpr::TraitBound(p.clone(), ts))
-        }
-        ExprX::NullaryOpr(crate::ast::NullaryOpr::TypEqualityBound(p, ts, x, t)) => {
-            let ts = map_typs_visitor_env(ts, env, ft)?;
-            let t = map_typ_visitor_env(t, env, ft)?;
-            ExprX::NullaryOpr(crate::ast::NullaryOpr::TypEqualityBound(p.clone(), ts, x.clone(), t))
-        }
-        ExprX::NullaryOpr(crate::ast::NullaryOpr::ConstTypBound(t1, t2)) => {
-            let t1 = map_typ_visitor_env(t1, env, ft)?;
-            let t2 = map_typ_visitor_env(t2, env, ft)?;
-            ExprX::NullaryOpr(crate::ast::NullaryOpr::ConstTypBound(t1, t2))
-        }
-        ExprX::NullaryOpr(crate::ast::NullaryOpr::NoInferSpecForLoopIter) => {
-            ExprX::NullaryOpr(crate::ast::NullaryOpr::NoInferSpecForLoopIter)
-        }
-        ExprX::Unary(op, e1) => {
-            let expr1 = map_expr_visitor_env(e1, map, env, fe, fs, ft)?;
-            ExprX::Unary(*op, expr1)
-        }
-        ExprX::UnaryOpr(op, e1) => {
-            let op = match op {
-                UnaryOpr::Box(t) => UnaryOpr::Box(map_typ_visitor_env(t, env, ft)?),
-                UnaryOpr::Unbox(t) => UnaryOpr::Unbox(map_typ_visitor_env(t, env, ft)?),
-                UnaryOpr::HasType(t) => UnaryOpr::HasType(map_typ_visitor_env(t, env, ft)?),
-                UnaryOpr::IsVariant { .. } => op.clone(),
-                UnaryOpr::Field { .. } => op.clone(),
-                UnaryOpr::IntegerTypeBound(_kind, _) => op.clone(),
-                UnaryOpr::CustomErr(_) => op.clone(),
-            };
-            let expr1 = map_expr_visitor_env(e1, map, env, fe, fs, ft)?;
-            ExprX::UnaryOpr(op.clone(), expr1)
-        }
-        ExprX::Binary(op, e1, e2) => {
-            let expr1 = map_expr_visitor_env(e1, map, env, fe, fs, ft)?;
-            let expr2 = map_expr_visitor_env(e2, map, env, fe, fs, ft)?;
-            ExprX::Binary(*op, expr1, expr2)
-        }
-        ExprX::BinaryOpr(crate::ast::BinaryOpr::ExtEq(deep, t), e1, e2) => {
-            let t = map_typ_visitor_env(t, env, ft)?;
-            let expr1 = map_expr_visitor_env(e1, map, env, fe, fs, ft)?;
-            let expr2 = map_expr_visitor_env(e2, map, env, fe, fs, ft)?;
-            ExprX::BinaryOpr(crate::ast::BinaryOpr::ExtEq(*deep, t), expr1, expr2)
-        }
-        ExprX::Multi(op, es) => {
-            let mut exprs: Vec<Expr> = Vec::new();
-            for e in es.iter() {
-                exprs.push(map_expr_visitor_env(e, map, env, fe, fs, ft)?);
-            }
-            ExprX::Multi(op.clone(), Arc::new(exprs))
-        }
-        ExprX::Quant(quant, binders, e1) => {
-            let binders =
-                vec_map_result(&**binders, |b| b.map_result(|t| map_typ_visitor_env(t, env, ft)))?;
-            map.push_scope(true);
-            for binder in binders.iter() {
-                let _ = map.insert(binder.name.clone(), ScopeEntry::new(&binder.a, false, true));
-            }
-            let expr1 = map_expr_visitor_env(e1, map, env, fe, fs, ft)?;
-            map.pop_scope();
-            ExprX::Quant(*quant, Arc::new(binders), expr1)
-        }
-        ExprX::Closure(params, body) => {
-            let params =
-                vec_map_result(&**params, |b| b.map_result(|t| map_typ_visitor_env(t, env, ft)))?;
-            map.push_scope(true);
-            for binder in params.iter() {
-                let _ = map.insert(binder.name.clone(), ScopeEntry::new(&binder.a, false, true));
-            }
-            let body = map_expr_visitor_env(body, map, env, fe, fs, ft)?;
-            map.pop_scope();
-            ExprX::Closure(Arc::new(params), body)
-        }
-        ExprX::NonSpecClosure {
-            params,
-            proof_fn_modes,
-            ret,
-            requires,
-            ensures,
-            body,
-            external_spec,
-        } => {
-            let params =
-                vec_map_result(&**params, |b| b.map_result(|t| map_typ_visitor_env(t, env, ft)))?;
-            let ret = ret.map_result(|t| map_typ_visitor_env(t, env, ft))?;
-
-            map.push_scope(true);
-            for binder in params.iter() {
-                let _ = map.insert(binder.name.clone(), ScopeEntry::new(&binder.a, false, true));
-            }
-            let requires =
-                vec_map_result(&**requires, |req| map_expr_visitor_env(req, map, env, fe, fs, ft))?;
-            map.push_scope(true);
-            let _ = map.insert(ret.name.clone(), ScopeEntry::new(&ret.a, false, true));
-            let ensures =
-                vec_map_result(&**ensures, |ens| map_expr_visitor_env(ens, map, env, fe, fs, ft))?;
-            map.pop_scope();
-            let body = map_expr_visitor_env(body, map, env, fe, fs, ft)?;
-            map.pop_scope();
-
-            let external_spec = match external_spec {
-                None => None,
-                Some((cid, cexpr)) => {
-                    map.push_scope(true);
-                    let _ = map.insert(cid.clone(), ScopeEntry::new(&expr.typ, false, true));
-                    let cexpr0 = map_expr_visitor_env(cexpr, map, env, fe, fs, ft)?;
-                    map.pop_scope();
-
-                    Some((cid.clone(), cexpr0))
-                }
-            };
-
-            ExprX::NonSpecClosure {
-                params: Arc::new(params),
-                proof_fn_modes: proof_fn_modes.clone(),
-                ret,
-                requires: Arc::new(requires),
-                ensures: Arc::new(ensures),
-                body,
-                external_spec,
-            }
-        }
-        ExprX::ExecFnByName(fun) => ExprX::ExecFnByName(fun.clone()),
-        ExprX::Choose { params, cond, body } => {
-            let params =
-                vec_map_result(&**params, |b| b.map_result(|t| map_typ_visitor_env(t, env, ft)))?;
-            map.push_scope(true);
-            for binder in params.iter() {
-                let _ = map.insert(binder.name.clone(), ScopeEntry::new(&binder.a, false, true));
-            }
-            let cond = map_expr_visitor_env(cond, map, env, fe, fs, ft)?;
-            let body = map_expr_visitor_env(body, map, env, fe, fs, ft)?;
-            map.pop_scope();
-            ExprX::Choose { params: Arc::new(params), cond, body }
-        }
-        ExprX::WithTriggers { triggers, body } => {
-            let mut trigs: Vec<crate::ast::Exprs> = Vec::new();
-            for trigger in triggers.iter() {
-                let terms =
-                    vec_map_result(&**trigger, |e| map_expr_visitor_env(e, map, env, fe, fs, ft))?;
-                trigs.push(Arc::new(terms));
-            }
-            let triggers = Arc::new(trigs);
-            let body = map_expr_visitor_env(body, map, env, fe, fs, ft)?;
-            ExprX::WithTriggers { triggers, body }
-        }
-        ExprX::Assign { init_not_mut, lhs: e1, rhs: e2, op } => {
-            let expr1 = map_expr_visitor_env(e1, map, env, fe, fs, ft)?;
-            let expr2 = map_expr_visitor_env(e2, map, env, fe, fs, ft)?;
-            ExprX::Assign { init_not_mut: *init_not_mut, lhs: expr1, rhs: expr2, op: *op }
-        }
-        ExprX::Fuel(path, fuel, is_broadcast_use) => {
-            ExprX::Fuel(path.clone(), *fuel, *is_broadcast_use)
-        }
-        ExprX::RevealString(path) => ExprX::RevealString(path.clone()),
-        ExprX::Header(_) => expr.x.clone(),
-        ExprX::AssertAssume { is_assume, expr: e1 } => {
-            let expr1 = map_expr_visitor_env(e1, map, env, fe, fs, ft)?;
-            ExprX::AssertAssume { is_assume: *is_assume, expr: expr1 }
-        }
-        ExprX::AssertAssumeUserDefinedTypeInvariant { is_assume, expr: e1, fun } => {
-            let expr1 = map_expr_visitor_env(e1, map, env, fe, fs, ft)?;
-            ExprX::AssertAssumeUserDefinedTypeInvariant {
-                is_assume: *is_assume,
-                expr: expr1,
-                fun: fun.clone(),
-            }
-        }
-        ExprX::AssertBy { vars, require, ensure, proof } => {
-            let vars =
-                vec_map_result(&**vars, |x| x.map_result(|t| map_typ_visitor_env(t, env, ft)))?;
-            map.push_scope(true);
-            for binder in vars.iter() {
-                let _ = map.insert(binder.name.clone(), ScopeEntry::new(&binder.a, false, true));
-            }
-            let require = map_expr_visitor_env(require, map, env, fe, fs, ft)?;
-            let ensure = map_expr_visitor_env(ensure, map, env, fe, fs, ft)?;
-            let proof = map_expr_visitor_env(proof, map, env, fe, fs, ft)?;
-            map.pop_scope();
-            ExprX::AssertBy { vars: Arc::new(vars), require, ensure, proof }
-        }
-        ExprX::AssertQuery { requires, ensures, proof, mode } => {
-            let requires = Arc::new(vec_map_result(requires, |e| {
-                map_expr_visitor_env(e, map, env, fe, fs, ft)
-            })?);
-            let ensures = Arc::new(vec_map_result(ensures, |e| {
-                map_expr_visitor_env(e, map, env, fe, fs, ft)
-            })?);
-            let proof = map_expr_visitor_env(proof, map, env, fe, fs, ft)?;
-            ExprX::AssertQuery { requires, ensures, proof, mode: *mode }
-        }
-        ExprX::AssertCompute(e, m) => {
-            let expr1 = map_expr_visitor_env(e, map, env, fe, fs, ft)?;
-            ExprX::AssertCompute(expr1, *m)
-        }
-        ExprX::If(e1, e2, e3) => {
-            let expr1 = map_expr_visitor_env(e1, map, env, fe, fs, ft)?;
-            let expr2 = map_expr_visitor_env(e2, map, env, fe, fs, ft)?;
-            let expr3 =
-                e3.as_ref().map(|e| map_expr_visitor_env(e, map, env, fe, fs, ft)).transpose()?;
-            ExprX::If(expr1, expr2, expr3)
-        }
-        ExprX::Match(e1, arms) => {
-            let expr1 = map_expr_visitor_env(e1, map, env, fe, fs, ft)?;
-            let arms: Result<Vec<Arm>, VirErr> = vec_map_result(arms, |arm| {
-                map.push_scope(true);
-                let pattern = map_pattern_visitor_env(&arm.x.pattern, map, env, fe, fs, ft)?;
-                insert_pattern_vars(map, &pattern, true);
-                let guard = map_expr_visitor_env(&arm.x.guard, map, env, fe, fs, ft)?;
-                let body = map_expr_visitor_env(&arm.x.body, map, env, fe, fs, ft)?;
-                map.pop_scope();
-                Ok(Spanned::new(arm.span.clone(), ArmX { pattern, guard, body }))
-            });
-            ExprX::Match(expr1, Arc::new(arms?))
-        }
-        ExprX::Loop { loop_isolation, is_for_loop, label, cond, body, invs, decrease } => {
-            let cond =
-                cond.as_ref().map(|e| map_expr_visitor_env(e, map, env, fe, fs, ft)).transpose()?;
-            let body = map_expr_visitor_env(body, map, env, fe, fs, ft)?;
-            let mut invs1: Vec<crate::ast::LoopInvariant> = Vec::new();
-            for inv in invs.iter() {
-                let e1 = map_expr_visitor_env(&inv.inv, map, env, fe, fs, ft)?;
-                invs1.push(crate::ast::LoopInvariant { inv: e1, ..inv.clone() });
-            }
-            let decrease = Arc::new(vec_map_result(decrease, |e| {
-                map_expr_visitor_env(e, map, env, fe, fs, ft)
-            })?);
-            ExprX::Loop {
-                loop_isolation: *loop_isolation,
-                is_for_loop: *is_for_loop,
-                label: label.clone(),
-                cond,
-                body,
-                invs: Arc::new(invs1),
-                decrease,
-            }
-        }
-        ExprX::Return(e1) => {
-            let e1 = match e1 {
-                None => None,
-                Some(e) => Some(map_expr_visitor_env(e, map, env, fe, fs, ft)?),
-            };
-            ExprX::Return(e1)
-        }
-        ExprX::BreakOrContinue { label, is_break } => {
-            ExprX::BreakOrContinue { label: label.clone(), is_break: *is_break }
-        }
-        ExprX::Ghost { alloc_wrapper, tracked, expr: e1 } => {
-            let expr = map_expr_visitor_env(e1, map, env, fe, fs, ft)?;
-            ExprX::Ghost { alloc_wrapper: *alloc_wrapper, tracked: *tracked, expr }
-        }
-        ExprX::ProofInSpec(e1) => {
-            let expr = map_expr_visitor_env(e1, map, env, fe, fs, ft)?;
-            ExprX::ProofInSpec(expr)
-        }
-        ExprX::Block(ss, e1) => {
-            let mut stmts: Vec<Stmt> = Vec::new();
-            for s in ss.iter() {
-                match &s.x {
-                    StmtX::Expr(_) => {}
-                    StmtX::Decl { .. } => map.push_scope(true),
-                }
-                stmts.append(&mut map_stmt_visitor_env(s, map, env, fe, fs, ft)?);
-            }
-            let expr1 = match e1 {
-                None => None,
-                Some(e) => Some(map_expr_visitor_env(e, map, env, fe, fs, ft)?),
-            };
-            for s in ss.iter() {
-                match &s.x {
-                    StmtX::Expr(_) => {}
-                    StmtX::Decl { .. } => map.pop_scope(),
-                }
-            }
-            ExprX::Block(Arc::new(stmts), expr1)
-        }
-        ExprX::OpenInvariant(e1, binder, e2, atomicity) => {
-            let expr1 = map_expr_visitor_env(e1, map, env, fe, fs, ft)?;
-            let binder = binder.map_result(|t| map_typ_visitor_env(t, env, ft))?;
-            map.push_scope(true);
-            let _ = map.insert(binder.name.clone(), ScopeEntry::new(&binder.a, true, true));
-            let expr2 = map_expr_visitor_env(e2, map, env, fe, fs, ft)?;
-            map.pop_scope();
-            ExprX::OpenInvariant(expr1, binder, expr2, *atomicity)
-        }
-        ExprX::AirStmt(s) => ExprX::AirStmt(s.clone()),
-        ExprX::NeverToAny(e) => {
-            let expr = map_expr_visitor_env(e, map, env, fe, fs, ft)?;
-            ExprX::NeverToAny(expr)
-        }
-        ExprX::Nondeterministic => ExprX::Nondeterministic,
-    };
-    let expr = SpannedTyped::new(&expr.span, &map_typ_visitor_env(&expr.typ, env, ft)?, exprx);
-    fe(env, map, &expr)
-=======
     let mut vis = MapExprStmtTypVisitor { env, fe, fs, ft, map };
     vis.visit_expr(expr)
->>>>>>> 886c84eb
 }
 
 pub fn map_expr_visitor<FE>(expr: &Expr, fe: &FE) -> Result<Expr, VirErr>
