use crate::ast::{
    Arm, ArmX, CallTarget, Datatype, DatatypeX, Expr, ExprX, Field, Function, FunctionKind,
    FunctionX, GenericBound, GenericBoundX, Ident, MaskSpec, Param, ParamX, Pattern, PatternX,
    SpannedTyped, Stmt, StmtX, Typ, TypX, UnaryOpr, Variant, VirErr,
};
use crate::ast_util::error;
use crate::def::Spanned;
use crate::util::vec_map_result;
use crate::visitor::expr_visitor_control_flow;
pub(crate) use crate::visitor::VisitorControlFlow;
use air::scope_map::ScopeMap;
use std::sync::Arc;

pub type VisitorScopeMap = ScopeMap<Ident, Typ>;

pub(crate) fn typ_visitor_check<E, MF>(typ: &Typ, mf: &mut MF) -> Result<(), E>
where
    MF: FnMut(&Typ) -> Result<(), E>,
{
    match typ_visitor_dfs(typ, &mut |typ| match mf(typ) {
        Ok(()) => VisitorControlFlow::Recurse,
        Err(e) => VisitorControlFlow::Stop(e),
    }) {
        VisitorControlFlow::Recurse => Ok(()),
        VisitorControlFlow::Return => unreachable!(),
        VisitorControlFlow::Stop(e) => Err(e),
    }
}

pub(crate) fn typ_visitor_dfs<T, FT>(typ: &Typ, ft: &mut FT) -> VisitorControlFlow<T>
where
    FT: FnMut(&Typ) -> VisitorControlFlow<T>,
{
    match ft(typ) {
        VisitorControlFlow::Stop(val) => VisitorControlFlow::Stop(val),
        VisitorControlFlow::Return => VisitorControlFlow::Recurse,
        VisitorControlFlow::Recurse => {
            match &**typ {
                TypX::Bool
                | TypX::StrSlice
                | TypX::Char
                | TypX::Int(_)
                | TypX::TypParam(_)
                | TypX::TypeId
                | TypX::ConstInt(_)
                | TypX::Air(_) => (),
                TypX::Tuple(ts) => {
                    for t in ts.iter() {
                        expr_visitor_control_flow!(typ_visitor_dfs(t, ft));
                    }
                }
                TypX::Lambda(ts, tr) => {
                    for t in ts.iter() {
                        expr_visitor_control_flow!(typ_visitor_dfs(t, ft));
                    }
                    expr_visitor_control_flow!(typ_visitor_dfs(tr, ft));
                }
                TypX::AnonymousClosure(ts, tr, _id) => {
                    for t in ts.iter() {
                        expr_visitor_control_flow!(typ_visitor_dfs(t, ft));
                    }
                    expr_visitor_control_flow!(typ_visitor_dfs(tr, ft));
                }
                TypX::Datatype(_path, ts) => {
                    for t in ts.iter() {
                        expr_visitor_control_flow!(typ_visitor_dfs(t, ft));
                    }
                }
                TypX::Decorate(_, t) => {
                    expr_visitor_control_flow!(typ_visitor_dfs(t, ft));
                }
                TypX::Boxed(t) => {
                    expr_visitor_control_flow!(typ_visitor_dfs(t, ft));
                }
            }
            VisitorControlFlow::Recurse
        }
    }
}

pub(crate) fn map_typ_visitor_env<E, FT>(typ: &Typ, env: &mut E, ft: &FT) -> Result<Typ, VirErr>
where
    FT: Fn(&mut E, &Typ) -> Result<Typ, VirErr>,
{
    match &**typ {
        TypX::Bool
        | TypX::StrSlice
        | TypX::Char
        | TypX::Int(_)
        | TypX::TypParam(_)
        | TypX::TypeId
        | TypX::ConstInt(_)
        | TypX::Air(_) => ft(env, typ),
        TypX::Tuple(ts) => {
            let ts = vec_map_result(&**ts, |t| map_typ_visitor_env(t, env, ft))?;
            ft(env, &Arc::new(TypX::Tuple(Arc::new(ts))))
        }
        TypX::Lambda(ts, tr) => {
            let ts = vec_map_result(&**ts, |t| map_typ_visitor_env(t, env, ft))?;
            let tr = map_typ_visitor_env(tr, env, ft)?;
            ft(env, &Arc::new(TypX::Lambda(Arc::new(ts), tr)))
        }
        TypX::AnonymousClosure(ts, tr, id) => {
            let ts = vec_map_result(&**ts, |t| map_typ_visitor_env(t, env, ft))?;
            let tr = map_typ_visitor_env(tr, env, ft)?;
            ft(env, &Arc::new(TypX::AnonymousClosure(Arc::new(ts), tr, *id)))
        }
        TypX::Datatype(path, ts) => {
            let ts = vec_map_result(&**ts, |t| map_typ_visitor_env(t, env, ft))?;
            ft(env, &Arc::new(TypX::Datatype(path.clone(), Arc::new(ts))))
        }
        TypX::Decorate(d, t) => {
            let t = map_typ_visitor_env(t, env, ft)?;
            ft(env, &Arc::new(TypX::Decorate(*d, t)))
        }
        TypX::Boxed(t) => {
            let t = map_typ_visitor_env(t, env, ft)?;
            ft(env, &Arc::new(TypX::Boxed(t)))
        }
    }
}

pub(crate) fn map_typ_visitor<FT>(typ: &Typ, ft: &FT) -> Result<Typ, VirErr>
where
    FT: Fn(&Typ) -> Result<Typ, VirErr>,
{
    map_typ_visitor_env(typ, &mut (), &|_: &mut (), t: &Typ| ft(t))
}

pub(crate) fn map_pattern_visitor_env<E, FT>(
    pattern: &Pattern,
    env: &mut E,
    ft: &FT,
) -> Result<Pattern, VirErr>
where
    FT: Fn(&mut E, &Typ) -> Result<Typ, VirErr>,
{
    let patternx = match &pattern.x {
        PatternX::Wildcard(dd) => PatternX::Wildcard(*dd),
        PatternX::Var { name, mutable } => PatternX::Var { name: name.clone(), mutable: *mutable },
        PatternX::Tuple(ps) => {
            let ps = vec_map_result(&**ps, |p| map_pattern_visitor_env(p, env, ft))?;
            PatternX::Tuple(Arc::new(ps))
        }
        PatternX::Constructor(path, variant, binders) => {
            let binders = vec_map_result(&**binders, |b| {
                b.map_result(|p| map_pattern_visitor_env(p, env, ft))
            })?;
            PatternX::Constructor(path.clone(), variant.clone(), Arc::new(binders))
        }
        PatternX::Or(pat1, pat2) => {
            let p1 = map_pattern_visitor_env(pat1, env, ft)?;
            let p2 = map_pattern_visitor_env(pat2, env, ft)?;
            PatternX::Or(p1, p2)
        }
    };
    Ok(SpannedTyped::new(&pattern.span, &map_typ_visitor_env(&pattern.typ, env, ft)?, patternx))
}

fn insert_pattern_vars(map: &mut VisitorScopeMap, pattern: &Pattern) {
    match &pattern.x {
        PatternX::Wildcard(_) => {}
        PatternX::Var { name, mutable: _ } => {
            let _ = map.insert(name.clone(), pattern.typ.clone());
        }
        PatternX::Tuple(ps) => {
            for p in ps.iter() {
                insert_pattern_vars(map, p);
            }
        }
        PatternX::Constructor(_, _, binders) => {
            for binder in binders.iter() {
                insert_pattern_vars(map, &binder.a);
            }
        }
        PatternX::Or(pat1, _) => {
            insert_pattern_vars(map, pat1);
            // pat2 should bind an identical set of variables
        }
    }
}

pub(crate) fn expr_visitor_check<E, MF>(expr: &Expr, mf: &mut MF) -> Result<(), E>
where
    MF: FnMut(&VisitorScopeMap, &Expr) -> Result<(), E>,
{
    let mut scope_map: VisitorScopeMap = ScopeMap::new();
    match expr_visitor_dfs(expr, &mut scope_map, &mut |scope_map, expr| match mf(scope_map, expr) {
        Ok(()) => VisitorControlFlow::Recurse,
        Err(e) => VisitorControlFlow::Stop(e),
    }) {
        VisitorControlFlow::Recurse => Ok(()),
        VisitorControlFlow::Return => unreachable!(),
        VisitorControlFlow::Stop(e) => Err(e),
    }
}

pub(crate) fn expr_visitor_dfs<T, MF>(
    expr: &Expr,
    map: &mut VisitorScopeMap,
    mf: &mut MF,
) -> VisitorControlFlow<T>
where
    MF: FnMut(&mut VisitorScopeMap, &Expr) -> VisitorControlFlow<T>,
{
    match mf(map, expr) {
        VisitorControlFlow::Stop(val) => VisitorControlFlow::Stop(val),
        VisitorControlFlow::Return => VisitorControlFlow::Recurse,
        VisitorControlFlow::Recurse => {
            match &expr.x {
                ExprX::Const(_)
                | ExprX::Var(_)
                | ExprX::VarLoc(_)
                | ExprX::VarAt(_, _)
                | ExprX::ConstVar(..) => (),
                ExprX::Loc(e) => {
                    expr_visitor_control_flow!(expr_visitor_dfs(e, map, mf));
                }
                ExprX::Call(target, es) => {
                    match target {
                        CallTarget::Fun(_, _, _, _) => (),
                        CallTarget::BuiltinSpecFun(_, _) => (),
                        CallTarget::FnSpec(fun) => {
                            expr_visitor_control_flow!(expr_visitor_dfs(fun, map, mf));
                        }
                    }
                    for e in es.iter() {
                        expr_visitor_control_flow!(expr_visitor_dfs(e, map, mf));
                    }
                }
                ExprX::Tuple(es) => {
                    for e in es.iter() {
                        expr_visitor_control_flow!(expr_visitor_dfs(e, map, mf));
                    }
                }
                ExprX::Ctor(_path, _ident, binders, update) => {
                    match update {
                        None => (),
                        Some(update) => {
                            expr_visitor_control_flow!(expr_visitor_dfs(update, map, mf))
                        }
                    }
                    for binder in binders.iter() {
                        expr_visitor_control_flow!(expr_visitor_dfs(&binder.a, map, mf));
                    }
                }
                ExprX::NullaryOpr(_op) => (),
                ExprX::Unary(_op, e1) => {
                    expr_visitor_control_flow!(expr_visitor_dfs(e1, map, mf));
                }
                ExprX::UnaryOpr(_op, e1) => {
                    expr_visitor_control_flow!(expr_visitor_dfs(e1, map, mf));
                }
                ExprX::Binary(_, e1, e2) | ExprX::BinaryOpr(_, e1, e2) => {
                    expr_visitor_control_flow!(expr_visitor_dfs(e1, map, mf));
                    expr_visitor_control_flow!(expr_visitor_dfs(e2, map, mf));
                }
                ExprX::Multi(_op, es) => {
                    for e in es.iter() {
                        expr_visitor_control_flow!(expr_visitor_dfs(e, map, mf));
                    }
                }
                ExprX::Quant(_quant, binders, e1) => {
                    map.push_scope(true);
                    for binder in binders.iter() {
                        let _ = map.insert(binder.name.clone(), binder.a.clone());
                    }
                    expr_visitor_control_flow!(expr_visitor_dfs(e1, map, mf));
                    map.pop_scope();
                }
                ExprX::Closure(params, body) => {
                    map.push_scope(true);
                    for binder in params.iter() {
                        let _ = map.insert(binder.name.clone(), binder.a.clone());
                    }
                    expr_visitor_control_flow!(expr_visitor_dfs(body, map, mf));
                    map.pop_scope();
                }
                ExprX::ExecClosure { params, ret, requires, ensures, body, external_spec } => {
                    map.push_scope(true);
                    for binder in params.iter() {
                        let _ = map.insert(binder.name.clone(), binder.a.clone());
                    }
                    for req in requires.iter() {
                        expr_visitor_control_flow!(expr_visitor_dfs(req, map, mf));
                    }
                    map.push_scope(true);
                    let _ = map.insert(ret.name.clone(), ret.a.clone());
                    for ens in ensures.iter() {
                        expr_visitor_control_flow!(expr_visitor_dfs(ens, map, mf));
                    }
                    map.pop_scope();
                    expr_visitor_control_flow!(expr_visitor_dfs(body, map, mf));
                    map.pop_scope();

                    match external_spec {
                        None => {}
                        Some((cid, cexpr)) => {
                            map.push_scope(true);
                            let _ = map.insert(cid.clone(), expr.typ.clone());
                            expr_visitor_control_flow!(expr_visitor_dfs(&cexpr, map, mf));
                            map.pop_scope();
                        }
                    }
                }
                ExprX::Choose { params, cond, body } => {
                    map.push_scope(true);
                    for binder in params.iter() {
                        let _ = map.insert(binder.name.clone(), binder.a.clone());
                    }
                    expr_visitor_control_flow!(expr_visitor_dfs(cond, map, mf));
                    expr_visitor_control_flow!(expr_visitor_dfs(body, map, mf));
                    map.pop_scope();
                }
                ExprX::WithTriggers { triggers, body } => {
                    for trigger in triggers.iter() {
                        for term in trigger.iter() {
                            expr_visitor_control_flow!(expr_visitor_dfs(term, map, mf));
                        }
                    }
                    expr_visitor_control_flow!(expr_visitor_dfs(body, map, mf));
                }
                ExprX::Assign { init_not_mut: _, lhs: e1, rhs: e2 } => {
                    expr_visitor_control_flow!(expr_visitor_dfs(e1, map, mf));
                    expr_visitor_control_flow!(expr_visitor_dfs(e2, map, mf));
                }
                ExprX::AssertCompute(e, _) => {
                    expr_visitor_control_flow!(expr_visitor_dfs(e, map, mf));
                }
                ExprX::Fuel(_, _) => (),
                ExprX::RevealString(_) => (),
                ExprX::Header(_) => {
                    panic!("header expression not allowed here: {:?}", &expr.span);
                }
                ExprX::AssertAssume { is_assume: _, expr: e1 } => {
                    expr_visitor_control_flow!(expr_visitor_dfs(e1, map, mf));
                }
                ExprX::Forall { vars, require, ensure, proof } => {
                    map.push_scope(true);
                    for binder in vars.iter() {
                        let _ = map.insert(binder.name.clone(), binder.a.clone());
                    }
                    expr_visitor_control_flow!(expr_visitor_dfs(require, map, mf));
                    expr_visitor_control_flow!(expr_visitor_dfs(ensure, map, mf));
                    expr_visitor_control_flow!(expr_visitor_dfs(proof, map, mf));
                    map.pop_scope();
                }
                ExprX::AssertQuery { requires, ensures, proof, mode: _ } => {
                    for req in requires.iter() {
                        expr_visitor_control_flow!(expr_visitor_dfs(req, map, mf));
                    }
                    for ens in ensures.iter() {
                        expr_visitor_control_flow!(expr_visitor_dfs(ens, map, mf));
                    }
                    expr_visitor_control_flow!(expr_visitor_dfs(proof, map, mf));
                }
                ExprX::If(e1, e2, e3) => {
                    expr_visitor_control_flow!(expr_visitor_dfs(e1, map, mf));
                    expr_visitor_control_flow!(expr_visitor_dfs(e2, map, mf));
                    if let Some(e3) = &e3 {
                        expr_visitor_control_flow!(expr_visitor_dfs(e3, map, mf));
                    }
                }
                ExprX::Match(e1, arms) => {
                    expr_visitor_control_flow!(expr_visitor_dfs(e1, map, mf));
                    for arm in arms.iter() {
                        map.push_scope(true);
                        insert_pattern_vars(map, &arm.x.pattern);
                        expr_visitor_control_flow!(expr_visitor_dfs(&arm.x.guard, map, mf));
                        expr_visitor_control_flow!(expr_visitor_dfs(&arm.x.body, map, mf));
                        map.pop_scope();
                    }
                }
                ExprX::Loop { label: _, cond, body, invs } => {
                    if let Some(cond) = cond {
                        expr_visitor_control_flow!(expr_visitor_dfs(cond, map, mf));
                    }
                    expr_visitor_control_flow!(expr_visitor_dfs(body, map, mf));
                    for inv in invs.iter() {
                        expr_visitor_control_flow!(expr_visitor_dfs(&inv.inv, map, mf));
                    }
                }
                ExprX::OpenInvariant(inv, binder, body, _atomicity) => {
                    expr_visitor_control_flow!(expr_visitor_dfs(inv, map, mf));
                    map.push_scope(true);
                    let _ = map.insert(binder.name.clone(), binder.a.clone());
                    expr_visitor_control_flow!(expr_visitor_dfs(body, map, mf));
                    map.pop_scope();
                }
                ExprX::Return(e1) => match e1 {
                    None => (),
                    Some(e) => expr_visitor_control_flow!(expr_visitor_dfs(e, map, mf)),
                },
                ExprX::BreakOrContinue { label: _, is_break: _ } => (),
                ExprX::Ghost { alloc_wrapper: _, tracked: _, expr: e1 } => {
                    expr_visitor_control_flow!(expr_visitor_dfs(e1, map, mf))
                }
                ExprX::Block(ss, e1) => {
                    for stmt in ss.iter() {
                        expr_visitor_control_flow!(stmt_visitor_dfs(stmt, map, mf));
                    }
                    match e1 {
                        None => (),
                        Some(e) => expr_visitor_control_flow!(expr_visitor_dfs(e, map, mf)),
                    };
                    for stmt in ss.iter() {
                        match &stmt.x {
                            StmtX::Expr(_) => {}
                            StmtX::Decl { .. } => map.pop_scope(),
                        }
                    }
                }
            }
            VisitorControlFlow::Recurse
        }
    }
}

pub(crate) fn expr_visitor_walk<MF>(expr: &Expr, mf: &mut MF)
where
    MF: FnMut(&Expr) -> VisitorControlFlow<()>,
{
    let mut scope_map: VisitorScopeMap = ScopeMap::new();
    expr_visitor_dfs(expr, &mut scope_map, &mut |_scope_map, expr| mf(expr));
}

pub(crate) fn stmt_visitor_dfs<T, MF>(
    stmt: &Stmt,
    map: &mut VisitorScopeMap,
    mf: &mut MF,
) -> VisitorControlFlow<T>
where
    MF: FnMut(&mut VisitorScopeMap, &Expr) -> VisitorControlFlow<T>,
{
    match &stmt.x {
        StmtX::Expr(e) => {
            expr_visitor_control_flow!(expr_visitor_dfs(e, map, mf));
        }
        StmtX::Decl { pattern, mode: _, init } => {
            map.push_scope(true);
            if let Some(init) = init {
                expr_visitor_control_flow!(expr_visitor_dfs(init, map, mf));
            }
            insert_pattern_vars(map, &pattern);
        }
    }
    VisitorControlFlow::Recurse
}

pub(crate) fn function_visitor_dfs<T, MF>(
    function: &Function,
    map: &mut VisitorScopeMap,
    mf: &mut MF,
) -> VisitorControlFlow<T>
where
    MF: FnMut(&mut VisitorScopeMap, &Expr) -> VisitorControlFlow<T>,
{
    let FunctionX {
        name: _,
        proxy: _,
        kind: _,
        visibility: _,
        mode: _,
        fuel: _,
        typ_bounds: _,
        params,
        ret: _,
        require,
        ensure,
        decrease,
        decrease_when,
        decrease_by: _,
        broadcast_forall,
        mask_spec,
        is_const: _,
        publish: _,
        attrs: _,
        body,
        extra_dependencies: _,
    } = &function.x;
    map.push_scope(true);
    for p in params.iter() {
        let _ = map.insert(p.x.name.clone(), p.x.typ.clone());
    }
    for e in require.iter() {
        expr_visitor_control_flow!(expr_visitor_dfs(e, map, mf));
    }
    for e in ensure.iter() {
        expr_visitor_control_flow!(expr_visitor_dfs(e, map, mf));
    }
    for e in decrease.iter() {
        expr_visitor_control_flow!(expr_visitor_dfs(e, map, mf));
    }
    if let Some(e) = decrease_when {
        expr_visitor_control_flow!(expr_visitor_dfs(e, map, mf));
    }
    match mask_spec {
        MaskSpec::NoSpec => {}
        MaskSpec::InvariantOpens(es) | MaskSpec::InvariantOpensExcept(es) => {
            for e in es.iter() {
                expr_visitor_control_flow!(expr_visitor_dfs(e, map, mf));
            }
        }
    }
    if let Some(e) = body {
        expr_visitor_control_flow!(expr_visitor_dfs(e, map, mf));
    }
    map.pop_scope();

    if let Some((params, req_ens)) = broadcast_forall {
        map.push_scope(true);
        for p in params.iter() {
            let _ = map.insert(p.x.name.clone(), p.x.typ.clone());
        }
        expr_visitor_control_flow!(expr_visitor_dfs(req_ens, map, mf));
        map.pop_scope();
    }

    VisitorControlFlow::Recurse
}

pub(crate) fn function_visitor_check<E, MF>(function: &Function, mf: &mut MF) -> Result<(), E>
where
    MF: FnMut(&Expr) -> Result<(), E>,
{
    let mut scope_map: VisitorScopeMap = ScopeMap::new();
    match function_visitor_dfs(function, &mut scope_map, &mut |_scope_map, expr| match mf(expr) {
        Ok(()) => VisitorControlFlow::Recurse,
        Err(e) => VisitorControlFlow::Stop(e),
    }) {
        VisitorControlFlow::Recurse => Ok(()),
        VisitorControlFlow::Return => unreachable!(),
        VisitorControlFlow::Stop(e) => Err(e),
    }
}

pub(crate) fn map_expr_visitor_env<E, FE, FS, FT>(
    expr: &Expr,
    map: &mut VisitorScopeMap,
    env: &mut E,
    fe: &FE,
    fs: &FS,
    ft: &FT,
) -> Result<Expr, VirErr>
where
    FE: Fn(&mut E, &mut VisitorScopeMap, &Expr) -> Result<Expr, VirErr>,
    FS: Fn(&mut E, &mut VisitorScopeMap, &Stmt) -> Result<Vec<Stmt>, VirErr>,
    FT: Fn(&mut E, &Typ) -> Result<Typ, VirErr>,
{
    let exprx = match &expr.x {
        ExprX::Const(c) => ExprX::Const(c.clone()),
        ExprX::Var(x) => ExprX::Var(x.clone()),
        ExprX::VarLoc(x) => ExprX::VarLoc(x.clone()),
        ExprX::VarAt(x, at) => ExprX::VarAt(x.clone(), at.clone()),
        ExprX::ConstVar(x) => ExprX::ConstVar(x.clone()),
        ExprX::Loc(e) => ExprX::Loc(map_expr_visitor_env(e, map, env, fe, fs, ft)?),
        ExprX::Call(target, es) => {
            let target = match target {
                CallTarget::Fun(kind, x, typs, autospec_usage) => {
                    use crate::ast::CallTargetKind;
                    let kind = match kind {
                        CallTargetKind::Static | CallTargetKind::Method(None) => kind.clone(),
                        CallTargetKind::Method(Some((f, ts))) => {
                            let ts = vec_map_result(&**ts, |t| (map_typ_visitor_env(t, env, ft)))?;
                            CallTargetKind::Method(Some((f.clone(), Arc::new(ts))))
                        }
                    };
                    let typs = vec_map_result(&**typs, |t| (map_typ_visitor_env(t, env, ft)))?;
                    CallTarget::Fun(kind.clone(), x.clone(), Arc::new(typs), *autospec_usage)
                }
                CallTarget::BuiltinSpecFun(x, typs) => {
                    let typs = vec_map_result(&**typs, |t| (map_typ_visitor_env(t, env, ft)))?;
                    CallTarget::BuiltinSpecFun(x.clone(), Arc::new(typs))
                }
                CallTarget::FnSpec(fun) => {
                    let fun = map_expr_visitor_env(fun, map, env, fe, fs, ft)?;
                    CallTarget::FnSpec(fun)
                }
            };
            let mut exprs: Vec<Expr> = Vec::new();
            for e in es.iter() {
                exprs.push(map_expr_visitor_env(e, map, env, fe, fs, ft)?);
            }
            ExprX::Call(target, Arc::new(exprs))
        }
        ExprX::Tuple(es) => {
            let mut exprs: Vec<Expr> = Vec::new();
            for e in es.iter() {
                exprs.push(map_expr_visitor_env(e, map, env, fe, fs, ft)?);
            }
            ExprX::Tuple(Arc::new(exprs))
        }
        ExprX::Ctor(path, ident, binders, update) => {
            let update = match update {
                None => None,
                Some(update) => Some(map_expr_visitor_env(update, map, env, fe, fs, ft)?),
            };
            let mapped_binders = binders
                .iter()
                .map(|b| b.map_result(|a| map_expr_visitor_env(a, map, env, fe, fs, ft)))
                .collect::<Result<Vec<_>, _>>()?;
            ExprX::Ctor(path.clone(), ident.clone(), Arc::new(mapped_binders), update)
        }
        ExprX::NullaryOpr(crate::ast::NullaryOpr::ConstGeneric(t)) => {
            let t = map_typ_visitor_env(t, env, ft)?;
            ExprX::NullaryOpr(crate::ast::NullaryOpr::ConstGeneric(t))
        }
        ExprX::Unary(op, e1) => {
            let expr1 = map_expr_visitor_env(e1, map, env, fe, fs, ft)?;
            ExprX::Unary(*op, expr1)
        }
        ExprX::UnaryOpr(op, e1) => {
            let op = match op {
                UnaryOpr::Box(t) => UnaryOpr::Box(map_typ_visitor_env(t, env, ft)?),
                UnaryOpr::Unbox(t) => UnaryOpr::Unbox(map_typ_visitor_env(t, env, ft)?),
                UnaryOpr::HasType(t) => UnaryOpr::HasType(map_typ_visitor_env(t, env, ft)?),
                UnaryOpr::IsVariant { .. } => op.clone(),
                UnaryOpr::TupleField { .. } => op.clone(),
                UnaryOpr::Field { .. } => op.clone(),
                UnaryOpr::IntegerTypeBound(_kind, _) => op.clone(),
                UnaryOpr::Height => op.clone(),
                UnaryOpr::CustomErr(_) => op.clone(),
            };
            let expr1 = map_expr_visitor_env(e1, map, env, fe, fs, ft)?;
            ExprX::UnaryOpr(op.clone(), expr1)
        }
        ExprX::Binary(op, e1, e2) => {
            let expr1 = map_expr_visitor_env(e1, map, env, fe, fs, ft)?;
            let expr2 = map_expr_visitor_env(e2, map, env, fe, fs, ft)?;
            ExprX::Binary(*op, expr1, expr2)
        }
        ExprX::BinaryOpr(crate::ast::BinaryOpr::ExtEq(deep, t), e1, e2) => {
            let t = map_typ_visitor_env(t, env, ft)?;
            let expr1 = map_expr_visitor_env(e1, map, env, fe, fs, ft)?;
            let expr2 = map_expr_visitor_env(e2, map, env, fe, fs, ft)?;
            ExprX::BinaryOpr(crate::ast::BinaryOpr::ExtEq(*deep, t), expr1, expr2)
        }
        ExprX::Multi(op, es) => {
            let mut exprs: Vec<Expr> = Vec::new();
            for e in es.iter() {
                exprs.push(map_expr_visitor_env(e, map, env, fe, fs, ft)?);
            }
            ExprX::Multi(op.clone(), Arc::new(exprs))
        }
        ExprX::Quant(quant, binders, e1) => {
            let binders =
                vec_map_result(&**binders, |b| b.map_result(|t| map_typ_visitor_env(t, env, ft)))?;
            map.push_scope(true);
            for binder in binders.iter() {
                let _ = map.insert(binder.name.clone(), binder.a.clone());
            }
            let expr1 = map_expr_visitor_env(e1, map, env, fe, fs, ft)?;
            map.pop_scope();
            ExprX::Quant(*quant, Arc::new(binders), expr1)
        }
        ExprX::Closure(params, body) => {
            let params =
                vec_map_result(&**params, |b| b.map_result(|t| map_typ_visitor_env(t, env, ft)))?;
            map.push_scope(true);
            for binder in params.iter() {
                let _ = map.insert(binder.name.clone(), binder.a.clone());
            }
            let body = map_expr_visitor_env(body, map, env, fe, fs, ft)?;
            map.pop_scope();
            ExprX::Closure(Arc::new(params), body)
        }
        ExprX::ExecClosure { params, ret, requires, ensures, body, external_spec } => {
            let params =
                vec_map_result(&**params, |b| b.map_result(|t| map_typ_visitor_env(t, env, ft)))?;
            let ret = ret.map_result(|t| map_typ_visitor_env(t, env, ft))?;

            map.push_scope(true);
            for binder in params.iter() {
                let _ = map.insert(binder.name.clone(), binder.a.clone());
            }
            let requires =
                vec_map_result(&**requires, |req| map_expr_visitor_env(req, map, env, fe, fs, ft))?;
            map.push_scope(true);
            let _ = map.insert(ret.name.clone(), ret.a.clone());
            let ensures =
                vec_map_result(&**ensures, |ens| map_expr_visitor_env(ens, map, env, fe, fs, ft))?;
            map.pop_scope();
            let body = map_expr_visitor_env(body, map, env, fe, fs, ft)?;
            map.pop_scope();

            let external_spec = match external_spec {
                None => None,
                Some((cid, cexpr)) => {
                    map.push_scope(true);
                    let _ = map.insert(cid.clone(), expr.typ.clone());
                    let cexpr0 = map_expr_visitor_env(cexpr, map, env, fe, fs, ft)?;
                    map.pop_scope();

                    Some((cid.clone(), cexpr0))
                }
            };

            ExprX::ExecClosure {
                params: Arc::new(params),
                ret,
                requires: Arc::new(requires),
                ensures: Arc::new(ensures),
                body,
                external_spec,
            }
        }
        ExprX::Choose { params, cond, body } => {
            let params =
                vec_map_result(&**params, |b| b.map_result(|t| map_typ_visitor_env(t, env, ft)))?;
            map.push_scope(true);
            for binder in params.iter() {
                let _ = map.insert(binder.name.clone(), binder.a.clone());
            }
            let cond = map_expr_visitor_env(cond, map, env, fe, fs, ft)?;
            let body = map_expr_visitor_env(body, map, env, fe, fs, ft)?;
            map.pop_scope();
            ExprX::Choose { params: Arc::new(params), cond, body }
        }
        ExprX::WithTriggers { triggers, body } => {
            let mut trigs: Vec<crate::ast::Exprs> = Vec::new();
            for trigger in triggers.iter() {
                let terms =
                    vec_map_result(&**trigger, |e| map_expr_visitor_env(e, map, env, fe, fs, ft))?;
                trigs.push(Arc::new(terms));
            }
            let triggers = Arc::new(trigs);
            let body = map_expr_visitor_env(body, map, env, fe, fs, ft)?;
            ExprX::WithTriggers { triggers, body }
        }
        ExprX::Assign { init_not_mut, lhs: e1, rhs: e2 } => {
            let expr1 = map_expr_visitor_env(e1, map, env, fe, fs, ft)?;
            let expr2 = map_expr_visitor_env(e2, map, env, fe, fs, ft)?;
            ExprX::Assign { init_not_mut: *init_not_mut, lhs: expr1, rhs: expr2 }
        }
        ExprX::Fuel(path, fuel) => ExprX::Fuel(path.clone(), *fuel),
        ExprX::RevealString(path) => ExprX::RevealString(path.clone()),
        ExprX::Header(_) => {
            return error(&expr.span, "header expression not allowed here");
        }
        ExprX::AssertAssume { is_assume, expr: e1 } => {
            let expr1 = map_expr_visitor_env(e1, map, env, fe, fs, ft)?;
            ExprX::AssertAssume { is_assume: *is_assume, expr: expr1 }
        }
        ExprX::Forall { vars, require, ensure, proof } => {
            let vars =
                vec_map_result(&**vars, |x| x.map_result(|t| map_typ_visitor_env(t, env, ft)))?;
            map.push_scope(true);
            for binder in vars.iter() {
                let _ = map.insert(binder.name.clone(), binder.a.clone());
            }
            let require = map_expr_visitor_env(require, map, env, fe, fs, ft)?;
            let ensure = map_expr_visitor_env(ensure, map, env, fe, fs, ft)?;
            let proof = map_expr_visitor_env(proof, map, env, fe, fs, ft)?;
            map.pop_scope();
            ExprX::Forall { vars: Arc::new(vars), require, ensure, proof }
        }
        ExprX::AssertQuery { requires, ensures, proof, mode } => {
            let requires = Arc::new(vec_map_result(requires, |e| {
                map_expr_visitor_env(e, map, env, fe, fs, ft)
            })?);
            let ensures = Arc::new(vec_map_result(ensures, |e| {
                map_expr_visitor_env(e, map, env, fe, fs, ft)
            })?);
            let proof = map_expr_visitor_env(proof, map, env, fe, fs, ft)?;
            ExprX::AssertQuery { requires, ensures, proof, mode: *mode }
        }
        ExprX::AssertCompute(e, m) => {
            let expr1 = map_expr_visitor_env(e, map, env, fe, fs, ft)?;
            ExprX::AssertCompute(expr1, *m)
        }
        ExprX::If(e1, e2, e3) => {
            let expr1 = map_expr_visitor_env(e1, map, env, fe, fs, ft)?;
            let expr2 = map_expr_visitor_env(e2, map, env, fe, fs, ft)?;
            let expr3 =
                e3.as_ref().map(|e| map_expr_visitor_env(e, map, env, fe, fs, ft)).transpose()?;
            ExprX::If(expr1, expr2, expr3)
        }
        ExprX::Match(e1, arms) => {
            let expr1 = map_expr_visitor_env(e1, map, env, fe, fs, ft)?;
            let arms: Result<Vec<Arm>, VirErr> = vec_map_result(arms, |arm| {
                map.push_scope(true);
                let pattern = map_pattern_visitor_env(&arm.x.pattern, env, ft)?;
                insert_pattern_vars(map, &pattern);
                let guard = map_expr_visitor_env(&arm.x.guard, map, env, fe, fs, ft)?;
                let body = map_expr_visitor_env(&arm.x.body, map, env, fe, fs, ft)?;
                map.pop_scope();
                Ok(Spanned::new(arm.span.clone(), ArmX { pattern, guard, body }))
            });
            ExprX::Match(expr1, Arc::new(arms?))
        }
        ExprX::Loop { label, cond, body, invs } => {
            let cond =
                cond.as_ref().map(|e| map_expr_visitor_env(e, map, env, fe, fs, ft)).transpose()?;
            let body = map_expr_visitor_env(body, map, env, fe, fs, ft)?;
            let mut invs1: Vec<crate::ast::LoopInvariant> = Vec::new();
            for inv in invs.iter() {
                let e1 = map_expr_visitor_env(&inv.inv, map, env, fe, fs, ft)?;
                invs1.push(crate::ast::LoopInvariant { inv: e1, ..inv.clone() });
            }
            ExprX::Loop { label: label.clone(), cond, body, invs: Arc::new(invs1) }
        }
        ExprX::Return(e1) => {
            let e1 = match e1 {
                None => None,
                Some(e) => Some(map_expr_visitor_env(e, map, env, fe, fs, ft)?),
            };
            ExprX::Return(e1)
        }
        ExprX::BreakOrContinue { label, is_break } => {
            ExprX::BreakOrContinue { label: label.clone(), is_break: *is_break }
        }
        ExprX::Ghost { alloc_wrapper, tracked, expr: e1 } => {
            let expr = map_expr_visitor_env(e1, map, env, fe, fs, ft)?;
            ExprX::Ghost { alloc_wrapper: *alloc_wrapper, tracked: *tracked, expr }
        }
        ExprX::Block(ss, e1) => {
            let mut stmts: Vec<Stmt> = Vec::new();
            for s in ss.iter() {
                match &s.x {
                    StmtX::Expr(_) => {}
                    StmtX::Decl { .. } => map.push_scope(true),
                }
                stmts.append(&mut map_stmt_visitor_env(s, map, env, fe, fs, ft)?);
            }
            let expr1 = match e1 {
                None => None,
                Some(e) => Some(map_expr_visitor_env(e, map, env, fe, fs, ft)?),
            };
            for s in ss.iter() {
                match &s.x {
                    StmtX::Expr(_) => {}
                    StmtX::Decl { .. } => map.pop_scope(),
                }
            }
            ExprX::Block(Arc::new(stmts), expr1)
        }
        ExprX::OpenInvariant(e1, binder, e2, atomicity) => {
            let expr1 = map_expr_visitor_env(e1, map, env, fe, fs, ft)?;
            let binder = binder.map_result(|t| map_typ_visitor_env(t, env, ft))?;
            map.push_scope(true);
            let _ = map.insert(binder.name.clone(), binder.a.clone());
            let expr2 = map_expr_visitor_env(e2, map, env, fe, fs, ft)?;
            map.pop_scope();
            ExprX::OpenInvariant(expr1, binder, expr2, *atomicity)
        }
    };
    let expr = SpannedTyped::new(&expr.span, &map_typ_visitor_env(&expr.typ, env, ft)?, exprx);
    fe(env, map, &expr)
}

pub(crate) fn map_stmt_visitor_env<E, FE, FS, FT>(
    stmt: &Stmt,
    map: &mut ScopeMap<Ident, Typ>,
    env: &mut E,
    fe: &FE,
    fs: &FS,
    ft: &FT,
) -> Result<Vec<Stmt>, VirErr>
where
    FE: Fn(&mut E, &mut ScopeMap<Ident, Typ>, &Expr) -> Result<Expr, VirErr>,
    FS: Fn(&mut E, &mut ScopeMap<Ident, Typ>, &Stmt) -> Result<Vec<Stmt>, VirErr>,
    FT: Fn(&mut E, &Typ) -> Result<Typ, VirErr>,
{
    match &stmt.x {
        StmtX::Expr(e) => {
            let expr = map_expr_visitor_env(e, map, env, fe, fs, ft)?;
            fs(env, map, &Spanned::new(stmt.span.clone(), StmtX::Expr(expr)))
        }
        StmtX::Decl { pattern, mode, init } => {
            let pattern = map_pattern_visitor_env(pattern, env, ft)?;
            let init =
                init.as_ref().map(|e| map_expr_visitor_env(e, map, env, fe, fs, ft)).transpose()?;
            insert_pattern_vars(map, &pattern);
            let decl = StmtX::Decl { pattern, mode: *mode, init };
            fs(env, map, &Spanned::new(stmt.span.clone(), decl))
        }
    }
}

pub(crate) fn map_param_visitor<E, FT>(param: &Param, env: &mut E, ft: &FT) -> Result<Param, VirErr>
where
    FT: Fn(&mut E, &Typ) -> Result<Typ, VirErr>,
{
    let typ = map_typ_visitor_env(&param.x.typ, env, ft)?;
    let paramx = ParamX {
        name: param.x.name.clone(),
        typ,
        mode: param.x.mode,
        is_mut: param.x.is_mut,
        unwrapped_info: param.x.unwrapped_info.clone(),
    };
    Ok(Spanned::new(param.span.clone(), paramx))
}

pub(crate) fn map_generic_bound_visitor<E, FT>(
    bound: &GenericBound,
    _env: &mut E,
    _ft: &FT,
) -> Result<GenericBound, VirErr>
where
    FT: Fn(&mut E, &Typ) -> Result<Typ, VirErr>,
{
    match &**bound {
        GenericBoundX::Traits(_) => Ok(bound.clone()),
    }
}

pub(crate) fn map_function_visitor_env<E, FE, FS, FT>(
    function: &Function,
    map: &mut ScopeMap<Ident, Typ>,
    env: &mut E,
    fe: &FE,
    fs: &FS,
    ft: &FT,
) -> Result<Function, VirErr>
where
    FE: Fn(&mut E, &mut ScopeMap<Ident, Typ>, &Expr) -> Result<Expr, VirErr>,
    FS: Fn(&mut E, &mut ScopeMap<Ident, Typ>, &Stmt) -> Result<Vec<Stmt>, VirErr>,
    FT: Fn(&mut E, &Typ) -> Result<Typ, VirErr>,
{
    let FunctionX {
        name,
        proxy,
        kind,
        visibility,
        mode,
        fuel,
        typ_bounds,
        params,
        ret,
        require,
        ensure,
        decrease,
        decrease_when,
        decrease_by,
        broadcast_forall,
        mask_spec,
        is_const,
        publish,
        attrs,
        body,
        extra_dependencies,
    } = &function.x;
    let name = name.clone();
    let proxy = proxy.clone();
    let kind = match kind {
<<<<<<< HEAD
        FunctionKind::Static | FunctionKind::TraitMethodDecl { trait_path: _ } => kind.clone(),
        FunctionKind::TraitMethodImpl { method, trait_path, trait_typ_args, self_typ } => {
=======
        FunctionKind::Static
        | FunctionKind::TraitMethodDecl { trait_path: _ }
        | FunctionKind::ForeignTraitMethodImpl(_) => kind.clone(),
        FunctionKind::TraitMethodImpl {
            method,
            trait_path,
            trait_typ_args,
            datatype,
            datatype_typ_args,
        } => {
>>>>>>> 7507c4be
            let trait_typ_args =
                Arc::new(vec_map_result(&**trait_typ_args, |t| map_typ_visitor_env(t, env, ft))?);
            FunctionKind::TraitMethodImpl {
                method: method.clone(),
                trait_path: trait_path.clone(),
                trait_typ_args,
                self_typ: map_typ_visitor_env(self_typ, env, ft)?,
            }
        }
    };
    let visibility = visibility.clone();
    let mode = *mode;
    let fuel = *fuel;
    let mut type_bounds: Vec<(Ident, GenericBound)> = Vec::new();
    for (x, bound) in typ_bounds.iter() {
        type_bounds.push((x.clone(), map_generic_bound_visitor(bound, env, ft)?));
    }
    map.push_scope(true);
    let params = Arc::new(vec_map_result(params, |p| map_param_visitor(p, env, ft))?);
    for p in params.iter() {
        let _ = map.insert(p.x.name.clone(), p.x.typ.clone());
    }
    let ret = map_param_visitor(ret, env, ft)?;
    let require =
        Arc::new(vec_map_result(require, |e| map_expr_visitor_env(e, map, env, fe, fs, ft))?);

    map.push_scope(true);
    if function.x.has_return() {
        let _ = map.insert(ret.x.name.clone(), ret.x.typ.clone());
    }
    let ensure =
        Arc::new(vec_map_result(ensure, |e| map_expr_visitor_env(e, map, env, fe, fs, ft))?);
    map.pop_scope();

    let decrease =
        Arc::new(vec_map_result(decrease, |e| map_expr_visitor_env(e, map, env, fe, fs, ft))?);
    let decrease_when = decrease_when
        .as_ref()
        .map(|e| map_expr_visitor_env(e, map, env, fe, fs, ft))
        .transpose()?;
    let decrease_by = decrease_by.clone();

    let mask_spec = match mask_spec {
        MaskSpec::NoSpec => MaskSpec::NoSpec,
        MaskSpec::InvariantOpens(es) => {
            MaskSpec::InvariantOpens(Arc::new(vec_map_result(es, |e| {
                map_expr_visitor_env(e, map, env, fe, fs, ft)
            })?))
        }
        MaskSpec::InvariantOpensExcept(es) => {
            MaskSpec::InvariantOpensExcept(Arc::new(vec_map_result(es, |e| {
                map_expr_visitor_env(e, map, env, fe, fs, ft)
            })?))
        }
    };
    let attrs = attrs.clone();
    let extra_dependencies = extra_dependencies.clone();
    let is_const = *is_const;
    let publish = *publish;
    let body = body.as_ref().map(|e| map_expr_visitor_env(e, map, env, fe, fs, ft)).transpose()?;
    map.pop_scope();

    let broadcast_forall = if let Some((params, req_ens)) = broadcast_forall {
        map.push_scope(true);
        let params = Arc::new(vec_map_result(params, |p| map_param_visitor(p, env, ft))?);
        for p in params.iter() {
            let _ = map.insert(p.x.name.clone(), p.x.typ.clone());
        }
        let req_ens = map_expr_visitor_env(req_ens, map, env, fe, fs, ft)?;
        map.pop_scope();
        Some((params, req_ens))
    } else {
        None
    };

    let functionx = FunctionX {
        name,
        proxy,
        kind,
        visibility,
        mode,
        fuel,
        typ_bounds: Arc::new(type_bounds),
        params,
        ret,
        require,
        ensure,
        decrease,
        decrease_when,
        decrease_by,
        broadcast_forall,
        mask_spec,
        is_const,
        publish,
        attrs,
        body,
        extra_dependencies,
    };
    Ok(Spanned::new(function.span.clone(), functionx))
}

pub(crate) fn map_datatype_visitor_env<E, FT>(
    datatype: &Datatype,
    env: &mut E,
    ft: &FT,
) -> Result<Datatype, VirErr>
where
    FT: Fn(&mut E, &Typ) -> Result<Typ, VirErr>,
{
    let datatypex = datatype.x.clone();
    let mut variants: Vec<Variant> = Vec::new();
    for variant in datatypex.variants.iter() {
        let mut fields: Vec<Field> = Vec::new();
        for field in variant.a.iter() {
            let (typ, mode, vis) = &field.a;
            let typ = map_typ_visitor_env(typ, env, ft)?;
            fields.push(field.new_a((typ, *mode, vis.clone())));
        }
        variants.push(variant.new_a(Arc::new(fields)));
    }
    let variants = Arc::new(variants);
    Ok(Spanned::new(datatype.span.clone(), DatatypeX { variants, ..datatypex }))
}<|MERGE_RESOLUTION|>--- conflicted
+++ resolved
@@ -944,21 +944,10 @@
     let name = name.clone();
     let proxy = proxy.clone();
     let kind = match kind {
-<<<<<<< HEAD
-        FunctionKind::Static | FunctionKind::TraitMethodDecl { trait_path: _ } => kind.clone(),
-        FunctionKind::TraitMethodImpl { method, trait_path, trait_typ_args, self_typ } => {
-=======
         FunctionKind::Static
         | FunctionKind::TraitMethodDecl { trait_path: _ }
         | FunctionKind::ForeignTraitMethodImpl(_) => kind.clone(),
-        FunctionKind::TraitMethodImpl {
-            method,
-            trait_path,
-            trait_typ_args,
-            datatype,
-            datatype_typ_args,
-        } => {
->>>>>>> 7507c4be
+        FunctionKind::TraitMethodImpl { method, trait_path, trait_typ_args, self_typ } => {
             let trait_typ_args =
                 Arc::new(vec_map_result(&**trait_typ_args, |t| map_typ_visitor_env(t, env, ft))?);
             FunctionKind::TraitMethodImpl {
