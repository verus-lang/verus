--- conflicted
+++ resolved
@@ -264,15 +264,9 @@
                     expr_visitor_control_flow!(expr_visitor_dfs(e1, map, mf));
                     expr_visitor_control_flow!(expr_visitor_dfs(e2, map, mf));
                 }
-<<<<<<< HEAD
-                ExprX::AssertBV(e) => {
-                    expr_visitor_control_flow!(expr_visitor_dfs(e, map, mf));
-                }
                 ExprX::AssertCompute(e, _) => {
                     expr_visitor_control_flow!(expr_visitor_dfs(e, map, mf));
                 }
-=======
->>>>>>> f811d76b
                 ExprX::Fuel(_, _) => (),
                 ExprX::RevealString(_) => (),
                 ExprX::Header(_) => {
@@ -628,17 +622,10 @@
             let proof = map_expr_visitor_env(proof, map, env, fe, fs, ft)?;
             ExprX::AssertQuery { requires, ensures, proof, mode: *mode }
         }
-<<<<<<< HEAD
-        ExprX::AssertBV(e) => {
-            let expr1 = map_expr_visitor_env(e, map, env, fe, fs, ft)?;
-            ExprX::AssertBV(expr1)
-        }
         ExprX::AssertCompute(e, m) => {
             let expr1 = map_expr_visitor_env(e, map, env, fe, fs, ft)?;
             ExprX::AssertCompute(expr1, *m)
         }
-=======
->>>>>>> f811d76b
         ExprX::If(e1, e2, e3) => {
             let expr1 = map_expr_visitor_env(e1, map, env, fe, fs, ft)?;
             let expr2 = map_expr_visitor_env(e2, map, env, fe, fs, ft)?;
