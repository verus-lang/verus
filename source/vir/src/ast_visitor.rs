--- conflicted
+++ resolved
@@ -1061,6 +1061,7 @@
             decrease_by,
             fndef_axioms,
             mask_spec,
+            atomic_update,
             unwind_spec,
             item_kind,
             attrs,
@@ -1096,6 +1097,7 @@
         let decrease = self.visit_exprs(decrease)?;
         let decrease_when = self.visit_opt_expr(decrease_when)?;
         let mask_spec = R::map_opt(mask_spec, &mut |ms| self.visit_mask_spec(ms))?;
+        let atomic_update = R::map_opt(atomic_update, &mut |exp| self.visit_expr(exp))?;
         let unwind_spec = R::map_opt(unwind_spec, &mut |us| self.visit_unwind_spec(us))?;
         let body = self.visit_opt_expr(body)?;
         self.pop_scope();
@@ -1124,6 +1126,7 @@
                 decrease_by: decrease_by.clone(),
                 fndef_axioms: R::get_opt(fndef_axioms),
                 mask_spec: R::get_opt(mask_spec),
+                atomic_update: R::get_opt(atomic_update),
                 unwind_spec: R::get_opt(unwind_spec),
                 item_kind: item_kind.clone(),
                 attrs: attrs.clone(),
@@ -1658,105 +1661,10 @@
 where
     MF: FnMut(&mut VisitorScopeMap, &Expr) -> VisitorControlFlow<T>,
 {
-<<<<<<< HEAD
-    let FunctionX {
-        name: _,
-        proxy: _,
-        kind: _,
-        visibility: _,
-        body_visibility: _,
-        opaqueness: _,
-        owning_module: _,
-        mode: _,
-        typ_params: _,
-        typ_bounds: _,
-        params,
-        ret,
-        require,
-        ensure,
-        ens_has_return: _,
-        returns,
-        decrease,
-        decrease_when,
-        decrease_by: _,
-        fndef_axioms,
-        mask_spec,
-        atomic_update,
-        unwind_spec,
-        item_kind: _,
-        attrs: _,
-        body,
-        extra_dependencies: _,
-    } = &function.x;
-
-    map.push_scope(true);
-    for p in params.iter() {
-        let _ = map
-            .insert(p.x.name.clone(), ScopeEntry::new_outer_param_ret(&p.x.typ, p.x.is_mut, true));
-    }
-    for e in require.iter() {
-        expr_visitor_control_flow!(expr_visitor_dfs(e, map, mf));
-    }
-
-    map.push_scope(true);
-    if function.x.ens_has_return {
-        let _ = map
-            .insert(ret.x.name.clone(), ScopeEntry::new_outer_param_ret(&ret.x.typ, false, true));
-    }
-
-    for e in ensure.0.iter().chain(ensure.1.iter()) {
-        expr_visitor_control_flow!(expr_visitor_dfs(e, map, mf));
-    }
-    map.pop_scope();
-
-    if let Some(e) = returns {
-        expr_visitor_control_flow!(expr_visitor_dfs(e, map, mf));
-    }
-
-    for e in decrease.iter() {
-        expr_visitor_control_flow!(expr_visitor_dfs(e, map, mf));
-    }
-    if let Some(e) = decrease_when {
-        expr_visitor_control_flow!(expr_visitor_dfs(e, map, mf));
-    }
-    match mask_spec {
-        None => {}
-        Some(MaskSpec::InvariantOpens(_span, es) | MaskSpec::InvariantOpensExcept(_span, es)) => {
-            for e in es.iter() {
-                expr_visitor_control_flow!(expr_visitor_dfs(e, map, mf));
-            }
-        }
-        Some(MaskSpec::InvariantOpensSet(e)) => {
-            expr_visitor_control_flow!(expr_visitor_dfs(e, map, mf))
-        }
-    }
-    if let Some(e) = atomic_update {
-        expr_visitor_control_flow!(expr_visitor_dfs(e, map, mf))
-    }
-    match unwind_spec {
-        None => {}
-        Some(UnwindSpec::MayUnwind) => {}
-        Some(UnwindSpec::NoUnwind) => {}
-        Some(UnwindSpec::NoUnwindWhen(e)) => {
-            expr_visitor_control_flow!(expr_visitor_dfs(e, map, mf));
-        }
-    }
-
-    if let Some(e) = body {
-        expr_visitor_control_flow!(expr_visitor_dfs(e, map, mf));
-    }
-    map.pop_scope();
-
-    if let Some(es) = fndef_axioms {
-        for e in es.iter() {
-            expr_visitor_control_flow!(expr_visitor_dfs(e, map, mf));
-        }
-=======
     let mut vis = WalkExprVisitor { mf, map };
     match vis.visit_function(function) {
         Ok(()) => VisitorControlFlow::Recurse,
         Err(t) => VisitorControlFlow::Stop(t),
->>>>>>> c2e66fb6
     }
 }
 
@@ -1933,182 +1841,8 @@
     FT: Fn(&mut E, &Typ) -> Result<Typ, VirErr>,
     FPL: Fn(&mut E, &mut VisitorScopeMap, &Place) -> Result<Place, VirErr>,
 {
-<<<<<<< HEAD
-    let FunctionX {
-        name,
-        proxy,
-        kind,
-        visibility,
-        body_visibility,
-        opaqueness,
-        owning_module,
-        mode,
-        typ_params,
-        typ_bounds,
-        params,
-        ret,
-        ens_has_return,
-        require,
-        ensure: (ensure0, ensure1),
-        returns,
-        decrease,
-        decrease_when,
-        decrease_by,
-        fndef_axioms,
-        mask_spec,
-        atomic_update,
-        unwind_spec,
-        item_kind,
-        attrs,
-        body,
-        extra_dependencies,
-    } = &function.x;
-    let name = name.clone();
-    let proxy = proxy.clone();
-    let kind = match kind {
-        FunctionKind::Static | FunctionKind::TraitMethodDecl { trait_path: _, has_default: _ } => {
-            kind.clone()
-        }
-        FunctionKind::TraitMethodImpl {
-            method,
-            impl_path,
-            trait_path,
-            trait_typ_args,
-            inherit_body_from,
-        } => FunctionKind::TraitMethodImpl {
-            method: method.clone(),
-            impl_path: impl_path.clone(),
-            trait_path: trait_path.clone(),
-            trait_typ_args: map_typs_visitor_env(trait_typ_args, env, ft)?,
-            inherit_body_from: inherit_body_from.clone(),
-        },
-        FunctionKind::ForeignTraitMethodImpl { method, impl_path, trait_path, trait_typ_args } => {
-            FunctionKind::ForeignTraitMethodImpl {
-                method: method.clone(),
-                impl_path: impl_path.clone(),
-                trait_path: trait_path.clone(),
-                trait_typ_args: map_typs_visitor_env(trait_typ_args, env, ft)?,
-            }
-        }
-    };
-    let visibility = visibility.clone();
-    let body_visibility = body_visibility.clone();
-    let opaqueness = opaqueness.clone();
-    let owning_module = owning_module.clone();
-    let mode = *mode;
-    let typ_bounds = map_generic_bounds_visitor(typ_bounds, env, ft)?;
-    map.push_scope(true);
-    let params = map_params_visitor(params, env, ft)?;
-    for p in params.iter() {
-        let _ = map
-            .insert(p.x.name.clone(), ScopeEntry::new_outer_param_ret(&p.x.typ, p.x.is_mut, true));
-    }
-    let ret = map_param_visitor(ret, env, ft)?;
-    let require =
-        Arc::new(vec_map_result(require, |e| map_expr_visitor_env(e, map, env, fe, fs, ft, fpl))?);
-
-    map.push_scope(true);
-    if function.x.ens_has_return {
-        let _ = map
-            .insert(ret.x.name.clone(), ScopeEntry::new_outer_param_ret(&ret.x.typ, false, true));
-    }
-    let ensure0 =
-        Arc::new(vec_map_result(ensure0, |e| map_expr_visitor_env(e, map, env, fe, fs, ft, fpl))?);
-    let ensure1 =
-        Arc::new(vec_map_result(ensure1, |e| map_expr_visitor_env(e, map, env, fe, fs, ft, fpl))?);
-    map.pop_scope();
-
-    let returns = match returns {
-        Some(e) => Some(map_expr_visitor_env(e, map, env, fe, fs, ft, fpl)?),
-        None => None,
-    };
-
-    let decrease =
-        Arc::new(vec_map_result(decrease, |e| map_expr_visitor_env(e, map, env, fe, fs, ft, fpl))?);
-    let decrease_when = decrease_when
-        .as_ref()
-        .map(|e| map_expr_visitor_env(e, map, env, fe, fs, ft, fpl))
-        .transpose()?;
-    let decrease_by = decrease_by.clone();
-
-    let mask_spec = match mask_spec {
-        None => None,
-        Some(MaskSpec::InvariantOpens(span, es)) => Some(MaskSpec::InvariantOpens(
-            span.clone(),
-            Arc::new(vec_map_result(es, |e| map_expr_visitor_env(e, map, env, fe, fs, ft, fpl))?),
-        )),
-        Some(MaskSpec::InvariantOpensExcept(span, es)) => Some(MaskSpec::InvariantOpensExcept(
-            span.clone(),
-            Arc::new(vec_map_result(es, |e| map_expr_visitor_env(e, map, env, fe, fs, ft, fpl))?),
-        )),
-        Some(MaskSpec::InvariantOpensSet(e)) => {
-            Some(MaskSpec::InvariantOpensSet(map_expr_visitor_env(e, map, env, fe, fs, ft, fpl)?))
-        }
-    };
-    let atomic_update = match atomic_update {
-        None => None,
-        Some(e) => Some(map_expr_visitor_env(e, map, env, fe, fs, ft, fpl)?),
-    };
-    let unwind_spec = match unwind_spec {
-        None => None,
-        Some(UnwindSpec::MayUnwind) => Some(UnwindSpec::MayUnwind),
-        Some(UnwindSpec::NoUnwind) => Some(UnwindSpec::NoUnwind),
-        Some(UnwindSpec::NoUnwindWhen(e)) => {
-            Some(UnwindSpec::NoUnwindWhen(map_expr_visitor_env(e, map, env, fe, fs, ft, fpl)?))
-        }
-    };
-    let attrs = attrs.clone();
-    let extra_dependencies = extra_dependencies.clone();
-    let item_kind = *item_kind;
-    let body =
-        body.as_ref().map(|e| map_expr_visitor_env(e, map, env, fe, fs, ft, fpl)).transpose()?;
-    map.pop_scope();
-
-    let fndef_axioms = if let Some(es) = fndef_axioms {
-        let mut es2 = vec![];
-        for e in es.iter() {
-            let e2 = map_expr_visitor_env(e, map, env, fe, fs, ft, fpl)?;
-            es2.push(e2);
-        }
-        Some(Arc::new(es2))
-    } else {
-        None
-    };
-
-    let functionx = FunctionX {
-        name,
-        proxy,
-        kind,
-        visibility,
-        body_visibility,
-        opaqueness,
-        owning_module,
-        mode,
-        typ_params: typ_params.clone(),
-        typ_bounds,
-        params,
-        ret,
-        ens_has_return: *ens_has_return,
-        require,
-        ensure: (ensure0, ensure1),
-        returns,
-        decrease,
-        decrease_when,
-        decrease_by,
-        fndef_axioms,
-        atomic_update,
-        mask_spec,
-        unwind_spec,
-        item_kind,
-        attrs,
-        body,
-        extra_dependencies,
-    };
-    Ok(Spanned::new(function.span.clone(), functionx))
-=======
     let mut vis = MapExprStmtTypVisitor { env, fe, fs, ft, fpl, map };
     vis.visit_function(function)
->>>>>>> c2e66fb6
 }
 
 pub(crate) fn map_datatype_visitor_env<E, FT>(
