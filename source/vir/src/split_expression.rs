use crate::ast::{
    BinaryOp, Exprs, Fun, Function, Ident, Params, Quant, SpannedTyped, Typ, TypBounds, TypX, Typs,
    UnaryOp, VirErr,
};
use crate::ast_to_sst::get_function;
use crate::context::Ctx;
use crate::def::unique_local;
use crate::def::Spanned;
use crate::func_to_air::{SstInfo, SstMap};
use crate::sst::{BndX, Exp, ExpX, Exps, Pars, Stm, StmX, UniqueIdent};
use crate::sst_visitor::map_shallow_stm;
use air::ast::Span;
use air::errors::Error;
use std::collections::HashMap;
use std::sync::Arc;

struct State<'a> {
    fun_ssts: &'a SstMap,
    // Track the status of fuel for each function,
    // since `reveal`, `reveal_with_fuel` can change the fuel locally.
    reveal_map: Vec<HashMap<Fun, u32>>, //  HashMap<Fun, fuel>
}

impl<'a> State<'a> {
    pub fn new(fun_ssts: &'a SstMap) -> Self {
        let mut reveal_map = Vec::new();
        reveal_map.push(HashMap::new());
        State { fun_ssts, reveal_map }
    }

    fn record_fuel(&mut self, x: &Fun, fuel: u32) {
        self.reveal_map.last_mut().expect("reveal_map").insert(x.clone(), fuel);
    }

    pub(crate) fn find_fuel(&self, x: &Fun) -> Option<u32> {
        for rmap in self.reveal_map.iter().rev() {
            if let Some(local_fuel) = rmap.get(x) {
                return Some(*local_fuel);
            }
        }
        None
    }

    // if some expr can contain `proof` block, push and pop around that proof block's translation
    pub(crate) fn push_fuel_scope(&mut self) {
        self.reveal_map.push(HashMap::new());
    }

    pub(crate) fn pop_fuel_scope(&mut self) {
        self.reveal_map.pop();
    }
}

fn is_bool_type(t: &Typ) -> bool {
    match &**t {
        TypX::Bool => true,
        TypX::Boxed(b) => is_bool_type(b),
        _ => false,
    }
}

// This function is to
// 1) inline a function body at a call site
// 2) inline a function's requires expression at a call site
fn inline_expression(
    args: &Exps,
    typs: &Typs,
    params: &Params,
    typ_bounds: &TypBounds,
    body: &Exp,
) -> Result<Exp, (Span, String)> {
    // code copied from crate::ast_to_sst::finalized_exp
    let mut typ_substs: HashMap<Ident, Typ> = HashMap::new();
    let mut substs: HashMap<UniqueIdent, Exp> = HashMap::new();
    assert!(typ_bounds.len() == typs.len());
    for ((name, _), typ) in typ_bounds.iter().zip(typs.iter()) {
        assert!(!typ_substs.contains_key(name));
        typ_substs.insert(name.clone(), typ.clone());
    }
    assert!(params.len() == args.len());
    for (param, arg) in params.iter().zip(args.iter()) {
        let unique = unique_local(&param.x.name);
        assert!(!substs.contains_key(&unique));
        substs.insert(unique, arg.clone());
    }
    let e = crate::sst_util::subst_exp(typ_substs, substs, body);
    let e = SpannedTyped::new(&body.span, &e.typ, e.x.clone());
    return Ok(e);
}

// Note that errors from `tr_inline_function` will be used by `split_expr`.
// It will be reported to users specifying the reason why the function inlining failed.
fn tr_inline_function(
    ctx: &Ctx,
    state: &State,
    fun_to_inline: Function,
    args: &Exps,
    span: &Span,
    typs: &Typs,
) -> Result<Exp, (Span, String)> {
    let opaque_err = Err((fun_to_inline.span.clone(), "Note: this function is opaque".to_string()));
    let closed_err = Err((
        fun_to_inline.span.clone(),
        "Note: this function is closed at the module boundary".to_string(),
    ));
    let foriegn_module_err = Err((
        fun_to_inline.span.clone(),
        "Note: this function is inside a foreign module".to_string(),
    ));
    let type_err = Err((
        fun_to_inline.span.clone(),
        "Note: this function body is not inlined since it is not bool type".to_string(),
    ));

    let mut found_local_fuel = false;
    let fuel = match state.find_fuel(&fun_to_inline.x.name) {
        Some(local_fuel) => {
            found_local_fuel = true;
            local_fuel
        } // prefer local_fuel on fun.x.fuel. local_fuel tracks `reveal` statements
        None => fun_to_inline.x.fuel,
    };

    let mut hidden = false; // track `hide` statement
    match &ctx.fun {
        Some(f) => {
            let fun_owner = get_function(ctx, span, &f.current_fun).unwrap();
            let fs_to_hide = &fun_owner.x.attrs.hidden;
            for f_to_hide in &**fs_to_hide {
                if **f_to_hide == *fun_to_inline.x.name {
                    hidden = true;
                };
            }
        }
        None => {
            return Err((
                span.clone(),
                "Internal error: cannot find the owning function of this function call".to_string(),
            ));
        }
    };

    if fuel == 0 || (!found_local_fuel && hidden) {
        return opaque_err;
    } else {
        if fun_to_inline.x.visibility.owning_module.is_none() {
            return foriegn_module_err;
        } else {
            if *ctx.module != **fun_to_inline.x.visibility.owning_module.as_ref().unwrap() {
                // if the target inline function is outside this module, track `open` `closed` at module boundaries
                match fun_to_inline.x.publish {
                    Some(b) => {
                        if !b {
                            return opaque_err;
                        }
                    }
                    None => {
                        return closed_err;
                    }
                };
            }
        }

        let body = match fun_to_inline.x.body.as_ref() {
            Some(body) => body,
            None => {
                return closed_err;
            }
        };

        if !is_bool_type(&body.typ) {
            return type_err;
        }

        if fun_to_inline.x.decrease.len() != 0 {
            return Err((
                fun_to_inline.span.clone(),
                format!("Note: this function is recursive with fuel {fuel}"),
            ));
        }
        let fun = &fun_to_inline.x.name;
        let fun_ssts = &state.fun_ssts;
<<<<<<< HEAD
        if let Some((SstInline { params, typ_bounds, do_inline: _ }, body)) = fun_ssts.get(fun) {
            return inline_expression(args, typs, params, typ_bounds, body);
=======
        if let Some(SstInfo { inline, params, body, .. }) = fun_ssts.borrow().get(fun) {
            return inline_expression(
                fun,
                args,
                typs,
                params,
                &inline.typ_bounds,
                body,
                &body.span.clone(),
            );
>>>>>>> 396faf89
        } else {
            return Err((fun_to_inline.span.clone(), format!("Note: not found on SstMap")));
        }
    }
}

//  Note that `e` is not the same with the highlighted expression. It is the expression that will be handed to Z3 for verification condition.
//  For example,  A => (B && C) is split into A => B and A => B => C. When A => B => C fails, only C will be highlighted.
//  For details, See BinaryOp::And/OR, `implies`, `If`, `Bind`.
pub type TracedExp = Arc<TracedExpX>;
pub type TracedExps = Arc<Vec<TracedExp>>;
#[derive(Debug)]
pub struct TracedExpX {
    pub e: Exp,                    //  Exp to be discharged to Z3
    pub trace: air::errors::Error, //  when inlining function, record call stack into `trace`
}
impl TracedExpX {
    pub fn new(e: Exp, trace: air::errors::Error) -> TracedExp {
        Arc::new(TracedExpX { e, trace })
    }
}

fn negate_atom(exp: TracedExp) -> TracedExp {
    let negated_expx = ExpX::Unary(UnaryOp::Not, exp.e.clone());
    let negated_exp = SpannedTyped::new(&exp.e.span, &exp.e.typ, negated_expx);
    TracedExpX::new(negated_exp.clone(), exp.trace.clone())
}

fn mk_atom(e: TracedExp, negated: bool) -> TracedExps {
    if negated { Arc::new(vec![negate_atom(e)]) } else { Arc::new(vec![e]) }
}

fn merge_two_es(es1: TracedExps, es2: TracedExps) -> TracedExps {
    let mut merged_vec = vec![];
    for e in &*es1 {
        merged_vec.push(e.clone());
    }
    for e in &*es2 {
        merged_vec.push(e.clone());
    }
    return Arc::new(merged_vec);
}

// Assuming e1, try to prove e2. Hence we use the span of e2 here.
fn mk_imply_traced(e1: &Exp, e2: &TracedExp) -> TracedExp {
    let imply = ExpX::Binary(BinaryOp::Implies, e1.clone(), e2.e.clone());
    let imply_exp = SpannedTyped::new(&e2.e.span, &Arc::new(TypX::Bool), imply);
    TracedExpX::new(imply_exp, e2.trace.clone())
}

fn mk_chained_implies(es: TracedExps) -> TracedExps {
    let mut chained_vec = vec![];
    let mut chained_e = es.first().unwrap().clone();
    // REVIEW: change encoding order ---- (A => B) => C to A => (B => C )
    for (idx, e) in es.iter().enumerate() {
        if idx == 0 {
            chained_vec.push(chained_e.clone());
        } else {
            chained_e = mk_imply_traced(&chained_e.e, e);
            chained_vec.push(chained_e.clone());
        }
    }
    Arc::new(chained_vec)
}

// Note: this splitting referenced Dafny - https://github.com/dafny-lang/dafny/blob/cf285b9282499c46eb24f05c7ecc7c72423cd878/Source/Dafny/Verifier/Translator.cs#L11100
fn split_expr(ctx: &Ctx, state: &State, exp: &TracedExp, negated: bool) -> TracedExps {
    match *exp.e.typ {
        TypX::Bool => (),
        _ => {
            panic!("internal error: attempt to split non-boolean expression");
        }
    }
    match &exp.e.x {
        ExpX::Unary(UnaryOp::Not, e1) => {
            let tr_exp = TracedExpX::new(e1.clone(), exp.trace.clone());
            return split_expr(ctx, state, &tr_exp, !negated);
        }
        ExpX::Binary(bop, e1, e2) => {
            match bop {
                BinaryOp::And if !negated => {
                    let es1 = split_expr(
                        ctx,
                        state,
                        &TracedExpX::new(e1.clone(), exp.trace.clone()),
                        false,
                    );
                    let es2 = split_expr(
                        ctx,
                        state,
                        &TracedExpX::new(e2.clone(), exp.trace.clone()),
                        false,
                    );
                    // instead of `A && B` to [A,B], use [A, A=>B]
                    let es1 = mk_chained_implies(es1);
                    let es2 = mk_chained_implies(es2);
                    let es2 = Arc::new(es2.iter().map(|e| mk_imply_traced(e1, e)).collect());
                    return merge_two_es(es1, es2);
                }
                BinaryOp::Or if negated => {
                    // apply DeMorgan's Law
                    let es1 = split_expr(
                        ctx,
                        state,
                        &TracedExpX::new(e1.clone(), exp.trace.clone()),
                        true,
                    );
                    let es2 = split_expr(
                        ctx,
                        state,
                        &TracedExpX::new(e2.clone(), exp.trace.clone()),
                        true,
                    );
                    // now `Or` is changed to `And`
                    // instead of `A && B` to [A,B], use [A, A=>B]
                    let es1 = mk_chained_implies(es1);
                    let es2 = mk_chained_implies(es2);
                    let e1 = SpannedTyped::new(
                        &e1.span,
                        &Arc::new(TypX::Bool),
                        ExpX::Unary(UnaryOp::Not, e1.clone()),
                    ); // negate e1
                    let es2 = Arc::new(es2.iter().map(|e| mk_imply_traced(&e1, e)).collect());
                    return merge_two_es(es1, es2);
                }
                // split rhs (e.g.  A => (B && C)  to  (A => B) && (A => C) )
                BinaryOp::Implies if !negated => {
                    let es2 = split_expr(
                        ctx,
                        state,
                        &TracedExpX::new(e2.clone(), exp.trace.clone()),
                        false,
                    );
                    let mut split_traced: Vec<TracedExp> = vec![];
                    for e in &*es2 {
                        let new_e = ExpX::Binary(BinaryOp::Implies, e1.clone(), e.e.clone());
                        let new_exp = SpannedTyped::new(&e.e.span, &exp.e.typ, new_e);
                        let new_tr_exp = TracedExpX::new(new_exp, e.trace.clone());
                        split_traced.push(new_tr_exp);
                    }
                    return Arc::new(split_traced);
                }
                // split lhs (e.g. !((A && B) => C) to !(A=>C) && !(B=>C) )
                // REVIEW: is this actually useful?
                BinaryOp::Implies if negated => {
                    let es1 = split_expr(
                        ctx,
                        state,
                        &TracedExpX::new(e1.clone(), exp.trace.clone()),
                        false, // instead of pushing negation, wrap negation outside
                    );
                    let mut split_traced: Vec<TracedExp> = vec![];
                    for e in &*es1 {
                        let new_e = ExpX::Binary(BinaryOp::Implies, e.e.clone(), e2.clone());
                        let new_exp = SpannedTyped::new(&e.e.span, &exp.e.typ, new_e);
                        let new_tr_exp = TracedExpX::new(new_exp, e.trace.clone());
                        split_traced.push(negate_atom(new_tr_exp)); // negate here
                    }
                    return Arc::new(split_traced);
                }
                _ => return mk_atom(exp.clone(), negated),
            }
        }
        ExpX::Call(fun_name, typs, args) => {
            let fun = get_function(ctx, &exp.e.span, fun_name).unwrap();
            let res_inlined_exp = tr_inline_function(ctx, state, fun, args, &exp.e.span, typs);
            match res_inlined_exp {
                Ok(inlined_exp) => {
                    let inlined_tr_exp = TracedExpX::new(
                        inlined_exp,
                        exp.trace.secondary_label(&exp.e.span, "from this function call"),
                    );
                    return split_expr(ctx, state, &inlined_tr_exp, negated);
                }
                Err((sp, msg)) => {
                    // if the function inlining failed, treat as atom
                    let not_inlined_exp =
                        TracedExpX::new(exp.e.clone(), exp.trace.secondary_label(&sp, msg));
                    return mk_atom(not_inlined_exp, negated);
                }
            }
        }
        ExpX::If(e1, e2, e3) if !negated => {
            let then_e = ExpX::Binary(BinaryOp::Implies, e1.clone(), e2.clone());
            let then_exp = SpannedTyped::new(&e2.span, &exp.e.typ, then_e);

            let not_e1 =
                SpannedTyped::new(&e1.span, &exp.e.typ, ExpX::Unary(UnaryOp::Not, e1.clone()));
            let else_e = ExpX::Binary(BinaryOp::Implies, not_e1, e3.clone());
            let else_exp = SpannedTyped::new(&e3.span, &exp.e.typ, else_e);

            let es1 = split_expr(
                ctx,
                state,
                &TracedExpX::new(then_exp.clone(), exp.trace.clone()),
                negated,
            );
            let es2 = split_expr(
                ctx,
                state,
                &TracedExpX::new(else_exp.clone(), exp.trace.clone()),
                negated,
            );
            return merge_two_es(es1, es2);
        }
        ExpX::UnaryOpr(uop, e1) => {
            match uop {
                crate::ast::UnaryOpr::Box(_) | crate::ast::UnaryOpr::Unbox(_) => (),
                crate::ast::UnaryOpr::HasType(_)
                | crate::ast::UnaryOpr::IsVariant { .. }
                | crate::ast::UnaryOpr::TupleField { .. }
                | crate::ast::UnaryOpr::Field(_) => return mk_atom(exp.clone(), negated),
            }
            let es1 =
                split_expr(ctx, state, &TracedExpX::new(e1.clone(), exp.trace.clone()), negated);
            let mut split_traced: Vec<TracedExp> = vec![];
            for e in &*es1 {
                let new_e = ExpX::UnaryOpr(uop.clone(), e.e.clone());
                let new_exp = SpannedTyped::new(&e.e.span, &exp.e.typ, new_e);
                let new_tr_exp = TracedExpX::new(new_exp.clone(), e.trace.clone());
                split_traced.push(new_tr_exp);
            }
            return Arc::new(split_traced);
        }
        ExpX::Bind(bnd, e1) => {
            let new_bnd = match &bnd.x {
                BndX::Let(..) if !negated => bnd.clone(), // REVIEW: Can we support `Let` in negated position?
                BndX::Quant(
                    Quant { quant: air::ast::Quant::Forall, boxed_params: _ },
                    _,
                    _trigs,
                ) if !negated => bnd.clone(),
                // REVIEW: is this actually useful?
                BndX::Quant(
                    Quant { quant: air::ast::Quant::Exists, boxed_params },
                    bndrs,
                    expr_in,
                ) if negated => {
                    let new_bndx = BndX::Quant(
                        Quant { quant: air::ast::Quant::Forall, boxed_params: *boxed_params },
                        bndrs.clone(),
                        expr_in.clone(),
                    );
                    Spanned::new(bnd.span.clone(), new_bndx)
                }
                _ => return mk_atom(exp.clone(), negated),
            };

            let es1 =
                split_expr(ctx, state, &TracedExpX::new(e1.clone(), exp.trace.clone()), negated);
            let mut split_traced: Vec<TracedExp> = vec![];
            for e in &*es1 {
                let new_expx = ExpX::Bind(new_bnd.clone(), e.e.clone());
                let new_exp = SpannedTyped::new(&e.e.span, &exp.e.typ, new_expx);
                let new_tr_exp = TracedExpX::new(new_exp, e.trace.clone());
                split_traced.push(new_tr_exp);
            }
            return Arc::new(split_traced);
        }
        // cases that cannot be split. "atom" boolean expressions
        _ => return mk_atom(exp.clone(), negated),
    }
}

fn register_split_assertions(traced_exprs: TracedExps) -> Vec<Stm> {
    let mut stms: Vec<Stm> = Vec::new();
    if traced_exprs.len() == 1 && traced_exprs[0].trace.labels.len() == 0 {
        // if the length of the vector is 1, this indicate split failure
        // however, if this includes message like "this function is opaque",
        // if is worth reporting to the user
        return vec![];
    }
    for small_exp in &*traced_exprs {
        let new_error = small_exp.trace.primary_span(&small_exp.e.span);
        let additional_assert = StmX::Assert(Some(new_error), small_exp.e.clone());
        stms.push(Spanned::new(small_exp.e.span.clone(), additional_assert));
    }
    stms
}

pub(crate) fn need_split_expression(ctx: &Ctx, span: &Span) -> bool {
    for err in &*ctx.debug_expand_targets {
        if err.msg == crate::def::POSTCONDITION_FAILURE.to_string() {
            for label in &err.labels {
                if label.msg == crate::def::THIS_POST_FAILED.to_string() {
                    if label.span.as_string == span.as_string {
                        return true;
                    }
                }
            }
        } else {
            for sp in &err.spans {
                // REVIEW: is this string matching desirable?
                if sp.as_string == span.as_string {
                    return true;
                }
            }
        }
    }
    false
}

// check if this error is generated from splitting
pub fn is_split_error(error: &Error) -> bool {
    if error.msg == crate::def::SPLIT_ASSERT_FAILURE {
        true
    } else if error.msg == crate::def::SPLIT_PRE_FAILURE {
        true
    } else if error.msg == crate::def::SPLIT_POST_FAILURE {
        true
    } else {
        false
    }
}

fn split_call(
    ctx: &Ctx,
    state: &State,
    span: &Span,
    name: &Fun,
    typs: &Typs,
    args: &Exps,
    error: &Error,
) -> Result<Vec<Stm>, VirErr> {
    let fun = get_function(ctx, span, name)?;
    let mut stms: Vec<Stm> = Vec::new();

    // We split the `requires` expression on the call site.
    // (If we were to split the `requires` expression on the function itself,
    // this split encoding would take effect on every call site, which is not desirable.)
    //
    // Also, note that pervasive::assert consists of `requires` and `ensures`,
    // so we are also splitting pervasive::assert here.
    let params = &fun.x.params;
    let typ_bounds = &fun.x.typ_bounds;
    for e in &**fun.x.require {
        let exp = crate::ast_to_sst::expr_to_exp_as_spec(
            &ctx,
            &state.fun_ssts,
            &crate::func_to_air::params_to_pars(params, true), // REVIEW: is `true` here desirable?
            &e,
        )
        .expect("expr_to_exp_as_spec");

        let exp_subsituted = inline_expression(args, typs, params, typ_bounds, &exp);
        if exp_subsituted.is_err() {
            continue;
        }
        let exp_subsituted = exp_subsituted.unwrap();
        // REVIEW: should we simply use SPLIT_ASSERT_FAILURE?
        let exprs =
            split_expr(ctx, &state, &TracedExpX::new(exp_subsituted.clone(), error.clone()), false);
        stms.extend(register_split_assertions(exprs).into_iter());
    }
    Ok(stms)
}

fn visit_split_stm(ctx: &Ctx, state: &mut State, stm: &Stm) -> Result<Stm, VirErr> {
    match &stm.x {
        StmX::Assert(_err, e1) => {
            if need_split_expression(ctx, &stm.span) {
                let error = air::errors::error(crate::def::SPLIT_ASSERT_FAILURE, &stm.span);
                let split_exprs = split_expr(
                    ctx,
                    &state, // use the state after `body` translation to get the fuel info
                    &TracedExpX::new(e1.clone(), error),
                    false,
                );
                let stms = register_split_assertions(split_exprs);
                Ok(Spanned::new(stm.span.clone(), StmX::Block(Arc::new(stms))))
            } else {
                Ok(stm.clone())
            }
        }
        StmX::Call { fun, typ_args, args, split: Some(error), dest: None, .. } => {
            let stms = split_call(ctx, state, &stm.span, fun, typ_args, args, error)?;
            Ok(Spanned::new(stm.span.clone(), StmX::Block(Arc::new(stms))))
        }
        StmX::Fuel(x, fuel) => {
            state.record_fuel(x, *fuel);
            Ok(stm.clone())
        }
        StmX::DeadEnd(s) => {
            state.push_fuel_scope();
            let s = visit_split_stm(ctx, state, s)?;
            state.pop_fuel_scope();
            Ok(Spanned::new(stm.span.clone(), StmX::DeadEnd(s)))
        }
        StmX::If(cond, lhs, rhs) => {
            state.push_fuel_scope();
            let lhs = visit_split_stm(ctx, state, lhs)?;
            state.pop_fuel_scope();
            state.push_fuel_scope();
            let rhs = rhs.as_ref().map(|rhs| visit_split_stm(ctx, state, rhs)).transpose()?;
            state.pop_fuel_scope();
            Ok(Spanned::new(stm.span.clone(), StmX::If(cond.clone(), lhs, rhs)))
        }
        StmX::While { cond_stm, cond_exp, body, invs, typ_inv_vars, modified_vars } => {
            let cond_stm = visit_split_stm(ctx, state, cond_stm)?;
            let mut body_state = State::new(&state.fun_ssts);
            let body = visit_split_stm(ctx, &mut body_state, body)?;
            Ok(Spanned::new(
                stm.span.clone(),
                StmX::While {
                    cond_stm,
                    cond_exp: cond_exp.clone(),
                    body,
                    invs: invs.clone(),
                    typ_inv_vars: typ_inv_vars.clone(),
                    modified_vars: modified_vars.clone(),
                },
            ))
        }
        _ => map_shallow_stm(stm, &mut |s| visit_split_stm(ctx, state, s)),
    }
}

pub(crate) fn all_split_exp(ctx: &Ctx, fun_ssts: &SstMap, stm: &Stm) -> Result<Stm, VirErr> {
    let mut state = State::new(fun_ssts);
    map_shallow_stm(stm, &mut |s| visit_split_stm(ctx, &mut state, s))
}

pub(crate) fn split_body(
    ctx: &Ctx,
    fun_ssts: &SstMap,
    stm: &Stm,
    ensures: &Exprs,
    ens_pars: &Pars,
) -> Result<Stm, VirErr> {
    let mut state = State::new(fun_ssts);
    let mut small_ens_assertions = vec![];
    let _ = map_shallow_stm(stm, &mut |s| visit_split_stm(ctx, &mut state, s)); // Update `state` to get the fuel info at the function exit point
    for e in ensures.iter() {
        if need_split_expression(ctx, &e.span) {
            let ens_exp = crate::ast_to_sst::expr_to_exp(ctx, &state.fun_ssts, &ens_pars, e)?;
            let error = air::errors::error(crate::def::SPLIT_POST_FAILURE, &e.span);
            let split_exprs = split_expr(
                ctx,
                &state, // use the state after `body` translation to get the fuel info
                &TracedExpX::new(ens_exp.clone(), error.clone()),
                false,
            );
            small_ens_assertions.extend(register_split_assertions(split_exprs));
        }
    }
    let mut my_stms = vec![stm.clone()];
    my_stms.extend(small_ens_assertions);
    Ok(crate::ast_to_sst::stms_to_one_stm(&stm.span, my_stms))
}<|MERGE_RESOLUTION|>--- conflicted
+++ resolved
@@ -180,21 +180,14 @@
         }
         let fun = &fun_to_inline.x.name;
         let fun_ssts = &state.fun_ssts;
-<<<<<<< HEAD
-        if let Some((SstInline { params, typ_bounds, do_inline: _ }, body)) = fun_ssts.get(fun) {
-            return inline_expression(args, typs, params, typ_bounds, body);
-=======
         if let Some(SstInfo { inline, params, body, .. }) = fun_ssts.borrow().get(fun) {
             return inline_expression(
-                fun,
                 args,
                 typs,
                 params,
                 &inline.typ_bounds,
                 body,
-                &body.span.clone(),
             );
->>>>>>> 396faf89
         } else {
             return Err((fun_to_inline.span.clone(), format!("Note: not found on SstMap")));
         }
