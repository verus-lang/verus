--- conflicted
+++ resolved
@@ -588,11 +588,12 @@
                     if need_split_expression(ctx, &e.span) {
                         let ens_exp = crate::ast_to_sst::expr_to_exp(
                             ctx,
+                            diagnostics,
                             &state.fun_ssts,
                             &state.ens_pars,
                             e,
                         )?;
-                        let error = air::errors::error(crate::def::SPLIT_POST_FAILURE, &e.span);
+                        let error = air::messages::error(crate::def::SPLIT_POST_FAILURE, &e.span);
                         let split_exprs = split_expr(
                             ctx,
                             &state, // use the state after `body` translation to get the fuel info
@@ -633,16 +634,10 @@
             Ok(Spanned::new(stm.span.clone(), StmX::If(cond.clone(), lhs, rhs)))
         }
         StmX::While { cond_stm, cond_exp, body, invs, typ_inv_vars, modified_vars } => {
-<<<<<<< HEAD
             let cond_stm = visit_split_stm(ctx, state, diagnostics, cond_stm)?;
-            let mut body_state = State::new(&state.fun_ssts);
-            let body = visit_split_stm(ctx, &mut body_state, diagnostics, body)?;
-=======
-            let cond_stm = visit_split_stm(ctx, state, cond_stm)?;
             let mut body_state =
                 State::new(&state.fun_ssts, &state.ensures, &state.ens_pars, state.dest.clone());
-            let body = visit_split_stm(ctx, &mut body_state, body)?;
->>>>>>> 24a258ab
+            let body = visit_split_stm(ctx, &mut body_state, diagnostics, body)?;
             Ok(Spanned::new(
                 stm.span.clone(),
                 StmX::While {
@@ -660,19 +655,6 @@
 }
 
 pub(crate) fn all_split_exp(
-<<<<<<< HEAD
-    ctx: &Ctx,
-    diagnostics: &impl Diagnostics,
-    fun_ssts: &SstMap,
-    stm: &Stm,
-) -> Result<Stm, VirErr> {
-    let mut state = State::new(fun_ssts);
-    map_shallow_stm(stm, &mut |s| visit_split_stm(ctx, &mut state, diagnostics, s))
-}
-
-pub(crate) fn split_body(
-=======
->>>>>>> 24a258ab
     ctx: &Ctx,
     diagnostics: &impl Diagnostics,
     fun_ssts: &SstMap,
@@ -681,29 +663,6 @@
     ens_pars: &Pars,
     dest: Option<UniqueIdent>,
 ) -> Result<Stm, VirErr> {
-<<<<<<< HEAD
-    let mut state = State::new(fun_ssts);
-    let mut small_ens_assertions = vec![];
-    let _ = map_shallow_stm(stm, &mut |s| visit_split_stm(ctx, &mut state, diagnostics, s)); // Update `state` to get the fuel info at the function exit point
-    for e in ensures.iter() {
-        if need_split_expression(ctx, &e.span) {
-            let ens_exp =
-                crate::ast_to_sst::expr_to_exp(ctx, diagnostics, &state.fun_ssts, &ens_pars, e)?;
-            let error = air::messages::error(crate::def::SPLIT_POST_FAILURE, &e.span);
-            let split_exprs = split_expr(
-                ctx,
-                &state, // use the state after `body` translation to get the fuel info
-                &TracedExpX::new(ens_exp.clone(), error.clone()),
-                false,
-            );
-            small_ens_assertions.extend(register_split_assertions(split_exprs));
-        }
-    }
-    let mut my_stms = vec![stm.clone()];
-    my_stms.extend(small_ens_assertions);
-    Ok(crate::ast_to_sst::stms_to_one_stm(&stm.span, my_stms))
-=======
     let mut state = State::new(fun_ssts, ensures, ens_pars, dest);
-    map_shallow_stm(stm, &mut |s| visit_split_stm(ctx, &mut state, s))
->>>>>>> 24a258ab
+    map_shallow_stm(stm, &mut |s| visit_split_stm(ctx, &mut state, diagnostics, s))
 }