--- conflicted
+++ resolved
@@ -634,18 +634,13 @@
             state.pop_fuel_scope();
             Ok(Spanned::new(stm.span.clone(), StmX::If(cond.clone(), lhs, rhs)))
         }
-<<<<<<< HEAD
         StmX::Loop { label, cond, body, invs, typ_inv_vars, modified_vars } => {
             let cond = if let Some((cond_stm, cond_exp)) = cond {
-                let cond_stm = visit_split_stm(ctx, state, cond_stm)?;
+                let cond_stm = visit_split_stm(ctx, state, diagnostics, cond_stm)?;
                 Some((cond_stm, cond_exp.clone()))
             } else {
                 None
             };
-=======
-        StmX::While { cond_stm, cond_exp, body, invs, typ_inv_vars, modified_vars } => {
-            let cond_stm = visit_split_stm(ctx, state, diagnostics, cond_stm)?;
->>>>>>> c751a411
             let mut body_state =
                 State::new(&state.fun_ssts, &state.ensures, &state.ens_pars, state.dest.clone());
             let body = visit_split_stm(ctx, &mut body_state, diagnostics, body)?;
