--- conflicted
+++ resolved
@@ -1,24 +1,14 @@
 use crate::ast::{
-<<<<<<< HEAD
-    BinaryOp, Fun, Function, Ident, Params, Quant, SpannedTyped, Typ, TypBounds, TypX, Typs,
-    UnaryOp,
-=======
     BinaryOp, Exprs, Fun, Function, Ident, Params, SpannedTyped, Typ, TypBounds, TypX, Typs,
     UnaryOp, VirErr,
->>>>>>> 37498217
 };
 use crate::ast_to_sst::get_function;
 use crate::context::Ctx;
 use crate::def::unique_local;
 use crate::def::Spanned;
-<<<<<<< HEAD
-use crate::func_to_air::SstInline;
-use crate::sst::{Bnd, BndX, Exp, ExpX, Exps, Stm, StmX, UniqueIdent};
-=======
 use crate::func_to_air::{SstInline, SstMap};
 use crate::sst::{BndX, Exp, ExpX, Exps, Pars, Stm, StmX, UniqueIdent};
 use crate::sst_visitor::map_shallow_stm;
->>>>>>> 37498217
 use air::ast::Span;
 use air::errors::Error;
 use std::collections::HashMap;
@@ -547,19 +537,6 @@
     }
 }
 
-<<<<<<< HEAD
-// Shrink binders if the split body does not reference one of the binded variables anymore
-// REVIEW: does this optimization can change SMT query result?
-fn shrink_binders(e1: &Exp, bndrs: &air::ast::Binders<Typ>) -> air::ast::Binders<Typ> {
-    let referenced_vars = crate::sst_util::referenced_vars_exp(e1);
-    let mut new_bndrs = vec![];
-    for binder in &**bndrs {
-        if referenced_vars.contains(&binder.name) {
-            new_bndrs.push(binder.clone());
-        }
-    }
-    Arc::new(new_bndrs)
-=======
 fn split_call(
     ctx: &Ctx,
     state: &State,
@@ -677,5 +654,4 @@
     let mut my_stms = vec![stm.clone()];
     my_stms.extend(small_ens_assertions);
     Ok(crate::ast_to_sst::stms_to_one_stm(&stm.span, my_stms))
->>>>>>> 37498217
 }