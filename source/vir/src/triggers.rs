--- conflicted
+++ resolved
@@ -4,12 +4,8 @@
 use crate::context::Ctx;
 use crate::messages::{error, Span};
 use crate::sst::{BndX, Exp, ExpX, Exps, Trig, Trigs, UniqueIdent};
-<<<<<<< HEAD
+use crate::triggers_auto::AutoType;
 use air::ast::Binders;
-=======
-use crate::triggers_auto::AutoType;
-use air::ast::{Binders, Span};
->>>>>>> 3f6897c1
 use air::scope_map::ScopeMap;
 use std::collections::{BTreeMap, HashMap, HashSet};
 use std::sync::Arc;
@@ -416,13 +412,8 @@
     };
     get_manual_triggers(&mut state, exp)?;
     if state.triggers.len() > 0 || allow_empty {
-<<<<<<< HEAD
-        if state.auto_trigger {
+        if state.auto_trigger != AutoType::None {
             return Err(error(
-=======
-        if state.auto_trigger != AutoType::None {
-            return error(
->>>>>>> 3f6897c1
                 span,
                 "cannot use both manual triggers (#[trigger] or #![trigger ...]) and #![auto]",
             ));
