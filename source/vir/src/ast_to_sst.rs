--- conflicted
+++ resolved
@@ -17,13 +17,7 @@
     Pars, Stm, StmX, UniqueIdent,
 };
 use crate::sst_util::{
-<<<<<<< HEAD
-    bitwidth_sst_from_typ, free_vars_exp, free_vars_stm, sst_conjoin, sst_int_literal, sst_le,
-    sst_lt,
-=======
-    free_vars_exp, free_vars_stm, sst_array_index, sst_bitwidth, sst_conjoin, sst_equal,
-    sst_has_type, sst_int_literal, sst_le, sst_lt,
->>>>>>> 6e30b8a8
+    free_vars_exp, free_vars_stm, sst_bitwidth, sst_conjoin, sst_int_literal, sst_le, sst_lt,
 };
 use crate::sst_visitor::{map_exp_visitor, map_stm_exp_visitor};
 use crate::triggers::{typ_boxing, TriggerBoxing};
