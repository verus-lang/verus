use crate::ast::{
<<<<<<< HEAD
    ArithOp, AssertQueryMode, AtomicCallInfoX, AutospecUsage, BinaryOp, BitwiseOp, ByRef,
    CallTarget, ComputeMode, Constant, Div0Behavior, Dt, Expr, ExprX, FieldOpr, Fun, Function,
    Ident, IntRange, InvAtomicity, LoopInvariantKind, MaskSpec, Mode, OverflowBehavior,
    PatternBinding, PatternX, Place, PlaceX, SpannedTyped, Stmt, StmtX, Typ, TypX, Typs, UnaryOp,
    UnaryOpr, VarAt, VarBinder, VarBinderX, VarBinders, VarIdent, VarIdentDisambiguate,
    VariantCheck, VirErr,
=======
    ArithOp, AssertQueryMode, AutospecUsage, BinaryOp, BitshiftBehavior, BitwiseOp, ByRef,
    CallTarget, ComputeMode, Constant, Div0Behavior, Expr, ExprX, FieldOpr, Fun, Function, Ident,
    IntRange, InvAtomicity, LoopInvariantKind, MaskSpec, Mode, OverflowBehavior, PatternBinding,
    PatternX, Place, PlaceX, SpannedTyped, Stmt, StmtX, Typ, TypX, Typs, UnaryOp, UnaryOpr, VarAt,
    VarBinder, VarBinderX, VarBinders, VarIdent, VarIdentDisambiguate, VariantCheck, VirErr,
>>>>>>> 351d1b6e
};
use crate::ast::{BuiltinSpecFun, Exprs};
use crate::ast_util::{
    QUANT_FORALL, place_to_expr, place_to_expr_loc, types_equal, undecorate_typ, unit_typ,
};
use crate::context::Ctx;
use crate::def::{Spanned, unique_local};
use crate::inv_masks::{MaskQueryKind, MaskSet};
use crate::messages::{
    Message, Span, ToAny, error, error_with_label, error_with_secondary_label, internal_error,
    warning,
};
use crate::sst::{
    Bnd, BndX, CallFun, Dest, Exp, ExpX, Exps, InternalFun, LocalDecl, LocalDeclKind, LocalDeclX,
    ParPurpose, Pars, Stm, StmX, UniqueIdent,
};
use crate::sst_util::{
    sst_bitwidth, sst_conjoin, sst_equal, sst_int_literal, sst_le, sst_lt, sst_mut_ref_current,
    sst_unit_value,
};
use crate::sst_visitor::{map_exp_visitor, map_stm_exp_visitor};
use crate::util::vec_map_result;
use crate::visitor::VisitorControlFlow;
use air::ast::{Binder, BinderX};
use air::messages::Diagnostics;
use air::scope_map::ScopeMap;
use indexmap::IndexSet;
use num_bigint::BigInt;
use num_traits::identities::Zero;
use std::collections::HashMap;
use std::sync::Arc;

#[derive(Clone)]
pub(crate) struct ClosureState {
    ensures: Exps,
    // recommends to check the well-formedness of the ensures clauses themselves
    ensures_checks: crate::sst::Stms,
    dest: UniqueIdent,
}

pub(crate) struct State<'a> {
    // View exec/proof code as spec
    // (used for is_const functions, which are viewable both as spec and exec)
    pub(crate) view_as_spec: bool,
    // If Some((f, scc_rep)), translate recursive calls in f's SCC into StmX::Call
    pub(crate) check_spec_decreases: Option<(Fun, crate::recursion::Node)>,
    // Counter to generate temporary variables
    next_var: u64,
    // Collect all local variable declarations
    pub(crate) local_decls: Vec<LocalDecl>,
    // Rename variables when needed, using unique integers, to avoid collisions.
    rename_map: ScopeMap<VarIdent, VarIdent>,
    // Track which variable Ident have potentially been used in this scope as Exp-bound
    // (used to remove the numeric id from an Exp-bound variable when it can't
    // shadow another Exp-bound variable)
    rename_exp_idents: ScopeMap<Ident, ()>,
    // Next integer to use for renaming each variable
    rename_counters: HashMap<Ident, u64>,
    // Decide final name in a second pass, when a decision has been made on whether the
    // variable is Exp-bound or Stm-bound.  (We start with Stm-bound, and replace with
    // Exp-bound if possible.)
    rename_delayed: HashMap<VarIdent, VarIdent>,
    // If > 0, we're making a second pass over AST to generate just a pure Exp, with no Stms.
    // Rationale: in the first pass, when checking preconditions of spec functions
    // (e.g. recommends), we may have to generate Stms for the precondition checking,
    // and we may have to generate LocalDecl to support the Stms rather than Exp::Bind.
    // In some situations (e.g. inside a quantifier), we need a pure Exp with Exp::Bind
    // and no Stms instead, so we make a second pass to generate this.
    only_generate_pure_exp: u64,
    // If > 0, disable checking recommends
    pub(crate) disable_recommends: u64,
    // Diagnostic output
    pub diagnostics: &'a (dyn Diagnostics + 'a),
    // If inside a closure
    containing_closure: Option<ClosureState>,
    // Statics that are referenced (not counting statics in loops)
    pub statics: IndexSet<Fun>,
    pub assert_id_counter: u64,
    loop_id_counter: u64,

    pub mask: Option<MaskSet>,

    // This is the atomic update bound in the atomic spec,
    // we must assert `au.resolves()` at the end of the function.
    pub au_var_exp_to_resolve: Option<crate::sst::Exp>,

    // This variable is bound by the `atomically |update| { ... }` block
    // and read by the corresponding `update` function.
    pub au_var_exp: Option<crate::sst::Exp>,
}

#[derive(Clone, Debug)]
pub(crate) enum ReturnValue {
    Some(Exp),
    ImplicitUnit(Span),
    Never,
}

impl ReturnValue {
    /// Turn implicit unit into an "explicit unit", i.e., an
    /// sst Exp representing the unit value; meanwhile, return None for Never.
    pub(crate) fn to_value(self) -> Option<Exp> {
        match self {
            ReturnValue::Some(e) => Some(e),
            ReturnValue::ImplicitUnit(span) => Some(sst_unit_value(&span)),
            ReturnValue::Never => None,
        }
    }

    pub(crate) fn expect_value(self) -> Exp {
        match self {
            ReturnValue::Some(e) => e,
            ReturnValue::ImplicitUnit(span) => sst_unit_value(&span),
            ReturnValue::Never => panic!("ReturnValue::Never unexpected here"),
        }
    }
}

/// Macro to help while processing an expression.
/// Many expressions have a form where we process subexpressions, and if one
/// of the subexpressions returns Never, then we want to return immediately,
/// returning only the statements we have collected so far and passing the Never
/// up to the next level. This macro makes it a bit more convenient.
macro_rules! unwrap_or_return_never {
    ($e:expr, $stms:expr) => {
        match $e.to_value() {
            Some(e) => e,
            None => {
                return Ok(($stms, ReturnValue::Never));
            }
        }
    };
}

/// Checks the output of Sequencer::push and returns Never if necessary
macro_rules! maybe_return_never {
    ($e:expr) => {
        match $e {
            Some(stms) => {
                return Ok((stms, ReturnValue::Never));
            }
            None => {}
        }
    };
}

impl<'a> State<'a> {
    pub fn new(diagnostics: &'a dyn Diagnostics) -> Self {
        let mut rename_map = ScopeMap::new();
        let mut rename_exp_idents = ScopeMap::new();
        rename_map.push_scope(true);
        rename_exp_idents.push_scope(true);
        State {
            view_as_spec: false,
            check_spec_decreases: None,
            next_var: 0,
            local_decls: Vec::new(),
            rename_map,
            rename_exp_idents,
            rename_counters: HashMap::new(),
            rename_delayed: HashMap::new(),
            only_generate_pure_exp: 0,
            disable_recommends: 0,
            diagnostics,
            containing_closure: None,
            statics: IndexSet::new(),
            assert_id_counter: 0,
            loop_id_counter: 0,
            mask: None,
            au_var_exp_to_resolve: None,
            au_var_exp: None,
        }
    }

    fn next_temp(&mut self, span: &Span, typ: &Typ) -> (VarIdent, Exp) {
        self.next_var += 1;
        let x = crate::def::new_temp_var(self.next_var);
        (x.clone(), SpannedTyped::new(span, typ, ExpX::Var(x.clone())))
    }

    pub(crate) fn push_scope(&mut self) {
        self.rename_map.push_scope(true);
        self.rename_exp_idents.push_scope(true);
    }

    pub(crate) fn pop_scope(&mut self) {
        self.rename_map.pop_scope();
        self.rename_exp_idents.pop_scope();
    }

    pub(crate) fn get_var_unique_id(&self, x: &VarIdent) -> VarIdent {
        match self.rename_map.get(x) {
            None => x.clone(),
            Some(x2) => x2.clone(),
        }
    }

    pub(crate) fn rename_var_general(
        &mut self,
        x: &VarIdent,
        is_stm: bool,
        maybe_exp: bool,
    ) -> VarIdent {
        let does_shadow = self.rename_exp_idents.contains_key(&x.0);
        let id = match self.rename_counters.get(&x.0).copied() {
            None => 0,
            Some(id) => id + 1,
        };
        if maybe_exp {
            let add = if self.rename_exp_idents.contains_key(&x.0) {
                let (scope, _) =
                    self.rename_exp_idents.scope_and_index_of_key(&x.0).expect("scope");
                scope != self.rename_exp_idents.num_scopes() - 1
            } else {
                true
            };
            if add {
                self.rename_exp_idents.insert(x.0.clone(), ()).expect("rename_var");
            }
        }
        let crate::ast::VarIdent(name, d) = x.clone();
        assert!(!matches!(d, VarIdentDisambiguate::VirRenumbered { .. }));
        let d = if is_stm || does_shadow {
            self.rename_counters.insert(x.0.clone(), id);
            // Note that if maybe_exp, we might end up delayed-renaming this later:
            VarIdentDisambiguate::VirRenumbered { is_stmt: is_stm, does_shadow, id }
        } else {
            VarIdentDisambiguate::VirExprNoNumber
        };
        let x2 = crate::ast::VarIdent(name, d);
        if !(is_stm && maybe_exp) {
            self.rename_map.insert(x.clone(), x2.clone()).expect("rename_map");
        }
        x2
    }

    pub(crate) fn rename_var_stm(&mut self, x: &VarIdent) -> VarIdent {
        self.rename_var_general(x, true, false)
    }

    pub(crate) fn rename_var_exp(&mut self, x: &VarIdent) -> VarIdent {
        self.rename_var_general(x, false, true)
    }

    // Note: this does not insert into rename_map; this is done at a later step
    // (see insert_var_maybe_exp) so that it can be inserted into the correct scope
    // (after a push_scope).
    pub(crate) fn rename_var_maybe_exp(&mut self, x: &VarIdent) -> VarIdent {
        self.rename_var_general(x, true, true)
    }

    pub(crate) fn insert_var_maybe_exp(&mut self, x: &VarIdent, x2: &VarIdent) {
        self.rename_map.insert(x.clone(), x2.clone()).expect("rename_map");
    }

    pub(crate) fn rename_delayed_to_exp(&mut self, x: &VarIdent) -> VarIdent {
        let crate::ast::VarIdent(name, d) = x.clone();
        let (does_shadow, id) = match d {
            VarIdentDisambiguate::VirRenumbered { is_stmt: true, does_shadow, id } => {
                (does_shadow, id)
            }
            _ => panic!("rename_delayed called on non-maybe_exp variable"),
        };
        let d = if does_shadow {
            VarIdentDisambiguate::VirRenumbered { is_stmt: false, does_shadow, id }
        } else {
            VarIdentDisambiguate::VirExprNoNumber
        };
        let x2 = crate::ast::VarIdent(name, d);
        self.rename_delayed.insert(x.clone(), x2.clone()).map(|_| panic!("rename_delayed"));
        x2
    }

    pub(crate) fn rename_binders_exp<A: Clone>(
        &mut self,
        binders: &VarBinders<A>,
    ) -> VarBinders<A> {
        let mut bs: Vec<VarBinder<A>> = Vec::new();
        for binder in binders.iter() {
            bs.push(binder.rename(self.rename_var_exp(&binder.name)));
        }
        Arc::new(bs)
    }

    pub(crate) fn rename_delayed_to_exp_binders<A: Clone>(
        &mut self,
        binders: &VarBinders<A>,
    ) -> VarBinders<A> {
        let mut bs: Vec<VarBinder<A>> = Vec::new();
        for binder in binders.iter() {
            bs.push(binder.rename(self.rename_delayed_to_exp(&binder.name)));
        }
        Arc::new(bs)
    }

    pub(crate) fn declare_var_stm(
        &mut self,
        ident: &VarIdent,
        typ: &Typ,
        kind: LocalDeclKind,
        may_need_rename: bool,
    ) -> VarIdent {
        let unique_ident = if may_need_rename { self.rename_var_stm(ident) } else { ident.clone() };
        let decl = LocalDeclX { ident: unique_ident.clone(), typ: typ.clone(), kind };
        self.local_decls.push(Arc::new(decl));
        unique_ident
    }

    fn declare_temp_var_stm(
        &mut self,
        span: &Span,
        typ: &Typ,
        kind: LocalDeclKind,
    ) -> (VarIdent, Exp) {
        let (temp, temp_var) = self.next_temp(span, typ);
        let temp_id = self.declare_var_stm(&temp, typ, kind, false);
        (temp_id, temp_var)
    }

    fn declare_temp_assign(&mut self, span: &Span, typ: &Typ) -> (VarIdent, Exp) {
        self.declare_temp_var_stm(span, typ, LocalDeclKind::TempViaAssign)
    }

    pub(crate) fn declare_params(&mut self, params: &Pars) {
        for param in params.iter() {
            if !matches!(param.x.purpose, ParPurpose::MutPost) {
                let name = &param.x.name;
                self.rename_counters.insert(name.0.clone(), 0).map(|_| panic!("rename_counters"));
                self.rename_map.insert(name.clone(), name.clone()).expect("rename_map");
                self.declare_var_stm(
                    name,
                    &param.x.typ,
                    LocalDeclKind::Param { mutable: false },
                    false,
                );
            }
        }
    }

    // Erase unused unique ids from Vars and process inline functions
    pub(crate) fn finalize_exp(&self, _ctx: &Ctx, exp: &Exp) -> Result<Exp, VirErr> {
        let exp = map_exp_visitor(exp, &mut |exp| match &exp.x {
            ExpX::Var(x) if self.rename_delayed.contains_key(x) => {
                SpannedTyped::new(&exp.span, &exp.typ, ExpX::Var(self.rename_delayed[x].clone()))
            }
            ExpX::Unary(UnaryOp::MustBeFinalized, e1) => e1.clone(),
            _ => exp.clone(),
        });
        Ok(exp)
    }

    // Erase unused unique ids from Vars, perform inlining, choose triggers,
    // and perform splitting if necessary
    pub(crate) fn finalize_stm(&self, ctx: &Ctx, stm: &Stm) -> Result<Stm, VirErr> {
        map_stm_exp_visitor(stm, &|exp| self.finalize_exp(ctx, exp))
    }

    pub(crate) fn finalize(&mut self) {
        self.pop_scope();
        assert_eq!(self.rename_map.num_scopes(), 0);
    }

    fn checking_spec_preconditions(&self, ctx: &Ctx) -> bool {
        ctx.checking_spec_preconditions() && self.only_generate_pure_exp == 0
    }

    // For either checking_spec_preconditions or checking_spec_decreases,
    // we have to flatten expressions into statements so the statements can be checked
    // for preconditions or termination
    fn checking_spec_general(&self, ctx: &Ctx) -> bool {
        ctx.checking_spec_general() && self.only_generate_pure_exp == 0
    }

    fn checking_recommends(&self, ctx: &Ctx) -> bool {
        self.checking_spec_preconditions(ctx) && self.disable_recommends == 0
    }

    fn checking_spec_decreases(
        &self,
        ctx: &Ctx,
        target: &Fun,
        resolved_method: &Option<(Fun, Typs)>,
    ) -> bool {
        if ctx.checking_spec_decreases() && self.only_generate_pure_exp == 0 {
            if let Some((recursive_function_name, scc_rep)) = &self.check_spec_decreases {
                if let Some(callee) = crate::recursion::get_callee(ctx, target, resolved_method) {
                    return &callee == recursive_function_name
                        || &ctx
                            .global
                            .func_call_graph
                            .get_scc_rep(&crate::recursion::Node::Fun(callee.clone()))
                            == scc_rep;
                }
            }
        }
        false
    }

    pub fn next_assert_id(&mut self) -> Option<air::ast::AssertId> {
        let aid = vec![self.assert_id_counter];
        self.assert_id_counter += 1;
        Some(Arc::new(aid))
    }

    /// Creates a new tmp var and adds a Stm to the stms vec asserting the new
    /// temp var is equal to the given exp. Returns an exp for the temp var.
    pub fn make_tmp_var_for_exp(&mut self, stms: &mut Vec<Stm>, exp: Exp) -> Exp {
        let (temp_id, temp_var) = self.declare_temp_assign(&exp.span, &exp.typ);
        stms.push(init_var(&exp.span, &temp_id, &exp));
        temp_var
    }
}

pub(crate) fn var_loc_exp(span: &Span, typ: &Typ, lhs: UniqueIdent) -> Exp {
    SpannedTyped::new(span, typ, ExpX::VarLoc(lhs))
}

pub(crate) fn init_var(span: &Span, x: &UniqueIdent, exp: &Exp) -> Stm {
    Spanned::new(
        span.clone(),
        StmX::Assign {
            lhs: Dest { dest: var_loc_exp(&exp.span, &exp.typ, x.clone()), is_init: true },
            rhs: exp.clone(),
        },
    )
}

pub(crate) fn get_function(ctx: &Ctx, span: &Span, name: &Fun) -> Result<Function, VirErr> {
    match ctx.func_map.get(name) {
        None => Err(error(span, format!("could not find function {:?}", &name))),
        Some(func) => Ok(func.clone()),
    }
}

pub(crate) fn get_function_sst(
    ctx: &Ctx,
    span: &Span,
    name: &Fun,
) -> Result<crate::sst::FunctionSst, VirErr> {
    match ctx.func_sst_map.get(name) {
        None => Err(error(span, format!("could not find function {:?}", &name))),
        Some(func) => Ok(func.clone()),
    }
}

fn function_can_be_exp(
    ctx: &Ctx,
    state: &State,
    expr: &Expr,
    path: &Fun,
    resolved_method: &Option<(Fun, Typs)>,
) -> Result<bool, VirErr> {
    let fun = get_function(ctx, &expr.span, path)?;
    match fun.x.mode {
        Mode::Spec if state.checking_spec_decreases(ctx, path, resolved_method) => Ok(false),
        Mode::Spec => Ok(!state.checking_recommends(ctx) || fun.x.require.len() == 0),
        Mode::Proof | Mode::Exec => Ok(false),
    }
}

pub fn assume_false(span: &Span) -> Stm {
    let expx = ExpX::Const(Constant::Bool(false));
    let exp = SpannedTyped::new(&span, &Arc::new(TypX::Bool), expx);
    Spanned::new(span.clone(), StmX::Assume(exp))
}

pub(crate) fn assume_has_typ(x: &UniqueIdent, typ: &Typ, span: &Span) -> Stm {
    let xvarx = ExpX::Var(x.clone());
    // TODO: Bool is wrong here
    let xvar = SpannedTyped::new(span, &Arc::new(TypX::Bool), xvarx);
    let has_typx = ExpX::UnaryOpr(UnaryOpr::HasType(typ.clone()), xvar);
    let has_typ = SpannedTyped::new(span, &Arc::new(TypX::Bool), has_typx);
    Spanned::new(span.clone(), StmX::Assume(has_typ))
}

fn loop_body_find_break(
    loop_label: &Option<String>,
    in_subloop: bool,
    found_break: &mut bool,
    body: &Expr,
) {
    let mut f = |expr: &Expr| match &expr.x {
        ExprX::Loop { body, .. } => {
            loop_body_find_break(loop_label, true, found_break, body);
            VisitorControlFlow::Return
        }
        ExprX::BreakOrContinue { label: break_label, is_break: true } => {
            if break_label.is_none() {
                if !in_subloop {
                    *found_break = true;
                }
            } else {
                if break_label == loop_label {
                    *found_break = true;
                }
            }
            VisitorControlFlow::Recurse
        }
        _ => VisitorControlFlow::Recurse,
    };
    crate::ast_visitor::expr_visitor_walk(body, &mut f);
}

fn loop_body_has_break(loop_label: &Option<String>, body: &Expr) -> bool {
    let mut found_break = false;
    loop_body_find_break(loop_label, false, &mut found_break, body);
    found_break
}

/// Determine if it's possible for control flow to reach the statement after the loop exit.
/// To be conservative, we need to answer 'yes' (true) if we can't tell.
///
/// Note: we originally used this to handle the case where the loop body returns
/// the never type (!). However, that isn't actually important anymore since loops will
/// be wrapped in the NeverToAny node. It's likely that this check can simply be removed.

pub fn can_control_flow_reach_after_loop(expr: &Expr) -> bool {
    match &expr.x {
        ExprX::Loop { label, cond: None, body, .. } => loop_body_has_break(label, body),
        ExprX::Loop { cond: Some(_), .. } => true,
        _ => {
            panic!("expected while loop");
        }
    }
}

/// The `Sequencer` struct should be used for most nodes that have multiple Exprs as input
/// in order to make sure the resulting Stms and Exps have the right ordering.
///
/// Given a bunch of Exprs, e.g., Expr[0], Expr[1], ..., then upon immediate lowering,
/// each Expr becomes a (Vec<Stm>, Exp), which together make sense when evaluated in the
/// following order:
///
///    stms[0], exps[0], stms[1], exps[1], ...
///
/// However, what we _need_ is to put all the Stms together at the beginning and the Exps at
/// the end, so we can input the Exps to the computation of interest (e.g., function call,
/// binary op, etc.). However, later Stms might change the meaning of earlier Exps (which
/// can happen if the Stms contain assignments to variables which are read by the Exps).
///
/// The purpose of the `Sequencer` object is to safely commute all the Exps to the end.
struct Sequencer {
    stms: Vec<Vec<Stm>>,
    exps: Vec<(Exp, LocalDeclKind)>,
}

impl Sequencer {
    fn new() -> Self {
        Sequencer { stms: vec![], exps: vec![] }
    }

    /// Append the given Stms and ReturnValue.
    /// In the event that the ReturnValue is a Never, this will return all the Stms pushed
    /// up this point (including the Stms from the present call).
    ///
    /// The `kind` argument is the LocalDeclKind that should be used in the event that a
    /// temporary is created.
    #[must_use]
    fn push(&mut self, stms: Vec<Stm>, rv: ReturnValue, kind: LocalDeclKind) -> Option<Vec<Stm>> {
        self.stms.push(stms);
        match rv.to_value() {
            Some(e) => {
                self.exps.push((e, kind));
                None
            }
            None => {
                let all_stms = std::mem::take(&mut self.stms).into_iter().flatten().collect();
                Some(all_stms)
            }
        }
    }

    /// Upon completion, turn all the inputted data into (Stms, Exps) that can be evaluated
    /// in that order.
    fn into_stms_exps(self, state: &mut State) -> (Vec<Stm>, Vec<Exp>) {
        assert!(self.stms.len() == self.exps.len() || self.stms.len() == self.exps.len() + 1);

        let mut largest_idx_with_stm = None;
        for i in (0..self.stms.len()).rev() {
            if self.stms[i].len() > 0 {
                largest_idx_with_stm = Some(i);
                break;
            }
        }

        let mut final_stms = self.stms;
        let mut final_exps = vec![];

        for i in 0..self.exps.len() {
            let (arg, kind) = &self.exps[i];

            // Create a temporary for any exp that comes before a stm
            if largest_idx_with_stm.is_some()
                && i < largest_idx_with_stm.unwrap()
                && !matches!(&arg.x, ExpX::Loc(_))
            {
                let (temp_id, temp_var) = state.declare_temp_var_stm(&arg.span, &arg.typ, *kind);
                final_exps.push(temp_var);
                final_stms[i].push(init_var(&arg.span, &temp_id, arg));
            } else {
                final_exps.push(arg.clone());
            }
        }

        let final_stms = final_stms.into_iter().flatten().collect::<Vec<_>>();
        (final_stms, final_exps)
    }

    /// Helper for the special case of binary ops
    fn into_stms_exps_expect_2(self, state: &mut State) -> (Vec<Stm>, Exp, Exp) {
        let (stms, exps) = self.into_stms_exps(state);
        assert!(exps.len() == 2);
        (stms, exps[0].clone(), exps[1].clone())
    }

    /// Use this when there are extra Stms at the end that don't go with any of the
    /// expressions
    /// i.e. if we have
    ///    stms[0], exps[0], stms[1], exps[1], ... stms[n], exps[n], stms[n+1]
    /// Then pass stms[n+1] as the argument to this function
    fn into_stms_exps_with_extra(self, state: &mut State, stms: Vec<Stm>) -> (Vec<Stm>, Vec<Exp>) {
        let mut s = self;
        s.stms.push(stms);
        s.into_stms_exps(state)
    }
}

enum ReturnedCall {
    Call {
        fun: Fun,
        resolved_method: Option<(Fun, Typs)>,
        is_trait_default: Option<bool>,
        typs: Typs,
        has_return: bool,
        args: Exps,
    },
    Never,
}

fn expr_get_call(
    ctx: &Ctx,
    state: &mut State,
    disallow_poly_ret: Option<&Typ>,
    expr: &Expr,
) -> Result<Option<(Vec<Stm>, ReturnedCall)>, VirErr> {
    match &expr.x {
        ExprX::Call(target, args, post_args) => match target {
            CallTarget::FnSpec(..) => {
                panic!("internal error: CallTarget::FnSpec");
            }
            CallTarget::Fun(kind, x, typs, _impl_paths, autospec_usage) => {
                if *autospec_usage != AutospecUsage::Final {
                    return Err(internal_error(&expr.span, "autospec not discharged"));
                }
                let function = get_function(ctx, &expr.span, x)?;
                let has_ret = function.x.ens_has_return;
                if disallow_poly_ret.is_some()
                    && has_ret
                    && crate::poly::ret_needs_native(
                        ctx,
                        &function.x.kind,
                        &function.x.ret.x.typ,
                        disallow_poly_ret.unwrap(),
                    )
                {
                    // Anticipate that poly.rs will need to coerce the result from poly to native,
                    // so we return None to force the creation of a temp variable for the coercion.
                    // TODO: in the long run, this would make more sense to handle entirely
                    // in poly.rs, but for now, we continue to handle this here to avoid
                    // disrupting the old behavior.
                    return Ok(None);
                }

                let mut sequr = Sequencer::new();

                // Suppose have as arguments:
                //   TwoPhaseMutBorrow(p1)
                //   TwoPhaseMutBorrow(p2)
                //
                // Then the "second phase" of these arguments goes after the argument evaluation.
                // So the result would look like:
                //
                //  eval p1
                //  eval p2
                //  Phase2 mutation for p1
                //  Phase2 mutation for p2
                //  post_args
                //  execute the "call"
                //
                // Note that the "post_args" may contain AssumeResolved statements inserted
                // by the resolution inference; these are supposed to go after the phase2
                // mutations.

                // delayed "phase2" Stms
                let mut second_phase: Vec<Stm> = Vec::new();

                for arg in args.iter() {
                    let poly =
                        crate::poly::arg_is_poly(ctx, &function.x.kind, function.x.mode, &arg.typ);
                    let kind = LocalDeclKind::StmCallArg { native: !poly };

                    match &arg.x {
                        ExprX::TwoPhaseBorrowMut(_) => {
                            let bor_sst = borrow_mut_to_sst(ctx, state, arg)?;
                            let BorrowMutSst { phase1_stms, phase2_stm, mut_ref_exp } = bor_sst;
                            let early_return =
                                sequr.push(phase1_stms, ReturnValue::Some(mut_ref_exp), kind);
                            assert!(early_return.is_none());
                            second_phase.push(phase2_stm);
                        }
                        _ => {
                            let (stms0, e0) = expr_to_stm_opt(ctx, state, &arg)?;
                            let early_return = sequr.push(stms0, e0, kind);
                            if let Some(stms) = early_return {
                                return Ok(Some((stms, ReturnedCall::Never)));
                            }
                        }
                    };
                }

                if let Some(post_args) = post_args {
                    let (mut stms0, e0) = expr_to_stm_opt(ctx, state, post_args)?;
                    assert!(matches!(e0, ReturnValue::ImplicitUnit(_)));
                    second_phase.append(&mut stms0);
                }

                let (stms, exps) = sequr.into_stms_exps_with_extra(state, second_phase);

                use crate::ast::{CallTargetKind, FunctionKind};
                let is_trait_default =
                    if let FunctionKind::TraitMethodDecl { has_default: true, .. } =
                        &function.x.kind
                    {
                        match kind {
                            CallTargetKind::Static => None,
                            CallTargetKind::ProofFn(..) => None,
                            CallTargetKind::Dynamic => Some(false),
                            CallTargetKind::DynamicResolved { is_trait_default, .. } => {
                                Some(*is_trait_default)
                            }
                            CallTargetKind::ExternalTraitDefault => Some(true),
                        }
                    } else {
                        None
                    };
                Ok(Some((
                    stms,
                    ReturnedCall::Call {
                        fun: x.clone(),
                        resolved_method: kind.resolved(),
                        is_trait_default,
                        typs: typs.clone(),
                        has_return: has_ret,
                        args: Arc::new(exps),
                    },
                )))
            }
            CallTarget::BuiltinSpecFun(_, _, _) => {
                panic!("internal error: CallTarget::BuiltinSpecFn");
            }
        },
        _ => Ok(None),
    }
}

// If the Expr is a call that must be a Stm (not an Exp), return it
fn expr_must_be_call_stm(
    ctx: &Ctx,
    state: &mut State,
    disallow_poly_ret: Option<&Typ>,
    expr: &Expr,
) -> Result<Option<(Vec<Stm>, ReturnedCall)>, VirErr> {
    match &expr.x {
        ExprX::Call(CallTarget::Fun(kind, x, _, _, _), _, _)
            if !function_can_be_exp(ctx, state, expr, x, &kind.resolved())? =>
        {
            expr_get_call(ctx, state, disallow_poly_ret, expr)
        }
        _ => Ok(None),
    }
}

// Check spec preconditions in expr, but don't generate an Exp for Expr
pub(crate) fn check_pure_expr(
    ctx: &Ctx,
    state: &mut State,
    expr: &Expr,
) -> Result<Vec<Stm>, VirErr> {
    if state.checking_spec_general(ctx) {
        let (stms, _exp) = expr_to_stm_or_error(ctx, state, expr)?;
        Ok(stms)
    } else {
        Ok(vec![])
    }
}

// Check spec preconditions in expr, but don't generate an Exp for Expr
// Declare variables from binders as locals for checking
fn check_pure_expr_bind(
    ctx: &Ctx,
    state: &mut State,
    binders: &VarBinders<Typ>,
    kind: LocalDeclKind,
    expr: &Expr,
) -> Result<Vec<Stm>, VirErr> {
    if state.checking_spec_general(ctx) {
        state.push_scope();
        let mut stms: Vec<Stm> = Vec::new();
        for binder in binders.iter() {
            let x = state.declare_var_stm(&binder.name, &binder.a, kind, true);
            stms.push(assume_has_typ(&x, &binder.a, &expr.span));
        }
        let (stms1, _exp) = expr_to_stm_or_error(ctx, state, expr)?;
        stms.extend(stms1);
        state.pop_scope();
        Ok(stms)
    } else {
        Ok(vec![])
    }
}

// This skips the spec precondition checks (e.g. recommends),
// so only use this if there's some justification (i.e. checks happen elsewhere).
// Otherwise, call expr_to_pure_exp_check.
pub(crate) fn expr_to_pure_exp_skip_checks(
    ctx: &Ctx,
    state: &mut State,
    expr: &Expr,
) -> Result<Exp, VirErr> {
    state.only_generate_pure_exp += 1;
    let (stms, exp) = expr_to_stm_or_error(ctx, state, expr)?;
    let result = if stms.len() == 0 {
        Ok(exp)
    } else {
        Err(error(&expr.span, "expected pure mathematical expression"))
    };
    state.only_generate_pure_exp -= 1;
    result
}

// For handling recommends, we need to generate both a recommends check of a pure expression
// and the pure expression itself.
pub(crate) fn expr_to_pure_exp_check(
    ctx: &Ctx,
    state: &mut State,
    expr: &Expr,
) -> Result<(Vec<Stm>, Exp), VirErr> {
    if state.checking_spec_general(ctx) {
        let (stms, exp) = expr_to_stm_or_error(ctx, state, expr)?;
        if stms.len() == 0 {
            return Ok((vec![], exp));
        } else {
            // Discard exp here, but keep stms.
            // exp may depend on stms, so we can't use it as a self-contained pure Exp,
            // so we need to call expr_to_pure_exp_skip_checks to generate a second Exp.
            // It's inefficient to generate exp and throw it away, but
            // it's hard to see what else to do, since the structure of exp
            // may differ substantially from expr_to_pure_exp_skip_checks(ctx, state, expr)?.
            Ok((stms, expr_to_pure_exp_skip_checks(ctx, state, expr)?))
        }
    } else {
        Ok((vec![], expr_to_pure_exp_skip_checks(ctx, state, expr)?))
    }
}

pub(crate) fn expr_to_decls_exp_skip_checks(
    ctx: &Ctx,
    diagnostics: &dyn Diagnostics,
    view_as_spec: bool,
    params: &Pars,
    expr: &Expr,
) -> Result<(Vec<LocalDecl>, Exp), VirErr> {
    let mut state = State::new(diagnostics);
    state.view_as_spec = view_as_spec;
    state.declare_params(params);
    let exp = expr_to_pure_exp_skip_checks(ctx, &mut state, expr)?;
    let exp = state.finalize_exp(ctx, &exp)?;
    state.finalize();
    Ok((state.local_decls, exp))
}

pub(crate) fn expr_to_bind_decls_exp_skip_checks(
    ctx: &Ctx,
    diagnostics: &impl Diagnostics,
    params: &Pars,
    expr: &Expr,
) -> Result<Exp, VirErr> {
    let mut state = State::new(diagnostics);
    state.declare_params(params);
    let exp = expr_to_pure_exp_skip_checks(ctx, &mut state, expr)?;
    let exp = state.finalize_exp(ctx, &exp)?;
    state.finalize();
    Ok(exp)
}

pub(crate) fn expr_to_exp_skip_checks(
    ctx: &Ctx,
    diagnostics: &dyn Diagnostics,
    params: &Pars,
    expr: &Expr,
) -> Result<Exp, VirErr> {
    Ok(expr_to_decls_exp_skip_checks(ctx, diagnostics, false, params, expr)?.1)
}

/// Convert an expr to (Vec<Stm>, Exp).
/// Errors if the given expression is one that never returns a value.
/// (This should only be used in contexts where that should never happen, like spec
/// contexts. Otherwise, call `expr_to_stm_opt` and handle the Never case).

pub(crate) fn expr_to_stm_or_error(
    ctx: &Ctx,
    state: &mut State,
    expr: &Expr,
) -> Result<(Vec<Stm>, Exp), VirErr> {
    let (stms, exp_opt) = expr_to_stm_opt(ctx, state, expr)?;
    match exp_opt.to_value() {
        Some(e) => Ok((stms, e)),
        None => Err(error(&expr.span, "expression must produce a value")),
    }
}

pub(crate) fn stms_to_one_stm(span: &Span, stms: Vec<Stm>) -> Stm {
    if stms.len() == 1 {
        stms[0].clone()
    } else {
        Spanned::new(span.clone(), StmX::Block(Arc::new(stms)))
    }
}

pub(crate) fn stms_to_one_stm_opt(span: &Span, stms: Vec<Stm>) -> Option<Stm> {
    if stms.len() == 0 { None } else { Some(stms_to_one_stm(span, stms)) }
}

fn assert_atomic_update_resolves(
    ctx: &Ctx,
    state: &mut State,
    stms: &mut Vec<Stm>,
    error: impl FnOnce(Message) -> Message,
) {
    if state.checking_recommends(ctx) {
        return;
    }

    let Some(au_exp) = &state.au_var_exp_to_resolve else { return };

    let au_span = &au_exp.span;
    let TypX::Datatype(_, typ_args, _) = au_exp.typ.as_ref() else {
        panic!("atomic update type should be a datatype")
    };

    let call_resolves = ExpX::Call(
        ctx.fn_from_path("#vstd::atomic::AtomicUpdate::resolves"),
        typ_args.clone(),
        Arc::new(vec![au_exp.clone()]),
    );

    let call_resolves = SpannedTyped::new(au_span, &Arc::new(TypX::Bool), call_resolves);
    let base_error = error_with_label(
        &au_span,
        "cannot show atomic update resolves at end of function",
        "unresolved atomic update",
    );

    let error = error(base_error);

    stms.push(Spanned::new(
        au_span.clone(),
        StmX::Assert(state.next_assert_id(), Some(error), call_resolves),
    ));
}

/// Convert the expression to a Stm, and assert the post-conditions for
/// the final returned expression.
pub(crate) fn expr_to_one_stm_with_post(
    ctx: &Ctx,
    state: &mut State,
    expr: &Expr,
    func_span: &Span,
) -> Result<Stm, VirErr> {
    let (mut stms, exp) = expr_to_stm_opt(ctx, state, expr)?;

    match exp.to_value() {
        Some(exp) => {
            // Emit the postcondition for the common case where the function body
            // terminates with an expression to be returned (or an implicit
            // return value of 'unit').

            let end_of_fn = find_last_span_in_expr(&expr, func_span);

            assert_atomic_update_resolves(ctx, state, &mut stms, |base| {
                base.secondary_label(end_of_fn, "at the end of the function body")
            });

            // secondary label (indicating which post-condition failed) is added later
            // in ast_to_sst when the post condition is expanded
            let base_error = error_with_secondary_label(
                end_of_fn,
                crate::def::POSTCONDITION_FAILURE.to_string(),
                "at the end of the function body".to_string(),
            );

            stms.push(Spanned::new(
                expr.span.clone(),
                StmX::Return {
                    base_error,
                    ret_exp: Some(exp),
                    inside_body: false,
                    assert_id: state.next_assert_id(),
                },
            ));
        }
        None => {
            // Program execution never gets to this point, so we don't need to check
            // any postconditions.
            // This might happen, for example, if the user writes their code in this style:
            //
            //    fn foo() {
            //        ...
            //        return x;
            //    }
            //
            // Here, we will always process the post-conditions when we get to the `return`
            // statement, but technically, the return statement is still an "early return"
            // and we never actually get to "the end" of the function.
            // Anyway, the point is, we don't need to check the postconditions again
            // in that case, or in any other case where we never reach the end of the
            // function.
        }
    };

    Ok(stms_to_one_stm(&expr.span, stms))
}

fn find_last_span_in_expr<'x>(expr: &'x Expr, fn_span: &'x Span) -> &'x Span {
    match &expr.x {
        ExprX::Block(_vec, block_expr) => block_expr.as_ref().map(|x| &x.span).unwrap_or(&fn_span),
        _ => &expr.span,
    }
}

fn is_small_exp(exp: &Exp) -> bool {
    match &exp.x {
        ExpX::Const(_) => true,
        ExpX::Var(..) | ExpX::VarAt(..) => true,
        ExpX::Old(..) => true,
        ExpX::Unary(UnaryOp::Not | UnaryOp::Clip { .. } | UnaryOp::MustBeFinalized, e) => {
            is_small_exp_or_loc(e)
        }
        ExpX::UnaryOpr(UnaryOpr::Box(_) | UnaryOpr::Unbox(_), _) => panic!("unexpected box"),
        _ => false,
    }
}

fn is_small_exp_or_loc(exp: &Exp) -> bool {
    match &exp.x {
        ExpX::Loc(..) => true,
        _ => is_small_exp(exp),
    }
}

fn mask_set_for_call(fun: &Function, typs: &Typs, args: Arc<Vec<Exp>>) -> MaskSet {
    let mask_spec = fun.x.mask_spec_or_default(&fun.span);
    match &mask_spec {
        MaskSpec::InvariantOpens(span, es) | MaskSpec::InvariantOpensExcept(span, es) => {
            let mut inv_exps = vec![];
            for (i, e) in es.iter().enumerate() {
                let expx = ExpX::Call(
                    CallFun::InternalFun(InternalFun::OpenInvariantMask(fun.x.name.clone(), i)),
                    typs.clone(),
                    args.clone(),
                );
                let exp = SpannedTyped::new(&e.span, &e.typ, expx);
                inv_exps.push(exp);
            }
            match &mask_spec {
                MaskSpec::InvariantOpens(..) => MaskSet::from_list(&inv_exps, span),
                MaskSpec::InvariantOpensExcept(..) => {
                    MaskSet::from_list_complement(&inv_exps, span)
                }
                MaskSpec::InvariantOpensSet(..) => panic!(),
            }
        }
        MaskSpec::InvariantOpensSet(e) => {
            let expx = ExpX::Call(
                CallFun::InternalFun(InternalFun::OpenInvariantMask(fun.x.name.clone(), 0)),
                typs.clone(),
                args.clone(),
            );
            let exp = SpannedTyped::new(&e.span, &e.typ, expx);
            MaskSet::arbitrary(&exp)
        }
    }
}

fn stm_call(
    ctx: &Ctx,
    state: &mut State,
    span: &Span,
    name: Fun,
    resolved_method: Option<(Fun, Typs)>,
    is_trait_default: Option<bool>,
    typs: Typs,
    args: Exps,
    dest: Option<Dest>,
) -> Result<Stm, VirErr> {
    let fun = get_function(ctx, span, &name)?;
    let mut stms: Vec<Stm> = Vec::new();

    let mut small_args: Vec<Exp> = Vec::new();
    for arg in args.iter() {
        if is_small_exp_or_loc(arg) {
            small_args.push(arg.clone());
        } else {
            // To avoid copying arg in preconditions and postconditions,
            // put arg into a temporary variable
            let poly = crate::poly::arg_is_poly(ctx, &fun.x.kind, fun.x.mode, &arg.typ);
            let kind = LocalDeclKind::StmCallArg { native: !poly };
            let (temp_id, temp_var) = state.declare_temp_var_stm(&arg.span, &arg.typ, kind);
            small_args.push(temp_var);
            stms.push(init_var(&arg.span, &temp_id, arg));
        }
    }

    let small_args = Arc::new(small_args);
    if !state.checking_recommends(ctx) {
        match &state.mask {
            Some(caller_mask) => {
                let callee_mask = mask_set_for_call(&fun, &typs, small_args.clone());
                for assertion in
                    callee_mask.subset_of(ctx, caller_mask, span, MaskQueryKind::FunctionCall)
                {
                    stms.push(Spanned::new(
                        span.clone(),
                        StmX::Assert(state.next_assert_id(), Some(assertion.err), assertion.cond),
                    ))
                }
            }
            None => (),
        }
    }

    let call = StmX::Call {
        fun: name,
        resolved_method,
        mode: fun.x.mode,
        is_trait_default,
        typ_args: typs,
        args: small_args,
        split: None,
        dest,
        assert_id: state.next_assert_id(),
    };

    stms.push(Spanned::new(span.clone(), call));
    Ok(stms_to_one_stm(span, stms))
}

fn if_to_stm(
    state: &mut State,
    expr: &Expr,
    mut stms0: Vec<Stm>,
    e0: &ReturnValue,
    mut stms1: Vec<Stm>,
    e1: &ReturnValue,
    mut stms2: Vec<Stm>,
    e2: &ReturnValue,
) -> (Vec<Stm>, ReturnValue) {
    let e0 = match e0.clone().to_value() {
        Some(e) => e,
        None => {
            return (stms0, ReturnValue::Never);
        }
    };

    match (e1, e2) {
        (ReturnValue::ImplicitUnit(_), _) | (_, ReturnValue::ImplicitUnit(_)) => {
            // If one branch returned an implicit unit, then the other branch
            // must also return a unit (either implicit or explicit).
            // If this sanity check fails, then it's likely we screwed up and
            // the alleged implicit unit branch was actually a never-return.
            assert!(types_equal(&expr.typ, &unit_typ()));

            let stm1 = stms_to_one_stm(&expr.span, stms1);
            let stm2 = stms_to_one_stm_opt(&expr.span, stms2);
            let if_stmt = StmX::If(e0, stm1, stm2);
            stms0.push(Spanned::new(expr.span.clone(), if_stmt));
            (stms0, ReturnValue::ImplicitUnit(expr.span.clone()))
        }
        (ReturnValue::Never, other) | (other, ReturnValue::Never) => {
            // Suppose one side never returns; the return value of the conditional
            // (assuming it DOES return) will always be the one from the other branch.
            // (Of course, the other branch might be 'Never' too, in which case the
            // return value of the whole expression is Never.)
            //
            // For example, if we have:
            //    let t = if cond { 5 } else { return; };
            // Then we get Some(5) from the left branch, and Never from the right branch.
            // Furthermore, for the purposes of assigning to `t`, we can assume the return
            // value of the branch is _always_ 5.

            let stm1 = stms_to_one_stm(&expr.span, stms1);
            let stm2 = stms_to_one_stm_opt(&expr.span, stms2);
            let if_stmt = StmX::If(e0, stm1, stm2);
            stms0.push(Spanned::new(expr.span.clone(), if_stmt));
            (stms0, other.clone())
        }
        (ReturnValue::Some(e1), ReturnValue::Some(e2)) => {
            if stms1.len() == 0 && stms2.len() == 0 {
                // In this case, we can construct a pure expression.
                let expx = ExpX::If(e0.clone(), e1.clone(), e2.clone());
                let exp = SpannedTyped::new(&expr.span, &expr.typ, expx);
                (stms0, ReturnValue::Some(exp))
            } else {
                // We have `if ( stms0; e0 ) { stms1; e1 } else { stms2; e2 }`.
                // We turn this into:
                //  stms0;
                //  if e0 { stms1; temp = e1; } else { stms2; temp = e2; };
                //  temp

                let (temp_id, temp_var) = state.declare_temp_assign(&expr.span, &expr.typ);
                stms1.push(init_var(&expr.span, &temp_id, &e1));
                stms2.push(init_var(&expr.span, &temp_id, &e2));
                let stm1 = stms_to_one_stm(&expr.span, stms1);
                let stm2 = stms_to_one_stm_opt(&expr.span, stms2);
                let if_stmt = StmX::If(e0, stm1, stm2);
                stms0.push(Spanned::new(expr.span.clone(), if_stmt));
                // temp
                (stms0, ReturnValue::Some(temp_var))
            }
        }
    }
}

/// Convert a VIR Expr to a SST (Vec<Stm>, ReturnValue), i.e., instructions of the form,
/// "run these statements, then return this side-effect-free expression".
///
/// Note the 'ReturnValue' can be one of three things:
///  * Some(e) - means the expression e was returned
///  * Unit - for the implicit unit case
///  * Never - the expression can never return (e.g., after a return value or break)

pub(crate) fn expr_to_stm_opt(
    ctx: &Ctx,
    state: &mut State,
    expr: &Expr,
) -> Result<(Vec<Stm>, ReturnValue), VirErr> {
    let mk_exp = |expx: ExpX| SpannedTyped::new(&expr.span, &expr.typ, expx);
    match &expr.x {
        ExprX::Const(c) => Ok((vec![], ReturnValue::Some(mk_exp(ExpX::Const(c.clone()))))),
        ExprX::Var(x) => {
            let unique_id = state.get_var_unique_id(&x);
            let e = mk_exp(ExpX::Var(unique_id));
            let e = mk_exp(ExpX::Unary(UnaryOp::MustBeFinalized, e));
            Ok((vec![], ReturnValue::Some(e)))
        }
        ExprX::StaticVar(x) => {
            state.statics.insert(x.clone());
            let e = mk_exp(ExpX::StaticVar(x.clone()));
            Ok((vec![], ReturnValue::Some(e)))
        }
        ExprX::VarLoc(x) => {
            let unique_id = state.get_var_unique_id(&x);
            Ok((vec![], ReturnValue::Some(mk_exp(ExpX::VarLoc(unique_id)))))
        }
        ExprX::VarAt(x, VarAt::Pre) => {
            if let Some((scope, _)) = state.rename_map.scope_and_index_of_key(x) {
                if scope != 0 {
                    Err(error(&expr.span, "the parameter is shadowed here"))?;
                }
            }
            Ok((
                vec![],
                ReturnValue::Some(mk_exp(ExpX::VarAt(state.get_var_unique_id(&x), VarAt::Pre))),
            ))
        }
        ExprX::ConstVar(..) => panic!("ConstVar should already be removed"),
        ExprX::Loc(expr1) => {
            let (stms, e0) = expr_to_stm_opt(ctx, state, expr1)?;
            let e0 = unwrap_or_return_never!(e0, stms);
            Ok((stms, ReturnValue::Some(mk_exp(ExpX::Loc(e0)))))
        }
        ExprX::AssignToPlace { place, rhs, op: Some(binary_op) } => {
            // No support for short-circuit ops here
            assert!(!matches!(binary_op, BinaryOp::And | BinaryOp::Or | BinaryOp::Implies));

            let (stms1, exps) = place_to_exp_pair(ctx, state, place)?;
            let (lhs_exp, e1) = exps.unwrap(); // TODO(new_mut_ref): fix this

            let (stms2, e2) = expr_to_stm_opt(ctx, state, rhs)?;

            let mut sequr = Sequencer::new();
            maybe_return_never!(sequr.push(
                stms1,
                ReturnValue::Some(e1),
                LocalDeclKind::TempViaAssign
            ));
            maybe_return_never!(sequr.push(stms2, e2, LocalDeclKind::TempViaAssign));

            let (mut stms, e1, e2) = sequr.into_stms_exps_expect_2(state);
            let (mut stms3, bin) =
                binary_op_exp(ctx, state, &expr.span, &place.typ, *binary_op, &e1, &e2);
            stms.append(&mut stms3);

            let assign = StmX::Assign { lhs: Dest { dest: lhs_exp, is_init: false }, rhs: bin };
            stms.push(Spanned::new(expr.span.clone(), assign));

            Ok((stms, ReturnValue::ImplicitUnit(expr.span.clone())))
        }
        ExprX::AssignToPlace { place, rhs, op: None } => {
            let loc = place_to_expr_loc(place);
            let expr = SpannedTyped::new(
                &expr.span,
                &expr.typ,
                ExprX::Assign { init_not_mut: false, lhs: loc, rhs: rhs.clone(), op: None },
            );
            expr_to_stm_opt(ctx, state, &expr)
        }
        ExprX::Assign { init_not_mut, lhs: lhs_expr, rhs: expr2, op } => {
            if op.is_some() {
                panic!("op should already be removed")
            }
            let (mut stms, lhs_exp) = expr_to_stm_opt(ctx, state, lhs_expr)?;
            let lhs_exp = lhs_exp.expect_value();
            let direct_assign =
                if matches!(lhs_exp.x, ExpX::VarLoc(_)) { Some(&lhs_exp.typ) } else { None };
            match expr_must_be_call_stm(ctx, state, direct_assign, expr2)? {
                Some((stms2, ReturnedCall::Never)) => {
                    stms.extend(stms2.into_iter());
                    Ok((stms, ReturnValue::Never))
                }
                Some((
                    stms2,
                    ReturnedCall::Call {
                        fun,
                        resolved_method,
                        is_trait_default,
                        typs,
                        has_return: _,
                        args,
                    },
                )) => {
                    // make a Call
                    stms.extend(stms2.into_iter());
                    let (dest, assign) = if direct_assign.is_some() {
                        (Dest { dest: lhs_exp, is_init: *init_not_mut }, None)
                    } else {
                        assert!(!*init_not_mut, "init_not_mut unexpected for complex call dest");
                        let (temp_ident, temp_var) =
                            state.declare_temp_assign(&lhs_exp.span, &expr2.typ);
                        let assign = Spanned::new(
                            lhs_exp.span.clone(),
                            StmX::Assign {
                                lhs: Dest { dest: lhs_exp.clone(), is_init: false },
                                rhs: temp_var,
                            },
                        );
                        (
                            Dest {
                                dest: var_loc_exp(&lhs_exp.span, &expr2.typ, temp_ident),
                                is_init: true,
                            },
                            Some(assign),
                        )
                    };
                    stms.push(stm_call(
                        ctx,
                        state,
                        &expr.span,
                        fun,
                        resolved_method,
                        is_trait_default,
                        typs,
                        args,
                        Some(dest),
                    )?);
                    // REVIEW: for a similar case in `ExprX::Call` we emit a StmX::Assign to set the
                    // value of the destination when, in recommends checking, the StmX::Call is used
                    // to check its recommends, however we do not do this here.
                    // That may cause recommends incompleteness. We should either use the `ExprX::Call`
                    // special-case for recommends here, or replace this logic with a recursive call
                    // to handle the right-hand-side, if possible.
                    stms.extend(assign.into_iter());
                    Ok((stms, ReturnValue::ImplicitUnit(expr.span.clone())))
                }
                None => {
                    // make an Assign
                    let (stms2, e2) = expr_to_stm_opt(ctx, state, expr2)?;
                    let e2 = unwrap_or_return_never!(e2, stms2);
                    stms.extend(stms2.into_iter());
                    let rhs = if matches!(lhs_exp.x, ExpX::VarLoc(_)) || is_small_exp(&e2) {
                        e2
                    } else {
                        let (temp_ident, temp_var) = state.declare_temp_assign(&e2.span, &e2.typ);
                        stms.push(init_var(&expr.span, &temp_ident, &e2));
                        temp_var
                    };
                    let assign =
                        StmX::Assign { lhs: Dest { dest: lhs_exp, is_init: *init_not_mut }, rhs };
                    stms.push(Spanned::new(expr.span.clone(), assign));
                    Ok((stms, ReturnValue::ImplicitUnit(expr.span.clone())))
                }
            }
        }
        ExprX::Call(CallTarget::FnSpec(e0), args, post_args) => {
            assert!(post_args.is_none());
            let (mut check_stms, e0) = expr_to_pure_exp_check(ctx, state, e0)?;
            let mut arg_exps: Vec<Exp> = Vec::new();
            for arg in args.iter() {
                let (stms, e) = expr_to_pure_exp_check(ctx, state, arg)?;
                check_stms.extend(stms);
                arg_exps.push(e);
            }
            let call = ExpX::CallLambda(e0, Arc::new(arg_exps));
            Ok((check_stms, ReturnValue::Some(mk_exp(call))))
        }
        ExprX::Call(CallTarget::BuiltinSpecFun(bsf, ts, _impl_paths), args, post_args) => {
            assert!(post_args.is_none());
            let mut check_stms: Vec<Stm> = Vec::new();
            let mut arg_exps: Vec<Exp> = Vec::new();
            for arg in args.iter() {
                let (stms, e) = expr_to_pure_exp_check(ctx, state, arg)?;
                check_stms.extend(stms);
                arg_exps.push(e);
            }
            let f = match bsf {
                BuiltinSpecFun::ClosureReq => InternalFun::ClosureReq,
                BuiltinSpecFun::ClosureEns => InternalFun::ClosureEns,
                BuiltinSpecFun::DefaultEns => InternalFun::DefaultEns,
            };
            Ok((
                check_stms,
                ReturnValue::Some(mk_exp(ExpX::Call(
                    CallFun::InternalFun(f),
                    ts.clone(),
                    Arc::new(arg_exps),
                ))),
            ))
        }
        ExprX::Call(CallTarget::Fun(..), _, _) => {
            match expr_get_call(ctx, state, None, expr)?.expect("Call") {
                (stms, ReturnedCall::Never) => Ok((stms, ReturnValue::Never)),
                (
                    mut stms,
                    ReturnedCall::Call {
                        fun: x,
                        resolved_method,
                        is_trait_default,
                        typs,
                        has_return: ret,
                        args,
                    },
                ) => {
                    if function_can_be_exp(ctx, state, expr, &x, &resolved_method)? {
                        // ExpX::Call
                        let call = ExpX::Call(
                            CallFun::Fun(x.clone(), resolved_method.clone()),
                            typs.clone(),
                            args,
                        );
                        Ok((stms, ReturnValue::Some(mk_exp(call))))
                    } else if ret {
                        let (temp_ident, temp_var) =
                            state.declare_temp_assign(&expr.span, &expr.typ);
                        // tmp = StmX::Call;
                        let dest = Dest {
                            dest: var_loc_exp(&expr.span, &expr.typ, temp_ident.clone()),
                            is_init: true,
                        };
                        stms.push(stm_call(
                            ctx,
                            state,
                            &expr.span,
                            x.clone(),
                            resolved_method.clone(),
                            is_trait_default,
                            typs.clone(),
                            args.clone(),
                            Some(dest),
                        )?);
                        // REVIEW: this emits a StmX::Assign to set the value of the destination when,
                        // in recommends checking, the StmX::Call is used to check its recommends, however
                        // we only do this here, and not in the similar cases in for `ExprX::Assign` and
                        // `StmtX::Decl` where the right-hand-side is an `ExprX::Call`.
                        // That may cause recommends incompleteness. We should either use this case for all
                        // calls, or add this special case to `ExprX::Assign` and `StmtX::Decl`.
                        if state.checking_recommends(ctx)
                            || state.checking_spec_decreases(ctx, &x, &resolved_method)
                        {
                            let fun = get_function(ctx, &expr.span, &x)?;
                            if fun.x.mode == Mode::Spec {
                                // for recommends, we need a StmX::Call for the recommends
                                // and an ExpX::Call for the value.
                                let call = ExpX::Call(
                                    CallFun::Fun(x.clone(), resolved_method.clone()),
                                    typs.clone(),
                                    args,
                                );
                                let call = SpannedTyped::new(&expr.span, &expr.typ, call);
                                stms.push(init_var(&expr.span, &temp_ident, &call));
                            }
                        }
                        // tmp
                        Ok((stms, ReturnValue::Some(temp_var)))
                    } else {
                        // StmX::Call
                        stms.push(stm_call(
                            ctx,
                            state,
                            &expr.span,
                            x.clone(),
                            resolved_method,
                            is_trait_default,
                            typs.clone(),
                            args,
                            None,
                        )?);
                        Ok((stms, ReturnValue::ImplicitUnit(expr.span.clone())))
                    }
                }
            }
        }
        ExprX::Ctor(p, i, binders, update) => {
            assert!(update.is_none()); // should be simplified by ast_simplify

            // Handle two-phase borrow; see the explanation in expr_get_call
            let mut second_phase: Vec<Stm> = Vec::new();

            let mut sequr = Sequencer::new();
            for binder in binders.iter() {
                let arg = &binder.a;
                let kind = LocalDeclKind::TempViaAssign;
                match &arg.x {
                    ExprX::TwoPhaseBorrowMut(_) => {
                        let bor_sst = borrow_mut_to_sst(ctx, state, arg)?;
                        let BorrowMutSst { phase1_stms, phase2_stm, mut_ref_exp } = bor_sst;
                        let early_return =
                            sequr.push(phase1_stms, ReturnValue::Some(mut_ref_exp), kind);
                        assert!(early_return.is_none());
                        second_phase.push(phase2_stm);
                    }
                    _ => {
                        let (stms0, e0) = expr_to_stm_opt(ctx, state, &binder.a)?;
                        maybe_return_never!(sequr.push(stms0, e0, kind));
                    }
                }
            }
            let (stms, exps) = sequr.into_stms_exps_with_extra(state, second_phase);

            let mut args: Vec<Binder<Exp>> = Vec::new();
            for (binder, e1) in binders.iter().zip(exps.into_iter()) {
                let arg = BinderX { name: binder.name.clone(), a: e1 };
                args.push(Arc::new(arg));
            }
            let ctor = ExpX::Ctor(p.clone(), i.clone(), Arc::new(args));
            Ok((stms, ReturnValue::Some(mk_exp(ctor))))
        }
        ExprX::NullaryOpr(op) => {
            Ok((vec![], ReturnValue::Some(mk_exp(ExpX::NullaryOpr(op.clone())))))
        }
        ExprX::Unary(op @ UnaryOp::InferSpecForLoopIter { .. }, spec_expr) => {
            let spec_exp = expr_to_pure_exp_skip_checks(ctx, state, &spec_expr)?;
            let infer_exp = mk_exp(ExpX::Unary(*op, spec_exp));
            Ok((vec![], ReturnValue::Some(infer_exp)))
        }
        ExprX::Unary(op, exprr) => {
            let (mut stms, exp) = expr_to_stm_opt(ctx, state, exprr)?;
            let exp = unwrap_or_return_never!(exp, stms);
            if let (true, UnaryOp::Clip { truncate: false, .. }) =
                (state.checking_recommends(ctx), op)
            {
                let unary = UnaryOpr::HasType(expr.typ.clone());
                let has_type = ExpX::UnaryOpr(unary, exp.clone());
                let has_type = SpannedTyped::new(&expr.span, &Arc::new(TypX::Bool), has_type);
                let error = crate::messages::error(
                    &expr.span,
                    "recommendation not met: value may be out of range of the target type (use `#[verifier::truncate]` on the cast to silence this warning)",
                );
                let assert = StmX::Assert(state.next_assert_id(), Some(error), has_type);
                let assert = Spanned::new(expr.span.clone(), assert);
                stms.push(assert);
            }
            Ok((stms, ReturnValue::Some(mk_exp(ExpX::Unary(*op, exp)))))
        }
        ExprX::UnaryOpr(op, expr) => {
            let (mut stms, exp) = expr_to_stm_opt(ctx, state, expr)?;
            let exp = unwrap_or_return_never!(exp, stms);
            match (op, state.checking_recommends(ctx)) {
                (
                    UnaryOpr::Field(FieldOpr {
                        datatype,
                        variant,
                        field: _,
                        get_variant: _,
                        check: VariantCheck::Yes,
                    }),
                    false,
                ) => {
                    let unary = UnaryOpr::IsVariant {
                        datatype: datatype.clone(),
                        variant: variant.clone(),
                    };
                    let is_variant = ExpX::UnaryOpr(unary, exp.clone());
                    let is_variant =
                        SpannedTyped::new(&expr.span, &Arc::new(TypX::Bool), is_variant);
                    let error = crate::messages::error(
                        &expr.span,
                        "requirement not met: to access this field, the union must be in the correct variant",
                    );
                    let assert = StmX::Assert(state.next_assert_id(), Some(error), is_variant);
                    let assert = Spanned::new(expr.span.clone(), assert);
                    stms.push(assert);
                }
                _ => {}
            }
            Ok((stms, ReturnValue::Some(mk_exp(ExpX::UnaryOpr(op.clone(), exp)))))
        }
        ExprX::Binary(op, e1, e2) => {
            // Handle short-circuiting, when applicable.
            // The pair (proceed_on, other) means:
            // If e1 evaluates to `proceed_on`, then evaluate and
            // return e2; otherwise, return the value `other`
            // (without evaluating `e2`).
            // Also note: if `e2` is a pure expression, we don't need to do the
            // special handling.
            let short_circuit = match op {
                BinaryOp::And => Some((true, false)),
                BinaryOp::Implies => Some((true, true)),
                BinaryOp::Or => Some((false, true)),
                _ => None,
            };
            let (stms1, e1) = expr_to_stm_opt(ctx, state, e1)?;
            let (stms2, e2) = expr_to_stm_opt(ctx, state, e2)?;
            match (short_circuit, stms2.len()) {
                (Some((proceed_on, other)), n) if n > 0 => {
                    // and:
                    //   if e1 { stmts2; e2 } else { false }
                    // implies:
                    //   if e1 { stmts2; e2 } else { true }
                    // or:
                    //   if e1 { true } else { stmts2; e2 }
                    let bx = ExpX::Const(Constant::Bool(other));
                    let b = SpannedTyped::new(&expr.span, &Arc::new(TypX::Bool), bx);
                    let b = ReturnValue::Some(b);
                    if proceed_on {
                        Ok(if_to_stm(state, expr, stms1, &e1, stms2, &e2, vec![], &b))
                    } else {
                        Ok(if_to_stm(state, expr, stms1, &e1, vec![], &b, stms2, &e2))
                    }
                }
                _ => {
                    let mut sequr = Sequencer::new();
                    maybe_return_never!(sequr.push(stms1, e1, LocalDeclKind::TempViaAssign));
                    maybe_return_never!(sequr.push(stms2, e2, LocalDeclKind::TempViaAssign));
                    let (mut stms, e1, e2) = sequr.into_stms_exps_expect_2(state);

                    let (mut stms3, bin) =
                        binary_op_exp(ctx, state, &expr.span, &expr.typ, *op, &e1, &e2);
                    stms.append(&mut stms3);

                    Ok((stms, ReturnValue::Some(bin)))
                }
            }
        }
        ExprX::BinaryOpr(op, e1, e2) => {
            let (stms1, e1) = expr_to_stm_opt(ctx, state, e1)?;
            let (stms2, e2) = expr_to_stm_opt(ctx, state, e2)?;

            let mut sequr = Sequencer::new();
            maybe_return_never!(sequr.push(stms1, e1, LocalDeclKind::TempViaAssign));
            maybe_return_never!(sequr.push(stms2, e2, LocalDeclKind::TempViaAssign));
            let (stms, e1, e2) = sequr.into_stms_exps_expect_2(state);

            let bin = mk_exp(ExpX::BinaryOpr(op.clone(), e1, e2));
            Ok((stms, ReturnValue::Some(bin)))
        }
        ExprX::Multi(..) => {
            panic!("internal error: Multi should have been simplified by ast_simplify")
        }
        ExprX::Quant(quant, binders, body) => {
            let check_stms =
                check_pure_expr_bind(ctx, state, binders, LocalDeclKind::QuantBinder, body)?;
            state.push_scope();
            let binders = state.rename_binders_exp(binders);
            // Use expr_to_pure_exp_skip_checks,
            // because we checked spec preconditions with check_pure_expr_bind
            let exp = expr_to_pure_exp_skip_checks(ctx, state, body)?;
            state.pop_scope();
            let trigs = Arc::new(vec![]); // real triggers will be set by finalize_exp
            let bnd =
                Spanned::new(body.span.clone(), BndX::Quant(*quant, binders.clone(), trigs, None));
            let e = mk_exp(ExpX::Bind(bnd, exp));
            let e = mk_exp(ExpX::Unary(UnaryOp::MustBeElaborated, e));
            Ok((check_stms, ReturnValue::Some(e)))
        }
        ExprX::Closure(params, body) => {
            state.disable_recommends += 1;
            let check_stms =
                check_pure_expr_bind(ctx, state, params, LocalDeclKind::ClosureBinder, body)?;
            // Note: to avoid false alarms, we don't check recommends inside closures
            // (since there's no precondition on the closure parameters)
            state.push_scope();
            let params = state.rename_binders_exp(params);
            // Use expr_to_pure_exp_skip_checks,
            // because we checked spec preconditions with check_pure_expr_bind
            let exp = expr_to_pure_exp_skip_checks(ctx, state, body)?;
            state.pop_scope();

            let trigs = Arc::new(vec![]); // real triggers will be set by finalize_exp
            let bnd = Spanned::new(body.span.clone(), BndX::Lambda(params.clone(), trigs));
            state.disable_recommends -= 1;
            Ok((check_stms, ReturnValue::Some(mk_exp(ExpX::Bind(bnd, exp)))))
        }
        ExprX::NonSpecClosure {
            params,
            proof_fn_modes: _,
            body,
            requires,
            ensures,
            ret,
            external_spec,
        } => {
            let mut all_stms = Vec::new();

            // Emit the internals of the closure (ClosureInner behaves like a dead-end)
            // This includes assuming the requires, asserting the ensures, everything else

            let (inner_stms, typ_inv_vars) =
                exec_closure_body_stms(ctx, state, params, ret, body, requires, ensures)?;
            let block = Spanned::new(expr.span.clone(), StmX::Block(Arc::new(inner_stms)));
            let clos =
                Spanned::new(expr.span.clone(), StmX::ClosureInner { body: block, typ_inv_vars });
            all_stms.push(clos);

            // Create the closure object and assume all the information given in its
            // specification that the world external to the closure gets to assume.

            let (cid, cexpr) = external_spec
                .as_ref()
                .expect("external_spec should have been added in ast_simplify");
            state.push_scope();
            let uid = state.declare_var_stm(&cid, &expr.typ, LocalDeclKind::ExecClosureId, false);
            // Use expr_to_pure_exp_skip_checks,
            // because we checked spec preconditions in exec_closure_body_stms
            let cexp = expr_to_pure_exp_skip_checks(ctx, state, &cexpr)?;
            state.pop_scope();

            all_stms.push(Spanned::new(expr.span.clone(), StmX::Assume(cexp)));

            let v = mk_exp(ExpX::Var(uid));

            Ok((all_stms, ReturnValue::Some(v)))
        }
        ExprX::ArrayLiteral(elems) => {
            let mut sequr = Sequencer::new();
            for elem in elems.iter() {
                let (stms0, e0) = expr_to_stm_opt(ctx, state, elem)?;
                maybe_return_never!(sequr.push(stms0, e0, LocalDeclKind::TempViaAssign));
            }
            let (stms, exps) = sequr.into_stms_exps(state);
            let array_lit = mk_exp(ExpX::ArrayLiteral(Arc::new(exps)));
            Ok((stms, ReturnValue::Some(array_lit)))
        }
        ExprX::ExecFnByName(fun) => {
            let v = mk_exp(ExpX::ExecFnByName(fun.clone()));
            Ok((vec![], ReturnValue::Some(v)))
        }
        ExprX::Choose { params, cond, body } => {
            let mut check_stms =
                check_pure_expr_bind(ctx, state, params, LocalDeclKind::ChooseBinder, cond)?;
            check_stms.extend(check_pure_expr_bind(
                ctx,
                state,
                params,
                LocalDeclKind::ChooseBinder,
                body,
            )?);
            state.push_scope();
            let params = state.rename_binders_exp(&params);
            // Use expr_to_pure_exp_skip_checks,
            // because we checked spec preconditions with check_pure_expr_bind
            let cond_exp = expr_to_pure_exp_skip_checks(ctx, state, cond)?;
            let body_exp = expr_to_pure_exp_skip_checks(ctx, state, body)?;
            state.pop_scope();
            let trigs = Arc::new(vec![]); // real triggers will be set by finalize_exp
            let bnd_choosex = BndX::Choose(params.clone(), trigs.clone(), cond_exp.clone());
            let bnd_choose = Spanned::new(body.span.clone(), bnd_choosex);
            let e_choose = mk_exp(ExpX::Bind(bnd_choose, body_exp));
            let e_choose = mk_exp(ExpX::Unary(UnaryOp::MustBeElaborated, e_choose));
            if state.checking_recommends(ctx) {
                let quant = crate::ast::Quant { quant: air::ast::Quant::Exists };
                let bnd_exists = Spanned::new(
                    body.span.clone(),
                    BndX::Quant(quant, params.clone(), trigs, None),
                );
                let e_exists = mk_exp(ExpX::Bind(bnd_exists, cond_exp.clone()));
                let e_exists = mk_exp(ExpX::Unary(UnaryOp::MustBeElaborated, e_exists));
                let error = error(
                    &cond_exp.span,
                    "recommendation not met: cannot prove that there exists values that satisfy the condition of the choose expression",
                );
                let assertx = StmX::Assert(state.next_assert_id(), Some(error), e_exists);
                check_stms.push(Spanned::new(cond_exp.span.clone(), assertx));
            }
            Ok((check_stms, ReturnValue::Some(e_choose)))
        }
        ExprX::WithTriggers { triggers, body } => {
            let mut trigs: Vec<crate::sst::Trig> = Vec::new();
            for trigger in triggers.iter() {
                // Use expr_to_pure_exp_skip_checks,
                // because spec preconditions are not checked in triggers
                // because they are just hints for quantifier instantiation
                let t =
                    vec_map_result(&**trigger, |e| expr_to_pure_exp_skip_checks(ctx, state, e))?;
                trigs.push(Arc::new(t));
            }
            let trigs = Arc::new(trigs);
            let (check_stms, body_exp) = expr_to_pure_exp_check(ctx, state, body)?;
            Ok((check_stms, ReturnValue::Some(mk_exp(ExpX::WithTriggers(trigs, body_exp)))))
        }
        ExprX::Fuel(x, fuel, is_broadcast_use) => {
            // It's possible that the function may have pruned out of the crate
            // because there are no transitive dependencies.
            // If so, just skip the fuel/reveal statement entirely
            // (it can't possibly have any effect)
            let skip = !ctx.reveal_group_set.contains(x) && !ctx.func_map.contains_key(x);

            if skip {
                state.diagnostics.report(&warning(
                            &expr.span, "this reveal/fuel statement has no effect because no verification condition in this module depends on this function").to_any());
            }

            let stms = if skip {
                vec![]
            } else {
                if !is_broadcast_use {
                    let function = get_function(ctx, &expr.span, x)?;
                    if *fuel >= 2 && !crate::recursion::fun_is_recursive(ctx, &function) {
                        return Err(error(
                            &expr.span,
                            "this function is not recursive (nor mutually recursive), so fuel cannot be set to more than 1",
                        ));
                    }
                }

                let stm = Spanned::new(expr.span.clone(), StmX::Fuel(x.clone(), *fuel));
                vec![stm]
            };
            Ok((stms, ReturnValue::ImplicitUnit(expr.span.clone())))
        }
        ExprX::RevealString(path) => {
            let stm = Spanned::new(expr.span.clone(), StmX::RevealString(path.clone()));
            Ok((vec![stm], ReturnValue::ImplicitUnit(expr.span.clone())))
        }
        ExprX::Header(_) => {
            return Err(error(&expr.span, "header expression not allowed here"));
        }
        ExprX::AssertAssume { is_assume: false, expr: e } => {
            if state.checking_recommends(ctx) {
                let (mut stms, exp) = expr_to_stm_or_error(ctx, state, e)?;
                let stm = Spanned::new(expr.span.clone(), StmX::Assume(exp));
                stms.push(stm);
                Ok((stms, ReturnValue::ImplicitUnit(expr.span.clone())))
            } else {
                let mut stms: Vec<Stm> = Vec::new();
                // Use expr_to_pure_exp_skip_checks,
                // because we checked spec preconditions above with expr_to_stm_or_error
                let exp = expr_to_pure_exp_skip_checks(ctx, state, e)?;
                let exp = crate::heuristics::maybe_insert_auto_ext_equal(ctx, &exp, |x| x.assert);
                let small = is_small_exp_or_loc(&exp);
                let exp = if small {
                    exp.clone()
                } else {
                    // To avoid copying exp in Assert and Assume,
                    // put exp into a temporary variable
                    let (temp_id, temp_var) =
                        state.declare_temp_var_stm(&exp.span, &exp.typ, LocalDeclKind::Assert);
                    stms.push(init_var(&exp.span, &temp_id, &exp));
                    temp_var
                };
                stms.push(Spanned::new(
                    e.span.clone(),
                    StmX::Assert(state.next_assert_id(), None, exp.clone()),
                ));
                stms.push(Spanned::new(e.span.clone(), StmX::Assume(exp)));
                Ok((stms, ReturnValue::ImplicitUnit(expr.span.clone())))
            }
        }
        ExprX::AssertAssume { is_assume: true, expr: e } => {
            // Use expr_to_pure_exp_skip_checks,
            // because the goal of assume is to add an assumption, not to perform checks
            let exp = expr_to_pure_exp_skip_checks(ctx, state, e)?;
            let stm = Spanned::new(expr.span.clone(), StmX::Assume(exp));
            Ok((vec![stm], ReturnValue::ImplicitUnit(expr.span.clone())))
        }
        ExprX::AssertAssumeUserDefinedTypeInvariant { is_assume, expr, fun } => {
            let (mut stms, exp) = expr_to_stm_opt(ctx, state, expr)?;

            if state.view_as_spec {
                return Ok((stms, exp));
            }

            let exp = unwrap_or_return_never!(exp, stms);

            let tmp = state.make_tmp_var_for_exp(&mut stms, exp);
            assert_assume_satisfies_user_defined_type_invariant(
                ctx, state, &tmp, &mut stms, fun, *is_assume,
            );
            Ok((stms, ReturnValue::Some(tmp)))
        }
        ExprX::AssertBy { vars, require, ensure, proof } => {
            // deadend {
            //   assume(require)
            //   proof
            //   assert(ensure);
            // }
            // assume(forall vars. require ==> ensure)
            let mut stms: Vec<Stm> = Vec::new();

            // Translate proof into a dead-end ending with an assert
            state.push_scope();
            let mut body: Vec<Stm> = Vec::new();
            let mut locals: Vec<VarIdent> = Vec::new();
            for var in vars.iter() {
                let kind = LocalDeclKind::AssertByVar { native: false };
                let x = state.declare_var_stm(&var.name, &var.a, kind, true);
                body.push(assume_has_typ(&x, &var.a, &require.span));
                locals.push(x);
            }
            let (mut proof_stms, e) = expr_to_stm_opt(ctx, state, proof)?;
            if let ReturnValue::Some(_) = e {
                return Err(error(
                    &expr.span,
                    "'assert ... by' block cannot end with an expression",
                ));
            }
            let (require_checks, require_exp) = expr_to_pure_exp_check(ctx, state, &require)?;
            body.extend(require_checks);
            let assume = Spanned::new(require.span.clone(), StmX::Assume(require_exp));
            body.push(assume);
            body.append(&mut proof_stms);
            if state.checking_spec_preconditions(ctx) {
                body.extend(check_pure_expr(ctx, state, &ensure)?);
            } else {
                // Use expr_to_pure_exp_skip_checks,
                // because we checked spec preconditions above with check_pure_expr
                let ensure_exp = expr_to_pure_exp_skip_checks(ctx, state, &ensure)?;
                let ensure_exp =
                    crate::heuristics::maybe_insert_auto_ext_equal(ctx, &ensure_exp, |x| {
                        x.assert_by
                    });
                let assert = Spanned::new(
                    ensure.span.clone(),
                    StmX::Assert(state.next_assert_id(), None, ensure_exp),
                );
                body.push(assert);
            }
            let block = Spanned::new(expr.span.clone(), StmX::Block(Arc::new(body)));
            let deadend = Spanned::new(expr.span.clone(), StmX::DeadEnd(block));
            stms.push(deadend);
            state.pop_scope();

            // Translate ensure into an assume
            let implyx = ExprX::Binary(BinaryOp::Implies, require.clone(), ensure.clone());
            let imply = SpannedTyped::new(&ensure.span, &Arc::new(TypX::Bool), implyx);
            state.push_scope();
            let vars = state.rename_binders_exp(vars);
            // Use expr_to_pure_exp_skip_checks,
            // because we already checked spec preconditions for require and ensure above
            let imply_exp = expr_to_pure_exp_skip_checks(ctx, state, &imply)?;
            state.pop_scope();
            let trigs = Arc::new(vec![]); // real triggers will be set by finalize_exp
            let bndx = BndX::Quant(QUANT_FORALL, vars.clone(), trigs, Some(Arc::new(locals)));
            let bnd = Spanned::new(ensure.span.clone(), bndx);
            let forall_exp = mk_exp(ExpX::Bind(bnd, imply_exp));
            let forall_exp = mk_exp(ExpX::Unary(UnaryOp::MustBeElaborated, forall_exp));
            let assume = Spanned::new(ensure.span.clone(), StmX::Assume(forall_exp));
            stms.push(assume);
            Ok((stms, ReturnValue::ImplicitUnit(expr.span.clone())))
        }
        ExprX::AssertQuery { requires, ensures, proof, mode } => {
            // Note that `ExprX::AssertQuery` makes a separate query for AssertQueryMode::NonLinear and AssertQueryMode::BitVector.
            // Only `requires` and type invariants will be provided to prove `ensures`.
            match mode {
                AssertQueryMode::NonLinear => {
                    let mut inner_body: Vec<Stm> = Vec::new();
                    let mut exps: Vec<Exp> = Vec::new();

                    // Translate body as separate query
                    state.push_scope();
                    for r in requires.iter() {
                        let (require_check_recommends, require_exp) =
                            expr_to_pure_exp_check(ctx, state, &r)?;
                        inner_body.extend(require_check_recommends);
                        let assume = Spanned::new(r.span.clone(), StmX::Assume(require_exp));
                        inner_body.push(assume);
                    }

                    let (proof_stms, e) = expr_to_stm_opt(ctx, state, proof)?;
                    if let ReturnValue::Some(_) = e {
                        return Err(error(
                            &expr.span,
                            "'assert ... by' block cannot end with an expression",
                        ));
                    }
                    inner_body.extend(proof_stms);

                    for e in ensures.iter() {
                        // Use expr_to_pure_exp_skip_checks,
                        // because we check spec preconditions below with check_pure_expr
                        let ensure_exp = expr_to_pure_exp_skip_checks(ctx, state, &e)?;
                        exps.push(ensure_exp.clone());
                        if state.checking_spec_preconditions(ctx) {
                            let check_stms = check_pure_expr(ctx, state, &e)?;
                            inner_body.extend(check_stms);
                        } else {
                            let assert = Spanned::new(
                                e.span.clone(),
                                StmX::Assert(state.next_assert_id(), None, ensure_exp),
                            );
                            inner_body.push(assert);
                        }
                    }

                    let inner_body =
                        Spanned::new(expr.span.clone(), StmX::Block(Arc::new(inner_body)));
                    state.pop_scope();

                    let mut outer: Vec<Stm> = Vec::new();

                    // Translate as assert, assume in outer query
                    for r in requires.iter() {
                        // Use expr_to_pure_exp_skip_checks,
                        // because we check spec preconditions below with check_pure_expr
                        let require_exp = expr_to_pure_exp_skip_checks(ctx, state, &r)?;
                        exps.push(require_exp.clone());
                        if state.checking_spec_preconditions(ctx) {
                            outer.extend(check_pure_expr(ctx, state, &r)?);
                        } else {
                            let assert = Spanned::new(
                                r.span.clone(),
                                StmX::Assert(
                                    state.next_assert_id(),
                                    Some(crate::messages::error(
                                        &r.span.clone(),
                                        "requires not satisfied".to_string(),
                                    )),
                                    require_exp,
                                ),
                            );
                            outer.push(assert);
                        }
                    }
                    for e in ensures.iter() {
                        // Use expr_to_pure_exp_skip_checks,
                        // because we already checked spec preconditions above with check_pure_expr
                        let ensure_exp = expr_to_pure_exp_skip_checks(ctx, state, &e)?;
                        let assume = Spanned::new(e.span.clone(), StmX::Assume(ensure_exp));
                        outer.push(assume);
                    }

                    let outer_block = Spanned::new(expr.span.clone(), StmX::Block(Arc::new(outer)));

                    let nonlinear = Spanned::new(
                        expr.span.clone(),
                        StmX::AssertQuery {
                            body: inner_body,
                            typ_inv_exps: Arc::new(exps),
                            typ_inv_vars: Arc::new(vec![]),
                            mode: *mode,
                        },
                    );
                    Ok((vec![outer_block, nonlinear], ReturnValue::ImplicitUnit(expr.span.clone())))
                }

                AssertQueryMode::BitVector => {
                    // check if assertion block consists only of requires/ensures
                    let (proof_stms, e) = expr_to_stm_opt(ctx, state, proof)?;
                    let proof_block_err =
                        Err(error(&expr.span, "assert_bitvector_by cannot contain a proof block"));
                    if let ReturnValue::Some(_) = e {
                        return Err(error(
                            &expr.span,
                            "assert_bitvector_by cannot contain a return value",
                        ));
                    }
                    if proof_stms.len() > 1 {
                        return proof_block_err;
                    }
                    if let StmX::Block(st) = &proof_stms[0].x {
                        if st.len() > 0 {
                            return proof_block_err;
                        }
                    } else {
                        return proof_block_err;
                    }

                    // translate requires/ensures expression
                    let mut requires_in = vec![];
                    let mut ensures_in = vec![];
                    let mut outer: Vec<Stm> = Vec::new();
                    state.push_scope();
                    // We won't have the context to check recommends, so skip them
                    state.disable_recommends += 1;
                    for r in requires.iter() {
                        let (check_stms, require_exp) = expr_to_pure_exp_check(ctx, state, &r)?;
                        outer.extend(check_stms);
                        requires_in.push(require_exp.clone());
                    }
                    for e in ensures.iter() {
                        let (check_stms, ensure_exp) = expr_to_pure_exp_check(ctx, state, &e)?;
                        outer.extend(check_stms);
                        ensures_in.push(ensure_exp.clone());
                    }
                    state.disable_recommends -= 1;
                    state.pop_scope();

                    // Translate as assert, assume in outer query
                    if !state.checking_recommends(&ctx) {
                        for r in requires.iter() {
                            // Use expr_to_pure_exp_skip_checks,
                            // because we checked spec preconditions above with expr_to_pure_exp_check
                            let require_exp = expr_to_pure_exp_skip_checks(ctx, state, &r)?;
                            let assert = Spanned::new(
                                r.span.clone(),
                                StmX::Assert(
                                    state.next_assert_id(),
                                    Some(error(
                                        &r.span.clone(),
                                        "requires not satisfied".to_string(),
                                    )),
                                    require_exp,
                                ),
                            );
                            outer.push(assert);
                        }
                    }
                    for e in ensures.iter() {
                        // Use expr_to_pure_exp_skip_checks,
                        // because we checked spec preconditions above with expr_to_pure_exp_check
                        let ensure_exp = expr_to_pure_exp_skip_checks(ctx, state, &e)?;
                        let assume = Spanned::new(e.span.clone(), StmX::Assume(ensure_exp));
                        outer.push(assume);
                    }
                    let outer_block = Spanned::new(expr.span.clone(), StmX::Block(Arc::new(outer)));

                    let bitvector = Spanned::new(
                        expr.span.clone(),
                        StmX::AssertBitVector {
                            requires: Arc::new(requires_in),
                            ensures: Arc::new(ensures_in),
                        },
                    );
                    Ok((vec![outer_block, bitvector], ReturnValue::ImplicitUnit(expr.span.clone())))
                }
            }
        }
        ExprX::AssertCompute(e, compute) => {
            // We won't have the context to check recommends, so skip them
            state.disable_recommends += 1;
            let (mut stms, exp) = expr_to_pure_exp_check(ctx, state, &e)?;
            state.disable_recommends -= 1;
            let ret = ReturnValue::ImplicitUnit(exp.span.clone());
            // We assert the (hopefully simplified) result of calling the interpreter
            // but assume the original expression, so we get the benefits
            // of any ensures, triggers, etc., that it might provide
            if !ctx.checking_spec_preconditions_for_non_spec() {
                let id = match compute {
                    ComputeMode::Z3 => state.next_assert_id(),
                    ComputeMode::ComputeOnly => None,
                };
                let assert =
                    Spanned::new(exp.span.clone(), StmX::AssertCompute(id, exp.clone(), *compute));
                stms.push(assert);
            }
            let assume = Spanned::new(exp.span.clone(), StmX::Assume(exp));
            stms.push(assume);
            Ok((stms, ret))
        }
        ExprX::If(expr0, expr1, None) => {
            let (stms0, e0) = expr_to_stm_opt(ctx, state, expr0)?;
            let (stms1, e1) = expr_to_stm_opt(ctx, state, expr1)?;
            let stms2 = vec![];
            let e2 = ReturnValue::ImplicitUnit(expr.span.clone());
            Ok(if_to_stm(state, expr, stms0, &e0, stms1, &e1, stms2, &e2))
        }
        ExprX::If(expr0, expr1, Some(expr2)) => {
            let (stms0, e0) = expr_to_stm_opt(ctx, state, expr0)?;
            let (stms1, e1) = expr_to_stm_opt(ctx, state, expr1)?;
            let (stms2, e2) = expr_to_stm_opt(ctx, state, expr2)?;
            Ok(if_to_stm(state, expr, stms0, &e0, stms1, &e1, stms2, &e2))
        }
        ExprX::Match(..) => {
            panic!("internal error: Match should have been simplified by ast_simplify")
        }
        ExprX::Loop { loop_isolation, is_for_loop, label, cond, body, invs, decrease } => {
            let is_for_loop = *is_for_loop;
            let loop_isolation = *loop_isolation;
            let id = state.loop_id_counter;
            state.loop_id_counter += 1;
            let invs = if is_for_loop && !loop_isolation {
                // The syntax macro doesn't have enough context to know whether ensures is needed,
                // so we have to fix up the invariants here.
                Arc::new(
                    invs.iter()
                        .filter_map(|inv| match inv.kind {
                            LoopInvariantKind::InvariantExceptBreak => Some(inv.clone()),
                            LoopInvariantKind::InvariantAndEnsures => Some(inv.clone()),
                            LoopInvariantKind::Ensures => None,
                        })
                        .collect(),
                )
            } else {
                invs.clone()
            };
            let has_break = loop_body_has_break(label, body);
            let simple_invs =
                invs.iter().all(|inv| inv.kind == LoopInvariantKind::InvariantAndEnsures);
            let simple_while = !has_break && simple_invs && cond.is_some() && loop_isolation;
            if !loop_isolation && !simple_invs {
                return Err(error(
                    &expr.span,
                    "loop invariants with 'loop_isolation(false)' cannot be invariant_except_break \
                        or ensures",
                ));
            }
            let mut cnd = if let Some(cond) = cond {
                let (stms0, e0) = expr_to_stm_opt(ctx, state, cond)?;
                let e0 = match e0 {
                    ReturnValue::Some(e0) => e0,
                    ReturnValue::ImplicitUnit(_) => {
                        panic!("while loop condition doesn't return a bool expression");
                    }
                    ReturnValue::Never => {
                        // If the condition never returns (which would be odd, but it
                        // could happen) then the body of the while loop never gets to go at all.
                        return Ok((stms0, ReturnValue::Never));
                    }
                };
                let block0 = Spanned::new(expr.span.clone(), StmX::Block(Arc::new(stms0)));
                Some((block0, e0))
            } else {
                None
            };
            if decrease.len() == 0
                && !ctx
                    .fun
                    .as_ref()
                    .map(|c| {
                        let function = &ctx.func_map[&c.current_fun];
                        function.x.attrs.exec_assume_termination
                            || function.x.attrs.exec_allows_no_decreases_clause
                    })
                    .unwrap_or(false)
            {
                return Err(error(&expr.span, "loop must have a decreases clause")
                            .help("to disable this check, use #[verifier::exec_allows_no_decreases_clause] on the function"));
            }

            let (mut stms1, _e1) = expr_to_stm_opt(ctx, state, body)?;
            let mut check_recommends: Vec<Stm> = Vec::new();
            let mut invs1: Vec<crate::sst::LoopInv> = Vec::new();
            for inv in invs.iter() {
                let (rec, exp) = expr_to_pure_exp_check(ctx, state, &inv.inv)?;
                let exp =
                    crate::heuristics::maybe_insert_auto_ext_equal(ctx, &exp, |x| x.invariant);
                check_recommends.extend(rec);
                let (at_entry, at_exit) = match inv.kind {
                    LoopInvariantKind::InvariantExceptBreak => (true, false),
                    LoopInvariantKind::InvariantAndEnsures => (true, true),
                    LoopInvariantKind::Ensures => (false, true),
                };
                let inv1 = crate::sst::LoopInv { inv: exp, at_entry, at_exit };
                invs1.push(inv1);
            }
            let mut decrease1: Vec<Exp> = Vec::new();
            for dec in decrease.iter() {
                let (rec, exp) = expr_to_pure_exp_check(ctx, state, dec)?;
                check_recommends.extend(rec);
                decrease1.push(exp);
            }
            if ctx.checking_spec_preconditions() {
                stms1.splice(0..0, check_recommends);
            }
            if !simple_while {
                // must be "loop", not "while"
                if let Some((c_stm, c_exp)) = cnd {
                    // convert while into loop
                    let not_c = c_exp.new_x(ExpX::Unary(UnaryOp::Not, c_exp.clone()));
                    let break_stmx = StmX::BreakOrContinue { label: None, is_break: true };
                    let break_stm = Spanned::new(c_exp.span.clone(), break_stmx);
                    let if_stm = Spanned::new(c_exp.span.clone(), StmX::If(not_c, break_stm, None));
                    stms1.insert(0, c_stm);
                    stms1.insert(1, if_stm);
                    cnd = None;
                }
            }
            if !loop_isolation {
                // !loop_isolation handling expects a "loop", not a "while"
                assert!(cnd.is_none());
            }
            let (decls, _) =
                crate::recursion::mk_decreases_at_entry(ctx, &expr.span, Some(id), &decrease1)?;
            state.local_decls.extend(decls);
            let while_stm = Spanned::new(
                expr.span.clone(),
                StmX::Loop {
                    loop_isolation,
                    is_for_loop,
                    id,
                    label: label.clone(),
                    cond: cnd,
                    body: stms_to_one_stm(&body.span, stms1),
                    invs: Arc::new(invs1),
                    decrease: Arc::new(decrease1),
                    // These are filled in later, in sst_vars
                    typ_inv_vars: Arc::new(vec![]),
                    modified_vars: Arc::new(vec![]),
                },
            );
            if can_control_flow_reach_after_loop(expr) {
                let ret = ReturnValue::ImplicitUnit(expr.span.clone());
                Ok((vec![while_stm], ret))
            } else {
                let stms = vec![while_stm, assume_false(&expr.span)];
                Ok((stms, ReturnValue::Never))
            }
        }
        ExprX::OpenInvariant(inv, binder, body, atomicity) => {
            // let inv_tmp = inv;
            // OpenInvariantBlock(inv_tmp.namespace(), {
            //   let mut inner = inner_tmp;
            //   assume(inv_tmp.inv(inner));
            //
            //   ...
            //
            //   assert(inv_tmp.inv(inner));
            // });

            // Evaluate `inv`
            let (mut stms0, big_inv_exp) = expr_to_stm_opt(ctx, state, inv)?;
            let big_inv_exp = unwrap_or_return_never!(big_inv_exp, stms0);

            // Assign it to a constant tmp variable to ensure it is constant
            // across the entire block. sst_to_air also relies on this.
            let (inv_tmp_id, inv_tmp_var) = state.declare_temp_assign(&big_inv_exp.span, &inv.typ);
            stms0.push(init_var(&big_inv_exp.span, &inv_tmp_id, &big_inv_exp));

            // Declare the inner_tmp variable
            let mut stms1 = vec![];
            let inner_typ = &binder.a;
            let (arb_id, arb_exp) = state.declare_temp_var_stm(
                &big_inv_exp.span,
                &inner_typ,
                LocalDeclKind::OpenInvariantBinder,
            );
            stms1.push(assume_has_typ(&arb_id, &inner_typ, &expr.span));

            // Assign to the bound variable
            let ident = state.get_var_unique_id(&binder.name);
            state.local_decls.push(Arc::new(LocalDeclX {
                ident: ident.clone(),
                typ: inner_typ.clone(),
                kind: LocalDeclKind::OpenInvariantBinder,
            }));
            stms1.push(init_var(&expr.span, &ident, &arb_exp));
            let inner_var = SpannedTyped::new(&expr.span, &inner_typ, ExpX::Var(ident));

            // Check that the invariant namespace is not already opened
            let typ_args = get_inv_typ_args(&big_inv_exp.typ);
            let ns_exp = call_namespace(ctx, &inv_tmp_var, &typ_args, *atomicity);

            if !state.checking_recommends(ctx) {
                for assertion in state.mask.as_ref().unwrap().contains(
                    ctx,
                    &ns_exp,
                    &expr.span,
                    MaskQueryKind::OpenInvariant,
                ) {
                    stms1.push(Spanned::new(
                        expr.span.clone(),
                        StmX::Assert(state.next_assert_id(), Some(assertion.err), assertion.cond),
                    ))
                }
            }

            let mut inner_mask = Some(state.mask.as_ref().unwrap().remove(&ns_exp));

            // Assume the invariant
            let main_inv = call_inv(ctx, &inv_tmp_var, &inner_var, &typ_args, *atomicity);
            stms1.push(Spanned::new(expr.span.clone(), StmX::Assume(main_inv.clone())));

            // Process the body
            state.push_scope();
            std::mem::swap(&mut state.mask, &mut inner_mask);
            let (body_stms, body_e) = expr_to_stm_opt(ctx, state, body)?;
            std::mem::swap(&mut state.mask, &mut inner_mask);
            state.pop_scope();

            let body_stm = stms_to_one_stm(&expr.span, body_stms);
            stms1.push(body_stm);

            // Assert the invariant at the end
            match body_e.to_value() {
                Some(_e) => {
                    if !ctx.checking_spec_preconditions() {
                        let error =
                            error(&expr.span, "Cannot show invariant holds at end of block");
                        // Note, we re-use the `main_inv` exp here, but it contains a mutable
                        stms1.push(Spanned::new(
                            expr.span.clone(),
                            StmX::Assert(state.next_assert_id(), Some(error), main_inv),
                        ));
                    }
                }
                None => {
                    // It might be impossible to reach the end of the block
                    stms1.push(assume_false(&expr.span));
                }
            }

            let block_stm = stms_to_one_stm(&expr.span, stms1);
            stms0.push(Spanned::new(expr.span.clone(), StmX::OpenInvariant(block_stm)));
            return Ok((stms0, ReturnValue::ImplicitUnit(expr.span.clone())));
        }
        ExprX::TryOpenAtomicUpdate(au_expr, x_bind, x_mut, body) => {
            // This is roughtly what the generated SST looks like:
            //
            // ```
            // let au_tmp = $au_expr;
            // let x_tmp = new existential;
            //
            // assume(req(au_tmp, x_tmp));
            // assert(inner_mask(au_tmp) ⊆ state.mask);
            //
            // let $mut $x = x_tmp;
            // let res = $body;
            //
            // if is_variant(res, Ok) {
            //     let y = field(res, Ok);
            //     assert(ens(au_tmp, x_tmp, y));
            //
            //     assume(input(au_tmp, x_tmp));
            //     assume(output(au_tmp, y));
            //     assume(resolves(au_tmp));
            //
            //     Ok(())
            // } else {
            //     let x = field(res, Err);
            //     assert(x == x_tmp);
            //
            //     Err(au_tmp)
            // }
            // ```
            //
            // Note: At this stage of compilation, there are no more `match` expressions,
            // so we need to simulate them using `if` expressions, `is_variant` and `field`.

            let (mut stms, au_raw_exp) = expr_to_stm_opt(ctx, state, au_expr)?;
            let au_raw_exp = unwrap_or_return_never!(au_raw_exp, stms);
            let au_typ = undecorate_typ(&au_expr.typ);

            let TypX::Datatype(_, typ_args, _) = au_typ.as_ref() else {
                return crate::util::err_span(
                    expr.span.clone(),
                    "malformed atomic update block; atomic update should be a datatype",
                );
            };

            let au_temp_var_exp = state.make_tmp_var_for_exp(&mut stms, au_raw_exp);

            let x_typ = &x_bind.a;
            let (x_temp_var_id, x_temp_var_exp) =
                state.declare_temp_var_stm(&expr.span, x_typ, LocalDeclKind::Nondeterministic);
            stms.push(assume_has_typ(&x_temp_var_id, x_typ, &expr.span));

            // generate assumption

            let call_req = ExpX::Call(
                ctx.fn_from_path("#vstd::atomic::AtomicUpdate::req"),
                typ_args.clone(),
                Arc::new(vec![au_temp_var_exp.clone(), x_temp_var_exp.clone()]),
            );
            let call_req = SpannedTyped::new(&expr.span, &Arc::new(TypX::Bool), call_req);
            stms.push(Spanned::new(expr.span.clone(), StmX::Assume(call_req.clone())));

            let x_var_id = state.get_var_unique_id(&x_bind.name);
            state.local_decls.push(Arc::new(LocalDeclX {
                ident: x_var_id.clone(),
                typ: x_typ.clone(),
                kind: LocalDeclKind::StmtLet { mutable: *x_mut },
            }));
            stms.push(init_var(&expr.span, &x_var_id, &x_temp_var_exp));

            // check invariant mask

            let int_typ = Arc::new(TypX::Int(IntRange::Int));
            let int_set_typ = Arc::new(TypX::Datatype(
                Dt::Path(crate::def::set_type_path(&ctx.global.vstd_crate_name)),
                Arc::new(vec![int_typ]),
                Default::default(),
            ));

            let call_inner_mask = ExpX::Call(
                ctx.fn_from_path("#vstd::atomic::AtomicUpdate::inner_mask"),
                typ_args.clone(),
                Arc::new(vec![au_temp_var_exp.clone()]),
            );

            let inner_mask_exp = SpannedTyped::new(&expr.span, &int_set_typ, call_inner_mask);
            let inner_mask = MaskSet::arbitrary(&inner_mask_exp);

            if !state.checking_recommends(ctx) {
                let state_mask = state.mask.as_ref().unwrap();
                for assertion in inner_mask.subset_of(
                    ctx,
                    state_mask,
                    &expr.span,
                    MaskQueryKind::OpenAtomicUpdate,
                ) {
                    stms.push(Spanned::new(
                        expr.span.clone(),
                        StmX::Assert(state.next_assert_id(), Some(assertion.err), assertion.cond),
                    ))
                }
            }

            // generate body

            state.push_scope();
            let backup_mask = std::mem::replace(&mut state.mask, Some(inner_mask));

            let (body_stms, body_exp) = expr_to_stm_opt(ctx, state, body)?;
            stms.extend(body_stms);

            state.mask = backup_mask;
            state.pop_scope();

            let body_exp = unwrap_or_return_never!(body_exp, stms);
            let res_var_exp = state.make_tmp_var_for_exp(&mut stms, body_exp);
            let res_typ = res_var_exp.typ.clone();

            // generate condition

            let TypX::Datatype(res_dt, ..) = &*res_typ else { unreachable!() };

            let ok_variant = Arc::new("Ok".to_owned());
            let err_variant = Arc::new("Err".to_owned());
            let variant_field = Arc::new("0".to_owned());

            let cond = ReturnValue::Some(SpannedTyped::new(
                &expr.span,
                &Arc::new(TypX::Bool),
                ExpX::UnaryOpr(
                    UnaryOpr::IsVariant { datatype: res_dt.clone(), variant: ok_variant.clone() },
                    res_var_exp.clone(),
                ),
            ));

            let (ok_arm_stms, ok_arm_ret_val) = {
                let mut stms = Vec::new();

                let field_exp = SpannedTyped::new(
                    &expr.span,
                    x_typ,
                    ExpX::UnaryOpr(
                        UnaryOpr::Field(FieldOpr {
                            datatype: res_dt.clone(),
                            variant: ok_variant.clone(),
                            field: variant_field.clone(),
                            get_variant: false,
                            check: VariantCheck::None,
                        }),
                        res_var_exp.clone(),
                    ),
                );

                let y_var_exp = state.make_tmp_var_for_exp(&mut stms, field_exp);

                // generate assertion

                if !state.checking_recommends(ctx) {
                    let call_ens = ExpX::Call(
                        ctx.fn_from_path("#vstd::atomic::AtomicUpdate::ens"),
                        typ_args.clone(),
                        Arc::new(vec![
                            au_temp_var_exp.clone(),
                            x_temp_var_exp.clone(),
                            y_var_exp.clone(),
                        ]),
                    );

                    let call_ens = SpannedTyped::new(&expr.span, &Arc::new(TypX::Bool), call_ens);
                    let error =
                        error(&expr.span, "cannot show atomic postcondition hold at end of block");

                    stms.push(Spanned::new(
                        expr.span.clone(),
                        StmX::Assert(state.next_assert_id(), Some(error), call_ens),
                    ));
                }

                // bind for private post condition

                for (name, var_exp) in [
                    ("#vstd::atomic::AtomicUpdate::input", x_temp_var_exp.clone()),
                    ("#vstd::atomic::AtomicUpdate::output", y_var_exp),
                ] {
                    let call = SpannedTyped::new(
                        &expr.span,
                        &var_exp.typ,
                        ExpX::Call(
                            ctx.fn_from_path(name),
                            typ_args.clone(),
                            Arc::new(vec![au_temp_var_exp.clone()]),
                        ),
                    );

                    stms.push(Spanned::new(
                        expr.span.clone(),
                        StmX::Assume(SpannedTyped::new(
                            &expr.span,
                            &Arc::new(TypX::Bool),
                            ExpX::Binary(BinaryOp::Eq(Mode::Spec), call, var_exp),
                        )),
                    ));
                }

                // mark as resolved

                let call_resolves = ExpX::Call(
                    ctx.fn_from_path("#vstd::atomic::AtomicUpdate::resolves"),
                    typ_args.clone(),
                    Arc::new(vec![au_temp_var_exp.clone()]),
                );

                let call_resolves =
                    SpannedTyped::new(&expr.span, &Arc::new(TypX::Bool), call_resolves);
                stms.push(Spanned::new(expr.span.clone(), StmX::Assume(call_resolves)));

                // generate output value

                let unit_typ = crate::ast_util::mk_tuple_typ(&Default::default());
                let (unit_var_id, unit_var_exp) = state.declare_temp_var_stm(
                    &expr.span,
                    &unit_typ,
                    LocalDeclKind::Nondeterministic,
                );

                stms.push(assume_has_typ(&unit_var_id, &unit_typ, &expr.span));

                let out_exp = SpannedTyped::new(
                    &expr.span,
                    &expr.typ,
                    ExpX::Ctor(
                        res_dt.clone(),
                        ok_variant.clone(),
                        Arc::new(vec![Arc::new(BinderX {
                            name: variant_field.clone(),
                            a: unit_var_exp,
                        })]),
                    ),
                );

                (stms, ReturnValue::Some(out_exp))
            };

            let (err_arm_stms, err_arm_ret_val) = {
                let mut stms = Vec::new();

                let field_exp = SpannedTyped::new(
                    &expr.span,
                    x_typ,
                    ExpX::UnaryOpr(
                        UnaryOpr::Field(FieldOpr {
                            datatype: res_dt.clone(),
                            variant: err_variant.clone(),
                            field: variant_field.clone(),
                            get_variant: false,
                            check: VariantCheck::None,
                        }),
                        res_var_exp.clone(),
                    ),
                );

                let x_var_exp = state.make_tmp_var_for_exp(&mut stms, field_exp);

                // generate assertion

                if !state.checking_recommends(ctx) {
                    let cmp_eq = SpannedTyped::new(
                        &expr.span,
                        &Arc::new(TypX::Bool),
                        ExpX::Binary(BinaryOp::Eq(Mode::Spec), x_var_exp, x_temp_var_exp),
                    );

                    let error = error(
                        &expr.span,
                        "atomic update was aborted, but failed to show input stayed the same",
                    );

                    stms.push(Spanned::new(
                        expr.span.clone(),
                        StmX::Assert(state.next_assert_id(), Some(error), cmp_eq),
                    ));
                }

                // generate output value

                let out_exp = SpannedTyped::new(
                    &expr.span,
                    &expr.typ,
                    ExpX::Ctor(
                        res_dt.clone(),
                        err_variant.clone(),
                        Arc::new(vec![Arc::new(BinderX {
                            name: variant_field.clone(),
                            a: au_temp_var_exp,
                        })]),
                    ),
                );

                (stms, ReturnValue::Some(out_exp))
            };

            return Ok(if_to_stm(
                state,
                expr,
                stms,
                &cond,
                ok_arm_stms,
                &ok_arm_ret_val,
                err_arm_stms,
                &err_arm_ret_val,
            ));
        }
        ExprX::Atomically(info, args_expr, body_expr) => {
            // ```
            // let pred = $pred_expr;
            // let au = new existential;
            // assume(pred(au) == pred);
            //
            // assert(outer_mask(au) ⊆ state.mask);
            //
            // () = $body;
            //
            // au
            // ```

            let AtomicCallInfoX { au_typ, au_typ_args, pred_typ, .. } = info.as_ref();

            let args_typ = &args_expr.typ;
            let (mut stms, args_raw_exp) = expr_to_stm_opt(ctx, state, args_expr)?;
            let args_raw_exp = unwrap_or_return_never!(args_raw_exp, stms);
            let args_var_exp = state.make_tmp_var_for_exp(&mut stms, args_raw_exp);

            // construct predicate type

            let (pred_var_id, pred_var_exp) =
                state.declare_temp_var_stm(&expr.span, pred_typ, LocalDeclKind::Nondeterministic);
            stms.push(assume_has_typ(&pred_var_id, pred_typ, &expr.span));

            let call_pred_args = SpannedTyped::new(
                &expr.span,
                args_typ,
                ExpX::Call(
                    ctx.fn_from_path("#vstd::atomic::pred_args"),
                    Arc::new(vec![pred_typ.clone(), args_typ.clone()]),
                    Arc::new(vec![pred_var_exp.clone()]),
                ),
            );

            stms.push(Spanned::new(
                expr.span.clone(),
                StmX::Assume(SpannedTyped::new(
                    &expr.span,
                    &Arc::new(TypX::Bool),
                    ExpX::Binary(BinaryOp::Eq(Mode::Spec), call_pred_args, args_var_exp),
                )),
            ));

            // construct atomic update

            let (au_var_id, au_var_exp) =
                state.declare_temp_var_stm(&expr.span, au_typ, LocalDeclKind::Nondeterministic);
            stms.push(assume_has_typ(&au_var_id, au_typ, &expr.span));

            let call_au_pred = SpannedTyped::new(
                &expr.span,
                pred_typ,
                ExpX::Call(
                    ctx.fn_from_path("#vstd::atomic::AtomicUpdate::pred"),
                    au_typ_args.clone(),
                    Arc::new(vec![au_var_exp.clone()]),
                ),
            );

            stms.push(Spanned::new(
                expr.span.clone(),
                StmX::Assume(SpannedTyped::new(
                    &expr.span,
                    &Arc::new(TypX::Bool),
                    ExpX::Binary(BinaryOp::Eq(Mode::Spec), call_au_pred, pred_var_exp),
                )),
            ));

            let backup_au_var = state.au_var_exp.replace(au_var_exp.clone());

            // check invariant mask

            let int_typ = Arc::new(TypX::Int(IntRange::Int));
            let int_set_typ = Arc::new(TypX::Datatype(
                Dt::Path(crate::def::set_type_path(&ctx.global.vstd_crate_name)),
                Arc::new(vec![int_typ]),
                Default::default(),
            ));

            let call_outer_mask = ExpX::Call(
                ctx.fn_from_path("#vstd::atomic::AtomicUpdate::outer_mask"),
                au_typ_args.clone(),
                Arc::new(vec![au_var_exp.clone()]),
            );

            let outer_mask_exp = SpannedTyped::new(&expr.span, &int_set_typ, call_outer_mask);
            let outer_mask = MaskSet::arbitrary(&outer_mask_exp);

            if !state.checking_recommends(ctx) {
                let state_mask = state.mask.as_ref().unwrap();
                for assertion in outer_mask.subset_of(
                    ctx,
                    state_mask,
                    &expr.span,
                    MaskQueryKind::AtomicFunctionCall,
                ) {
                    stms.push(Spanned::new(
                        expr.span.clone(),
                        StmX::Assert(state.next_assert_id(), Some(assertion.err), assertion.cond),
                    ))
                }
            }

            // generate body

            let backup_mask = std::mem::replace(&mut state.mask, Some(outer_mask));
            let (body_stms, exp) = expr_to_stm_opt(ctx, state, body_expr)?;
            stms.extend(body_stms);
            state.mask = backup_mask;

            let value = exp.expect_value();
            let TypX::Datatype(Dt::Tuple(0), ..) = value.typ.as_ref() else {
                panic!("malformed atomic function call, body does not return unit");
            };

            state.au_var_exp = backup_au_var;
            Ok((stms, ReturnValue::Some(au_var_exp)))
        }
        ExprX::Update(info, x_expr) => {
            // ```
            // let x = $x_expr;
            // let y = new existential;
            //
            // recommend(inner_mask(au) ⊆ outer_mask(au));
            // assert(inner_mask(au) ⊆ state.mask);
            //
            // assert(req(au, x));
            // assume(ens(au, x, y));
            //
            // y
            // ```

            let AtomicCallInfoX { au_typ_args, x_typ, y_typ, .. } = info.as_ref();
            let Some(au_var_exp) = state.au_var_exp.clone() else {
                panic!("update function outside of atomically block");
            };

            let (mut stms, x_raw_exp) = expr_to_stm_opt(ctx, state, x_expr)?;
            let x_raw_exp = unwrap_or_return_never!(x_raw_exp, stms);
            let (x_var_id, x_var_exp) = state.declare_temp_assign(&x_expr.span, x_typ);
            stms.push(init_var(&x_expr.span, &x_var_id, &x_raw_exp));

            let (y_var_id, y_var_exp) =
                state.declare_temp_var_stm(&expr.span, y_typ, LocalDeclKind::Nondeterministic);
            stms.push(assume_has_typ(&y_var_id, y_typ, &expr.span));

            // check invariant mask

            let int_typ = Arc::new(TypX::Int(IntRange::Int));
            let int_set_typ = Arc::new(TypX::Datatype(
                Dt::Path(crate::def::set_type_path(&ctx.global.vstd_crate_name)),
                Arc::new(vec![int_typ]),
                Default::default(),
            ));

            let call_inner_mask = ExpX::Call(
                ctx.fn_from_path("#vstd::atomic::AtomicUpdate::inner_mask"),
                au_typ_args.clone(),
                Arc::new(vec![au_var_exp.clone()]),
            );

            let inner_mask_exp = SpannedTyped::new(&expr.span, &int_set_typ, call_inner_mask);
            let inner_mask = MaskSet::arbitrary(&inner_mask_exp);

            if state.checking_recommends(ctx) {
                let call_outer_mask = ExpX::Call(
                    ctx.fn_from_path("#vstd::atomic::AtomicUpdate::outer_mask"),
                    au_typ_args.clone(),
                    Arc::new(vec![au_var_exp.clone()]),
                );

                let outer_mask_exp = SpannedTyped::new(&expr.span, &int_set_typ, call_outer_mask);
                let outer_mask = MaskSet::arbitrary(&outer_mask_exp);

                for assertion in inner_mask.subset_of(
                    ctx,
                    &outer_mask,
                    &expr.span,
                    MaskQueryKind::AtomicUpdateWellFormed,
                ) {
                    stms.push(Spanned::new(
                        expr.span.clone(),
                        StmX::Assert(state.next_assert_id(), Some(assertion.err), assertion.cond),
                    ))
                }
            } else {
                let state_mask = state.mask.as_ref().unwrap();
                for assertion in inner_mask.subset_of(
                    ctx,
                    state_mask,
                    &expr.span,
                    MaskQueryKind::UpdateFunctionCall,
                ) {
                    stms.push(Spanned::new(
                        expr.span.clone(),
                        StmX::Assert(state.next_assert_id(), Some(assertion.err), assertion.cond),
                    ))
                }
            }

            // generate assertion

            let call_req = ExpX::Call(
                ctx.fn_from_path("#vstd::atomic::AtomicUpdate::req"),
                au_typ_args.clone(),
                Arc::new(vec![au_var_exp.clone(), x_var_exp.clone()]),
            );

            let call_req = SpannedTyped::new(&expr.span, &Arc::new(TypX::Bool), call_req);
            if !state.checking_recommends(ctx) {
                stms.push(Spanned::new(
                    expr.span.clone(),
                    StmX::Assert(
                        state.next_assert_id(),
                        Some(error(
                            &expr.span,
                            "cannot show atomic precondition holds before update function",
                        )),
                        call_req,
                    ),
                ));
            }

            // generate assumption

            let call_ens = ExpX::Call(
                ctx.fn_from_path("#vstd::atomic::AtomicUpdate::ens"),
                au_typ_args.clone(),
                Arc::new(vec![au_var_exp.clone(), x_var_exp.clone(), y_var_exp.clone()]),
            );

            let call_ens = SpannedTyped::new(&expr.span, &Arc::new(TypX::Bool), call_ens);
            stms.push(Spanned::new(expr.span.clone(), StmX::Assume(call_ens)));

            // bind for private post condition

            for (name, var_exp) in [
                ("#vstd::atomic::AtomicUpdate::input", x_var_exp.clone()),
                ("#vstd::atomic::AtomicUpdate::output", y_var_exp.clone()),
            ] {
                let call = SpannedTyped::new(
                    &expr.span,
                    &var_exp.typ,
                    ExpX::Call(
                        ctx.fn_from_path(name),
                        au_typ_args.clone(),
                        Arc::new(vec![au_var_exp.clone()]),
                    ),
                );

                stms.push(Spanned::new(
                    expr.span.clone(),
                    StmX::Assume(SpannedTyped::new(
                        &expr.span,
                        &Arc::new(TypX::Bool),
                        ExpX::Binary(BinaryOp::Eq(Mode::Spec), call, var_exp),
                    )),
                ));
            }

            Ok((stms, ReturnValue::Some(y_var_exp)))
        }
        ExprX::InvMask(mask_spec) => {
            let (span, exprs, compl) = match mask_spec {
                MaskSpec::InvariantOpens(span, exprs) => (span, exprs, false),
                MaskSpec::InvariantOpensExcept(span, exprs) => (span, exprs, true),
                MaskSpec::InvariantOpensSet(expr) => return expr_to_stm_opt(ctx, state, expr),
            };

            let mut exps = Vec::new();
            let mut stms = Vec::new();

            for expr in exprs.as_ref() {
                let (exp_stms, ret_val) = expr_to_stm_opt(ctx, state, expr)?;
                stms.extend(exp_stms);

                let exp = unwrap_or_return_never!(ret_val, stms);
                exps.push(exp);
            }

            let mask = match compl {
                false => MaskSet::from_list(&exps, span),
                true => MaskSet::from_list_complement(&exps, span),
            };

            let exp = mask.to_exp(ctx);
            Ok((stms, ReturnValue::Some(exp)))
        }
        ExprX::Return(e1) => {
            let (mut stms, ret_exp) = match e1 {
                None => (vec![], sst_unit_value(&expr.span)),
                Some(e) => {
                    let (ret_stms, exp) = expr_to_stm_opt(ctx, state, e)?;
                    let exp = unwrap_or_return_never!(exp, ret_stms);

                    (ret_stms, exp)
                }
            };

            let containing_closure = state.containing_closure.clone();
            match &containing_closure {
                None => {
                    let base_error = error_with_secondary_label(
                        &expr.span,
                        crate::def::POSTCONDITION_FAILURE.to_string(),
                        "at this exit".to_string(),
                    );

                    assert_atomic_update_resolves(ctx, state, &mut stms, |base| {
                        base.secondary_label(&expr.span, "at this exit")
                    });

                    stms.push(Spanned::new(
                        expr.span.clone(),
                        StmX::Return {
                            base_error,
                            ret_exp: Some(ret_exp),
                            inside_body: true,
                            assert_id: state.next_assert_id(),
                        },
                    ));
                    stms.push(assume_false(&expr.span));
                }
                Some(closure_state) => {
                    closure_emit_postconditions(ctx, state, closure_state, &ret_exp, &mut stms);
                }
            }
            Ok((stms, ReturnValue::Never))
        }
        ExprX::BreakOrContinue { label, is_break } => {
            let stmx = StmX::BreakOrContinue { label: label.clone(), is_break: *is_break };
            let stm = Spanned::new(expr.span.clone(), stmx);
            Ok((vec![stm], ReturnValue::ImplicitUnit(expr.span.clone())))
        }
        ExprX::NeverToAny(e) => {
            let (mut stms, _e) = expr_to_stm_opt(ctx, state, e)?;
            stms.push(assume_false(&expr.span));
            Ok((stms, ReturnValue::Never))
        }
        ExprX::Ghost { .. } => {
            panic!("internal error: ExprX::Ghost should have been simplified by ast_simplify")
        }
        ExprX::ProofInSpec(e) => {
            let stms = if state.checking_spec_general(ctx) {
                let (stms, exp_opt) = expr_to_stm_opt(ctx, state, e)?;
                assert!(crate::ast_util::is_unit(&exp_opt.expect_value().typ));
                stms
            } else {
                vec![]
            };
            Ok((stms, ReturnValue::ImplicitUnit(expr.span.clone())))
        }
        ExprX::Block(stmts, body_opt) => {
            let mut stms: Vec<Stm> = Vec::new();
            let mut local_decls: Vec<LocalDecl> = Vec::new();
            let mut binds: Vec<Bnd> = Vec::new();
            let mut is_pure_exp = true;
            let mut never_return = false;
            state.push_scope();
            for stmt in stmts.iter() {
                let (mut stms0, e0, decl_bnd_opt) = stmt_to_stm(ctx, state, stmt)?;
                match decl_bnd_opt {
                    Some((name, decl, bnd)) => {
                        state.push_scope();
                        local_decls.push(decl.clone());
                        state.insert_var_maybe_exp(&name, &decl.ident);
                        match bnd {
                            None => {
                                is_pure_exp = false;
                            }
                            Some(bnd) => {
                                binds.push(bnd);
                            }
                        }
                    }
                    None => {
                        // the statement wasn't a Decl; it could have been anything
                        if stms0.len() > 0 {
                            is_pure_exp = false;
                        }
                    }
                }
                stms.append(&mut stms0);
                match e0 {
                    ReturnValue::Never => {
                        is_pure_exp = false;
                        never_return = true;
                        // Don't process any of the later statements: they are unreachable.
                        break;
                    }
                    _ => {}
                }
            }
            let exp = if never_return {
                ReturnValue::Never
            } else if let Some(expr) = body_opt {
                let (mut stms1, exp) = expr_to_stm_opt(ctx, state, expr)?;
                if stms1.len() > 0 {
                    is_pure_exp = false;
                }
                stms.append(&mut stms1);
                exp
            } else {
                ReturnValue::ImplicitUnit(expr.span.clone())
            };
            for _ in local_decls.iter() {
                state.pop_scope();
            }
            state.pop_scope();
            match exp {
                ReturnValue::Some(mut exp) if is_pure_exp => {
                    // Pure expression: fold decls into Let bindings and return a single expression
                    for bnd in binds.iter().rev() {
                        let bnd = match &bnd.x {
                            BndX::Let(binders) => {
                                let binders = state.rename_delayed_to_exp_binders(binders);
                                bnd.new_x(BndX::Let(binders))
                            }
                            _ => panic!("expected BndX::Let for statement decl"),
                        };
                        exp = SpannedTyped::new(&expr.span, &exp.typ, ExpX::Bind(bnd, exp.clone()));
                    }
                    assert!(!never_return);
                    return Ok((vec![], ReturnValue::Some(exp)));
                }
                _ => {
                    // Not pure: return statements + an expression
                    for decl in local_decls {
                        state.local_decls.push(decl);
                    }
                    let block = Spanned::new(expr.span.clone(), StmX::Block(Arc::new(stms)));
                    Ok((vec![block], exp))
                }
            }
        }
        ExprX::AirStmt(s) => {
            let stmt = Spanned::new(expr.span.clone(), StmX::Air(s.clone()));
            return Ok((vec![stmt], ReturnValue::ImplicitUnit(expr.span.clone())));
        }
        ExprX::Nondeterministic => {
            let (var_ident, exp) =
                state.declare_temp_var_stm(&expr.span, &expr.typ, LocalDeclKind::Nondeterministic);
            let stm = assume_has_typ(&var_ident, &expr.typ, &expr.span);
            Ok((vec![stm], ReturnValue::Some(exp)))
        }
        ExprX::BorrowMut(_place) => {
            let bor_sst = borrow_mut_to_sst(ctx, state, expr)?;
            let BorrowMutSst { phase1_stms, phase2_stm, mut_ref_exp } = bor_sst;
            let mut stms = phase1_stms;
            stms.push(phase2_stm);
            Ok((stms, ReturnValue::Some(mut_ref_exp)))
        }
        ExprX::TwoPhaseBorrowMut(_place) => {
            panic!("TwoPhaseBorrowMut should have been handled by the parent node");
        }
        ExprX::AssumeResolved(e, typ) => {
            let (mut stms, exp) = expr_to_stm_opt(ctx, state, e)?;
            let exp = unwrap_or_return_never!(exp, stms);
            let expx = ExpX::UnaryOpr(UnaryOpr::HasResolved(typ.clone()), exp.clone());
            let exp = SpannedTyped::new(&expr.span, &expr.typ, expx);
            let assume_stm = Spanned::new(expr.span.clone(), StmX::Assume(exp));
            stms.push(assume_stm);
            Ok((stms, ReturnValue::ImplicitUnit(expr.span.clone())))
        }
        ExprX::ReadPlace(place, _read_type) => {
            let expr = place_to_expr(place);
            expr_to_stm_opt(ctx, state, &expr)
        }
        ExprX::UseLeftWhereRightCanHaveNoAssignments(e1, e2) => {
            let (mut stms, exp1) = expr_to_stm_opt(ctx, state, e1)?;
            let exp1 = unwrap_or_return_never!(exp1, stms);

            let (mut stms2, exp2) = expr_to_stm_opt(ctx, state, e2)?;
            let _exp2 = unwrap_or_return_never!(exp2, stms);

            stms.append(&mut stms2);
            Ok((stms, ReturnValue::Some(exp1)))
        }
    }
}

/// Translate the given binary op given its two arguments as Exps.
/// This handles overflow-checking semantics, but it does NOT handle short-circuiting,
/// that must be handled by the caller.
fn binary_op_exp(
    ctx: &Ctx,
    state: &mut State,
    span: &Span,
    typ: &Typ,
    op: BinaryOp,
    e1: &Exp,
    e2: &Exp,
) -> (Vec<Stm>, Exp) {
    let pure_op = match op {
        BinaryOp::Arith(ArithOp::Add(_)) => BinaryOp::Arith(ArithOp::Add(OverflowBehavior::Allow)),
        BinaryOp::Arith(ArithOp::Sub(_)) => BinaryOp::Arith(ArithOp::Sub(OverflowBehavior::Allow)),
        BinaryOp::Arith(ArithOp::Mul(_)) => BinaryOp::Arith(ArithOp::Mul(OverflowBehavior::Allow)),
        BinaryOp::Arith(ArithOp::EuclideanDiv(_)) => {
            BinaryOp::Arith(ArithOp::EuclideanDiv(Div0Behavior::Allow))
        }
        BinaryOp::Arith(ArithOp::EuclideanMod(_)) => {
            BinaryOp::Arith(ArithOp::EuclideanMod(Div0Behavior::Allow))
        }
        op => op,
    };
    let bin = SpannedTyped::new(span, typ, ExpX::Binary(pure_op, e1.clone(), e2.clone()));

    // Insert bounds check
    let check = match op {
        _ if state.view_as_spec => None,
        BinaryOp::Arith(arith) => match arith {
            ArithOp::Add(ob) | ArithOp::Sub(ob) | ArithOp::Mul(ob) => match ob {
                OverflowBehavior::Allow => None,
                OverflowBehavior::Truncate(_) => None,
                OverflowBehavior::Error(range) => {
                    let unary = UnaryOpr::HasType(Arc::new(TypX::Int(range)));
                    let has_type = ExpX::UnaryOpr(unary, bin.clone());
                    let has_type = SpannedTyped::new(span, &Arc::new(TypX::Bool), has_type);
                    Some((has_type, "possible arithmetic underflow/overflow"))
                }
            },
            ArithOp::EuclideanDiv(d0b) | ArithOp::EuclideanMod(d0b) => match d0b {
                Div0Behavior::Allow => None,
                Div0Behavior::Error => {
                    let zero = ExpX::Const(Constant::Int(BigInt::zero()));
                    let ne = ExpX::Binary(BinaryOp::Ne, e2.clone(), e2.new_x(zero));
                    let ne = SpannedTyped::new(span, &Arc::new(TypX::Bool), ne);
                    Some((ne, "possible division by zero"))
                }
            },
        },
        BinaryOp::Bitwise(bitwise, mode) => {
            match (mode, bitwise) {
                (BitshiftBehavior::Error, BitwiseOp::Shr(w) | BitwiseOp::Shl(w, _)) => {
                    // Add overflow checks for bit shifts
                    // For a shift `a << b` or `a >> b`, Rust requires that
                    //    0 <= b < (bitsize of a)
                    // However, for spec code, this is extended in the obvious way to
                    // integers outside the range (at least, for b >= 0).
                    // So we don't need to do a check for here spec code.

                    let zero = sst_int_literal(span, 0);
                    let bitwidth = sst_bitwidth(span, &w, &ctx.global.arch);

                    let assert_exp = sst_conjoin(
                        span,
                        &vec![sst_le(span, &zero, &e2), sst_lt(span, &e2, &bitwidth)],
                    );

                    let msg = "possible bit shift underflow/overflow";
                    Some((assert_exp, msg))
                }
                (BitshiftBehavior::Allow, BitwiseOp::Shr(..) | BitwiseOp::Shl(..)) => None,
                (_, BitwiseOp::BitXor | BitwiseOp::BitAnd | BitwiseOp::BitOr) => {
                    // no overflow check needed
                    None
                }
            }
        }
        _ => None,
    };

    let mut stms = vec![];

    if let Some((assert_exp, msg)) = check {
        if !state.checking_spec_preconditions(ctx) {
            let error = error(span, msg);
            let assert = StmX::Assert(state.next_assert_id(), Some(error), assert_exp.clone());
            let assert = Spanned::new(span.clone(), assert);
            stms.push(assert);
        }

        let assume = StmX::Assume(assert_exp);
        let assume = Spanned::new(span.clone(), assume);
        stms.push(assume);
    }

    // Add truncation if necessary

    let trunc = if let BinaryOp::Arith(arith) = op {
        match arith {
            ArithOp::Add(ob) | ArithOp::Sub(ob) | ArithOp::Mul(ob) => match ob {
                OverflowBehavior::Allow => None,
                OverflowBehavior::Truncate(range) => Some(range),
                OverflowBehavior::Error(_) => None,
            },
            _ => None,
        }
    } else {
        None
    };

    let bin = match trunc {
        Some(IntRange::Int) => bin,
        Some(range) => {
            let unary_op = UnaryOp::Clip { truncate: true, range };
            SpannedTyped::new(span, typ, ExpX::Unary(unary_op, bin))
        }
        None => bin,
    };

    (stms, bin)
}

/// Stms and Exps needed to execute a 2-phase borrow.
struct BorrowMutSst {
    /// Stms to execute "phase 1".
    phase1_stms: Vec<Stm>,
    /// Stm to execute "phase 2". It needs to be safe to delay this.
    phase2_stm: Stm,
    /// Exp representing the mutable borrow.
    /// This will always be a (non-mutable) temp variable.
    mut_ref_exp: Exp,
}

/// Given a mutable borrow expr (either BorrowMut or TwoPhaseBorrowMut), lowers it to the
/// SST semantics. The SST semantics include two phases:
///
///  - Phase 1: Evaluate the "place" and construct a mutable borrow such that
///    (mut_ref_current == the current value of the place) and mut_ref_future is arbitrary.
///
///  - Phase 2: Update the value of the "place" to be the mut_ref_future value.
///
/// For a "normal" borrow, these phases are executed together, and for a "two phase borrow",
/// they are executed apart. So for example, if we have a two-phase borrow in:
///
/// ```rust
/// let mut a = ...;
/// foo(&mut a, a.x); // imagine this is de-sugared from `a.foo(a.x)` or something that
///                   // actually creates a two-phase borrow
/// ```
///
/// The first phase would be the evaluation of `&mut a`, while the second phase (updating
/// the value of local variable `a`) would take place *after* the evaluation of `a.x`.
/// Thus, when `a.x` is executed, we correctly read the pre-borrow value of `a`.

fn borrow_mut_to_sst(ctx: &Ctx, state: &mut State, expr: &Expr) -> Result<BorrowMutSst, VirErr> {
    let place = match &expr.x {
        ExprX::BorrowMut(p) => p,
        ExprX::TwoPhaseBorrowMut(p) => p,
        _ => panic!("borrow_mut_to_sst must be called for BorrowMut or TwoPhaseBorrowMut"),
    };

    let (stms, exps) = place_to_exp_pair(ctx, state, place)?;
    assert!(stms.len() == 0); // TODO(new_mut_ref): fix this
    let (lhs_exp, normal_exp) = exps.unwrap(); // TODO(new_mut_ref): fix this

    // phase 1
    let (var_ident, mut_ref_exp) =
        state.declare_temp_var_stm(&expr.span, &expr.typ, LocalDeclKind::BorrowMut);
    let has_typ_stm = assume_has_typ(&var_ident, &expr.typ, &expr.span);

    let cur_exp = sst_mut_ref_current(&expr.span, &mut_ref_exp);
    let equal = sst_equal(&expr.span, &cur_exp, &normal_exp);
    let assume_stm = Spanned::new(expr.span.clone(), StmX::Assume(equal));

    let phase1_stms = vec![has_typ_stm, assume_stm];

    // phase 2

    let future_expx = ExpX::Unary(UnaryOp::MutRefFuture, mut_ref_exp.clone());
    let t = match &*expr.typ {
        TypX::MutRef(t) => t,
        _ => panic!("sst_mut_ref_future expected MutRef type"),
    };
    let future_exp = SpannedTyped::new(&expr.span, &t, future_expx);

    let assignx = StmX::Assign { lhs: Dest { dest: lhs_exp, is_init: false }, rhs: future_exp };
    let assign = Spanned::new(expr.span.clone(), assignx);

    Ok(BorrowMutSst { phase1_stms, phase2_stm: assign, mut_ref_exp })
}

/// Use this when you need to both read and write to a given place
///
/// Returns two expressions:
/// (i) the place as sst "loc" (l-value) which MUST NOT depend on any mutable vars.
/// (ii) the evaluation of the place (by definition, this is dependent
/// on the mutable var in question)
fn place_to_exp_pair(
    ctx: &Ctx,
    state: &mut State,
    place: &Place,
) -> Result<(Vec<Stm>, Option<(Exp, Exp)>), VirErr> {
    let mk_exp = |expx: ExpX| SpannedTyped::new(&place.span, &place.typ, expx);
    let (stms, exps) = place_to_exp_pair_rec(ctx, state, place)?;
    let exps = match exps {
        None => None,
        Some((e1, e2)) => {
            let e1 = mk_exp(ExpX::Loc(e1));
            Some((e1, e2))
        }
    };
    Ok((stms, exps))
}

fn place_to_exp_pair_rec(
    ctx: &Ctx,
    state: &mut State,
    place: &Place,
) -> Result<(Vec<Stm>, Option<(Exp, Exp)>), VirErr> {
    let mk_exp = |expx: ExpX| SpannedTyped::new(&place.span, &place.typ, expx);
    match &place.x {
        PlaceX::Field(field_opr, p) => {
            let (stms, exps) = place_to_exp_pair_rec(ctx, state, p)?;
            // TODO(new_mut_ref): VariantCheck here?
            let exps = match exps {
                None => None,
                Some((e1, e2)) => {
                    let e1 = mk_exp(ExpX::UnaryOpr(UnaryOpr::Field(field_opr.clone()), e1));
                    let e2 = mk_exp(ExpX::UnaryOpr(UnaryOpr::Field(field_opr.clone()), e2));
                    Some((e1, e2))
                }
            };
            Ok((stms, exps))
        }
        PlaceX::DerefMut(p) => {
            let (stms, exps) = place_to_exp_pair_rec(ctx, state, p)?;
            let exps = match exps {
                None => None,
                Some((e1, e2)) => {
                    let e1 = mk_exp(ExpX::Unary(UnaryOp::MutRefCurrent, e1));
                    let e2 = mk_exp(ExpX::Unary(UnaryOp::MutRefCurrent, e2));
                    Some((e1, e2))
                }
            };
            Ok((stms, exps))
        }
        PlaceX::Local(x) => {
            let unique_id = state.get_var_unique_id(&x);
            let e_l = mk_exp(ExpX::VarLoc(unique_id.clone()));
            let e_r = mk_exp(ExpX::Var(unique_id));
            let e_r = mk_exp(ExpX::Unary(UnaryOp::MustBeFinalized, e_r));
            Ok((vec![], Some((e_l, e_r))))
        }
        PlaceX::Temporary(_) => {
            todo!(); // TODO(new_mut_ref) handle temps
        }
        PlaceX::ModeUnwrap(p, _mode) => place_to_exp_pair_rec(ctx, state, p),
    }
}

/// In the case that this stmt is a Decl, we also return the following information:
///
///    * An SST LocalDecl for the declaration
///    * Optionally, An SST Bnd for the declaration (only if the right-hand side is pure)
///
/// Thus, when the Bnd is available, the caller of this fn has the option of whether
/// to use the LocalDecl or the Bnd; they can use the Bnds in order to construct a pure
/// expression or LocalDecls to construct an impure one.
/// (Note: a declaration by itself being marked 'mutable' doesn't matter for determining
/// purity; it only matters if there are assignments later.)

fn stmt_to_stm(
    ctx: &Ctx,
    state: &mut State,
    stmt: &Stmt,
) -> Result<(Vec<Stm>, ReturnValue, Option<(VarIdent, LocalDecl, Option<Bnd>)>), VirErr> {
    match &stmt.x {
        StmtX::Expr(expr) => {
            let (stms, exp) = expr_to_stm_opt(ctx, state, expr)?;
            Ok((stms, exp, None))
        }
        StmtX::Decl { pattern, mode: _, init, els } => {
            if els.is_some() {
                panic!("let-else should be simplified in ast_simpllify {:?}.", stmt)
            }
            let (name, mutable, typ) = match &pattern.x {
                PatternX::Var(PatternBinding {
                    name,
                    mutable,
                    by_ref: ByRef::No,
                    typ,
                    copy: _,
                }) => (name, mutable, typ),
                _ => panic!("internal error: Decl should have been simplified by ast_simplify"),
            };

            let rename = state.rename_var_maybe_exp(&name);
            let ident = rename.clone();
            let decl = Arc::new(LocalDeclX {
                ident,
                typ: typ.clone(),
                kind: LocalDeclKind::StmtLet { mutable: *mutable },
            });

            let init = init.as_ref().map(|init| place_to_expr(init));

            // First check if the initializer needs to be translate to a Call instead
            // of an Exp. If so, translate it that way.
            if let Some(init) = &init {
                match expr_must_be_call_stm(ctx, state, Some(&typ), init)? {
                    Some((stms, ReturnedCall::Never)) => {
                        return Ok((stms, ReturnValue::Never, None));
                    }
                    Some((
                        mut stms,
                        ReturnedCall::Call {
                            fun,
                            resolved_method,
                            is_trait_default,
                            typs,
                            has_return: _,
                            args,
                        },
                    )) => {
                        // Special case: convert to a Call
                        // It can't be pure in this case, so don't return a Bnd.
                        let dest = Dest {
                            dest: var_loc_exp(&pattern.span, &typ, decl.ident.clone()),
                            is_init: true,
                        };
                        stms.push(stm_call(
                            ctx,
                            state,
                            &init.span,
                            fun,
                            resolved_method,
                            is_trait_default,
                            typs,
                            args,
                            Some(dest),
                        )?);
                        // REVIEW: for a similar case in `ExprX::Call` we emit a StmX::Assign to set the
                        // value of the destination when, in recommends checking, the StmX::Call is used
                        // to check its recommends, however we do not do this here.
                        // That may cause recommends incompleteness. We should either use the `ExprX::Call`
                        // special-case for recommends here, or replace this logic with a recursive call
                        // to handle the right-hand-side, if possible.
                        let ret = ReturnValue::ImplicitUnit(stmt.span.clone());
                        return Ok((stms, ret, Some((name.clone(), decl, None))));
                    }
                    None => {}
                }
            }

            // Otherwise, translate the initializer to an Exp.
            let (mut stms, exp) = match &init {
                None => (vec![], None),
                Some(init) => {
                    let (stms, exp) = expr_to_stm_opt(ctx, state, init)?;
                    let exp = match exp.to_value() {
                        Some(exp) => exp,
                        None => {
                            return Ok((stms, ReturnValue::Never, None));
                        }
                    };
                    (stms, Some(exp))
                }
            };

            // For a pure expression (i.e., one with no SST statements), return a binder
            let bnd = match &exp {
                Some(exp) if stms.len() == 0 => {
                    let binder = VarBinderX { name: rename.clone(), a: exp.clone() };
                    let bnd = BndX::Let(Arc::new(vec![Arc::new(binder)]));
                    Some(Spanned::new(stmt.span.clone(), bnd))
                }
                _ => None,
            };

            match (*mutable, &exp) {
                (false, None) => {}
                (true, None) => {}
                (_, Some(exp)) => {
                    stms.push(init_var(&stmt.span, &decl.ident, exp));
                }
            }

            let ret = ReturnValue::ImplicitUnit(stmt.span.clone());
            Ok((stms, ret, Some((name.clone(), decl, bnd))))
        }
    }
}

/// Handle the internal of a closure

fn exec_closure_body_stms(
    ctx: &Ctx,
    state: &mut State,
    params: &VarBinders<Typ>,
    ret: &VarBinder<Typ>,
    body: &Expr,
    requires: &Exprs,
    ensures: &Exprs,
) -> Result<(Vec<Stm>, Arc<Vec<(UniqueIdent, Typ)>>), VirErr> {
    let mut typ_inv_vars = vec![];

    state.push_scope();

    // Right now there is no way to specify an invariant mask on a closure function
    // All closure funcs are assumed to have mask set 'full'
    let mut mask = Some(MaskSet::full(&body.span));
    std::mem::swap(&mut state.mask, &mut mask);

    for param in params.iter() {
        let uid =
            state.declare_var_stm(&param.name, &param.a, LocalDeclKind::ExecClosureParam, false);
        typ_inv_vars.push((uid, param.a.clone()));
    }

    // Assert all the requires

    let mut stms = Vec::new();
    for req in requires.iter() {
        let (check_stms, exp) = expr_to_pure_exp_check(ctx, state, req)?;
        stms.extend(check_stms);
        let stm = Spanned::new(req.span.clone(), StmX::Assume(exp));
        stms.push(stm);
    }

    state.declare_var_stm(&ret.name, &ret.a, LocalDeclKind::ExecClosureRet, false);
    let dest = unique_local(&ret.name);

    let mut ens_exps = Vec::new();
    let mut ens_checks = Vec::new();
    for ens in ensures.iter() {
        let (check_stms, exp) = expr_to_pure_exp_check(ctx, state, ens)?;
        ens_checks.extend(check_stms);
        ens_exps.push(exp);
    }

    // Set up the ClosureState so any 'return' statements inside know what to do

    let mut containing_closure = Some(ClosureState {
        ensures: Arc::new(ens_exps),
        dest: dest,
        ensures_checks: Arc::new(ens_checks),
    });
    std::mem::swap(&mut state.containing_closure, &mut containing_closure);

    let (mut body_stms, exp) = expr_to_stm_opt(ctx, state, body)?;
    stms.append(&mut body_stms);

    std::mem::swap(&mut state.containing_closure, &mut containing_closure);

    match exp.to_value() {
        Some(e) => {
            // Post condition for the return-value expression

            let closure_state = containing_closure.as_ref().unwrap();
            closure_emit_postconditions(ctx, state, closure_state, &e, &mut stms);
        }
        None => { /* never-return case */ }
    }

    std::mem::swap(&mut state.mask, &mut mask);
    state.pop_scope();

    Ok((stms, Arc::new(typ_inv_vars)))
}

fn closure_emit_postconditions(
    ctx: &Ctx,
    state: &mut State,
    containing_closure: &ClosureState,
    ret_value: &Exp,
    stms: &mut Vec<Stm>,
) {
    let ClosureState { dest, ensures, ensures_checks } = containing_closure;
    stms.extend(ensures_checks.iter().cloned());
    if ensures.len() > 0 && !state.checking_spec_preconditions(ctx) {
        stms.push(init_var(&ret_value.span, dest, &ret_value));
        for ens in ensures.iter() {
            let er = error_with_secondary_label(
                &ret_value.span,
                "unable to prove post-condition of closure",
                "returning this expression",
            )
            .primary_label(&ens.span, crate::def::THIS_POST_FAILED);
            let stm = Spanned::new(
                ens.span.clone(),
                StmX::Assert(state.next_assert_id(), Some(er), ens.clone()),
            );
            stms.push(stm);
        }
    }
}

fn get_inv_typ_args(typ: &Typ) -> Typs {
    match &**typ {
        TypX::Datatype(_, typs, _) => typs.clone(),
        TypX::Decorate(_, _, typ) | TypX::Boxed(typ) => get_inv_typ_args(typ),
        _ => {
            panic!("get_inv_typ_args failed, expected some Invariant type");
        }
    }
}

fn call_inv(ctx: &Ctx, outer: &Exp, inner: &Exp, typ_args: &Typs, atomicity: InvAtomicity) -> Exp {
    let call_fun =
        CallFun::Fun(crate::def::fn_inv_name(&ctx.global.vstd_crate_name, atomicity), None);
    let expx = ExpX::Call(call_fun, typ_args.clone(), Arc::new(vec![outer.clone(), inner.clone()]));
    SpannedTyped::new(&outer.span, &Arc::new(TypX::Bool), expx)
}

fn call_namespace(ctx: &Ctx, arg: &Exp, typ_args: &Typs, atomicity: InvAtomicity) -> Exp {
    let call_fun =
        CallFun::Fun(crate::def::fn_namespace_name(&ctx.global.vstd_crate_name, atomicity), None);
    let expx = ExpX::Call(call_fun, typ_args.clone(), Arc::new(vec![arg.clone()]));
    SpannedTyped::new(&arg.span, &Arc::new(TypX::Int(IntRange::Int)), expx)
}

pub fn assert_assume_satisfies_user_defined_type_invariant(
    ctx: &Ctx,
    state: &mut State,
    exp: &Exp,
    stms: &mut Vec<Stm>,
    fun: &Fun,
    is_assume: bool,
) {
    let typs = match &*undecorate_typ(&exp.typ) {
        TypX::Datatype(_path, typs, ..) => typs.clone(),
        _ => panic!("assert_assume_satisfies_user_defined_type_invariant: expected datatype"),
    };
    let call_fun = CallFun::Fun(fun.clone(), None);
    let expx = ExpX::Call(call_fun, typs, Arc::new(vec![exp.clone()]));
    let exp = SpannedTyped::new(&exp.span, &Arc::new(TypX::Bool), expx);

    if state.checking_recommends(ctx) {
        stms.push(Spanned::new(exp.span.clone(), StmX::Assume(exp)));
    } else {
        let exp = state.make_tmp_var_for_exp(stms, exp);

        let function = ctx.func_map.get(fun).unwrap();
        let error = crate::messages::error(
            &exp.span,
            "constructed value may fail to meet its declared type invariant",
        )
        .secondary_label(&function.span, "type invariant declared here");
        if !is_assume {
            stms.push(Spanned::new(
                exp.span.clone(),
                StmX::Assert(state.next_assert_id(), Some(error), exp.clone()),
            ));
        }
        stms.push(Spanned::new(exp.span.clone(), StmX::Assume(exp)));
    }
}<|MERGE_RESOLUTION|>--- conflicted
+++ resolved
@@ -1,18 +1,10 @@
 use crate::ast::{
-<<<<<<< HEAD
-    ArithOp, AssertQueryMode, AtomicCallInfoX, AutospecUsage, BinaryOp, BitwiseOp, ByRef,
-    CallTarget, ComputeMode, Constant, Div0Behavior, Dt, Expr, ExprX, FieldOpr, Fun, Function,
-    Ident, IntRange, InvAtomicity, LoopInvariantKind, MaskSpec, Mode, OverflowBehavior,
-    PatternBinding, PatternX, Place, PlaceX, SpannedTyped, Stmt, StmtX, Typ, TypX, Typs, UnaryOp,
-    UnaryOpr, VarAt, VarBinder, VarBinderX, VarBinders, VarIdent, VarIdentDisambiguate,
-    VariantCheck, VirErr,
-=======
-    ArithOp, AssertQueryMode, AutospecUsage, BinaryOp, BitshiftBehavior, BitwiseOp, ByRef,
-    CallTarget, ComputeMode, Constant, Div0Behavior, Expr, ExprX, FieldOpr, Fun, Function, Ident,
-    IntRange, InvAtomicity, LoopInvariantKind, MaskSpec, Mode, OverflowBehavior, PatternBinding,
-    PatternX, Place, PlaceX, SpannedTyped, Stmt, StmtX, Typ, TypX, Typs, UnaryOp, UnaryOpr, VarAt,
-    VarBinder, VarBinderX, VarBinders, VarIdent, VarIdentDisambiguate, VariantCheck, VirErr,
->>>>>>> 351d1b6e
+    ArithOp, AssertQueryMode, AtomicCallInfoX, AutospecUsage, BinaryOp, BitshiftBehavior,
+    BitwiseOp, ByRef, CallTarget, ComputeMode, Constant, Div0Behavior, Dt, Expr, ExprX, FieldOpr,
+    Fun, Function, Ident, IntRange, InvAtomicity, LoopInvariantKind, MaskSpec, Mode,
+    OverflowBehavior, PatternBinding, PatternX, Place, PlaceX, SpannedTyped, Stmt, StmtX, Typ,
+    TypX, Typs, UnaryOp, UnaryOpr, VarAt, VarBinder, VarBinderX, VarBinders, VarIdent,
+    VarIdentDisambiguate, VariantCheck, VirErr,
 };
 use crate::ast::{BuiltinSpecFun, Exprs};
 use crate::ast_util::{
@@ -2510,7 +2502,7 @@
 
             let int_typ = Arc::new(TypX::Int(IntRange::Int));
             let int_set_typ = Arc::new(TypX::Datatype(
-                Dt::Path(crate::def::set_type_path(&ctx.global.vstd_crate_name)),
+                crate::ast::Dt::Path(crate::def::set_type_path(&ctx.global.vstd_crate_name)),
                 Arc::new(vec![int_typ]),
                 Default::default(),
             ));
