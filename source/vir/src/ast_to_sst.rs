use crate::ast::{
<<<<<<< HEAD
    ArithOp, AssertQueryMode, AtomicCallInfoX, AutospecUsage, BinaryOp, BitshiftBehavior,
    BitwiseOp, ByRef, CallTarget, ComputeMode, Constant, Div0Behavior, Dt, Expr, ExprX, FieldOpr,
    Fun, Function, Ident, IntRange, InvAtomicity, LoopInvariantKind, MaskSpec, Mode,
    OverflowBehavior, PatternBinding, PatternX, Place, PlaceX, SpannedTyped, Stmt, StmtX, Typ,
    TypX, Typs, UnaryOp, UnaryOpr, VarAt, VarBinder, VarBinderX, VarBinders, VarIdent,
    VarIdentDisambiguate, VariantCheck, VirErr,
=======
    ArithOp, AssertQueryMode, AutospecUsage, BinaryOp, BitshiftBehavior, BitwiseOp, BoundsCheck,
    ByRef, CallTarget, ComputeMode, Constant, Div0Behavior, Expr, ExprX, FieldOpr, Fun, Function,
    Ident, IntRange, InvAtomicity, LoopInvariantKind, MaskSpec, Mode, OverflowBehavior,
    PatternBinding, PatternX, Place, PlaceX, SpannedTyped, Stmt, StmtX, Typ, TypX, Typs, UnaryOp,
    UnaryOpr, VarAt, VarBinder, VarBinderX, VarBinders, VarIdent, VarIdentDisambiguate,
    VariantCheck, VirErr,
>>>>>>> 8bfceaaa
};
use crate::ast::{BuiltinSpecFun, Exprs};
use crate::ast_util::{QUANT_FORALL, place_to_expr, types_equal, undecorate_typ, unit_typ};
use crate::context::Ctx;
use crate::def::{Spanned, unique_local};
use crate::inv_masks::{MaskQueryKind, MaskSet};
use crate::messages::{
    Message, Span, ToAny, error, error_with_label, error_with_secondary_label, internal_error,
    warning,
};
use crate::sst::{
    Bnd, BndX, CallFun, Dest, Exp, ExpX, Exps, InternalFun, LocalDecl, LocalDeclKind, LocalDeclX,
    ParPurpose, Pars, Stm, StmX, UniqueIdent,
};
use crate::sst_util::{
    sst_bitwidth, sst_conjoin, sst_equal, sst_int_literal, sst_le, sst_lt, sst_mut_ref_current,
    sst_unit_value, subst_exp, subst_local_decl, subst_stm,
};
use crate::sst_visitor::{map_exp_visitor, map_stm_exp_visitor};
use crate::util::vec_map_result;
use crate::visitor::VisitorControlFlow;
use air::ast::{Binder, BinderX};
use air::messages::Diagnostics;
use air::scope_map::ScopeMap;
use indexmap::IndexSet;
use num_bigint::BigInt;
use num_traits::identities::Zero;
use std::collections::HashMap;
use std::sync::Arc;

#[derive(Clone)]
pub(crate) struct ClosureState {
    ensures: Exps,
    // recommends to check the well-formedness of the ensures clauses themselves
    ensures_checks: crate::sst::Stms,
    dest: UniqueIdent,
}

pub(crate) struct State<'a> {
    // View exec/proof code as spec
    // (used for is_const functions, which are viewable both as spec and exec)
    pub(crate) view_as_spec: bool,
    // If Some((f, scc_rep)), translate recursive calls in f's SCC into StmX::Call
    pub(crate) check_spec_decreases: Option<(Fun, crate::recursion::Node)>,
    // Counter to generate temporary variables
    next_var: u64,
    // Collect all local variable declarations
    local_decls: Vec<LocalDecl>,
    // Rename variables when needed, using unique integers, to avoid collisions.
    rename_map: ScopeMap<VarIdent, VarIdent>,
    // Track which variable Ident have potentially been used in this scope as Exp-bound
    // (used to remove the numeric id from an Exp-bound variable when it can't
    // shadow another Exp-bound variable)
    rename_exp_idents: ScopeMap<Ident, ()>,
    // Next integer to use for renaming each variable
    rename_counters: HashMap<Ident, u64>,
    // Decide final name in a second pass, when a decision has been made on whether the
    // variable is Exp-bound or Stm-bound.  (We start with Stm-bound, and replace with
    // Exp-bound if possible.)
    rename_delayed: HashMap<VarIdent, VarIdent>,
    // If > 0, we're making a second pass over AST to generate just a pure Exp, with no Stms.
    // Rationale: in the first pass, when checking preconditions of spec functions
    // (e.g. recommends), we may have to generate Stms for the precondition checking,
    // and we may have to generate LocalDecl to support the Stms rather than Exp::Bind.
    // In some situations (e.g. inside a quantifier), we need a pure Exp with Exp::Bind
    // and no Stms instead, so we make a second pass to generate this.
    only_generate_pure_exp: u64,
    // If > 0, disable checking recommends
    pub(crate) disable_recommends: u64,
    // Diagnostic output
    pub diagnostics: &'a (dyn Diagnostics + 'a),
    // If inside a closure
    containing_closure: Option<ClosureState>,
    // Statics that are referenced (not counting statics in loops)
    statics: IndexSet<Fun>,
    pub assert_id_counter: u64,
    loop_id_counter: u64,

    pub mask: Option<MaskSet>,

    // This is the atomic update bound in the atomic spec,
    // we must assert `au.resolves()` at the end of the function.
    pub au_var_exp_to_resolve: Option<crate::sst::Exp>,

    // This variable is bound by the `atomically |update| { ... }` block
    // and read by the corresponding `update` function.
    pub au_var_exp: Option<crate::sst::Exp>,
}

pub(crate) struct FinalState {
    pub local_decls: Vec<LocalDecl>,
    pub statics: IndexSet<Fun>,
}

#[derive(Clone, Debug)]
pub(crate) enum ReturnValue {
    Some(Exp),
    ImplicitUnit(Span),
    Never,
}

impl ReturnValue {
    /// Turn implicit unit into an "explicit unit", i.e., an
    /// sst Exp representing the unit value; meanwhile, return None for Never.
    pub(crate) fn to_value(self) -> Option<Exp> {
        match self {
            ReturnValue::Some(e) => Some(e),
            ReturnValue::ImplicitUnit(span) => Some(sst_unit_value(&span)),
            ReturnValue::Never => None,
        }
    }

    pub(crate) fn expect_value(self) -> Exp {
        match self {
            ReturnValue::Some(e) => e,
            ReturnValue::ImplicitUnit(span) => sst_unit_value(&span),
            ReturnValue::Never => panic!("ReturnValue::Never unexpected here"),
        }
    }
}

/// Macro to help while processing an expression.
/// Many expressions have a form where we process subexpressions, and if one
/// of the subexpressions returns Never, then we want to return immediately,
/// returning only the statements we have collected so far and passing the Never
/// up to the next level. This macro makes it a bit more convenient.
macro_rules! unwrap_or_return_never {
    ($e:expr, $stms:expr) => {
        match $e.to_value() {
            Some(e) => e,
            None => {
                return Ok(($stms, ReturnValue::Never));
            }
        }
    };
}

/// Checks the output of Sequencer::push and returns Never if necessary
macro_rules! maybe_return_never {
    ($e:expr) => {
        match $e {
            Some(stms) => {
                return Ok((stms, ReturnValue::Never));
            }
            None => {}
        }
    };
}

impl<'a> State<'a> {
    pub fn new(diagnostics: &'a dyn Diagnostics) -> Self {
        let mut rename_map = ScopeMap::new();
        let mut rename_exp_idents = ScopeMap::new();
        rename_map.push_scope(true);
        rename_exp_idents.push_scope(true);
        State {
            view_as_spec: false,
            check_spec_decreases: None,
            next_var: 0,
            local_decls: Vec::new(),
            rename_map,
            rename_exp_idents,
            rename_counters: HashMap::new(),
            rename_delayed: HashMap::new(),
            only_generate_pure_exp: 0,
            disable_recommends: 0,
            diagnostics,
            containing_closure: None,
            statics: IndexSet::new(),
            assert_id_counter: 0,
            loop_id_counter: 0,
            mask: None,
            au_var_exp_to_resolve: None,
            au_var_exp: None,
        }
    }

    fn next_temp(&mut self, span: &Span, typ: &Typ) -> (VarIdent, Exp) {
        self.next_var += 1;
        let x = crate::def::new_temp_var(self.next_var);
        (x.clone(), SpannedTyped::new(span, typ, ExpX::Var(x.clone())))
    }

    pub(crate) fn push_scope(&mut self) {
        self.rename_map.push_scope(true);
        self.rename_exp_idents.push_scope(true);
    }

    pub(crate) fn pop_scope(&mut self) {
        self.rename_map.pop_scope();
        self.rename_exp_idents.pop_scope();
    }

    pub(crate) fn get_var_unique_id(&self, x: &VarIdent) -> VarIdent {
        match self.rename_map.get(x) {
            None => x.clone(),
            Some(x2) => x2.clone(),
        }
    }

    pub(crate) fn rename_var_general(
        &mut self,
        x: &VarIdent,
        is_stm: bool,
        maybe_exp: bool,
    ) -> VarIdent {
        let does_shadow = self.rename_exp_idents.contains_key(&x.0);
        let id = match self.rename_counters.get(&x.0).copied() {
            None => 0,
            Some(id) => id + 1,
        };
        if maybe_exp {
            let add = if self.rename_exp_idents.contains_key(&x.0) {
                let (scope, _) =
                    self.rename_exp_idents.scope_and_index_of_key(&x.0).expect("scope");
                scope != self.rename_exp_idents.num_scopes() - 1
            } else {
                true
            };
            if add {
                self.rename_exp_idents.insert(x.0.clone(), ()).expect("rename_var");
            }
        }
        let crate::ast::VarIdent(name, d) = x.clone();
        assert!(!matches!(d, VarIdentDisambiguate::VirRenumbered { .. }));
        let d = if is_stm || does_shadow {
            self.rename_counters.insert(x.0.clone(), id);
            // Note that if maybe_exp, we might end up delayed-renaming this later:
            VarIdentDisambiguate::VirRenumbered { is_stmt: is_stm, does_shadow, id }
        } else {
            VarIdentDisambiguate::VirExprNoNumber
        };
        let x2 = crate::ast::VarIdent(name, d);
        if !(is_stm && maybe_exp) {
            self.rename_map.insert(x.clone(), x2.clone()).expect("rename_map");
        }
        x2
    }

    pub(crate) fn rename_var_stm(&mut self, x: &VarIdent) -> VarIdent {
        self.rename_var_general(x, true, false)
    }

    pub(crate) fn rename_var_exp(&mut self, x: &VarIdent) -> VarIdent {
        self.rename_var_general(x, false, true)
    }

    // Note: this does not insert into rename_map; this is done at a later step
    // (see insert_var_maybe_exp) so that it can be inserted into the correct scope
    // (after a push_scope).
    pub(crate) fn rename_var_maybe_exp(&mut self, x: &VarIdent) -> VarIdent {
        self.rename_var_general(x, true, true)
    }

    pub(crate) fn insert_var_maybe_exp(&mut self, x: &VarIdent, x2: &VarIdent) {
        self.rename_map.insert(x.clone(), x2.clone()).expect("rename_map");
    }

    pub(crate) fn rename_delayed_to_exp(&mut self, x: &VarIdent) -> VarIdent {
        let crate::ast::VarIdent(name, d) = x.clone();
        let (does_shadow, id) = match d {
            VarIdentDisambiguate::VirRenumbered { is_stmt: true, does_shadow, id } => {
                (does_shadow, id)
            }
            _ => panic!("rename_delayed called on non-maybe_exp variable"),
        };
        let d = if does_shadow {
            VarIdentDisambiguate::VirRenumbered { is_stmt: false, does_shadow, id }
        } else {
            VarIdentDisambiguate::VirExprNoNumber
        };
        let x2 = crate::ast::VarIdent(name, d);
        self.rename_delayed.insert(x.clone(), x2.clone()).map(|_| panic!("rename_delayed"));
        x2
    }

    pub(crate) fn rename_binders_exp<A: Clone>(
        &mut self,
        binders: &VarBinders<A>,
    ) -> VarBinders<A> {
        let mut bs: Vec<VarBinder<A>> = Vec::new();
        for binder in binders.iter() {
            bs.push(binder.rename(self.rename_var_exp(&binder.name)));
        }
        Arc::new(bs)
    }

    pub(crate) fn rename_delayed_to_exp_binders<A: Clone>(
        &mut self,
        binders: &VarBinders<A>,
    ) -> VarBinders<A> {
        let mut bs: Vec<VarBinder<A>> = Vec::new();
        for binder in binders.iter() {
            bs.push(binder.rename(self.rename_delayed_to_exp(&binder.name)));
        }
        Arc::new(bs)
    }

    pub(crate) fn declare_var_stm(
        &mut self,
        ident: &VarIdent,
        typ: &Typ,
        kind: LocalDeclKind,
        may_need_rename: bool,
    ) -> VarIdent {
        let unique_ident = if may_need_rename { self.rename_var_stm(ident) } else { ident.clone() };
        let decl = LocalDeclX { ident: unique_ident.clone(), typ: typ.clone(), kind };
        self.local_decls.push(Arc::new(decl));
        unique_ident
    }

    fn declare_temp_var_stm(
        &mut self,
        span: &Span,
        typ: &Typ,
        kind: LocalDeclKind,
    ) -> (VarIdent, Exp) {
        let (temp, temp_var) = self.next_temp(span, typ);
        let temp_id = self.declare_var_stm(&temp, typ, kind, false);
        (temp_id, temp_var)
    }

    fn declare_temp_assign(&mut self, span: &Span, typ: &Typ) -> (VarIdent, Exp) {
        self.declare_temp_var_stm(span, typ, LocalDeclKind::TempViaAssign)
    }

    pub(crate) fn declare_params(&mut self, params: &Pars) {
        for param in params.iter() {
            if !matches!(param.x.purpose, ParPurpose::MutPost) {
                let name = &param.x.name;
                self.rename_counters.insert(name.0.clone(), 0).map(|_| panic!("rename_counters"));
                self.rename_map.insert(name.clone(), name.clone()).expect("rename_map");
                self.declare_var_stm(
                    name,
                    &param.x.typ,
                    LocalDeclKind::Param { mutable: false },
                    false,
                );
            }
        }
    }

    // Erase unused unique ids from Vars and process inline functions
    pub(crate) fn finalize_exp(&self, _ctx: &Ctx, exp: &Exp) -> Result<Exp, VirErr> {
        let exp = map_exp_visitor(exp, &mut |exp| match &exp.x {
            ExpX::Var(x) if self.rename_delayed.contains_key(x) => {
                SpannedTyped::new(&exp.span, &exp.typ, ExpX::Var(self.rename_delayed[x].clone()))
            }
            ExpX::Unary(UnaryOp::MustBeFinalized, e1) => e1.clone(),
            _ => exp.clone(),
        });
        Ok(exp)
    }

    // Erase unused unique ids from Vars, perform inlining, choose triggers,
    // and perform splitting if necessary
    pub(crate) fn finalize_stm(&self, ctx: &Ctx, stm: &Stm) -> Result<Stm, VirErr> {
        map_stm_exp_visitor(stm, &|exp| self.finalize_exp(ctx, exp))
    }

    pub(crate) fn finalize(mut self) -> FinalState {
        self.pop_scope();
        assert_eq!(self.rename_map.num_scopes(), 0);
        FinalState { local_decls: self.local_decls, statics: self.statics }
    }

    fn checking_spec_preconditions(&self, ctx: &Ctx) -> bool {
        ctx.checking_spec_preconditions() && self.only_generate_pure_exp == 0
    }

    // For either checking_spec_preconditions or checking_spec_decreases,
    // we have to flatten expressions into statements so the statements can be checked
    // for preconditions or termination
    fn checking_spec_general(&self, ctx: &Ctx) -> bool {
        ctx.checking_spec_general() && self.only_generate_pure_exp == 0
    }

    fn checking_recommends(&self, ctx: &Ctx) -> bool {
        self.checking_spec_preconditions(ctx) && self.disable_recommends == 0
    }

    fn checking_spec_decreases(
        &self,
        ctx: &Ctx,
        target: &Fun,
        resolved_method: &Option<(Fun, Typs)>,
    ) -> bool {
        if ctx.checking_spec_decreases() && self.only_generate_pure_exp == 0 {
            if let Some((recursive_function_name, scc_rep)) = &self.check_spec_decreases {
                if let Some(callee) = crate::recursion::get_callee(ctx, target, resolved_method) {
                    return &callee == recursive_function_name
                        || &ctx
                            .global
                            .func_call_graph
                            .get_scc_rep(&crate::recursion::Node::Fun(callee.clone()))
                            == scc_rep;
                }
            }
        }
        false
    }

    pub fn next_assert_id(&mut self) -> Option<air::ast::AssertId> {
        let aid = vec![self.assert_id_counter];
        self.assert_id_counter += 1;
        Some(Arc::new(aid))
    }

    /// Creates a new tmp var and adds a Stm to the stms vec asserting the new
    /// temp var is equal to the given exp. Returns an exp for the temp var.
    pub fn make_tmp_var_for_exp(&mut self, stms: &mut Vec<Stm>, exp: Exp) -> Exp {
        let (temp_id, temp_var) = self.declare_temp_assign(&exp.span, &exp.typ);
        stms.push(init_var(&exp.span, &temp_id, &exp));
        temp_var
    }
}

pub(crate) fn var_loc_exp(span: &Span, typ: &Typ, lhs: UniqueIdent) -> Exp {
    SpannedTyped::new(span, typ, ExpX::VarLoc(lhs))
}

pub(crate) fn init_var(span: &Span, x: &UniqueIdent, exp: &Exp) -> Stm {
    Spanned::new(
        span.clone(),
        StmX::Assign {
            lhs: Dest { dest: var_loc_exp(&exp.span, &exp.typ, x.clone()), is_init: true },
            rhs: exp.clone(),
        },
    )
}

pub(crate) fn get_function(ctx: &Ctx, span: &Span, name: &Fun) -> Result<Function, VirErr> {
    match ctx.func_map.get(name) {
        None => Err(error(span, format!("could not find function {:?}", &name))),
        Some(func) => Ok(func.clone()),
    }
}

pub(crate) fn get_function_sst(
    ctx: &Ctx,
    span: &Span,
    name: &Fun,
) -> Result<crate::sst::FunctionSst, VirErr> {
    match ctx.func_sst_map.get(name) {
        None => Err(error(span, format!("could not find function {:?}", &name))),
        Some(func) => Ok(func.clone()),
    }
}

fn function_can_be_exp(
    ctx: &Ctx,
    state: &State,
    expr: &Expr,
    path: &Fun,
    resolved_method: &Option<(Fun, Typs)>,
) -> Result<bool, VirErr> {
    let fun = get_function(ctx, &expr.span, path)?;
    match fun.x.mode {
        Mode::Spec if state.checking_spec_decreases(ctx, path, resolved_method) => Ok(false),
        Mode::Spec => Ok(!state.checking_recommends(ctx) || fun.x.require.len() == 0),
        Mode::Proof | Mode::Exec => Ok(false),
    }
}

pub fn assume_false(span: &Span) -> Stm {
    let expx = ExpX::Const(Constant::Bool(false));
    let exp = SpannedTyped::new(&span, &Arc::new(TypX::Bool), expx);
    Spanned::new(span.clone(), StmX::Assume(exp))
}

pub(crate) fn assume_has_typ(x: &UniqueIdent, typ: &Typ, span: &Span) -> Stm {
    let xvarx = ExpX::Var(x.clone());
    // TODO: Bool is wrong here
    let xvar = SpannedTyped::new(span, &Arc::new(TypX::Bool), xvarx);
    let has_typx = ExpX::UnaryOpr(UnaryOpr::HasType(typ.clone()), xvar);
    let has_typ = SpannedTyped::new(span, &Arc::new(TypX::Bool), has_typx);
    Spanned::new(span.clone(), StmX::Assume(has_typ))
}

fn loop_body_find_break(
    loop_label: &Option<String>,
    in_subloop: bool,
    found_break: &mut bool,
    body: &Expr,
) {
    let mut f = |expr: &Expr| match &expr.x {
        ExprX::Loop { body, .. } => {
            loop_body_find_break(loop_label, true, found_break, body);
            VisitorControlFlow::Return
        }
        ExprX::BreakOrContinue { label: break_label, is_break: true } => {
            if break_label.is_none() {
                if !in_subloop {
                    *found_break = true;
                }
            } else {
                if break_label == loop_label {
                    *found_break = true;
                }
            }
            VisitorControlFlow::Recurse
        }
        _ => VisitorControlFlow::Recurse,
    };
    crate::ast_visitor::expr_visitor_walk(body, &mut f);
}

fn loop_body_has_break(loop_label: &Option<String>, body: &Expr) -> bool {
    let mut found_break = false;
    loop_body_find_break(loop_label, false, &mut found_break, body);
    found_break
}

/// Determine if it's possible for control flow to reach the statement after the loop exit.
/// To be conservative, we need to answer 'yes' (true) if we can't tell.
///
/// Note: we originally used this to handle the case where the loop body returns
/// the never type (!). However, that isn't actually important anymore since loops will
/// be wrapped in the NeverToAny node. It's likely that this check can simply be removed.

pub fn can_control_flow_reach_after_loop(expr: &Expr) -> bool {
    match &expr.x {
        ExprX::Loop { label, cond: None, body, .. } => loop_body_has_break(label, body),
        ExprX::Loop { cond: Some(_), .. } => true,
        _ => {
            panic!("expected while loop");
        }
    }
}

/// The `Sequencer` struct should be used for most nodes that have multiple Exprs as input
/// in order to make sure the resulting Stms and Exps have the right ordering.
///
/// Given a bunch of Exprs, e.g., Expr[0], Expr[1], ..., then upon immediate lowering,
/// each Expr becomes a (Vec<Stm>, Exp), which together make sense when evaluated in the
/// following order:
///
///    stms[0], exps[0], stms[1], exps[1], ...
///
/// However, what we _need_ is to put all the Stms together at the beginning and the Exps at
/// the end, so we can input the Exps to the computation of interest (e.g., function call,
/// binary op, etc.). However, later Stms might change the meaning of earlier Exps (which
/// can happen if the Stms contain assignments to variables which are read by the Exps).
///
/// The purpose of the `Sequencer` object is to safely commute all the Exps to the end.
struct Sequencer {
    stms: Vec<Vec<Stm>>,
    exps: Vec<(Exp, LocalDeclKind)>,
}

impl Sequencer {
    fn new() -> Self {
        Sequencer { stms: vec![], exps: vec![] }
    }

    /// Append the given Stms and ReturnValue.
    /// In the event that the ReturnValue is a Never, this will return all the Stms pushed
    /// up this point (including the Stms from the present call).
    ///
    /// The `kind` argument is the LocalDeclKind that should be used in the event that a
    /// temporary is created.
    #[must_use]
    fn push(&mut self, stms: Vec<Stm>, rv: ReturnValue, kind: LocalDeclKind) -> Option<Vec<Stm>> {
        self.stms.push(stms);
        match rv.to_value() {
            Some(e) => {
                self.exps.push((e, kind));
                None
            }
            None => {
                let all_stms = std::mem::take(&mut self.stms).into_iter().flatten().collect();
                Some(all_stms)
            }
        }
    }

    /// Upon completion, turn all the inputted data into (Stms, Exps) that can be evaluated
    /// in that order.
    fn into_stms_exps(self, state: &mut State) -> (Vec<Stm>, Vec<Exp>) {
        assert!(self.stms.len() == self.exps.len() || self.stms.len() == self.exps.len() + 1);

        let mut largest_idx_with_stm = None;
        for i in (0..self.stms.len()).rev() {
            if self.stms[i].len() > 0 {
                largest_idx_with_stm = Some(i);
                break;
            }
        }

        let mut final_stms = self.stms;
        let mut final_exps = vec![];

        for i in 0..self.exps.len() {
            let (arg, kind) = &self.exps[i];

            // Create a temporary for any exp that comes before a stm
            if largest_idx_with_stm.is_some()
                && i < largest_idx_with_stm.unwrap()
                && !matches!(&arg.x, ExpX::Loc(_))
            {
                let (temp_id, temp_var) = state.declare_temp_var_stm(&arg.span, &arg.typ, *kind);
                final_exps.push(temp_var);
                final_stms[i].push(init_var(&arg.span, &temp_id, arg));
            } else {
                final_exps.push(arg.clone());
            }
        }

        let final_stms = final_stms.into_iter().flatten().collect::<Vec<_>>();
        (final_stms, final_exps)
    }

    /// Helper for the special case of binary ops
    fn into_stms_exps_expect_2(self, state: &mut State) -> (Vec<Stm>, Exp, Exp) {
        let (stms, exps) = self.into_stms_exps(state);
        assert!(exps.len() == 2);
        (stms, exps[0].clone(), exps[1].clone())
    }

    /// Use this when there are extra Stms at the end that don't go with any of the
    /// expressions
    /// i.e. if we have
    ///    stms[0], exps[0], stms[1], exps[1], ... stms[n], exps[n], stms[n+1]
    /// Then pass stms[n+1] as the argument to this function
    fn into_stms_exps_with_extra(self, state: &mut State, stms: Vec<Stm>) -> (Vec<Stm>, Vec<Exp>) {
        let mut s = self;
        s.stms.push(stms);
        s.into_stms_exps(state)
    }
}

enum ReturnedCall {
    Call {
        fun: Fun,
        resolved_method: Option<(Fun, Typs)>,
        is_trait_default: Option<bool>,
        typs: Typs,
        has_return: bool,
        args: Exps,
    },
    Never,
}

fn expr_get_call(
    ctx: &Ctx,
    state: &mut State,
    disallow_poly_ret: Option<&Typ>,
    expr: &Expr,
) -> Result<Option<(Vec<Stm>, ReturnedCall)>, VirErr> {
    match &expr.x {
        ExprX::Call(target, args, post_args) => match target {
            CallTarget::FnSpec(..) => {
                panic!("internal error: CallTarget::FnSpec");
            }
            CallTarget::Fun(kind, x, typs, _impl_paths, autospec_usage) => {
                if *autospec_usage != AutospecUsage::Final {
                    return Err(internal_error(&expr.span, "autospec not discharged"));
                }
                let function = get_function(ctx, &expr.span, x)?;
                let has_ret = function.x.ens_has_return;
                if disallow_poly_ret.is_some()
                    && has_ret
                    && crate::poly::ret_needs_native(
                        ctx,
                        &function.x.kind,
                        &function.x.ret.x.typ,
                        disallow_poly_ret.unwrap(),
                    )
                {
                    // Anticipate that poly.rs will need to coerce the result from poly to native,
                    // so we return None to force the creation of a temp variable for the coercion.
                    // TODO: in the long run, this would make more sense to handle entirely
                    // in poly.rs, but for now, we continue to handle this here to avoid
                    // disrupting the old behavior.
                    return Ok(None);
                }

                let mut sequr = Sequencer::new();

                // Suppose have as arguments:
                //   TwoPhaseMutBorrow(p1)
                //   TwoPhaseMutBorrow(p2)
                //
                // Then the "second phase" of these arguments goes after the argument evaluation.
                // So the result would look like:
                //
                //  eval p1
                //  eval p2
                //  Phase2 mutation for p1
                //  Phase2 mutation for p2
                //  post_args
                //  execute the "call"
                //
                // Note that the "post_args" may contain AssumeResolved statements inserted
                // by the resolution inference; these are supposed to go after the phase2
                // mutations.

                // delayed "phase2" Stms
                let mut second_phase: Vec<Stm> = Vec::new();

                for arg in args.iter() {
                    let poly =
                        crate::poly::arg_is_poly(ctx, &function.x.kind, function.x.mode, &arg.typ);
                    let kind = LocalDeclKind::StmCallArg { native: !poly };

                    match &arg.x {
                        ExprX::TwoPhaseBorrowMut(_) => {
                            let bor_sst = borrow_mut_to_sst(ctx, state, arg)?;
                            let BorrowMutSst { phase1_stms, phase2_stm, mut_ref_exp } = bor_sst;
                            let early_return =
                                sequr.push(phase1_stms, ReturnValue::Some(mut_ref_exp), kind);
                            assert!(early_return.is_none());
                            second_phase.push(phase2_stm);
                        }
                        _ => {
                            let (stms0, e0) = expr_to_stm_opt(ctx, state, &arg)?;
                            let early_return = sequr.push(stms0, e0, kind);
                            if let Some(stms) = early_return {
                                return Ok(Some((stms, ReturnedCall::Never)));
                            }
                        }
                    };
                }

                if let Some(post_args) = post_args {
                    let (mut stms0, e0) = expr_to_stm_opt(ctx, state, post_args)?;
                    assert!(matches!(e0, ReturnValue::ImplicitUnit(_)));
                    second_phase.append(&mut stms0);
                }

                let (stms, exps) = sequr.into_stms_exps_with_extra(state, second_phase);

                use crate::ast::{CallTargetKind, FunctionKind};
                let is_trait_default =
                    if let FunctionKind::TraitMethodDecl { has_default: true, .. } =
                        &function.x.kind
                    {
                        match kind {
                            CallTargetKind::Static => None,
                            CallTargetKind::ProofFn(..) => None,
                            CallTargetKind::Dynamic => Some(false),
                            CallTargetKind::DynamicResolved { is_trait_default, .. } => {
                                Some(*is_trait_default)
                            }
                            CallTargetKind::ExternalTraitDefault => Some(true),
                        }
                    } else {
                        None
                    };
                Ok(Some((
                    stms,
                    ReturnedCall::Call {
                        fun: x.clone(),
                        resolved_method: kind.resolved(),
                        is_trait_default,
                        typs: typs.clone(),
                        has_return: has_ret,
                        args: Arc::new(exps),
                    },
                )))
            }
            CallTarget::BuiltinSpecFun(_, _, _) => {
                panic!("internal error: CallTarget::BuiltinSpecFn");
            }
        },
        _ => Ok(None),
    }
}

// If the Expr is a call that must be a Stm (not an Exp), return it
fn expr_must_be_call_stm(
    ctx: &Ctx,
    state: &mut State,
    disallow_poly_ret: Option<&Typ>,
    expr: &Expr,
) -> Result<Option<(Vec<Stm>, ReturnedCall)>, VirErr> {
    match &expr.x {
        ExprX::Call(CallTarget::Fun(kind, x, _, _, _), _, _)
            if !function_can_be_exp(ctx, state, expr, x, &kind.resolved())? =>
        {
            expr_get_call(ctx, state, disallow_poly_ret, expr)
        }
        _ => Ok(None),
    }
}

// Check spec preconditions in expr, but don't generate an Exp for Expr
pub(crate) fn check_pure_expr(
    ctx: &Ctx,
    state: &mut State,
    expr: &Expr,
) -> Result<Vec<Stm>, VirErr> {
    if state.checking_spec_general(ctx) {
        let (stms, _exp) = expr_to_stm_or_error(ctx, state, expr)?;
        Ok(stms)
    } else {
        Ok(vec![])
    }
}

// Check spec preconditions in expr, but don't generate an Exp for Expr
// Declare variables from binders as locals for checking
fn check_pure_expr_bind(
    ctx: &Ctx,
    state: &mut State,
    binders: &VarBinders<Typ>,
    kind: LocalDeclKind,
    expr: &Expr,
) -> Result<Vec<Stm>, VirErr> {
    if state.checking_spec_general(ctx) {
        state.push_scope();
        let mut stms: Vec<Stm> = Vec::new();
        for binder in binders.iter() {
            let x = state.declare_var_stm(&binder.name, &binder.a, kind, true);
            stms.push(assume_has_typ(&x, &binder.a, &expr.span));
        }
        let (stms1, _exp) = expr_to_stm_or_error(ctx, state, expr)?;
        stms.extend(stms1);
        state.pop_scope();
        Ok(stms)
    } else {
        Ok(vec![])
    }
}

// This skips the spec precondition checks (e.g. recommends),
// so only use this if there's some justification (i.e. checks happen elsewhere).
// Otherwise, call expr_to_pure_exp_check.
pub(crate) fn expr_to_pure_exp_skip_checks(
    ctx: &Ctx,
    state: &mut State,
    expr: &Expr,
) -> Result<Exp, VirErr> {
    state.only_generate_pure_exp += 1;
    let (stms, exp) = expr_to_stm_or_error(ctx, state, expr)?;
    let result = if stms.len() == 0 {
        Ok(exp)
    } else {
        Err(error(&expr.span, "expected pure mathematical expression"))
    };
    state.only_generate_pure_exp -= 1;
    result
}

// For handling recommends, we need to generate both a recommends check of a pure expression
// and the pure expression itself.
pub(crate) fn expr_to_pure_exp_check(
    ctx: &Ctx,
    state: &mut State,
    expr: &Expr,
) -> Result<(Vec<Stm>, Exp), VirErr> {
    if state.checking_spec_general(ctx) {
        let (stms, exp) = expr_to_stm_or_error(ctx, state, expr)?;
        if stms.len() == 0 {
            return Ok((vec![], exp));
        } else {
            // Discard exp here, but keep stms.
            // exp may depend on stms, so we can't use it as a self-contained pure Exp,
            // so we need to call expr_to_pure_exp_skip_checks to generate a second Exp.
            // It's inefficient to generate exp and throw it away, but
            // it's hard to see what else to do, since the structure of exp
            // may differ substantially from expr_to_pure_exp_skip_checks(ctx, state, expr)?.
            Ok((stms, expr_to_pure_exp_skip_checks(ctx, state, expr)?))
        }
    } else {
        Ok((vec![], expr_to_pure_exp_skip_checks(ctx, state, expr)?))
    }
}

pub(crate) fn expr_to_pure_exp_check_with_typ_substs(
    ctx: &Ctx,
    state: &mut State,
    expr: &Expr,
    typ_substs: &HashMap<Ident, Typ>,
) -> Result<(Vec<Stm>, Exp), VirErr> {
    let local_decls_init_len = state.local_decls.len();

    let (stms, exp) = expr_to_pure_exp_check(ctx, state, expr)?;

    let exp = subst_exp(typ_substs, &HashMap::new(), &exp);
    let stms: Vec<_> =
        stms.iter().map(|stm| subst_stm(typ_substs, &HashMap::new(), &stm)).collect();

    let local_decls_new_len = state.local_decls.len();
    for i in local_decls_init_len..local_decls_new_len {
        state.local_decls[i] = subst_local_decl(typ_substs, &state.local_decls[i]);
    }

    Ok((stms, exp))
}

pub(crate) fn expr_to_decls_exp_skip_checks(
    ctx: &Ctx,
    diagnostics: &dyn Diagnostics,
    view_as_spec: bool,
    params: &Pars,
    expr: &Expr,
) -> Result<(Vec<LocalDecl>, Exp), VirErr> {
    let mut state = State::new(diagnostics);
    state.view_as_spec = view_as_spec;
    state.declare_params(params);
    let exp = expr_to_pure_exp_skip_checks(ctx, &mut state, expr)?;
    let exp = state.finalize_exp(ctx, &exp)?;
    let FinalState { local_decls, statics: _ } = state.finalize();
    Ok((local_decls, exp))
}

pub(crate) fn expr_to_bind_decls_exp_skip_checks(
    ctx: &Ctx,
    diagnostics: &impl Diagnostics,
    params: &Pars,
    expr: &Expr,
) -> Result<Exp, VirErr> {
    let mut state = State::new(diagnostics);
    state.declare_params(params);
    let exp = expr_to_pure_exp_skip_checks(ctx, &mut state, expr)?;
    let exp = state.finalize_exp(ctx, &exp)?;
    state.finalize();
    Ok(exp)
}

pub(crate) fn expr_to_exp_skip_checks(
    ctx: &Ctx,
    diagnostics: &dyn Diagnostics,
    params: &Pars,
    expr: &Expr,
) -> Result<Exp, VirErr> {
    Ok(expr_to_decls_exp_skip_checks(ctx, diagnostics, false, params, expr)?.1)
}

/// Convert an expr to (Vec<Stm>, Exp).
/// Errors if the given expression is one that never returns a value.
/// (This should only be used in contexts where that should never happen, like spec
/// contexts. Otherwise, call `expr_to_stm_opt` and handle the Never case).

pub(crate) fn expr_to_stm_or_error(
    ctx: &Ctx,
    state: &mut State,
    expr: &Expr,
) -> Result<(Vec<Stm>, Exp), VirErr> {
    let (stms, exp_opt) = expr_to_stm_opt(ctx, state, expr)?;
    match exp_opt.to_value() {
        Some(e) => Ok((stms, e)),
        None => Err(error(&expr.span, "expression must produce a value")),
    }
}

pub(crate) fn stms_to_one_stm(span: &Span, stms: Vec<Stm>) -> Stm {
    if stms.len() == 1 {
        stms[0].clone()
    } else {
        Spanned::new(span.clone(), StmX::Block(Arc::new(stms)))
    }
}

pub(crate) fn stms_to_one_stm_opt(span: &Span, stms: Vec<Stm>) -> Option<Stm> {
    if stms.len() == 0 { None } else { Some(stms_to_one_stm(span, stms)) }
}

fn assert_atomic_update_resolves(
    ctx: &Ctx,
    state: &mut State,
    stms: &mut Vec<Stm>,
    error: impl FnOnce(Message) -> Message,
) {
    if state.checking_recommends(ctx) {
        return;
    }

    let Some(au_exp) = &state.au_var_exp_to_resolve else { return };

    let au_span = &au_exp.span;
    let TypX::Datatype(_, typ_args, _) = au_exp.typ.as_ref() else {
        panic!("atomic update type should be a datatype")
    };

    let call_resolves = ExpX::Call(
        ctx.fn_from_path("#vstd::atomic::AtomicUpdate::resolves"),
        typ_args.clone(),
        Arc::new(vec![au_exp.clone()]),
    );

    let call_resolves = SpannedTyped::new(au_span, &Arc::new(TypX::Bool), call_resolves);
    let base_error = error_with_label(
        &au_span,
        "cannot show atomic update resolves at end of function",
        "unresolved atomic update",
    );

    let error = error(base_error);

    stms.push(Spanned::new(
        au_span.clone(),
        StmX::Assert(state.next_assert_id(), Some(error), call_resolves),
    ));
}

/// Convert the expression to a Stm, and assert the post-conditions for
/// the final returned expression.
pub(crate) fn expr_to_one_stm_with_post(
    ctx: &Ctx,
    state: &mut State,
    expr: &Expr,
    func_span: &Span,
) -> Result<Stm, VirErr> {
    let (mut stms, exp) = expr_to_stm_opt(ctx, state, expr)?;

    match exp.to_value() {
        Some(exp) => {
            // Emit the postcondition for the common case where the function body
            // terminates with an expression to be returned (or an implicit
            // return value of 'unit').

            let end_of_fn = find_last_span_in_expr(&expr, func_span);

            assert_atomic_update_resolves(ctx, state, &mut stms, |base| {
                base.secondary_label(end_of_fn, "at the end of the function body")
            });

            // secondary label (indicating which post-condition failed) is added later
            // in ast_to_sst when the post condition is expanded
            let base_error = error_with_secondary_label(
                end_of_fn,
                crate::def::POSTCONDITION_FAILURE.to_string(),
                "at the end of the function body".to_string(),
            );

            stms.push(Spanned::new(
                expr.span.clone(),
                StmX::Return {
                    base_error,
                    ret_exp: Some(exp),
                    inside_body: false,
                    assert_id: state.next_assert_id(),
                },
            ));
        }
        None => {
            // Program execution never gets to this point, so we don't need to check
            // any postconditions.
            // This might happen, for example, if the user writes their code in this style:
            //
            //    fn foo() {
            //        ...
            //        return x;
            //    }
            //
            // Here, we will always process the post-conditions when we get to the `return`
            // statement, but technically, the return statement is still an "early return"
            // and we never actually get to "the end" of the function.
            // Anyway, the point is, we don't need to check the postconditions again
            // in that case, or in any other case where we never reach the end of the
            // function.
        }
    };

    Ok(stms_to_one_stm(&expr.span, stms))
}

fn find_last_span_in_expr<'x>(expr: &'x Expr, fn_span: &'x Span) -> &'x Span {
    match &expr.x {
        ExprX::Block(_vec, block_expr) => block_expr.as_ref().map(|x| &x.span).unwrap_or(&fn_span),
        _ => &expr.span,
    }
}

fn is_small_exp(exp: &Exp) -> bool {
    match &exp.x {
        ExpX::Const(_) => true,
        ExpX::Var(..) | ExpX::VarAt(..) => true,
        ExpX::Old(..) => true,
        ExpX::Unary(UnaryOp::Not | UnaryOp::Clip { .. } | UnaryOp::MustBeFinalized, e) => {
            is_small_exp_or_loc(e)
        }
        ExpX::UnaryOpr(UnaryOpr::Box(_) | UnaryOpr::Unbox(_), _) => panic!("unexpected box"),
        _ => false,
    }
}

fn is_small_exp_or_loc(exp: &Exp) -> bool {
    match &exp.x {
        ExpX::Loc(..) => true,
        _ => is_small_exp(exp),
    }
}

fn mask_set_for_call(fun: &Function, typs: &Typs, args: Arc<Vec<Exp>>) -> MaskSet {
    let mask_spec = fun.x.mask_spec_or_default(&fun.span);
    match &mask_spec {
        MaskSpec::InvariantOpens(span, es) | MaskSpec::InvariantOpensExcept(span, es) => {
            let mut inv_exps = vec![];
            for (i, e) in es.iter().enumerate() {
                let expx = ExpX::Call(
                    CallFun::InternalFun(InternalFun::OpenInvariantMask(fun.x.name.clone(), i)),
                    typs.clone(),
                    args.clone(),
                );
                let exp = SpannedTyped::new(&e.span, &e.typ, expx);
                inv_exps.push(exp);
            }
            match &mask_spec {
                MaskSpec::InvariantOpens(..) => MaskSet::from_list(&inv_exps, span),
                MaskSpec::InvariantOpensExcept(..) => {
                    MaskSet::from_list_complement(&inv_exps, span)
                }
                MaskSpec::InvariantOpensSet(..) => panic!(),
            }
        }
        MaskSpec::InvariantOpensSet(e) => {
            let expx = ExpX::Call(
                CallFun::InternalFun(InternalFun::OpenInvariantMask(fun.x.name.clone(), 0)),
                typs.clone(),
                args.clone(),
            );
            let exp = SpannedTyped::new(&e.span, &e.typ, expx);
            MaskSet::arbitrary(&exp)
        }
    }
}

fn stm_call(
    ctx: &Ctx,
    state: &mut State,
    span: &Span,
    name: Fun,
    resolved_method: Option<(Fun, Typs)>,
    is_trait_default: Option<bool>,
    typs: Typs,
    args: Exps,
    dest: Option<Dest>,
) -> Result<Stm, VirErr> {
    let fun = get_function(ctx, span, &name)?;
    let mut stms: Vec<Stm> = Vec::new();

    let mut small_args: Vec<Exp> = Vec::new();
    for arg in args.iter() {
        if is_small_exp_or_loc(arg) {
            small_args.push(arg.clone());
        } else {
            // To avoid copying arg in preconditions and postconditions,
            // put arg into a temporary variable
            let poly = crate::poly::arg_is_poly(ctx, &fun.x.kind, fun.x.mode, &arg.typ);
            let kind = LocalDeclKind::StmCallArg { native: !poly };
            let (temp_id, temp_var) = state.declare_temp_var_stm(&arg.span, &arg.typ, kind);
            small_args.push(temp_var);
            stms.push(init_var(&arg.span, &temp_id, arg));
        }
    }

    let small_args = Arc::new(small_args);
    if !state.checking_recommends(ctx) {
        match &state.mask {
            Some(caller_mask) => {
                let callee_mask = mask_set_for_call(&fun, &typs, small_args.clone());
                for assertion in
                    callee_mask.subset_of(ctx, caller_mask, span, MaskQueryKind::FunctionCall)
                {
                    stms.push(Spanned::new(
                        span.clone(),
                        StmX::Assert(state.next_assert_id(), Some(assertion.err), assertion.cond),
                    ))
                }
            }
            None => (),
        }
    }

    let call = StmX::Call {
        fun: name,
        resolved_method,
        mode: fun.x.mode,
        is_trait_default,
        typ_args: typs,
        args: small_args,
        split: None,
        dest,
        assert_id: state.next_assert_id(),
    };

    stms.push(Spanned::new(span.clone(), call));
    Ok(stms_to_one_stm(span, stms))
}

fn if_to_stm(
    state: &mut State,
    expr: &Expr,
    mut stms0: Vec<Stm>,
    e0: &ReturnValue,
    mut stms1: Vec<Stm>,
    e1: &ReturnValue,
    mut stms2: Vec<Stm>,
    e2: &ReturnValue,
) -> (Vec<Stm>, ReturnValue) {
    let e0 = match e0.clone().to_value() {
        Some(e) => e,
        None => {
            return (stms0, ReturnValue::Never);
        }
    };

    match (e1, e2) {
        (ReturnValue::ImplicitUnit(_), _) | (_, ReturnValue::ImplicitUnit(_)) => {
            // If one branch returned an implicit unit, then the other branch
            // must also return a unit (either implicit or explicit).
            // If this sanity check fails, then it's likely we screwed up and
            // the alleged implicit unit branch was actually a never-return.
            assert!(types_equal(&expr.typ, &unit_typ()));

            let stm1 = stms_to_one_stm(&expr.span, stms1);
            let stm2 = stms_to_one_stm_opt(&expr.span, stms2);
            let if_stmt = StmX::If(e0, stm1, stm2);
            stms0.push(Spanned::new(expr.span.clone(), if_stmt));
            (stms0, ReturnValue::ImplicitUnit(expr.span.clone()))
        }
        (ReturnValue::Never, other) | (other, ReturnValue::Never) => {
            // Suppose one side never returns; the return value of the conditional
            // (assuming it DOES return) will always be the one from the other branch.
            // (Of course, the other branch might be 'Never' too, in which case the
            // return value of the whole expression is Never.)
            //
            // For example, if we have:
            //    let t = if cond { 5 } else { return; };
            // Then we get Some(5) from the left branch, and Never from the right branch.
            // Furthermore, for the purposes of assigning to `t`, we can assume the return
            // value of the branch is _always_ 5.

            let stm1 = stms_to_one_stm(&expr.span, stms1);
            let stm2 = stms_to_one_stm_opt(&expr.span, stms2);
            let if_stmt = StmX::If(e0, stm1, stm2);
            stms0.push(Spanned::new(expr.span.clone(), if_stmt));
            (stms0, other.clone())
        }
        (ReturnValue::Some(e1), ReturnValue::Some(e2)) => {
            if stms1.len() == 0 && stms2.len() == 0 {
                // In this case, we can construct a pure expression.
                let expx = ExpX::If(e0.clone(), e1.clone(), e2.clone());
                let exp = SpannedTyped::new(&expr.span, &expr.typ, expx);
                (stms0, ReturnValue::Some(exp))
            } else {
                // We have `if ( stms0; e0 ) { stms1; e1 } else { stms2; e2 }`.
                // We turn this into:
                //  stms0;
                //  if e0 { stms1; temp = e1; } else { stms2; temp = e2; };
                //  temp

                let (temp_id, temp_var) = state.declare_temp_assign(&expr.span, &expr.typ);
                stms1.push(init_var(&expr.span, &temp_id, &e1));
                stms2.push(init_var(&expr.span, &temp_id, &e2));
                let stm1 = stms_to_one_stm(&expr.span, stms1);
                let stm2 = stms_to_one_stm_opt(&expr.span, stms2);
                let if_stmt = StmX::If(e0, stm1, stm2);
                stms0.push(Spanned::new(expr.span.clone(), if_stmt));
                // temp
                (stms0, ReturnValue::Some(temp_var))
            }
        }
    }
}

/// Convert a VIR Expr to a SST (Vec<Stm>, ReturnValue), i.e., instructions of the form,
/// "run these statements, then return this side-effect-free expression".
///
/// Note the 'ReturnValue' can be one of three things:
///  * Some(e) - means the expression e was returned
///  * Unit - for the implicit unit case
///  * Never - the expression can never return (e.g., after a return value or break)

pub(crate) fn expr_to_stm_opt(
    ctx: &Ctx,
    state: &mut State,
    expr: &Expr,
) -> Result<(Vec<Stm>, ReturnValue), VirErr> {
    let mk_exp = |expx: ExpX| SpannedTyped::new(&expr.span, &expr.typ, expx);
    match &expr.x {
        ExprX::Const(c) => Ok((vec![], ReturnValue::Some(mk_exp(ExpX::Const(c.clone()))))),
        ExprX::Var(x) => {
            let unique_id = state.get_var_unique_id(&x);
            let e = mk_exp(ExpX::Var(unique_id));
            let e = mk_exp(ExpX::Unary(UnaryOp::MustBeFinalized, e));
            Ok((vec![], ReturnValue::Some(e)))
        }
        ExprX::StaticVar(x) => {
            state.statics.insert(x.clone());
            let e = mk_exp(ExpX::StaticVar(x.clone()));
            Ok((vec![], ReturnValue::Some(e)))
        }
        ExprX::VarLoc(x) => {
            let unique_id = state.get_var_unique_id(&x);
            Ok((vec![], ReturnValue::Some(mk_exp(ExpX::VarLoc(unique_id)))))
        }
        ExprX::VarAt(x, VarAt::Pre) => {
            if let Some((scope, _)) = state.rename_map.scope_and_index_of_key(x) {
                if scope != 0 {
                    Err(error(&expr.span, "the parameter is shadowed here"))?;
                }
            }
            Ok((
                vec![],
                ReturnValue::Some(mk_exp(ExpX::VarAt(state.get_var_unique_id(&x), VarAt::Pre))),
            ))
        }
        ExprX::ConstVar(..) => panic!("ConstVar should already be removed"),
        ExprX::Loc(expr1) => {
            let (stms, e0) = expr_to_stm_opt(ctx, state, expr1)?;
            let e0 = unwrap_or_return_never!(e0, stms);
            Ok((stms, ReturnValue::Some(mk_exp(ExpX::Loc(e0)))))
        }
        ExprX::AssignToPlace { place, rhs, op: Some(binary_op) } => {
            // No support for short-circuit ops here
            assert!(!matches!(binary_op, BinaryOp::And | BinaryOp::Or | BinaryOp::Implies));

            let (stms1, exps) = place_to_exp_pair(ctx, state, place)?;
            let (lhs_exp, e1) = exps.unwrap(); // TODO(new_mut_ref): fix this

            let (stms2, e2) = expr_to_stm_opt(ctx, state, rhs)?;

            let mut sequr = Sequencer::new();
            maybe_return_never!(sequr.push(
                stms1,
                ReturnValue::Some(e1),
                LocalDeclKind::TempViaAssign
            ));
            maybe_return_never!(sequr.push(stms2, e2, LocalDeclKind::TempViaAssign));

            let (mut stms, e1, e2) = sequr.into_stms_exps_expect_2(state);
            let (mut stms3, bin) =
                binary_op_exp(ctx, state, &expr.span, &place.typ, *binary_op, &e1, &e2);
            stms.append(&mut stms3);

            let assign = StmX::Assign { lhs: Dest { dest: lhs_exp, is_init: false }, rhs: bin };
            stms.push(Spanned::new(expr.span.clone(), assign));

            Ok((stms, ReturnValue::ImplicitUnit(expr.span.clone())))
        }
        ExprX::AssignToPlace { place, rhs, op: None } => {
            let (mut stms1, exps) = place_to_exp_pair(ctx, state, place)?;
            let (lhs_exp, _e1) = exps.unwrap(); // TODO(new_mut_ref): fix this

            let (mut stms2, e2) = expr_to_stm_opt(ctx, state, rhs)?;
            stms1.append(&mut stms2);

            let e2 = unwrap_or_return_never!(e2, stms1);

            let assign = StmX::Assign { lhs: Dest { dest: lhs_exp, is_init: false }, rhs: e2 };
            stms1.push(Spanned::new(expr.span.clone(), assign));

            Ok((stms1, ReturnValue::ImplicitUnit(expr.span.clone())))
        }
        ExprX::Assign { init_not_mut, lhs: lhs_expr, rhs: expr2, op } => {
            if op.is_some() {
                panic!("op should already be removed")
            }
            let (mut stms, lhs_exp) = expr_to_stm_opt(ctx, state, lhs_expr)?;
            let lhs_exp = lhs_exp.expect_value();
            let direct_assign =
                if matches!(lhs_exp.x, ExpX::VarLoc(_)) { Some(&lhs_exp.typ) } else { None };
            match expr_must_be_call_stm(ctx, state, direct_assign, expr2)? {
                Some((stms2, ReturnedCall::Never)) => {
                    stms.extend(stms2.into_iter());
                    Ok((stms, ReturnValue::Never))
                }
                Some((
                    stms2,
                    ReturnedCall::Call {
                        fun,
                        resolved_method,
                        is_trait_default,
                        typs,
                        has_return: _,
                        args,
                    },
                )) => {
                    // make a Call
                    stms.extend(stms2.into_iter());
                    let (dest, assign) = if direct_assign.is_some() {
                        (Dest { dest: lhs_exp, is_init: *init_not_mut }, None)
                    } else {
                        assert!(!*init_not_mut, "init_not_mut unexpected for complex call dest");
                        let (temp_ident, temp_var) =
                            state.declare_temp_assign(&lhs_exp.span, &expr2.typ);
                        let assign = Spanned::new(
                            lhs_exp.span.clone(),
                            StmX::Assign {
                                lhs: Dest { dest: lhs_exp.clone(), is_init: false },
                                rhs: temp_var,
                            },
                        );
                        (
                            Dest {
                                dest: var_loc_exp(&lhs_exp.span, &expr2.typ, temp_ident),
                                is_init: true,
                            },
                            Some(assign),
                        )
                    };
                    stms.push(stm_call(
                        ctx,
                        state,
                        &expr.span,
                        fun,
                        resolved_method,
                        is_trait_default,
                        typs,
                        args,
                        Some(dest),
                    )?);
                    // REVIEW: for a similar case in `ExprX::Call` we emit a StmX::Assign to set the
                    // value of the destination when, in recommends checking, the StmX::Call is used
                    // to check its recommends, however we do not do this here.
                    // That may cause recommends incompleteness. We should either use the `ExprX::Call`
                    // special-case for recommends here, or replace this logic with a recursive call
                    // to handle the right-hand-side, if possible.
                    stms.extend(assign.into_iter());
                    Ok((stms, ReturnValue::ImplicitUnit(expr.span.clone())))
                }
                None => {
                    // make an Assign
                    let (stms2, e2) = expr_to_stm_opt(ctx, state, expr2)?;
                    let e2 = unwrap_or_return_never!(e2, stms2);
                    stms.extend(stms2.into_iter());
                    let rhs = if matches!(lhs_exp.x, ExpX::VarLoc(_)) || is_small_exp(&e2) {
                        e2
                    } else {
                        let (temp_ident, temp_var) = state.declare_temp_assign(&e2.span, &e2.typ);
                        stms.push(init_var(&expr.span, &temp_ident, &e2));
                        temp_var
                    };
                    let assign =
                        StmX::Assign { lhs: Dest { dest: lhs_exp, is_init: *init_not_mut }, rhs };
                    stms.push(Spanned::new(expr.span.clone(), assign));
                    Ok((stms, ReturnValue::ImplicitUnit(expr.span.clone())))
                }
            }
        }
        ExprX::Call(CallTarget::FnSpec(e0), args, post_args) => {
            assert!(post_args.is_none());
            let (mut check_stms, e0) = expr_to_pure_exp_check(ctx, state, e0)?;
            let mut arg_exps: Vec<Exp> = Vec::new();
            for arg in args.iter() {
                let (stms, e) = expr_to_pure_exp_check(ctx, state, arg)?;
                check_stms.extend(stms);
                arg_exps.push(e);
            }
            let call = ExpX::CallLambda(e0, Arc::new(arg_exps));
            Ok((check_stms, ReturnValue::Some(mk_exp(call))))
        }
        ExprX::Call(CallTarget::BuiltinSpecFun(bsf, ts, _impl_paths), args, post_args) => {
            assert!(post_args.is_none());
            let mut check_stms: Vec<Stm> = Vec::new();
            let mut arg_exps: Vec<Exp> = Vec::new();
            for arg in args.iter() {
                let (stms, e) = expr_to_pure_exp_check(ctx, state, arg)?;
                check_stms.extend(stms);
                arg_exps.push(e);
            }
            let f = match bsf {
                BuiltinSpecFun::ClosureReq => InternalFun::ClosureReq,
                BuiltinSpecFun::ClosureEns => InternalFun::ClosureEns,
                BuiltinSpecFun::DefaultEns => InternalFun::DefaultEns,
            };
            Ok((
                check_stms,
                ReturnValue::Some(mk_exp(ExpX::Call(
                    CallFun::InternalFun(f),
                    ts.clone(),
                    Arc::new(arg_exps),
                ))),
            ))
        }
        ExprX::Call(CallTarget::Fun(..), _, _) => {
            match expr_get_call(ctx, state, None, expr)?.expect("Call") {
                (stms, ReturnedCall::Never) => Ok((stms, ReturnValue::Never)),
                (
                    mut stms,
                    ReturnedCall::Call {
                        fun: x,
                        resolved_method,
                        is_trait_default,
                        typs,
                        has_return: ret,
                        args,
                    },
                ) => {
                    if function_can_be_exp(ctx, state, expr, &x, &resolved_method)? {
                        // ExpX::Call
                        let call = ExpX::Call(
                            CallFun::Fun(x.clone(), resolved_method.clone()),
                            typs.clone(),
                            args,
                        );
                        Ok((stms, ReturnValue::Some(mk_exp(call))))
                    } else if ret {
                        let (temp_ident, temp_var) =
                            state.declare_temp_assign(&expr.span, &expr.typ);
                        // tmp = StmX::Call;
                        let dest = Dest {
                            dest: var_loc_exp(&expr.span, &expr.typ, temp_ident.clone()),
                            is_init: true,
                        };
                        stms.push(stm_call(
                            ctx,
                            state,
                            &expr.span,
                            x.clone(),
                            resolved_method.clone(),
                            is_trait_default,
                            typs.clone(),
                            args.clone(),
                            Some(dest),
                        )?);
                        // REVIEW: this emits a StmX::Assign to set the value of the destination when,
                        // in recommends checking, the StmX::Call is used to check its recommends, however
                        // we only do this here, and not in the similar cases in for `ExprX::Assign` and
                        // `StmtX::Decl` where the right-hand-side is an `ExprX::Call`.
                        // That may cause recommends incompleteness. We should either use this case for all
                        // calls, or add this special case to `ExprX::Assign` and `StmtX::Decl`.
                        if state.checking_recommends(ctx)
                            || state.checking_spec_decreases(ctx, &x, &resolved_method)
                        {
                            let fun = get_function(ctx, &expr.span, &x)?;
                            if fun.x.mode == Mode::Spec {
                                // for recommends, we need a StmX::Call for the recommends
                                // and an ExpX::Call for the value.
                                let call = ExpX::Call(
                                    CallFun::Fun(x.clone(), resolved_method.clone()),
                                    typs.clone(),
                                    args,
                                );
                                let call = SpannedTyped::new(&expr.span, &expr.typ, call);
                                stms.push(init_var(&expr.span, &temp_ident, &call));
                            }
                        }
                        // tmp
                        Ok((stms, ReturnValue::Some(temp_var)))
                    } else {
                        // StmX::Call
                        stms.push(stm_call(
                            ctx,
                            state,
                            &expr.span,
                            x.clone(),
                            resolved_method,
                            is_trait_default,
                            typs.clone(),
                            args,
                            None,
                        )?);
                        Ok((stms, ReturnValue::ImplicitUnit(expr.span.clone())))
                    }
                }
            }
        }
        ExprX::Ctor(p, i, binders, update) => {
            assert!(update.is_none()); // should be simplified by ast_simplify

            // Handle two-phase borrow; see the explanation in expr_get_call
            let mut second_phase: Vec<Stm> = Vec::new();

            let mut sequr = Sequencer::new();
            for binder in binders.iter() {
                let arg = &binder.a;
                let kind = LocalDeclKind::TempViaAssign;
                match &arg.x {
                    ExprX::TwoPhaseBorrowMut(_) => {
                        let bor_sst = borrow_mut_to_sst(ctx, state, arg)?;
                        let BorrowMutSst { phase1_stms, phase2_stm, mut_ref_exp } = bor_sst;
                        let early_return =
                            sequr.push(phase1_stms, ReturnValue::Some(mut_ref_exp), kind);
                        assert!(early_return.is_none());
                        second_phase.push(phase2_stm);
                    }
                    _ => {
                        let (stms0, e0) = expr_to_stm_opt(ctx, state, &binder.a)?;
                        maybe_return_never!(sequr.push(stms0, e0, kind));
                    }
                }
            }
            let (stms, exps) = sequr.into_stms_exps_with_extra(state, second_phase);

            let mut args: Vec<Binder<Exp>> = Vec::new();
            for (binder, e1) in binders.iter().zip(exps.into_iter()) {
                let arg = BinderX { name: binder.name.clone(), a: e1 };
                args.push(Arc::new(arg));
            }
            let ctor = ExpX::Ctor(p.clone(), i.clone(), Arc::new(args));
            Ok((stms, ReturnValue::Some(mk_exp(ctor))))
        }
        ExprX::NullaryOpr(op) => {
            Ok((vec![], ReturnValue::Some(mk_exp(ExpX::NullaryOpr(op.clone())))))
        }
        ExprX::Unary(op @ UnaryOp::InferSpecForLoopIter { .. }, spec_expr) => {
            let spec_exp = expr_to_pure_exp_skip_checks(ctx, state, &spec_expr)?;
            let infer_exp = mk_exp(ExpX::Unary(*op, spec_exp));
            Ok((vec![], ReturnValue::Some(infer_exp)))
        }
        ExprX::Unary(op, exprr) => {
            let (mut stms, exp) = expr_to_stm_opt(ctx, state, exprr)?;
            let exp = unwrap_or_return_never!(exp, stms);
            if let (true, UnaryOp::Clip { truncate: false, .. }) =
                (state.checking_recommends(ctx), op)
            {
                let unary = UnaryOpr::HasType(expr.typ.clone());
                let has_type = ExpX::UnaryOpr(unary, exp.clone());
                let has_type = SpannedTyped::new(&expr.span, &Arc::new(TypX::Bool), has_type);
                let error = crate::messages::error(
                    &expr.span,
                    "recommendation not met: value may be out of range of the target type (use `#[verifier::truncate]` on the cast to silence this warning)",
                );
                let assert = StmX::Assert(state.next_assert_id(), Some(error), has_type);
                let assert = Spanned::new(expr.span.clone(), assert);
                stms.push(assert);
            }
            Ok((stms, ReturnValue::Some(mk_exp(ExpX::Unary(*op, exp)))))
        }
        ExprX::UnaryOpr(op, arg) => {
            let (mut stms, exp) = expr_to_stm_opt(ctx, state, arg)?;
            let exp = unwrap_or_return_never!(exp, stms);
            let (check, op) = match op {
                UnaryOpr::Field(field_opr) => match field_opr.check {
                    VariantCheck::Union => {
                        let (condition, msg) = crate::place_preconditions::sst_field_check(
                            &expr.span, &exp, field_opr,
                        );
                        let field_opr = FieldOpr { check: VariantCheck::None, ..field_opr.clone() };
                        (Some((condition, msg)), UnaryOpr::Field(field_opr))
                    }
                    VariantCheck::None => (None, op.clone()),
                },
                _ => (None, op.clone()),
            };
            if let Some((condition, msg)) = check {
                if !state.checking_recommends(ctx) {
                    let assert = StmX::Assert(state.next_assert_id(), Some(msg), condition.clone());
                    let assert = Spanned::new(expr.span.clone(), assert);
                    stms.push(assert);
                }
                let assume = StmX::Assume(condition);
                let assume = Spanned::new(expr.span.clone(), assume);
                stms.push(assume);
            }
            Ok((stms, ReturnValue::Some(mk_exp(ExpX::UnaryOpr(op, exp)))))
        }
        ExprX::Binary(op, e1, e2) => {
            // Handle short-circuiting, when applicable.
            // The pair (proceed_on, other) means:
            // If e1 evaluates to `proceed_on`, then evaluate and
            // return e2; otherwise, return the value `other`
            // (without evaluating `e2`).
            // Also note: if `e2` is a pure expression, we don't need to do the
            // special handling.
            let short_circuit = match op {
                BinaryOp::And => Some((true, false)),
                BinaryOp::Implies => Some((true, true)),
                BinaryOp::Or => Some((false, true)),
                _ => None,
            };
            let (stms1, e1) = expr_to_stm_opt(ctx, state, e1)?;
            let (stms2, e2) = expr_to_stm_opt(ctx, state, e2)?;
            match (short_circuit, stms2.len()) {
                (Some((proceed_on, other)), n) if n > 0 => {
                    // and:
                    //   if e1 { stmts2; e2 } else { false }
                    // implies:
                    //   if e1 { stmts2; e2 } else { true }
                    // or:
                    //   if e1 { true } else { stmts2; e2 }
                    let bx = ExpX::Const(Constant::Bool(other));
                    let b = SpannedTyped::new(&expr.span, &Arc::new(TypX::Bool), bx);
                    let b = ReturnValue::Some(b);
                    if proceed_on {
                        Ok(if_to_stm(state, expr, stms1, &e1, stms2, &e2, vec![], &b))
                    } else {
                        Ok(if_to_stm(state, expr, stms1, &e1, vec![], &b, stms2, &e2))
                    }
                }
                _ => {
                    let mut sequr = Sequencer::new();
                    maybe_return_never!(sequr.push(stms1, e1, LocalDeclKind::TempViaAssign));
                    maybe_return_never!(sequr.push(stms2, e2, LocalDeclKind::TempViaAssign));
                    let (mut stms, e1, e2) = sequr.into_stms_exps_expect_2(state);

                    let (mut stms3, bin) =
                        binary_op_exp(ctx, state, &expr.span, &expr.typ, *op, &e1, &e2);
                    stms.append(&mut stms3);

                    Ok((stms, ReturnValue::Some(bin)))
                }
            }
        }
        ExprX::BinaryOpr(op, e1, e2) => {
            let (stms1, e1) = expr_to_stm_opt(ctx, state, e1)?;
            let (stms2, e2) = expr_to_stm_opt(ctx, state, e2)?;

            let mut sequr = Sequencer::new();
            maybe_return_never!(sequr.push(stms1, e1, LocalDeclKind::TempViaAssign));
            maybe_return_never!(sequr.push(stms2, e2, LocalDeclKind::TempViaAssign));
            let (stms, e1, e2) = sequr.into_stms_exps_expect_2(state);

            let bin = mk_exp(ExpX::BinaryOpr(op.clone(), e1, e2));
            Ok((stms, ReturnValue::Some(bin)))
        }
        ExprX::Multi(..) => {
            panic!("internal error: Multi should have been simplified by ast_simplify")
        }
        ExprX::Quant(quant, binders, body) => {
            let check_stms =
                check_pure_expr_bind(ctx, state, binders, LocalDeclKind::QuantBinder, body)?;
            state.push_scope();
            let binders = state.rename_binders_exp(binders);
            // Use expr_to_pure_exp_skip_checks,
            // because we checked spec preconditions with check_pure_expr_bind
            let exp = expr_to_pure_exp_skip_checks(ctx, state, body)?;
            state.pop_scope();
            let trigs = Arc::new(vec![]); // real triggers will be set by finalize_exp
            let bnd =
                Spanned::new(body.span.clone(), BndX::Quant(*quant, binders.clone(), trigs, None));
            let e = mk_exp(ExpX::Bind(bnd, exp));
            let e = mk_exp(ExpX::Unary(UnaryOp::MustBeElaborated, e));
            Ok((check_stms, ReturnValue::Some(e)))
        }
        ExprX::Closure(params, body) => {
            state.disable_recommends += 1;
            let check_stms =
                check_pure_expr_bind(ctx, state, params, LocalDeclKind::ClosureBinder, body)?;
            // Note: to avoid false alarms, we don't check recommends inside closures
            // (since there's no precondition on the closure parameters)
            state.push_scope();
            let params = state.rename_binders_exp(params);
            // Use expr_to_pure_exp_skip_checks,
            // because we checked spec preconditions with check_pure_expr_bind
            let exp = expr_to_pure_exp_skip_checks(ctx, state, body)?;
            state.pop_scope();

            let trigs = Arc::new(vec![]); // real triggers will be set by finalize_exp
            let bnd = Spanned::new(body.span.clone(), BndX::Lambda(params.clone(), trigs));
            state.disable_recommends -= 1;
            Ok((check_stms, ReturnValue::Some(mk_exp(ExpX::Bind(bnd, exp)))))
        }
        ExprX::NonSpecClosure {
            params,
            proof_fn_modes: _,
            body,
            requires,
            ensures,
            ret,
            external_spec,
        } => {
            let mut all_stms = Vec::new();

            // Emit the internals of the closure (ClosureInner behaves like a dead-end)
            // This includes assuming the requires, asserting the ensures, everything else

            let (inner_stms, typ_inv_vars) =
                exec_closure_body_stms(ctx, state, params, ret, body, requires, ensures)?;
            let block = Spanned::new(expr.span.clone(), StmX::Block(Arc::new(inner_stms)));
            let clos =
                Spanned::new(expr.span.clone(), StmX::ClosureInner { body: block, typ_inv_vars });
            all_stms.push(clos);

            // Create the closure object and assume all the information given in its
            // specification that the world external to the closure gets to assume.

            let (cid, cexpr) = external_spec
                .as_ref()
                .expect("external_spec should have been added in ast_simplify");
            state.push_scope();
            let uid = state.declare_var_stm(&cid, &expr.typ, LocalDeclKind::ExecClosureId, false);
            // Use expr_to_pure_exp_skip_checks,
            // because we checked spec preconditions in exec_closure_body_stms
            let cexp = expr_to_pure_exp_skip_checks(ctx, state, &cexpr)?;
            state.pop_scope();

            all_stms.push(Spanned::new(expr.span.clone(), StmX::Assume(cexp)));

            let v = mk_exp(ExpX::Var(uid));

            Ok((all_stms, ReturnValue::Some(v)))
        }
        ExprX::ArrayLiteral(elems) => {
            let mut sequr = Sequencer::new();
            for elem in elems.iter() {
                let (stms0, e0) = expr_to_stm_opt(ctx, state, elem)?;
                maybe_return_never!(sequr.push(stms0, e0, LocalDeclKind::TempViaAssign));
            }
            let (stms, exps) = sequr.into_stms_exps(state);
            let array_lit = mk_exp(ExpX::ArrayLiteral(Arc::new(exps)));
            Ok((stms, ReturnValue::Some(array_lit)))
        }
        ExprX::ExecFnByName(fun) => {
            let v = mk_exp(ExpX::ExecFnByName(fun.clone()));
            Ok((vec![], ReturnValue::Some(v)))
        }
        ExprX::Choose { params, cond, body } => {
            let mut check_stms =
                check_pure_expr_bind(ctx, state, params, LocalDeclKind::ChooseBinder, cond)?;
            check_stms.extend(check_pure_expr_bind(
                ctx,
                state,
                params,
                LocalDeclKind::ChooseBinder,
                body,
            )?);
            state.push_scope();
            let params = state.rename_binders_exp(&params);
            // Use expr_to_pure_exp_skip_checks,
            // because we checked spec preconditions with check_pure_expr_bind
            let cond_exp = expr_to_pure_exp_skip_checks(ctx, state, cond)?;
            let body_exp = expr_to_pure_exp_skip_checks(ctx, state, body)?;
            state.pop_scope();
            let trigs = Arc::new(vec![]); // real triggers will be set by finalize_exp
            let bnd_choosex = BndX::Choose(params.clone(), trigs.clone(), cond_exp.clone());
            let bnd_choose = Spanned::new(body.span.clone(), bnd_choosex);
            let e_choose = mk_exp(ExpX::Bind(bnd_choose, body_exp));
            let e_choose = mk_exp(ExpX::Unary(UnaryOp::MustBeElaborated, e_choose));
            if state.checking_recommends(ctx) {
                let quant = crate::ast::Quant { quant: air::ast::Quant::Exists };
                let bnd_exists = Spanned::new(
                    body.span.clone(),
                    BndX::Quant(quant, params.clone(), trigs, None),
                );
                let e_exists = mk_exp(ExpX::Bind(bnd_exists, cond_exp.clone()));
                let e_exists = mk_exp(ExpX::Unary(UnaryOp::MustBeElaborated, e_exists));
                let error = error(
                    &cond_exp.span,
                    "recommendation not met: cannot prove that there exists values that satisfy the condition of the choose expression",
                );
                let assertx = StmX::Assert(state.next_assert_id(), Some(error), e_exists);
                check_stms.push(Spanned::new(cond_exp.span.clone(), assertx));
            }
            Ok((check_stms, ReturnValue::Some(e_choose)))
        }
        ExprX::WithTriggers { triggers, body } => {
            let mut trigs: Vec<crate::sst::Trig> = Vec::new();
            for trigger in triggers.iter() {
                // Use expr_to_pure_exp_skip_checks,
                // because spec preconditions are not checked in triggers
                // because they are just hints for quantifier instantiation
                let t =
                    vec_map_result(&**trigger, |e| expr_to_pure_exp_skip_checks(ctx, state, e))?;
                trigs.push(Arc::new(t));
            }
            let trigs = Arc::new(trigs);
            let (check_stms, body_exp) = expr_to_pure_exp_check(ctx, state, body)?;
            Ok((check_stms, ReturnValue::Some(mk_exp(ExpX::WithTriggers(trigs, body_exp)))))
        }
        ExprX::Fuel(x, fuel, is_broadcast_use) => {
            // It's possible that the function may have pruned out of the crate
            // because there are no transitive dependencies.
            // If so, just skip the fuel/reveal statement entirely
            // (it can't possibly have any effect)
            let skip = !ctx.reveal_group_set.contains(x) && !ctx.func_map.contains_key(x);

            if skip {
                state.diagnostics.report(&warning(
                            &expr.span, "this reveal/fuel statement has no effect because no verification condition in this module depends on this function").to_any());
            }

            let stms = if skip {
                vec![]
            } else {
                if !is_broadcast_use {
                    let function = get_function(ctx, &expr.span, x)?;
                    if *fuel >= 2 && !crate::recursion::fun_is_recursive(ctx, &function) {
                        return Err(error(
                            &expr.span,
                            "this function is not recursive (nor mutually recursive), so fuel cannot be set to more than 1",
                        ));
                    }
                }

                let stm = Spanned::new(expr.span.clone(), StmX::Fuel(x.clone(), *fuel));
                vec![stm]
            };
            Ok((stms, ReturnValue::ImplicitUnit(expr.span.clone())))
        }
        ExprX::RevealString(path) => {
            let stm = Spanned::new(expr.span.clone(), StmX::RevealString(path.clone()));
            Ok((vec![stm], ReturnValue::ImplicitUnit(expr.span.clone())))
        }
        ExprX::Header(_) => {
            return Err(error(&expr.span, "header expression not allowed here"));
        }
        ExprX::AssertAssume { is_assume: false, expr: e, msg } => {
            if state.checking_recommends(ctx) {
                let (mut stms, exp) = expr_to_stm_or_error(ctx, state, e)?;
                let stm = Spanned::new(expr.span.clone(), StmX::Assume(exp));
                stms.push(stm);
                Ok((stms, ReturnValue::ImplicitUnit(expr.span.clone())))
            } else {
                let mut stms: Vec<Stm> = Vec::new();
                // Use expr_to_pure_exp_skip_checks,
                // because we checked spec preconditions above with expr_to_stm_or_error
                let exp = expr_to_pure_exp_skip_checks(ctx, state, e)?;
                let exp = crate::heuristics::maybe_insert_auto_ext_equal(ctx, &exp, |x| x.assert);
                let small = is_small_exp_or_loc(&exp);
                let exp = if small {
                    exp.clone()
                } else {
                    // To avoid copying exp in Assert and Assume,
                    // put exp into a temporary variable
                    let (temp_id, temp_var) =
                        state.declare_temp_var_stm(&exp.span, &exp.typ, LocalDeclKind::Assert);
                    stms.push(init_var(&exp.span, &temp_id, &exp));
                    temp_var
                };
                stms.push(Spanned::new(
                    e.span.clone(),
                    StmX::Assert(state.next_assert_id(), msg.clone(), exp.clone()),
                ));
                stms.push(Spanned::new(e.span.clone(), StmX::Assume(exp)));
                Ok((stms, ReturnValue::ImplicitUnit(expr.span.clone())))
            }
        }
        ExprX::AssertAssume { is_assume: true, expr: e, msg: _ } => {
            // Use expr_to_pure_exp_skip_checks,
            // because the goal of assume is to add an assumption, not to perform checks
            let exp = expr_to_pure_exp_skip_checks(ctx, state, e)?;
            let stm = Spanned::new(expr.span.clone(), StmX::Assume(exp));
            Ok((vec![stm], ReturnValue::ImplicitUnit(expr.span.clone())))
        }
        ExprX::AssertAssumeUserDefinedTypeInvariant { is_assume, expr, fun } => {
            let (mut stms, exp) = expr_to_stm_opt(ctx, state, expr)?;

            if state.view_as_spec {
                return Ok((stms, exp));
            }

            let exp = unwrap_or_return_never!(exp, stms);

            let tmp = state.make_tmp_var_for_exp(&mut stms, exp);
            assert_assume_satisfies_user_defined_type_invariant(
                ctx, state, &tmp, &mut stms, fun, *is_assume,
            );
            Ok((stms, ReturnValue::Some(tmp)))
        }
        ExprX::AssertBy { vars, require, ensure, proof } => {
            // deadend {
            //   assume(require)
            //   proof
            //   assert(ensure);
            // }
            // assume(forall vars. require ==> ensure)
            let mut stms: Vec<Stm> = Vec::new();

            // Translate proof into a dead-end ending with an assert
            state.push_scope();
            let mut body: Vec<Stm> = Vec::new();
            let mut locals: Vec<VarIdent> = Vec::new();
            for var in vars.iter() {
                let kind = LocalDeclKind::AssertByVar { native: false };
                let x = state.declare_var_stm(&var.name, &var.a, kind, true);
                body.push(assume_has_typ(&x, &var.a, &require.span));
                locals.push(x);
            }
            let (mut proof_stms, e) = expr_to_stm_opt(ctx, state, proof)?;
            if let ReturnValue::Some(_) = e {
                return Err(error(
                    &expr.span,
                    "'assert ... by' block cannot end with an expression",
                ));
            }
            let (require_checks, require_exp) = expr_to_pure_exp_check(ctx, state, &require)?;
            body.extend(require_checks);
            let assume = Spanned::new(require.span.clone(), StmX::Assume(require_exp));
            body.push(assume);
            body.append(&mut proof_stms);
            if state.checking_spec_preconditions(ctx) {
                body.extend(check_pure_expr(ctx, state, &ensure)?);
            } else {
                // Use expr_to_pure_exp_skip_checks,
                // because we checked spec preconditions above with check_pure_expr
                let ensure_exp = expr_to_pure_exp_skip_checks(ctx, state, &ensure)?;
                let ensure_exp =
                    crate::heuristics::maybe_insert_auto_ext_equal(ctx, &ensure_exp, |x| {
                        x.assert_by
                    });
                let assert = Spanned::new(
                    ensure.span.clone(),
                    StmX::Assert(state.next_assert_id(), None, ensure_exp),
                );
                body.push(assert);
            }
            let block = Spanned::new(expr.span.clone(), StmX::Block(Arc::new(body)));
            let deadend = Spanned::new(expr.span.clone(), StmX::DeadEnd(block));
            stms.push(deadend);
            state.pop_scope();

            // Translate ensure into an assume
            let implyx = ExprX::Binary(BinaryOp::Implies, require.clone(), ensure.clone());
            let imply = SpannedTyped::new(&ensure.span, &Arc::new(TypX::Bool), implyx);
            state.push_scope();
            let vars = state.rename_binders_exp(vars);
            // Use expr_to_pure_exp_skip_checks,
            // because we already checked spec preconditions for require and ensure above
            let imply_exp = expr_to_pure_exp_skip_checks(ctx, state, &imply)?;
            state.pop_scope();
            let trigs = Arc::new(vec![]); // real triggers will be set by finalize_exp
            let bndx = BndX::Quant(QUANT_FORALL, vars.clone(), trigs, Some(Arc::new(locals)));
            let bnd = Spanned::new(ensure.span.clone(), bndx);
            let forall_exp = mk_exp(ExpX::Bind(bnd, imply_exp));
            let forall_exp = mk_exp(ExpX::Unary(UnaryOp::MustBeElaborated, forall_exp));
            let assume = Spanned::new(ensure.span.clone(), StmX::Assume(forall_exp));
            stms.push(assume);
            Ok((stms, ReturnValue::ImplicitUnit(expr.span.clone())))
        }
        ExprX::AssertQuery { requires, ensures, proof, mode } => {
            // Note that `ExprX::AssertQuery` makes a separate query for AssertQueryMode::NonLinear and AssertQueryMode::BitVector.
            // Only `requires` and type invariants will be provided to prove `ensures`.
            match mode {
                AssertQueryMode::NonLinear => {
                    let mut inner_body: Vec<Stm> = Vec::new();
                    let mut exps: Vec<Exp> = Vec::new();

                    // Translate body as separate query
                    state.push_scope();
                    for r in requires.iter() {
                        let (require_check_recommends, require_exp) =
                            expr_to_pure_exp_check(ctx, state, &r)?;
                        inner_body.extend(require_check_recommends);
                        let assume = Spanned::new(r.span.clone(), StmX::Assume(require_exp));
                        inner_body.push(assume);
                    }

                    let (proof_stms, e) = expr_to_stm_opt(ctx, state, proof)?;
                    if let ReturnValue::Some(_) = e {
                        return Err(error(
                            &expr.span,
                            "'assert ... by' block cannot end with an expression",
                        ));
                    }
                    inner_body.extend(proof_stms);

                    for e in ensures.iter() {
                        // Use expr_to_pure_exp_skip_checks,
                        // because we check spec preconditions below with check_pure_expr
                        let ensure_exp = expr_to_pure_exp_skip_checks(ctx, state, &e)?;
                        exps.push(ensure_exp.clone());
                        if state.checking_spec_preconditions(ctx) {
                            let check_stms = check_pure_expr(ctx, state, &e)?;
                            inner_body.extend(check_stms);
                        } else {
                            let assert = Spanned::new(
                                e.span.clone(),
                                StmX::Assert(state.next_assert_id(), None, ensure_exp),
                            );
                            inner_body.push(assert);
                        }
                    }

                    let inner_body =
                        Spanned::new(expr.span.clone(), StmX::Block(Arc::new(inner_body)));
                    state.pop_scope();

                    let mut outer: Vec<Stm> = Vec::new();

                    // Translate as assert, assume in outer query
                    for r in requires.iter() {
                        // Use expr_to_pure_exp_skip_checks,
                        // because we check spec preconditions below with check_pure_expr
                        let require_exp = expr_to_pure_exp_skip_checks(ctx, state, &r)?;
                        exps.push(require_exp.clone());
                        if state.checking_spec_preconditions(ctx) {
                            outer.extend(check_pure_expr(ctx, state, &r)?);
                        } else {
                            let assert = Spanned::new(
                                r.span.clone(),
                                StmX::Assert(
                                    state.next_assert_id(),
                                    Some(crate::messages::error(
                                        &r.span.clone(),
                                        "requires not satisfied".to_string(),
                                    )),
                                    require_exp,
                                ),
                            );
                            outer.push(assert);
                        }
                    }
                    for e in ensures.iter() {
                        // Use expr_to_pure_exp_skip_checks,
                        // because we already checked spec preconditions above with check_pure_expr
                        let ensure_exp = expr_to_pure_exp_skip_checks(ctx, state, &e)?;
                        let assume = Spanned::new(e.span.clone(), StmX::Assume(ensure_exp));
                        outer.push(assume);
                    }

                    let outer_block = Spanned::new(expr.span.clone(), StmX::Block(Arc::new(outer)));

                    let nonlinear = Spanned::new(
                        expr.span.clone(),
                        StmX::AssertQuery {
                            body: inner_body,
                            typ_inv_exps: Arc::new(exps),
                            typ_inv_vars: Arc::new(vec![]),
                            mode: *mode,
                        },
                    );
                    Ok((vec![outer_block, nonlinear], ReturnValue::ImplicitUnit(expr.span.clone())))
                }

                AssertQueryMode::BitVector => {
                    // check if assertion block consists only of requires/ensures
                    let (proof_stms, e) = expr_to_stm_opt(ctx, state, proof)?;
                    let proof_block_err =
                        Err(error(&expr.span, "assert_bitvector_by cannot contain a proof block"));
                    if let ReturnValue::Some(_) = e {
                        return Err(error(
                            &expr.span,
                            "assert_bitvector_by cannot contain a return value",
                        ));
                    }
                    if proof_stms.len() > 1 {
                        return proof_block_err;
                    }
                    if let StmX::Block(st) = &proof_stms[0].x {
                        if st.len() > 0 {
                            return proof_block_err;
                        }
                    } else {
                        return proof_block_err;
                    }

                    // translate requires/ensures expression
                    let mut requires_in = vec![];
                    let mut ensures_in = vec![];
                    let mut outer: Vec<Stm> = Vec::new();
                    state.push_scope();
                    // We won't have the context to check recommends, so skip them
                    state.disable_recommends += 1;
                    for r in requires.iter() {
                        let (check_stms, require_exp) = expr_to_pure_exp_check(ctx, state, &r)?;
                        outer.extend(check_stms);
                        requires_in.push(require_exp.clone());
                    }
                    for e in ensures.iter() {
                        let (check_stms, ensure_exp) = expr_to_pure_exp_check(ctx, state, &e)?;
                        outer.extend(check_stms);
                        ensures_in.push(ensure_exp.clone());
                    }
                    state.disable_recommends -= 1;
                    state.pop_scope();

                    // Translate as assert, assume in outer query
                    if !state.checking_recommends(&ctx) {
                        for r in requires.iter() {
                            // Use expr_to_pure_exp_skip_checks,
                            // because we checked spec preconditions above with expr_to_pure_exp_check
                            let require_exp = expr_to_pure_exp_skip_checks(ctx, state, &r)?;
                            let assert = Spanned::new(
                                r.span.clone(),
                                StmX::Assert(
                                    state.next_assert_id(),
                                    Some(error(
                                        &r.span.clone(),
                                        "requires not satisfied".to_string(),
                                    )),
                                    require_exp,
                                ),
                            );
                            outer.push(assert);
                        }
                    }
                    for e in ensures.iter() {
                        // Use expr_to_pure_exp_skip_checks,
                        // because we checked spec preconditions above with expr_to_pure_exp_check
                        let ensure_exp = expr_to_pure_exp_skip_checks(ctx, state, &e)?;
                        let assume = Spanned::new(e.span.clone(), StmX::Assume(ensure_exp));
                        outer.push(assume);
                    }
                    let outer_block = Spanned::new(expr.span.clone(), StmX::Block(Arc::new(outer)));

                    let bitvector = Spanned::new(
                        expr.span.clone(),
                        StmX::AssertBitVector {
                            requires: Arc::new(requires_in),
                            ensures: Arc::new(ensures_in),
                        },
                    );
                    Ok((vec![outer_block, bitvector], ReturnValue::ImplicitUnit(expr.span.clone())))
                }
            }
        }
        ExprX::AssertCompute(e, compute) => {
            // We won't have the context to check recommends, so skip them
            state.disable_recommends += 1;
            let (mut stms, exp) = expr_to_pure_exp_check(ctx, state, &e)?;
            state.disable_recommends -= 1;
            let ret = ReturnValue::ImplicitUnit(exp.span.clone());
            // We assert the (hopefully simplified) result of calling the interpreter
            // but assume the original expression, so we get the benefits
            // of any ensures, triggers, etc., that it might provide
            if !ctx.checking_spec_preconditions_for_non_spec() {
                let id = match compute {
                    ComputeMode::Z3 => state.next_assert_id(),
                    ComputeMode::ComputeOnly => None,
                };
                let assert =
                    Spanned::new(exp.span.clone(), StmX::AssertCompute(id, exp.clone(), *compute));
                stms.push(assert);
            }
            let assume = Spanned::new(exp.span.clone(), StmX::Assume(exp));
            stms.push(assume);
            Ok((stms, ret))
        }
        ExprX::If(expr0, expr1, None) => {
            let (stms0, e0) = expr_to_stm_opt(ctx, state, expr0)?;
            let (stms1, e1) = expr_to_stm_opt(ctx, state, expr1)?;
            let stms2 = vec![];
            let e2 = ReturnValue::ImplicitUnit(expr.span.clone());
            Ok(if_to_stm(state, expr, stms0, &e0, stms1, &e1, stms2, &e2))
        }
        ExprX::If(expr0, expr1, Some(expr2)) => {
            let (stms0, e0) = expr_to_stm_opt(ctx, state, expr0)?;
            let (stms1, e1) = expr_to_stm_opt(ctx, state, expr1)?;
            let (stms2, e2) = expr_to_stm_opt(ctx, state, expr2)?;
            Ok(if_to_stm(state, expr, stms0, &e0, stms1, &e1, stms2, &e2))
        }
        ExprX::Match(..) => {
            panic!("internal error: Match should have been simplified by ast_simplify")
        }
        ExprX::Loop {
            loop_isolation,
            is_for_loop,
            assume_termination,
            label,
            cond,
            body,
            invs,
            decrease,
        } => {
            let is_for_loop = *is_for_loop;
            let loop_isolation = *loop_isolation;
            let id = state.loop_id_counter;
            state.loop_id_counter += 1;
            let invs = if is_for_loop && !loop_isolation {
                // The syntax macro doesn't have enough context to know whether ensures is needed,
                // so we have to fix up the invariants here.
                Arc::new(
                    invs.iter()
                        .filter_map(|inv| match inv.kind {
                            LoopInvariantKind::InvariantExceptBreak => Some(inv.clone()),
                            LoopInvariantKind::InvariantAndEnsures => Some(inv.clone()),
                            LoopInvariantKind::Ensures => None,
                        })
                        .collect(),
                )
            } else {
                invs.clone()
            };
            let has_break = loop_body_has_break(label, body);
            let simple_invs =
                invs.iter().all(|inv| inv.kind == LoopInvariantKind::InvariantAndEnsures);
            let simple_while = !has_break && simple_invs && cond.is_some() && loop_isolation;
            if !loop_isolation && !simple_invs {
                return Err(error(
                    &expr.span,
                    "loop invariants with 'loop_isolation(false)' cannot be invariant_except_break \
                        or ensures",
                ));
            }
            let mut cnd = if let Some(cond) = cond {
                let (stms0, e0) = expr_to_stm_opt(ctx, state, cond)?;
                let e0 = match e0 {
                    ReturnValue::Some(e0) => e0,
                    ReturnValue::ImplicitUnit(_) => {
                        panic!("while loop condition doesn't return a bool expression");
                    }
                    ReturnValue::Never => {
                        // If the condition never returns (which would be odd, but it
                        // could happen) then the body of the while loop never gets to go at all.
                        return Ok((stms0, ReturnValue::Never));
                    }
                };
                let block0 = Spanned::new(expr.span.clone(), StmX::Block(Arc::new(stms0)));
                Some((block0, e0))
            } else {
                None
            };
            if decrease.is_empty()
                && !assume_termination
                && ctx.fun.as_ref().is_none_or(|fun_ctx| {
                    let function = &ctx.func_map[&fun_ctx.current_fun];
                    !function.x.attrs.exec_assume_termination
                        && !function.x.attrs.exec_allows_no_decreases_clause
                })
            {
                return Err(error(&expr.span, "loop must have a decreases clause")
                            .help("to disable this check, use #[verifier::exec_allows_no_decreases_clause] on the function"));
            }

            let (mut stms1, _e1) = expr_to_stm_opt(ctx, state, body)?;
            let mut check_recommends: Vec<Stm> = Vec::new();
            let mut invs1: Vec<crate::sst::LoopInv> = Vec::new();
            for inv in invs.iter() {
                let (rec, exp) = expr_to_pure_exp_check(ctx, state, &inv.inv)?;
                let exp =
                    crate::heuristics::maybe_insert_auto_ext_equal(ctx, &exp, |x| x.invariant);
                check_recommends.extend(rec);
                let (at_entry, at_exit) = match inv.kind {
                    LoopInvariantKind::InvariantExceptBreak => (true, false),
                    LoopInvariantKind::InvariantAndEnsures => (true, true),
                    LoopInvariantKind::Ensures => (false, true),
                };
                let inv1 = crate::sst::LoopInv { inv: exp, at_entry, at_exit };
                invs1.push(inv1);
            }
            let mut decrease1: Vec<Exp> = Vec::new();
            for dec in decrease.iter() {
                let (rec, exp) = expr_to_pure_exp_check(ctx, state, dec)?;
                check_recommends.extend(rec);
                decrease1.push(exp);
            }
            if ctx.checking_spec_preconditions() {
                stms1.splice(0..0, check_recommends);
            }
            if !simple_while {
                // must be "loop", not "while"
                if let Some((c_stm, c_exp)) = cnd {
                    // convert while into loop
                    let not_c = c_exp.new_x(ExpX::Unary(UnaryOp::Not, c_exp.clone()));
                    let break_stmx = StmX::BreakOrContinue { label: None, is_break: true };
                    let break_stm = Spanned::new(c_exp.span.clone(), break_stmx);
                    let if_stm = Spanned::new(c_exp.span.clone(), StmX::If(not_c, break_stm, None));
                    stms1.insert(0, c_stm);
                    stms1.insert(1, if_stm);
                    cnd = None;
                }
            }
            if !loop_isolation {
                // !loop_isolation handling expects a "loop", not a "while"
                assert!(cnd.is_none());
            }
            let (decls, _) =
                crate::recursion::mk_decreases_at_entry(ctx, &expr.span, Some(id), &decrease1)?;
            state.local_decls.extend(decls);
            let while_stm = Spanned::new(
                expr.span.clone(),
                StmX::Loop {
                    loop_isolation,
                    is_for_loop,
                    id,
                    label: label.clone(),
                    cond: cnd,
                    body: stms_to_one_stm(&body.span, stms1),
                    invs: Arc::new(invs1),
                    decrease: Arc::new(decrease1),
                    // These are filled in later, in sst_vars
                    typ_inv_vars: Arc::new(vec![]),
                    modified_vars: Arc::new(vec![]),
                },
            );
            if can_control_flow_reach_after_loop(expr) {
                let ret = ReturnValue::ImplicitUnit(expr.span.clone());
                Ok((vec![while_stm], ret))
            } else {
                let stms = vec![while_stm, assume_false(&expr.span)];
                Ok((stms, ReturnValue::Never))
            }
        }
        ExprX::OpenInvariant(inv, binder, body, atomicity) => {
            // let inv_tmp = inv;
            // OpenInvariantBlock(inv_tmp.namespace(), {
            //   let mut inner = inner_tmp;
            //   assume(inv_tmp.inv(inner));
            //
            //   ...
            //
            //   assert(inv_tmp.inv(inner));
            // });

            // Evaluate `inv`
            let (mut stms0, big_inv_exp) = expr_to_stm_opt(ctx, state, inv)?;
            let big_inv_exp = unwrap_or_return_never!(big_inv_exp, stms0);

            // Assign it to a constant tmp variable to ensure it is constant
            // across the entire block. sst_to_air also relies on this.
            let (inv_tmp_id, inv_tmp_var) = state.declare_temp_assign(&big_inv_exp.span, &inv.typ);
            stms0.push(init_var(&big_inv_exp.span, &inv_tmp_id, &big_inv_exp));

            // Declare the inner_tmp variable
            let mut stms1 = vec![];
            let inner_typ = &binder.a;
            let (arb_id, arb_exp) = state.declare_temp_var_stm(
                &big_inv_exp.span,
                &inner_typ,
                LocalDeclKind::OpenInvariantBinder,
            );
            stms1.push(assume_has_typ(&arb_id, &inner_typ, &expr.span));

            // Assign to the bound variable
            let ident = state.get_var_unique_id(&binder.name);
            state.local_decls.push(Arc::new(LocalDeclX {
                ident: ident.clone(),
                typ: inner_typ.clone(),
                kind: LocalDeclKind::OpenInvariantBinder,
            }));
            stms1.push(init_var(&expr.span, &ident, &arb_exp));
            let inner_var = SpannedTyped::new(&expr.span, &inner_typ, ExpX::Var(ident));

            // Check that the invariant namespace is not already opened
            let typ_args = get_inv_typ_args(&big_inv_exp.typ);
            let ns_exp = call_namespace(ctx, &inv_tmp_var, &typ_args, *atomicity);

            if !state.checking_recommends(ctx) {
                for assertion in state.mask.as_ref().unwrap().contains(
                    ctx,
                    &ns_exp,
                    &expr.span,
                    MaskQueryKind::OpenInvariant,
                ) {
                    stms1.push(Spanned::new(
                        expr.span.clone(),
                        StmX::Assert(state.next_assert_id(), Some(assertion.err), assertion.cond),
                    ))
                }
            }

            let mut inner_mask = Some(state.mask.as_ref().unwrap().remove(&ns_exp));

            // Assume the invariant
            let main_inv = call_inv(ctx, &inv_tmp_var, &inner_var, &typ_args, *atomicity);
            stms1.push(Spanned::new(expr.span.clone(), StmX::Assume(main_inv.clone())));

            // Process the body
            state.push_scope();
            std::mem::swap(&mut state.mask, &mut inner_mask);
            let (body_stms, body_e) = expr_to_stm_opt(ctx, state, body)?;
            std::mem::swap(&mut state.mask, &mut inner_mask);
            state.pop_scope();

            let body_stm = stms_to_one_stm(&expr.span, body_stms);
            stms1.push(body_stm);

            // Assert the invariant at the end
            match body_e.to_value() {
                Some(_e) => {
                    if !ctx.checking_spec_preconditions() {
                        let error =
                            error(&expr.span, "Cannot show invariant holds at end of block");
                        // Note, we re-use the `main_inv` exp here, but it contains a mutable
                        stms1.push(Spanned::new(
                            expr.span.clone(),
                            StmX::Assert(state.next_assert_id(), Some(error), main_inv),
                        ));
                    }
                }
                None => {
                    // It might be impossible to reach the end of the block
                    stms1.push(assume_false(&expr.span));
                }
            }

            let block_stm = stms_to_one_stm(&expr.span, stms1);
            stms0.push(Spanned::new(expr.span.clone(), StmX::OpenInvariant(block_stm)));
            return Ok((stms0, ReturnValue::ImplicitUnit(expr.span.clone())));
        }
        ExprX::TryOpenAtomicUpdate(au_expr, x_bind, x_mut, body) => {
            // This is roughtly what the generated SST looks like:
            //
            // ```
            // let au_tmp = $au_expr;
            // let x_tmp = new existential;
            //
            // assume(req(au_tmp, x_tmp));
            // assert(inner_mask(au_tmp) ⊆ state.mask);
            //
            // let $mut $x = x_tmp;
            // let res = $body;
            //
            // if is_variant(res, Ok) {
            //     let y = field(res, Ok);
            //     assert(ens(au_tmp, x_tmp, y));
            //
            //     assume(input(au_tmp, x_tmp));
            //     assume(output(au_tmp, y));
            //     assume(resolves(au_tmp));
            //
            //     Ok(())
            // } else {
            //     let x = field(res, Err);
            //     assert(x == x_tmp);
            //
            //     Err(au_tmp)
            // }
            // ```
            //
            // Note: At this stage of compilation, there are no more `match` expressions,
            // so we need to simulate them using `if` expressions, `is_variant` and `field`.

            let (mut stms, au_raw_exp) = expr_to_stm_opt(ctx, state, au_expr)?;
            let au_raw_exp = unwrap_or_return_never!(au_raw_exp, stms);
            let au_typ = undecorate_typ(&au_expr.typ);
            let au_temp_var_exp = state.make_tmp_var_for_exp(&mut stms, au_raw_exp);

            let TypX::Datatype(_, typ_args, _) = au_typ.as_ref() else {
                return crate::util::err_span(
                    expr.span.clone(),
                    "malformed atomic update block; atomic update should be a datatype",
                );
            };

            let [x_typ, y_typ, _pred_typ] = typ_args.as_slice() else {
                return crate::util::err_span(
                    expr.span.clone(),
                    "malformed atomic update block; atomic update should have three type params",
                );
            };

            let (x_temp_var_id, x_temp_var_exp) =
                state.declare_temp_var_stm(&expr.span, x_typ, LocalDeclKind::Nondeterministic);
            stms.push(assume_has_typ(&x_temp_var_id, x_typ, &expr.span));

            // generate assumption

            let call_req = ExpX::Call(
                ctx.fn_from_path("#vstd::atomic::AtomicUpdate::req"),
                typ_args.clone(),
                Arc::new(vec![au_temp_var_exp.clone(), x_temp_var_exp.clone()]),
            );
            let call_req = SpannedTyped::new(&expr.span, &Arc::new(TypX::Bool), call_req);
            stms.push(Spanned::new(expr.span.clone(), StmX::Assume(call_req.clone())));

            let x_var_id = state.get_var_unique_id(&x_bind.name);
            state.local_decls.push(Arc::new(LocalDeclX {
                ident: x_var_id.clone(),
                typ: x_typ.clone(),
                kind: LocalDeclKind::StmtLet { mutable: *x_mut },
            }));
            stms.push(init_var(&expr.span, &x_var_id, &x_temp_var_exp));

            // check invariant mask

            let int_typ = Arc::new(TypX::Int(IntRange::Int));
            let int_set_typ = Arc::new(TypX::Datatype(
                crate::ast::Dt::Path(crate::def::set_type_path(&ctx.global.vstd_crate_name)),
                Arc::new(vec![int_typ]),
                Default::default(),
            ));

            let call_inner_mask = ExpX::Call(
                ctx.fn_from_path("#vstd::atomic::AtomicUpdate::inner_mask"),
                typ_args.clone(),
                Arc::new(vec![au_temp_var_exp.clone()]),
            );

            let inner_mask_exp = SpannedTyped::new(&expr.span, &int_set_typ, call_inner_mask);
            let inner_mask = MaskSet::arbitrary(&inner_mask_exp);

            if !state.checking_recommends(ctx) {
                let state_mask = state.mask.as_ref().unwrap();
                for assertion in inner_mask.subset_of(
                    ctx,
                    state_mask,
                    &expr.span,
                    MaskQueryKind::OpenAtomicUpdate,
                ) {
                    stms.push(Spanned::new(
                        expr.span.clone(),
                        StmX::Assert(state.next_assert_id(), Some(assertion.err), assertion.cond),
                    ))
                }
            }

            // generate body

            state.push_scope();
            let backup_mask = std::mem::replace(&mut state.mask, Some(inner_mask));

            let (body_stms, body_exp) = expr_to_stm_opt(ctx, state, body)?;
            stms.extend(body_stms);

            state.mask = backup_mask;
            state.pop_scope();

            let body_exp = unwrap_or_return_never!(body_exp, stms);
            let res_var_exp = state.make_tmp_var_for_exp(&mut stms, body_exp);
            let res_typ = undecorate_typ(&res_var_exp.typ);

            // generate condition

            let TypX::Datatype(res_dt, ..) = &*res_typ else {
                return crate::util::err_span(
                    expr.span.clone(),
                    "malformed atomic update block; result should be a datatype",
                );
            };

            let ok_variant = Arc::new("Ok".to_owned());
            let err_variant = Arc::new("Err".to_owned());
            let variant_field = Arc::new("0".to_owned());

            let cond = ReturnValue::Some(SpannedTyped::new(
                &expr.span,
                &Arc::new(TypX::Bool),
                ExpX::UnaryOpr(
                    UnaryOpr::IsVariant { datatype: res_dt.clone(), variant: ok_variant.clone() },
                    res_var_exp.clone(),
                ),
            ));

            let (ok_arm_stms, ok_arm_ret_val) = {
                let mut stms = Vec::new();

                let field_exp = SpannedTyped::new(
                    &expr.span,
                    y_typ,
                    ExpX::UnaryOpr(
                        UnaryOpr::Field(FieldOpr {
                            datatype: res_dt.clone(),
                            variant: ok_variant.clone(),
                            field: variant_field.clone(),
                            get_variant: false,
                            check: VariantCheck::None,
                        }),
                        res_var_exp.clone(),
                    ),
                );

                let y_var_exp = state.make_tmp_var_for_exp(&mut stms, field_exp);

                // generate assertion

                if !state.checking_recommends(ctx) {
                    let call_ens = ExpX::Call(
                        ctx.fn_from_path("#vstd::atomic::AtomicUpdate::ens"),
                        typ_args.clone(),
                        Arc::new(vec![
                            au_temp_var_exp.clone(),
                            x_temp_var_exp.clone(),
                            y_var_exp.clone(),
                        ]),
                    );

                    let call_ens = SpannedTyped::new(&expr.span, &Arc::new(TypX::Bool), call_ens);
                    let error =
                        error(&expr.span, "cannot show atomic postcondition hold at end of block");

                    stms.push(Spanned::new(
                        expr.span.clone(),
                        StmX::Assert(state.next_assert_id(), Some(error), call_ens),
                    ));
                }

                // bind for private post condition

                atomic_update_bind_arrow(
                    ctx,
                    expr,
                    typ_args,
                    &au_temp_var_exp,
                    &x_temp_var_exp,
                    &y_var_exp,
                    &mut stms,
                );

                // mark as resolved

                let call_resolves = ExpX::Call(
                    ctx.fn_from_path("#vstd::atomic::AtomicUpdate::resolves"),
                    typ_args.clone(),
                    Arc::new(vec![au_temp_var_exp.clone()]),
                );

                let call_resolves =
                    SpannedTyped::new(&expr.span, &Arc::new(TypX::Bool), call_resolves);
                stms.push(Spanned::new(expr.span.clone(), StmX::Assume(call_resolves)));

                // generate output value

                let unit_typ = crate::ast_util::mk_tuple_typ(&Default::default());
                let (unit_var_id, unit_var_exp) = state.declare_temp_var_stm(
                    &expr.span,
                    &unit_typ,
                    LocalDeclKind::Nondeterministic,
                );

                stms.push(assume_has_typ(&unit_var_id, &unit_typ, &expr.span));

                let out_exp = SpannedTyped::new(
                    &expr.span,
                    &expr.typ,
                    ExpX::Ctor(
                        res_dt.clone(),
                        ok_variant.clone(),
                        Arc::new(vec![Arc::new(BinderX {
                            name: variant_field.clone(),
                            a: unit_var_exp,
                        })]),
                    ),
                );

                (stms, ReturnValue::Some(out_exp))
            };

            let (err_arm_stms, err_arm_ret_val) = {
                let mut stms = Vec::new();

                let field_exp = SpannedTyped::new(
                    &expr.span,
                    x_typ,
                    ExpX::UnaryOpr(
                        UnaryOpr::Field(FieldOpr {
                            datatype: res_dt.clone(),
                            variant: err_variant.clone(),
                            field: variant_field.clone(),
                            get_variant: false,
                            check: VariantCheck::None,
                        }),
                        res_var_exp.clone(),
                    ),
                );

                let x_var_exp = state.make_tmp_var_for_exp(&mut stms, field_exp);

                // generate assertion

                if !state.checking_recommends(ctx) {
                    let cmp_eq = SpannedTyped::new(
                        &expr.span,
                        &Arc::new(TypX::Bool),
                        ExpX::Binary(BinaryOp::Eq(Mode::Spec), x_var_exp, x_temp_var_exp),
                    );

                    let error = error(
                        &expr.span,
                        "atomic update was aborted, but failed to show input stayed the same",
                    );

                    stms.push(Spanned::new(
                        expr.span.clone(),
                        StmX::Assert(state.next_assert_id(), Some(error), cmp_eq),
                    ));
                }

                // generate output value

                let out_exp = SpannedTyped::new(
                    &expr.span,
                    &expr.typ,
                    ExpX::Ctor(
                        res_dt.clone(),
                        err_variant.clone(),
                        Arc::new(vec![Arc::new(BinderX {
                            name: variant_field.clone(),
                            a: au_temp_var_exp,
                        })]),
                    ),
                );

                (stms, ReturnValue::Some(out_exp))
            };

            return Ok(if_to_stm(
                state,
                expr,
                stms,
                &cond,
                ok_arm_stms,
                &ok_arm_ret_val,
                err_arm_stms,
                &err_arm_ret_val,
            ));
        }
        ExprX::Atomically(info, args_expr, body_expr) => {
            // ```
            // let pred = $pred_expr;
            // let au = new existential;
            // assume(pred(au) == pred);
            //
            // assert(outer_mask(au) ⊆ state.mask);
            //
            // () = $body;
            //
            // assert(resolves(au));
            //
            // au
            // ```

            let AtomicCallInfoX { au_typ, au_typ_args, pred_typ, .. } = info.as_ref();

            let args_typ = &args_expr.typ;
            let (mut stms, args_raw_exp) = expr_to_stm_opt(ctx, state, args_expr)?;
            let args_raw_exp = unwrap_or_return_never!(args_raw_exp, stms);
            let args_var_exp = state.make_tmp_var_for_exp(&mut stms, args_raw_exp);

            // construct predicate type

            let (pred_var_id, pred_var_exp) =
                state.declare_temp_var_stm(&expr.span, pred_typ, LocalDeclKind::Nondeterministic);
            stms.push(assume_has_typ(&pred_var_id, pred_typ, &expr.span));

            let call_pred_args = SpannedTyped::new(
                &expr.span,
                args_typ,
                ExpX::Call(
                    ctx.fn_from_path("#vstd::atomic::pred_args"),
                    Arc::new(vec![pred_typ.clone(), args_typ.clone()]),
                    Arc::new(vec![pred_var_exp.clone()]),
                ),
            );

            stms.push(Spanned::new(
                expr.span.clone(),
                StmX::Assume(SpannedTyped::new(
                    &expr.span,
                    &Arc::new(TypX::Bool),
                    ExpX::Binary(BinaryOp::Eq(Mode::Spec), call_pred_args, args_var_exp),
                )),
            ));

            // construct atomic update

            let (au_var_id, au_var_exp) =
                state.declare_temp_var_stm(&expr.span, au_typ, LocalDeclKind::Nondeterministic);
            stms.push(assume_has_typ(&au_var_id, au_typ, &expr.span));

            let call_au_pred = SpannedTyped::new(
                &expr.span,
                pred_typ,
                ExpX::Call(
                    ctx.fn_from_path("#vstd::atomic::AtomicUpdate::pred"),
                    au_typ_args.clone(),
                    Arc::new(vec![au_var_exp.clone()]),
                ),
            );

            stms.push(Spanned::new(
                expr.span.clone(),
                StmX::Assume(SpannedTyped::new(
                    &expr.span,
                    &Arc::new(TypX::Bool),
                    ExpX::Binary(BinaryOp::Eq(Mode::Spec), call_au_pred, pred_var_exp),
                )),
            ));

            let backup_au_var = state.au_var_exp.replace(au_var_exp.clone());

            // check invariant mask

            let int_typ = Arc::new(TypX::Int(IntRange::Int));
            let int_set_typ = Arc::new(TypX::Datatype(
                Dt::Path(crate::def::set_type_path(&ctx.global.vstd_crate_name)),
                Arc::new(vec![int_typ]),
                Default::default(),
            ));

            let call_outer_mask = ExpX::Call(
                ctx.fn_from_path("#vstd::atomic::AtomicUpdate::outer_mask"),
                au_typ_args.clone(),
                Arc::new(vec![au_var_exp.clone()]),
            );

            let outer_mask_exp = SpannedTyped::new(&expr.span, &int_set_typ, call_outer_mask);
            let outer_mask = MaskSet::arbitrary(&outer_mask_exp);

            if !state.checking_recommends(ctx) {
                let state_mask = state.mask.as_ref().unwrap();
                for assertion in outer_mask.subset_of(
                    ctx,
                    state_mask,
                    &expr.span,
                    MaskQueryKind::AtomicFunctionCall,
                ) {
                    stms.push(Spanned::new(
                        expr.span.clone(),
                        StmX::Assert(state.next_assert_id(), Some(assertion.err), assertion.cond),
                    ))
                }
            }

            // generate body

            let backup_mask = std::mem::replace(&mut state.mask, Some(outer_mask));
            let (body_stms, exp) = expr_to_stm_opt(ctx, state, body_expr)?;
            stms.extend(body_stms);
            state.mask = backup_mask;

            let value = exp.expect_value();
            let TypX::Datatype(Dt::Tuple(0), ..) = value.typ.as_ref() else {
                panic!("malformed atomic function call, body does not return unit");
            };

            // assert atomic update resolves

            if !state.checking_recommends(ctx) {
                let call_resolves = ExpX::Call(
                    ctx.fn_from_path("#vstd::atomic::AtomicUpdate::resolves"),
                    au_typ_args.clone(),
                    Arc::new(vec![au_var_exp.clone()]),
                );

                let call_resolves =
                    SpannedTyped::new(&expr.span, &Arc::new(TypX::Bool), call_resolves);
                let err = error(&expr.span, "atomic function call might not allow atomic update to resolve")
                    .help("make sure to `break` this loop only if the update function succeeded");

                stms.push(Spanned::new(
                    expr.span.clone(),
                    StmX::Assert(state.next_assert_id(), Some(err), call_resolves),
                ));
            }

            // return atomic update

            state.au_var_exp = backup_au_var;
            Ok((stms, ReturnValue::Some(au_var_exp)))
        }
        ExprX::Update(info, x_expr) => {
            // ```
            // let x = $x_expr;
            // let res = new existential;
            //
            // recommend(inner_mask(au) ⊆ outer_mask(au));
            // assert(inner_mask(au) ⊆ state.mask);
            //
            // assert(req(au, x));
            //
            // if is_variant(res, Ok) {
            //     let y = field(res, Ok);
            //     assume(ens(au_tmp, x_tmp, y));
            //
            //     assume(input(au_tmp, x_tmp));
            //     assume(output(au_tmp, y));
            //     assume(resolves(au_tmp));
            //
            //     Ok(())
            // } else {
            //     let x = field(res, Err);
            //     assume(x == x_tmp);
            //
            //     Err(au_tmp)
            // }
            //
            // res
            // ```

            let AtomicCallInfoX { au_typ_args, x_typ, y_typ, call_span, .. } = info.as_ref();
            let Some(au_var_exp) = state.au_var_exp.clone() else {
                panic!("update function outside of atomically block");
            };

            let (mut stms, x_raw_exp) = expr_to_stm_opt(ctx, state, x_expr)?;
            let x_raw_exp = unwrap_or_return_never!(x_raw_exp, stms);
            let (x_var_id, x_var_exp) = state.declare_temp_assign(&x_expr.span, x_typ);
            stms.push(init_var(&x_expr.span, &x_var_id, &x_raw_exp));

            let res_typ = &expr.typ;
            let (res_var_id, res_var_exp) =
                state.declare_temp_var_stm(&expr.span, res_typ, LocalDeclKind::Nondeterministic);
            stms.push(assume_has_typ(&res_var_id, res_typ, &expr.span));

            // check invariant mask

            let int_typ = Arc::new(TypX::Int(IntRange::Int));
            let int_set_typ = Arc::new(TypX::Datatype(
                Dt::Path(crate::def::set_type_path(&ctx.global.vstd_crate_name)),
                Arc::new(vec![int_typ]),
                Default::default(),
            ));

            let call_inner_mask = ExpX::Call(
                ctx.fn_from_path("#vstd::atomic::AtomicUpdate::inner_mask"),
                au_typ_args.clone(),
                Arc::new(vec![au_var_exp.clone()]),
            );

            let inner_mask_exp = SpannedTyped::new(&expr.span, &int_set_typ, call_inner_mask);
            let inner_mask = MaskSet::arbitrary(&inner_mask_exp);

            if state.checking_recommends(ctx) {
                let call_outer_mask = ExpX::Call(
                    ctx.fn_from_path("#vstd::atomic::AtomicUpdate::outer_mask"),
                    au_typ_args.clone(),
                    Arc::new(vec![au_var_exp.clone()]),
                );

                let outer_mask_exp = SpannedTyped::new(&expr.span, &int_set_typ, call_outer_mask);
                let outer_mask = MaskSet::arbitrary(&outer_mask_exp);

                for assertion in inner_mask.subset_of(
                    ctx,
                    &outer_mask,
                    &call_span,
                    MaskQueryKind::AtomicUpdateWellFormed,
                ) {
                    stms.push(Spanned::new(
                        expr.span.clone(),
                        StmX::Assert(state.next_assert_id(), Some(assertion.err), assertion.cond),
                    ))
                }
            } else {
                let state_mask = state.mask.as_ref().unwrap();
                for assertion in inner_mask.subset_of(
                    ctx,
                    state_mask,
                    &expr.span,
                    MaskQueryKind::UpdateFunctionCall,
                ) {
                    stms.push(Spanned::new(
                        expr.span.clone(),
                        StmX::Assert(state.next_assert_id(), Some(assertion.err), assertion.cond),
                    ))
                }
            }

            // generate assertion

            let call_req = ExpX::Call(
                ctx.fn_from_path("#vstd::atomic::AtomicUpdate::req"),
                au_typ_args.clone(),
                Arc::new(vec![au_var_exp.clone(), x_var_exp.clone()]),
            );

            let call_req = SpannedTyped::new(&expr.span, &Arc::new(TypX::Bool), call_req);
            if !state.checking_recommends(ctx) {
                stms.push(Spanned::new(
                    expr.span.clone(),
                    StmX::Assert(
                        state.next_assert_id(),
                        Some(error(
                            &expr.span,
                            "cannot show atomic precondition holds before update function",
                        )),
                        call_req,
                    ),
                ));
            }

            // generate assumptions

            let TypX::Datatype(res_dt, ..) = &**res_typ else {
                dbg!(&res_typ);
                return crate::util::err_span(
                    expr.span.clone(),
                    "malformed update function; result should be a datatype",
                );
            };

            let ok_variant = Arc::new("Ok".to_owned());
            let err_variant = Arc::new("Err".to_owned());
            let variant_field = Arc::new("0".to_owned());

            let cond = ReturnValue::Some(SpannedTyped::new(
                &expr.span,
                &Arc::new(TypX::Bool),
                ExpX::UnaryOpr(
                    UnaryOpr::IsVariant { datatype: res_dt.clone(), variant: ok_variant.clone() },
                    res_var_exp.clone(),
                ),
            ));

            let (ok_arm_stms, ok_arm_ret_val) = {
                let mut stms = Vec::new();

                let field_exp = SpannedTyped::new(
                    &expr.span,
                    y_typ,
                    ExpX::UnaryOpr(
                        UnaryOpr::Field(FieldOpr {
                            datatype: res_dt.clone(),
                            variant: ok_variant.clone(),
                            field: variant_field.clone(),
                            get_variant: false,
                            check: VariantCheck::None,
                        }),
                        res_var_exp.clone(),
                    ),
                );

                let y_var_exp = state.make_tmp_var_for_exp(&mut stms, field_exp);

                // generate assumption

                let call_ens = ExpX::Call(
                    ctx.fn_from_path("#vstd::atomic::AtomicUpdate::ens"),
                    au_typ_args.clone(),
                    Arc::new(vec![au_var_exp.clone(), x_var_exp.clone(), y_var_exp.clone()]),
                );

                let call_ens = SpannedTyped::new(&expr.span, &Arc::new(TypX::Bool), call_ens);
                stms.push(Spanned::new(expr.span.clone(), StmX::Assume(call_ens)));

                // bind for private post condition

                atomic_update_bind_arrow(
                    ctx,
                    expr,
                    au_typ_args,
                    &au_var_exp,
                    &x_var_exp,
                    &y_var_exp,
                    &mut stms,
                );

                // mark as resolved

                let call_resolves = ExpX::Call(
                    ctx.fn_from_path("#vstd::atomic::AtomicUpdate::resolves"),
                    au_typ_args.clone(),
                    Arc::new(vec![au_var_exp.clone()]),
                );

                let call_resolves =
                    SpannedTyped::new(&expr.span, &Arc::new(TypX::Bool), call_resolves);
                stms.push(Spanned::new(expr.span.clone(), StmX::Assume(call_resolves)));

                (stms, ReturnValue::Some(res_var_exp.clone()))
            };

            let (err_arm_stms, err_arm_ret_val) = {
                let mut stms = Vec::new();

                let field_exp = SpannedTyped::new(
                    &expr.span,
                    x_typ,
                    ExpX::UnaryOpr(
                        UnaryOpr::Field(FieldOpr {
                            datatype: res_dt.clone(),
                            variant: err_variant.clone(),
                            field: variant_field.clone(),
                            get_variant: false,
                            check: VariantCheck::None,
                        }),
                        res_var_exp.clone(),
                    ),
                );

                let x2_var_exp = state.make_tmp_var_for_exp(&mut stms, field_exp);

                // generate assumption

                let cmp_eq = SpannedTyped::new(
                    &expr.span,
                    &Arc::new(TypX::Bool),
                    ExpX::Binary(BinaryOp::Eq(Mode::Spec), x2_var_exp, x_var_exp),
                );

                stms.push(Spanned::new(expr.span.clone(), StmX::Assume(cmp_eq)));

                (stms, ReturnValue::Some(res_var_exp.clone()))
            };

            return Ok(if_to_stm(
                state,
                expr,
                stms,
                &cond,
                ok_arm_stms,
                &ok_arm_ret_val,
                err_arm_stms,
                &err_arm_ret_val,
            ));
        }
        ExprX::InvMask(mask_spec) => {
            let (span, exprs, compl) = match mask_spec {
                MaskSpec::InvariantOpens(span, exprs) => (span, exprs, false),
                MaskSpec::InvariantOpensExcept(span, exprs) => (span, exprs, true),
                MaskSpec::InvariantOpensSet(expr) => return expr_to_stm_opt(ctx, state, expr),
            };

            let mut exps = Vec::new();
            let mut stms = Vec::new();

            for expr in exprs.as_ref() {
                let (exp_stms, ret_val) = expr_to_stm_opt(ctx, state, expr)?;
                stms.extend(exp_stms);

                let exp = unwrap_or_return_never!(ret_val, stms);
                exps.push(exp);
            }

            let mask = match compl {
                false => MaskSet::from_list(&exps, span),
                true => MaskSet::from_list_complement(&exps, span),
            };

            let exp = mask.to_exp(ctx);
            Ok((stms, ReturnValue::Some(exp)))
        }
        ExprX::Return(e1) => {
            let (mut stms, ret_exp) = match e1 {
                None => (vec![], sst_unit_value(&expr.span)),
                Some(e) => {
                    let (ret_stms, exp) = expr_to_stm_opt(ctx, state, e)?;
                    let exp = unwrap_or_return_never!(exp, ret_stms);

                    (ret_stms, exp)
                }
            };

            let containing_closure = state.containing_closure.clone();
            match &containing_closure {
                None => {
                    let base_error = error_with_secondary_label(
                        &expr.span,
                        crate::def::POSTCONDITION_FAILURE.to_string(),
                        "at this exit".to_string(),
                    );

                    assert_atomic_update_resolves(ctx, state, &mut stms, |base| {
                        base.secondary_label(&expr.span, "at this exit")
                    });

                    stms.push(Spanned::new(
                        expr.span.clone(),
                        StmX::Return {
                            base_error,
                            ret_exp: Some(ret_exp),
                            inside_body: true,
                            assert_id: state.next_assert_id(),
                        },
                    ));
                    stms.push(assume_false(&expr.span));
                }
                Some(closure_state) => {
                    closure_emit_postconditions(ctx, state, closure_state, &ret_exp, &mut stms);
                }
            }
            Ok((stms, ReturnValue::Never))
        }
        ExprX::BreakOrContinue { label, is_break } => {
            let stmx = StmX::BreakOrContinue { label: label.clone(), is_break: *is_break };
            let stm = Spanned::new(expr.span.clone(), stmx);
            Ok((vec![stm], ReturnValue::ImplicitUnit(expr.span.clone())))
        }
        ExprX::NeverToAny(e) => {
            let (mut stms, _e) = expr_to_stm_opt(ctx, state, e)?;
            stms.push(assume_false(&expr.span));
            Ok((stms, ReturnValue::Never))
        }
        ExprX::Ghost { .. } => {
            panic!("internal error: ExprX::Ghost should have been simplified by ast_simplify")
        }
        ExprX::ProofInSpec(e) => {
            let stms = if state.checking_spec_general(ctx) {
                let (stms, exp_opt) = expr_to_stm_opt(ctx, state, e)?;
                assert!(crate::ast_util::is_unit(&exp_opt.expect_value().typ));
                stms
            } else {
                vec![]
            };
            Ok((stms, ReturnValue::ImplicitUnit(expr.span.clone())))
        }
        ExprX::Block(stmts, body_opt) => {
            let mut stms: Vec<Stm> = Vec::new();
            let mut local_decls: Vec<LocalDecl> = Vec::new();
            let mut binds: Vec<Bnd> = Vec::new();
            let mut is_pure_exp = true;
            let mut never_return = false;
            state.push_scope();
            for stmt in stmts.iter() {
                let (mut stms0, e0, decl_bnd_opt) = stmt_to_stm(ctx, state, stmt)?;
                match decl_bnd_opt {
                    Some((name, decl, bnd)) => {
                        state.push_scope();
                        local_decls.push(decl.clone());
                        state.insert_var_maybe_exp(&name, &decl.ident);
                        match bnd {
                            None => {
                                is_pure_exp = false;
                            }
                            Some(bnd) => {
                                binds.push(bnd);
                            }
                        }
                    }
                    None => {
                        // the statement wasn't a Decl; it could have been anything
                        if stms0.len() > 0 {
                            is_pure_exp = false;
                        }
                    }
                }
                stms.append(&mut stms0);
                match e0 {
                    ReturnValue::Never => {
                        is_pure_exp = false;
                        never_return = true;
                        // Don't process any of the later statements: they are unreachable.
                        break;
                    }
                    _ => {}
                }
            }
            let exp = if never_return {
                ReturnValue::Never
            } else if let Some(expr) = body_opt {
                let (mut stms1, exp) = expr_to_stm_opt(ctx, state, expr)?;
                if stms1.len() > 0 {
                    is_pure_exp = false;
                }
                stms.append(&mut stms1);
                exp
            } else {
                ReturnValue::ImplicitUnit(expr.span.clone())
            };
            for _ in local_decls.iter() {
                state.pop_scope();
            }
            state.pop_scope();
            match exp {
                ReturnValue::Some(mut exp) if is_pure_exp => {
                    // Pure expression: fold decls into Let bindings and return a single expression
                    for bnd in binds.iter().rev() {
                        let bnd = match &bnd.x {
                            BndX::Let(binders) => {
                                let binders = state.rename_delayed_to_exp_binders(binders);
                                bnd.new_x(BndX::Let(binders))
                            }
                            _ => panic!("expected BndX::Let for statement decl"),
                        };
                        exp = SpannedTyped::new(&expr.span, &exp.typ, ExpX::Bind(bnd, exp.clone()));
                    }
                    assert!(!never_return);
                    return Ok((vec![], ReturnValue::Some(exp)));
                }
                _ => {
                    // Not pure: return statements + an expression
                    for decl in local_decls {
                        state.local_decls.push(decl);
                    }
                    let block = Spanned::new(expr.span.clone(), StmX::Block(Arc::new(stms)));
                    Ok((vec![block], exp))
                }
            }
        }
        ExprX::AirStmt(s) => {
            let stmt = Spanned::new(expr.span.clone(), StmX::Air(s.clone()));
            return Ok((vec![stmt], ReturnValue::ImplicitUnit(expr.span.clone())));
        }
        ExprX::Nondeterministic => {
            let (var_ident, exp) =
                state.declare_temp_var_stm(&expr.span, &expr.typ, LocalDeclKind::Nondeterministic);
            let stm = assume_has_typ(&var_ident, &expr.typ, &expr.span);
            Ok((vec![stm], ReturnValue::Some(exp)))
        }
        ExprX::BorrowMut(_place) => {
            let bor_sst = borrow_mut_to_sst(ctx, state, expr)?;
            let BorrowMutSst { phase1_stms, phase2_stm, mut_ref_exp } = bor_sst;
            let mut stms = phase1_stms;
            stms.push(phase2_stm);
            Ok((stms, ReturnValue::Some(mut_ref_exp)))
        }
        ExprX::TwoPhaseBorrowMut(_place) => {
            panic!("TwoPhaseBorrowMut should have been handled by the parent node");
        }
        ExprX::ReadPlace(place, _read_type) => {
            let expr = place_to_expr(place);
            expr_to_stm_opt(ctx, state, &expr)
        }
        ExprX::UseLeftWhereRightCanHaveNoAssignments(e1, e2) => {
            let (mut stms, exp1) = expr_to_stm_opt(ctx, state, e1)?;
            let exp1 = unwrap_or_return_never!(exp1, stms);

            let (mut stms2, exp2) = expr_to_stm_opt(ctx, state, e2)?;
            let _exp2 = unwrap_or_return_never!(exp2, stms);

            stms.append(&mut stms2);
            Ok((stms, ReturnValue::Some(exp1)))
        }
    }
}

fn atomic_update_bind_arrow(
    ctx: &Ctx,
    expr: &Expr,
    typ_args: &Typs,
    au_exp: &Exp,
    x_exp: &Exp,
    y_exp: &Exp,
    stms: &mut Vec<Stm>,
) {
    for (name, var_exp) in [
        ("#vstd::atomic::AtomicUpdate::input", x_exp),
        ("#vstd::atomic::AtomicUpdate::output", y_exp),
    ] {
        let call = SpannedTyped::new(
            &expr.span,
            &var_exp.typ,
            ExpX::Call(ctx.fn_from_path(name), typ_args.clone(), Arc::new(vec![au_exp.clone()])),
        );

        stms.push(Spanned::new(
            expr.span.clone(),
            StmX::Assume(SpannedTyped::new(
                &expr.span,
                &Arc::new(TypX::Bool),
                ExpX::Binary(BinaryOp::Eq(Mode::Spec), call, var_exp.clone()),
            )),
        ));
    }
}

/// Translate the given binary op given its two arguments as Exps.
/// This handles overflow-checking semantics, but it does NOT handle short-circuiting,
/// that must be handled by the caller.
fn binary_op_exp(
    ctx: &Ctx,
    state: &mut State,
    span: &Span,
    typ: &Typ,
    op: BinaryOp,
    e1: &Exp,
    e2: &Exp,
) -> (Vec<Stm>, Exp) {
    let pure_op = match op {
        BinaryOp::Arith(ArithOp::Add(_)) => BinaryOp::Arith(ArithOp::Add(OverflowBehavior::Allow)),
        BinaryOp::Arith(ArithOp::Sub(_)) => BinaryOp::Arith(ArithOp::Sub(OverflowBehavior::Allow)),
        BinaryOp::Arith(ArithOp::Mul(_)) => BinaryOp::Arith(ArithOp::Mul(OverflowBehavior::Allow)),
        BinaryOp::Arith(ArithOp::EuclideanDiv(_)) => {
            BinaryOp::Arith(ArithOp::EuclideanDiv(Div0Behavior::Allow))
        }
        BinaryOp::Arith(ArithOp::EuclideanMod(_)) => {
            BinaryOp::Arith(ArithOp::EuclideanMod(Div0Behavior::Allow))
        }
        BinaryOp::Index(kind, _) => BinaryOp::Index(kind, BoundsCheck::Allow),
        op => op,
    };
    let bin = SpannedTyped::new(span, typ, ExpX::Binary(pure_op, e1.clone(), e2.clone()));

    // Insert bounds check
    let check = match op {
        _ if state.view_as_spec => None,
        BinaryOp::Arith(arith) => match arith {
            ArithOp::Add(ob) | ArithOp::Sub(ob) | ArithOp::Mul(ob) => match ob {
                OverflowBehavior::Allow => None,
                OverflowBehavior::Truncate(_) => None,
                OverflowBehavior::Error(range) => {
                    let unary = UnaryOpr::HasType(Arc::new(TypX::Int(range)));
                    let has_type = ExpX::UnaryOpr(unary, bin.clone());
                    let has_type = SpannedTyped::new(span, &Arc::new(TypX::Bool), has_type);
                    Some((has_type, error(span, "possible arithmetic underflow/overflow")))
                }
            },
            ArithOp::EuclideanDiv(d0b) | ArithOp::EuclideanMod(d0b) => match d0b {
                Div0Behavior::Allow => None,
                Div0Behavior::Error => {
                    let zero = ExpX::Const(Constant::Int(BigInt::zero()));
                    let ne = ExpX::Binary(BinaryOp::Ne, e2.clone(), e2.new_x(zero));
                    let ne = SpannedTyped::new(span, &Arc::new(TypX::Bool), ne);
                    Some((ne, error(span, "possible division by zero")))
                }
            },
        },
        BinaryOp::Bitwise(bitwise, mode) => {
            match (mode, bitwise) {
                (BitshiftBehavior::Error, BitwiseOp::Shr(w) | BitwiseOp::Shl(w, _)) => {
                    // Add overflow checks for bit shifts
                    // For a shift `a << b` or `a >> b`, Rust requires that
                    //    0 <= b < (bitsize of a)
                    // However, for spec code, this is extended in the obvious way to
                    // integers outside the range (at least, for b >= 0).
                    // So we don't need to do a check for here spec code.

                    let zero = sst_int_literal(span, 0);
                    let bitwidth = sst_bitwidth(span, &w, &ctx.global.arch);

                    let assert_exp = sst_conjoin(
                        span,
                        &vec![sst_le(span, &zero, &e2), sst_lt(span, &e2, &bitwidth)],
                    );

                    let msg = "possible bit shift underflow/overflow";
                    Some((assert_exp, error(span, msg)))
                }
                (BitshiftBehavior::Allow, BitwiseOp::Shr(..) | BitwiseOp::Shl(..)) => None,
                (_, BitwiseOp::BitXor | BitwiseOp::BitAnd | BitwiseOp::BitOr) => {
                    // no overflow check needed
                    None
                }
            }
        }
        BinaryOp::Index(kind, bounds_check) => match bounds_check {
            BoundsCheck::Allow => None,
            BoundsCheck::Error => {
                Some(crate::place_preconditions::sst_index_bound(span, e1, e2, kind))
            }
        },
        _ => None,
    };

    let mut stms = vec![];

    if let Some((assert_exp, msg)) = check {
        if !state.checking_spec_preconditions(ctx) {
            let assert = StmX::Assert(state.next_assert_id(), Some(msg), assert_exp.clone());
            let assert = Spanned::new(span.clone(), assert);
            stms.push(assert);
        }

        let assume = StmX::Assume(assert_exp);
        let assume = Spanned::new(span.clone(), assume);
        stms.push(assume);
    }

    // Add truncation if necessary

    let trunc = if let BinaryOp::Arith(arith) = op {
        match arith {
            ArithOp::Add(ob) | ArithOp::Sub(ob) | ArithOp::Mul(ob) => match ob {
                OverflowBehavior::Allow => None,
                OverflowBehavior::Truncate(range) => Some(range),
                OverflowBehavior::Error(range) => Some(range),
            },
            _ => None,
        }
    } else {
        None
    };

    let bin = match trunc {
        Some(IntRange::Int) => bin,
        Some(range) => {
            let unary_op = UnaryOp::Clip { truncate: true, range };
            SpannedTyped::new(span, typ, ExpX::Unary(unary_op, bin))
        }
        None => bin,
    };

    (stms, bin)
}

/// Stms and Exps needed to execute a 2-phase borrow.
struct BorrowMutSst {
    /// Stms to execute "phase 1".
    phase1_stms: Vec<Stm>,
    /// Stm to execute "phase 2". It needs to be safe to delay this.
    phase2_stm: Stm,
    /// Exp representing the mutable borrow.
    /// This will always be a (non-mutable) temp variable.
    mut_ref_exp: Exp,
}

/// Given a mutable borrow expr (either BorrowMut or TwoPhaseBorrowMut), lowers it to the
/// SST semantics. The SST semantics include two phases:
///
///  - Phase 1: Evaluate the "place" and construct a mutable borrow such that
///    (mut_ref_current == the current value of the place) and mut_ref_future is arbitrary.
///
///  - Phase 2: Update the value of the "place" to be the mut_ref_future value.
///
/// For a "normal" borrow, these phases are executed together, and for a "two phase borrow",
/// they are executed apart. So for example, if we have a two-phase borrow in:
///
/// ```rust
/// let mut a = ...;
/// foo(&mut a, a.x); // imagine this is de-sugared from `a.foo(a.x)` or something that
///                   // actually creates a two-phase borrow
/// ```
///
/// The first phase would be the evaluation of `&mut a`, while the second phase (updating
/// the value of local variable `a`) would take place *after* the evaluation of `a.x`.
/// Thus, when `a.x` is executed, we correctly read the pre-borrow value of `a`.

fn borrow_mut_to_sst(ctx: &Ctx, state: &mut State, expr: &Expr) -> Result<BorrowMutSst, VirErr> {
    let place = match &expr.x {
        ExprX::BorrowMut(p) => p,
        ExprX::TwoPhaseBorrowMut(p) => p,
        _ => panic!("borrow_mut_to_sst must be called for BorrowMut or TwoPhaseBorrowMut"),
    };

    let (stms, exps) = place_to_exp_pair(ctx, state, place)?;
    let (lhs_exp, normal_exp) = exps.unwrap(); // TODO(new_mut_ref): fix this

    // phase 1
    let (var_ident, mut_ref_exp) =
        state.declare_temp_var_stm(&expr.span, &expr.typ, LocalDeclKind::BorrowMut);
    let has_typ_stm = assume_has_typ(&var_ident, &expr.typ, &expr.span);

    let cur_exp = sst_mut_ref_current(&expr.span, &mut_ref_exp);
    let equal = sst_equal(&expr.span, &cur_exp, &normal_exp);
    let assume_stm = Spanned::new(expr.span.clone(), StmX::Assume(equal));

    let mut phase1_stms = stms;
    phase1_stms.push(has_typ_stm);
    phase1_stms.push(assume_stm);

    // phase 2

    let sn = crate::ast::MutRefFutureSourceName::MutRefFuture;
    let future_expx = ExpX::Unary(UnaryOp::MutRefFuture(sn), mut_ref_exp.clone());
    let t = match &*expr.typ {
        TypX::MutRef(t) => t,
        _ => panic!("sst_mut_ref_future expected MutRef type"),
    };
    let future_exp = SpannedTyped::new(&expr.span, &t, future_expx);

    let assignx = StmX::Assign { lhs: Dest { dest: lhs_exp, is_init: false }, rhs: future_exp };
    let assign = Spanned::new(expr.span.clone(), assignx);

    Ok(BorrowMutSst { phase1_stms, phase2_stm: assign, mut_ref_exp })
}

/// Use this when you need to both read and write to a given place
///
/// Returns two expressions:
/// (i) the place as sst "loc" (l-value) which MUST NOT depend on any mutable vars.
/// (ii) the evaluation of the place (by definition, this is dependent
/// on the mutable var in question, but it must not depend on any other mutable vars)
fn place_to_exp_pair(
    ctx: &Ctx,
    state: &mut State,
    place: &Place,
) -> Result<(Vec<Stm>, Option<(Exp, Exp)>), VirErr> {
    let mk_exp = |expx: ExpX| SpannedTyped::new(&place.span, &place.typ, expx);
    let (stms, exps) = place_to_exp_pair_rec(ctx, state, place)?;
    let exps = match exps {
        None => None,
        Some((e1, e2)) => {
            let e1 = mk_exp(ExpX::Loc(e1));
            Some((e1, e2))
        }
    };
    Ok((stms, exps))
}

fn place_to_exp_pair_rec(
    ctx: &Ctx,
    state: &mut State,
    place: &Place,
) -> Result<(Vec<Stm>, Option<(Exp, Exp)>), VirErr> {
    let mk_exp = |expx: ExpX| SpannedTyped::new(&place.span, &place.typ, expx);
    match &place.x {
        PlaceX::Field(field_opr, p) => {
            let (mut stms, exps) = place_to_exp_pair_rec(ctx, state, p)?;
            let Some((e1, e2)) = exps else {
                return Ok((stms, None));
            };

            let check = match field_opr.check {
                VariantCheck::Union => {
                    let (condition, msg) =
                        crate::place_preconditions::sst_field_check(&place.span, &e2, field_opr);
                    Some((condition, msg))
                }
                VariantCheck::None => None,
            };
            if let Some((condition, msg)) = check {
                if !state.checking_recommends(ctx) {
                    let assert = StmX::Assert(state.next_assert_id(), Some(msg), condition.clone());
                    let assert = Spanned::new(place.span.clone(), assert);
                    stms.push(assert);
                }
                let assume = StmX::Assume(condition);
                let assume = Spanned::new(place.span.clone(), assume);
                stms.push(assume);
            }

            let field_opr = FieldOpr { check: VariantCheck::None, ..field_opr.clone() };

            let e1 = mk_exp(ExpX::UnaryOpr(UnaryOpr::Field(field_opr.clone()), e1));
            let e2 = mk_exp(ExpX::UnaryOpr(UnaryOpr::Field(field_opr), e2));
            Ok((stms, Some((e1, e2))))
        }
        PlaceX::DerefMut(p) => {
            let (stms, exps) = place_to_exp_pair_rec(ctx, state, p)?;
            let exps = match exps {
                None => None,
                Some((e1, e2)) => {
                    let e1 = mk_exp(ExpX::Unary(UnaryOp::MutRefCurrent, e1));
                    let e2 = mk_exp(ExpX::Unary(UnaryOp::MutRefCurrent, e2));
                    Some((e1, e2))
                }
            };
            Ok((stms, exps))
        }
        PlaceX::Local(x) => {
            let unique_id = state.get_var_unique_id(&x);
            let e_l = mk_exp(ExpX::VarLoc(unique_id.clone()));
            let e_r = mk_exp(ExpX::Var(unique_id));
            let e_r = mk_exp(ExpX::Unary(UnaryOp::MustBeFinalized, e_r));
            Ok((vec![], Some((e_l, e_r))))
        }
        PlaceX::Temporary(e) => {
            let (mut stms, v) = expr_to_stm_opt(ctx, state, e)?;
            let exp = v.to_value().unwrap(); // TODO(new_mut_ref) fix this

            let (temp_id, temp_var) =
                state.declare_temp_var_stm(&exp.span, &exp.typ, LocalDeclKind::MutableTemporary);
            stms.push(init_var(&exp.span, &temp_id, &exp));

            let e_l = mk_exp(ExpX::VarLoc(temp_id.clone()));

            Ok((stms, Some((e_l, temp_var))))
        }
        PlaceX::WithExpr(e, p) => {
            let (mut stms, v) = expr_to_stm_opt(ctx, state, e)?;
            let _e = v.to_value().unwrap(); // TODO(new_mut_ref) fix this

            let (mut stms2, exps) = place_to_exp_pair_rec(ctx, state, p)?;
            stms.append(&mut stms2);

            Ok((stms, exps))
        }
        PlaceX::ModeUnwrap(p, _mode) => place_to_exp_pair_rec(ctx, state, p),
        PlaceX::Index(p, idx, kind, bounds_check) => {
            let (mut stms, exps) = place_to_exp_pair_rec(ctx, state, p)?;
            let exps = exps.unwrap(); // TODO(new_mut_ref) fix this

            let (mut stms2, idx_v) = expr_to_stm_opt(ctx, state, idx)?;
            stms.append(&mut stms2);
            let idx_exp = idx_v.to_value().unwrap(); // TODO(new_mut_ref) fix this

            let idx_exp = state.make_tmp_var_for_exp(&mut stms, idx_exp);

            match bounds_check {
                BoundsCheck::Allow => {}
                BoundsCheck::Error => {
                    let (condition, msg) = crate::place_preconditions::sst_index_bound(
                        &place.span,
                        &exps.1,
                        &idx_exp,
                        *kind,
                    );
                    if !state.checking_recommends(ctx) {
                        let stm = Spanned::new(
                            place.span.clone(),
                            StmX::Assert(state.next_assert_id(), Some(msg), condition.clone()),
                        );
                        stms.push(stm);
                    }
                    let stm = Spanned::new(place.span.clone(), StmX::Assume(condition));
                    stms.push(stm);
                }
            }

            let op = BinaryOp::Index(*kind, BoundsCheck::Allow);
            let e_l = mk_exp(ExpX::Binary(op, exps.0, idx_exp.clone()));
            let e_r = mk_exp(ExpX::Binary(op, exps.1, idx_exp));

            Ok((stms, Some((e_l, e_r))))
        }
    }
}

/// In the case that this stmt is a Decl, we also return the following information:
///
///    * An SST LocalDecl for the declaration
///    * Optionally, An SST Bnd for the declaration (only if the right-hand side is pure)
///
/// Thus, when the Bnd is available, the caller of this fn has the option of whether
/// to use the LocalDecl or the Bnd; they can use the Bnds in order to construct a pure
/// expression or LocalDecls to construct an impure one.
/// (Note: a declaration by itself being marked 'mutable' doesn't matter for determining
/// purity; it only matters if there are assignments later.)

fn stmt_to_stm(
    ctx: &Ctx,
    state: &mut State,
    stmt: &Stmt,
) -> Result<(Vec<Stm>, ReturnValue, Option<(VarIdent, LocalDecl, Option<Bnd>)>), VirErr> {
    match &stmt.x {
        StmtX::Expr(expr) => {
            let (stms, exp) = expr_to_stm_opt(ctx, state, expr)?;
            Ok((stms, exp, None))
        }
        StmtX::Decl { pattern, mode: _, init, els } => {
            if els.is_some() {
                panic!("let-else should be simplified in ast_simpllify {:?}.", stmt)
            }
            let (name, mutable, typ) = match &pattern.x {
                PatternX::Var(PatternBinding {
                    name,
                    mutable,
                    by_ref: ByRef::No,
                    typ,
                    copy: _,
                }) => (name, mutable, typ),
                _ => panic!("internal error: Decl should have been simplified by ast_simplify"),
            };

            let rename = state.rename_var_maybe_exp(&name);
            let ident = rename.clone();
            let decl = Arc::new(LocalDeclX {
                ident,
                typ: typ.clone(),
                kind: LocalDeclKind::StmtLet { mutable: *mutable },
            });

            let init = init.as_ref().map(|init| place_to_expr(init));

            // First check if the initializer needs to be translate to a Call instead
            // of an Exp. If so, translate it that way.
            if let Some(init) = &init {
                match expr_must_be_call_stm(ctx, state, Some(&typ), init)? {
                    Some((stms, ReturnedCall::Never)) => {
                        return Ok((stms, ReturnValue::Never, None));
                    }
                    Some((
                        mut stms,
                        ReturnedCall::Call {
                            fun,
                            resolved_method,
                            is_trait_default,
                            typs,
                            has_return: _,
                            args,
                        },
                    )) => {
                        // Special case: convert to a Call
                        // It can't be pure in this case, so don't return a Bnd.
                        let dest = Dest {
                            dest: var_loc_exp(&pattern.span, &typ, decl.ident.clone()),
                            is_init: true,
                        };
                        stms.push(stm_call(
                            ctx,
                            state,
                            &init.span,
                            fun,
                            resolved_method,
                            is_trait_default,
                            typs,
                            args,
                            Some(dest),
                        )?);
                        // REVIEW: for a similar case in `ExprX::Call` we emit a StmX::Assign to set the
                        // value of the destination when, in recommends checking, the StmX::Call is used
                        // to check its recommends, however we do not do this here.
                        // That may cause recommends incompleteness. We should either use the `ExprX::Call`
                        // special-case for recommends here, or replace this logic with a recursive call
                        // to handle the right-hand-side, if possible.
                        let ret = ReturnValue::ImplicitUnit(stmt.span.clone());
                        return Ok((stms, ret, Some((name.clone(), decl, None))));
                    }
                    None => {}
                }
            }

            // Otherwise, translate the initializer to an Exp.
            let (mut stms, exp) = match &init {
                None => (vec![], None),
                Some(init) => {
                    let (stms, exp) = expr_to_stm_opt(ctx, state, init)?;
                    let exp = match exp.to_value() {
                        Some(exp) => exp,
                        None => {
                            return Ok((stms, ReturnValue::Never, None));
                        }
                    };
                    (stms, Some(exp))
                }
            };

            // For a pure expression (i.e., one with no SST statements), return a binder
            let bnd = match &exp {
                Some(exp) if stms.len() == 0 => {
                    let binder = VarBinderX { name: rename.clone(), a: exp.clone() };
                    let bnd = BndX::Let(Arc::new(vec![Arc::new(binder)]));
                    Some(Spanned::new(stmt.span.clone(), bnd))
                }
                _ => None,
            };

            match (*mutable, &exp) {
                (false, None) => {}
                (true, None) => {}
                (_, Some(exp)) => {
                    stms.push(init_var(&stmt.span, &decl.ident, exp));
                }
            }

            let ret = ReturnValue::ImplicitUnit(stmt.span.clone());
            Ok((stms, ret, Some((name.clone(), decl, bnd))))
        }
    }
}

/// Handle the internal of a closure

fn exec_closure_body_stms(
    ctx: &Ctx,
    state: &mut State,
    params: &VarBinders<Typ>,
    ret: &VarBinder<Typ>,
    body: &Expr,
    requires: &Exprs,
    ensures: &Exprs,
) -> Result<(Vec<Stm>, Arc<Vec<(UniqueIdent, Typ)>>), VirErr> {
    let mut typ_inv_vars = vec![];

    state.push_scope();

    // Right now there is no way to specify an invariant mask on a closure function
    // All closure funcs are assumed to have mask set 'full'
    let mut mask = Some(MaskSet::full(&body.span));
    std::mem::swap(&mut state.mask, &mut mask);

    for param in params.iter() {
        let uid =
            state.declare_var_stm(&param.name, &param.a, LocalDeclKind::ExecClosureParam, false);
        typ_inv_vars.push((uid, param.a.clone()));
    }

    // Assert all the requires

    let mut stms = Vec::new();
    for req in requires.iter() {
        let (check_stms, exp) = expr_to_pure_exp_check(ctx, state, req)?;
        stms.extend(check_stms);
        let stm = Spanned::new(req.span.clone(), StmX::Assume(exp));
        stms.push(stm);
    }

    state.declare_var_stm(&ret.name, &ret.a, LocalDeclKind::ExecClosureRet, false);
    let dest = unique_local(&ret.name);

    let mut ens_exps = Vec::new();
    let mut ens_checks = Vec::new();
    for ens in ensures.iter() {
        let (check_stms, exp) = expr_to_pure_exp_check(ctx, state, ens)?;
        ens_checks.extend(check_stms);
        ens_exps.push(exp);
    }

    // Set up the ClosureState so any 'return' statements inside know what to do

    let mut containing_closure = Some(ClosureState {
        ensures: Arc::new(ens_exps),
        dest: dest,
        ensures_checks: Arc::new(ens_checks),
    });
    std::mem::swap(&mut state.containing_closure, &mut containing_closure);

    let (mut body_stms, exp) = expr_to_stm_opt(ctx, state, body)?;
    stms.append(&mut body_stms);

    std::mem::swap(&mut state.containing_closure, &mut containing_closure);

    match exp.to_value() {
        Some(e) => {
            // Post condition for the return-value expression

            let closure_state = containing_closure.as_ref().unwrap();
            closure_emit_postconditions(ctx, state, closure_state, &e, &mut stms);
        }
        None => { /* never-return case */ }
    }

    std::mem::swap(&mut state.mask, &mut mask);
    state.pop_scope();

    Ok((stms, Arc::new(typ_inv_vars)))
}

fn closure_emit_postconditions(
    ctx: &Ctx,
    state: &mut State,
    containing_closure: &ClosureState,
    ret_value: &Exp,
    stms: &mut Vec<Stm>,
) {
    let ClosureState { dest, ensures, ensures_checks } = containing_closure;
    stms.extend(ensures_checks.iter().cloned());
    if ensures.len() > 0 && !state.checking_spec_preconditions(ctx) {
        stms.push(init_var(&ret_value.span, dest, &ret_value));
        for ens in ensures.iter() {
            let er = error_with_secondary_label(
                &ret_value.span,
                "unable to prove post-condition of closure",
                "returning this expression",
            )
            .primary_label(&ens.span, crate::def::THIS_POST_FAILED);
            let stm = Spanned::new(
                ens.span.clone(),
                StmX::Assert(state.next_assert_id(), Some(er), ens.clone()),
            );
            stms.push(stm);
        }
    }
}

fn get_inv_typ_args(typ: &Typ) -> Typs {
    match &**typ {
        TypX::Datatype(_, typs, _) => typs.clone(),
        TypX::Decorate(_, _, typ) | TypX::Boxed(typ) => get_inv_typ_args(typ),
        _ => {
            panic!("get_inv_typ_args failed, expected some Invariant type");
        }
    }
}

fn call_inv(ctx: &Ctx, outer: &Exp, inner: &Exp, typ_args: &Typs, atomicity: InvAtomicity) -> Exp {
    let call_fun =
        CallFun::Fun(crate::def::fn_inv_name(&ctx.global.vstd_crate_name, atomicity), None);
    let expx = ExpX::Call(call_fun, typ_args.clone(), Arc::new(vec![outer.clone(), inner.clone()]));
    SpannedTyped::new(&outer.span, &Arc::new(TypX::Bool), expx)
}

fn call_namespace(ctx: &Ctx, arg: &Exp, typ_args: &Typs, atomicity: InvAtomicity) -> Exp {
    let call_fun =
        CallFun::Fun(crate::def::fn_namespace_name(&ctx.global.vstd_crate_name, atomicity), None);
    let expx = ExpX::Call(call_fun, typ_args.clone(), Arc::new(vec![arg.clone()]));
    SpannedTyped::new(&arg.span, &Arc::new(TypX::Int(IntRange::Int)), expx)
}

pub fn assert_assume_satisfies_user_defined_type_invariant(
    ctx: &Ctx,
    state: &mut State,
    exp: &Exp,
    stms: &mut Vec<Stm>,
    fun: &Fun,
    is_assume: bool,
) {
    let typs = match &*undecorate_typ(&exp.typ) {
        TypX::Datatype(_path, typs, ..) => typs.clone(),
        _ => panic!("assert_assume_satisfies_user_defined_type_invariant: expected datatype"),
    };
    let call_fun = CallFun::Fun(fun.clone(), None);
    let expx = ExpX::Call(call_fun, typs, Arc::new(vec![exp.clone()]));
    let exp = SpannedTyped::new(&exp.span, &Arc::new(TypX::Bool), expx);

    if state.checking_recommends(ctx) {
        stms.push(Spanned::new(exp.span.clone(), StmX::Assume(exp)));
    } else {
        let exp = state.make_tmp_var_for_exp(stms, exp);

        let function = ctx.func_map.get(fun).unwrap();
        let error = crate::messages::error(
            &exp.span,
            "constructed value may fail to meet its declared type invariant",
        )
        .secondary_label(&function.span, "type invariant declared here");
        if !is_assume {
            stms.push(Spanned::new(
                exp.span.clone(),
                StmX::Assert(state.next_assert_id(), Some(error), exp.clone()),
            ));
        }
        stms.push(Spanned::new(exp.span.clone(), StmX::Assume(exp)));
    }
}<|MERGE_RESOLUTION|>--- conflicted
+++ resolved
@@ -1,19 +1,5 @@
 use crate::ast::{
-<<<<<<< HEAD
-    ArithOp, AssertQueryMode, AtomicCallInfoX, AutospecUsage, BinaryOp, BitshiftBehavior,
-    BitwiseOp, ByRef, CallTarget, ComputeMode, Constant, Div0Behavior, Dt, Expr, ExprX, FieldOpr,
-    Fun, Function, Ident, IntRange, InvAtomicity, LoopInvariantKind, MaskSpec, Mode,
-    OverflowBehavior, PatternBinding, PatternX, Place, PlaceX, SpannedTyped, Stmt, StmtX, Typ,
-    TypX, Typs, UnaryOp, UnaryOpr, VarAt, VarBinder, VarBinderX, VarBinders, VarIdent,
-    VarIdentDisambiguate, VariantCheck, VirErr,
-=======
-    ArithOp, AssertQueryMode, AutospecUsage, BinaryOp, BitshiftBehavior, BitwiseOp, BoundsCheck,
-    ByRef, CallTarget, ComputeMode, Constant, Div0Behavior, Expr, ExprX, FieldOpr, Fun, Function,
-    Ident, IntRange, InvAtomicity, LoopInvariantKind, MaskSpec, Mode, OverflowBehavior,
-    PatternBinding, PatternX, Place, PlaceX, SpannedTyped, Stmt, StmtX, Typ, TypX, Typs, UnaryOp,
-    UnaryOpr, VarAt, VarBinder, VarBinderX, VarBinders, VarIdent, VarIdentDisambiguate,
-    VariantCheck, VirErr,
->>>>>>> 8bfceaaa
+    ArithOp, AssertQueryMode, AtomicCallInfoX, AutospecUsage, BinaryOp, BitshiftBehavior, BitwiseOp, BoundsCheck, ByRef, CallTarget, ComputeMode, Constant, Div0Behavior, Dt, Expr, ExprX, FieldOpr, Fun, Function, Ident, IntRange, InvAtomicity, LoopInvariantKind, MaskSpec, Mode, OverflowBehavior, PatternBinding, PatternX, Place, PlaceX, SpannedTyped, Stmt, StmtX, Typ, TypX, Typs, UnaryOp, UnaryOpr, VarAt, VarBinder, VarBinderX, VarBinders, VarIdent, VarIdentDisambiguate, VariantCheck, VirErr
 };
 use crate::ast::{BuiltinSpecFun, Exprs};
 use crate::ast_util::{QUANT_FORALL, place_to_expr, types_equal, undecorate_typ, unit_typ};
