--- conflicted
+++ resolved
@@ -2407,10 +2407,6 @@
             let stm = assume_has_typ(&var_ident, &expr.typ, &expr.span);
             Ok((vec![stm], ReturnValue::Some(exp)))
         }
-<<<<<<< HEAD
-        ExprX::Atomically(_exp) => todo!(),
-        ExprX::Update(_exp) => todo!(),
-=======
         ExprX::BorrowMut(_place) => {
             panic!("BorrowMut should have been removed in simplify");
         }
@@ -2453,6 +2449,8 @@
             let expr = place_to_expr(place);
             expr_to_stm_opt(ctx, state, &expr)
         }
+        ExprX::Atomically(_exp) => todo!(),
+        ExprX::Update(_exp) => todo!(),
     }
 }
 
@@ -2463,7 +2461,6 @@
     match exp {
         ReturnValue::Some(e) => Ok(e),
         _ => panic!("place_to_exp expected exp"),
->>>>>>> c6e9610d
     }
 }
 
