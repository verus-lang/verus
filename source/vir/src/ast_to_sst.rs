--- conflicted
+++ resolved
@@ -1,17 +1,10 @@
 use crate::ast::{
-<<<<<<< HEAD
     ArithOp, AssertQueryMode, AtomicCallInfoX, AutospecUsage, BinaryOp, BitwiseOp, ByRef,
-    CallTarget, ComputeMode, Constant, Dt, Expr, ExprX, FieldOpr, Fun, Function, Ident, IntRange,
-    InvAtomicity, LoopInvariantKind, MaskSpec, Mode, PatternBinding, PatternX, Place, SpannedTyped,
-    Stmt, StmtX, Typ, TypX, Typs, UnaryOp, UnaryOpr, VarAt, VarBinder, VarBinderX, VarBinders,
-    VarIdent, VarIdentDisambiguate, VariantCheck, VirErr,
-=======
-    ArithOp, AssertQueryMode, AutospecUsage, BinaryOp, BitwiseOp, ByRef, CallTarget, ComputeMode,
-    Constant, Div0Behavior, Expr, ExprX, FieldOpr, Fun, Function, Ident, IntRange, InvAtomicity,
-    LoopInvariantKind, MaskSpec, Mode, OverflowBehavior, PatternBinding, PatternX, Place, PlaceX,
-    SpannedTyped, Stmt, StmtX, Typ, TypX, Typs, UnaryOp, UnaryOpr, VarAt, VarBinder, VarBinderX,
-    VarBinders, VarIdent, VarIdentDisambiguate, VariantCheck, VirErr,
->>>>>>> 0069cd40
+    CallTarget, ComputeMode, Constant, Div0Behavior, Dt, Expr, ExprX, FieldOpr, Fun, Function,
+    Ident, IntRange, InvAtomicity, LoopInvariantKind, MaskSpec, Mode, OverflowBehavior,
+    PatternBinding, PatternX, Place, PlaceX, SpannedTyped, Stmt, StmtX, Typ, TypX, Typs, UnaryOp,
+    UnaryOpr, VarAt, VarBinder, VarBinderX, VarBinders, VarIdent, VarIdentDisambiguate,
+    VariantCheck, VirErr,
 };
 use crate::ast::{BuiltinSpecFun, Exprs};
 use crate::ast_util::{
