use crate::ast::{
<<<<<<< HEAD
    ArithOp, BinaryOp, CallTarget, ComputeMode, Constant, Expr, ExprX, Fun, Function, Ident,
    IntRange, Mode, PatternX, SpannedTyped, Stmt, StmtX, Typ, TypX, Typs, UnaryOp, UnaryOpr, VarAt,
    VirErr,
=======
    ArithOp, AssertQueryMode, BinaryOp, CallTarget, Constant, Expr, ExprX, Fun, Function, Ident,
    Mode, PatternX, SpannedTyped, Stmt, StmtX, Typ, TypX, Typs, UnaryOp, UnaryOpr, VarAt, VirErr,
>>>>>>> f811d76b
};
use crate::ast_util::{err_str, err_string, types_equal, QUANT_FORALL};
use crate::context::Ctx;
use crate::def::{unique_bound, unique_local, Spanned};
<<<<<<< HEAD
use crate::func_to_air::{SstInfo, SstMap};
use crate::interpreter::eval_expr;
=======
use crate::func_to_air::{SstInline, SstMap};
>>>>>>> f811d76b
use crate::sst::{
    Bnd, BndX, Dest, Exp, ExpX, Exps, LocalDecl, LocalDeclX, ParPurpose, Pars, Stm, StmX,
    UniqueIdent,
};
use crate::sst_util::{free_vars_exp, free_vars_stm};
use crate::sst_visitor::{map_exp_visitor, map_stm_exp_visitor};
use crate::util::{vec_map, vec_map_result};
use air::ast::{Binder, BinderX, Binders, Span};
use air::errors::error_with_label;
use air::scope_map::ScopeMap;
use num_bigint::BigInt;
use num_traits::identities::Zero;
use std::collections::{BTreeMap, HashMap, HashSet};
use std::sync::{Arc, RwLock};

pub(crate) struct State {
    // View exec/proof code as spec
    // (used for is_const functions, which are viewable both as spec and exec)
    pub(crate) view_as_spec: bool,
    // Counter to generate temporary variables
    next_var: u64,
    // Collect all local variable declarations
    pub(crate) local_decls: Vec<LocalDecl>,
    // Rename local variables when needed, using unique integers, to avoid collisions.
    // This is only needed for statement-level declarations (Some(unique_int)),
    // not for expression-level bindings (None).
    rename_map: ScopeMap<Ident, Option<u64>>,
    // Next integer to use for renaming each variable
    rename_counters: HashMap<Ident, u64>,
    // Variables that we considered renaming, but ended up being Bind variables
    // rather than LocalDecls
    dont_rename: HashSet<UniqueIdent>,
    // If we allow return expressions, this is the return variable and ensures clauses:
    pub(crate) ret_post: Option<(Option<UniqueIdent>, Vec<Stm>, Exps)>,
    // If > 0, disable checking recommends (used to make sure pure expressions stay pure)
    disable_recommends: u64,
    // Mapping from a function's name to the SST version of its body.  Used by the interpreter.
    pub fun_ssts: SstMap,
}

#[derive(Clone)]
enum ReturnValue {
    Some(Exp),
    ImplicitUnit(Span),
    Never,
}

impl ReturnValue {
    /// Turn implicit unit into an "explicit unit", i.e., an
    /// sst Exp representing the unit value; meanwhile, return None for Never.
    fn to_value(self) -> Option<Exp> {
        match self {
            ReturnValue::Some(e) => Some(e),
            ReturnValue::ImplicitUnit(span) => Some(lowered_unit_value(&span)),
            ReturnValue::Never => None,
        }
    }

    fn expect_value(self) -> Exp {
        match self {
            ReturnValue::Some(e) => e,
            ReturnValue::ImplicitUnit(span) => lowered_unit_value(&span),
            ReturnValue::Never => panic!("ReturnValue::Never unexpected here"),
        }
    }
}

/// Macro to help while processing an expression.
/// Many expressions have a form where we process subexpressions, and if one
/// of the subexpressions returns Never, then we want to return immediately,
/// returning only the statements we have collected so far and passing the Never
/// up to the next level. This macro makes it a bit more convenient.
macro_rules! unwrap_or_return_never {
    ($e:expr, $stms:expr) => {
        match $e.to_value() {
            Some(e) => e,
            None => {
                return Ok(($stms, ReturnValue::Never));
            }
        }
    };
}

impl State {
    pub fn new() -> Self {
        let mut rename_map = ScopeMap::new();
        rename_map.push_scope(true);
        State {
            view_as_spec: false,
            next_var: 0,
            local_decls: Vec::new(),
            rename_map,
            rename_counters: HashMap::new(),
            dont_rename: HashSet::new(),
            ret_post: None,
            disable_recommends: 0,
            fun_ssts: Arc::new(RwLock::new(HashMap::new())),
        }
    }

    fn next_temp(&mut self, span: &Span, typ: &Typ) -> (Ident, Exp) {
        self.next_var += 1;
        let x = crate::def::prefix_temp_var(self.next_var);
        (x.clone(), SpannedTyped::new(span, typ, ExpX::Var(unique_local(&x))))
    }

    pub(crate) fn push_scope(&mut self) {
        self.rename_map.push_scope(true);
    }

    pub(crate) fn pop_scope(&mut self) {
        self.rename_map.pop_scope();
    }

    pub(crate) fn get_var_unique_id(&self, x: &Ident) -> UniqueIdent {
        match self.rename_map.get(x) {
            None => panic!("internal error: variable not in rename_map: {}", x),
            Some(id) => UniqueIdent { name: x.clone(), local: *id },
        }
    }

    pub(crate) fn new_statement_var(&mut self, x: &Ident) {
        self.rename_counters.insert(x.clone(), 0);
        self.rename_map.insert(x.clone(), Some(0)).expect("new var");
    }

    pub(crate) fn declare_expression_var(&mut self, x: &Ident) {
        self.rename_map.insert(x.clone(), None).expect("declare var");
    }

    pub(crate) fn alloc_unique_var(&mut self, x: &Ident) -> UniqueIdent {
        let i = match self.rename_counters.get(x).copied() {
            None => 0,
            Some(i) => i + 1,
        };
        self.rename_counters.insert(x.clone(), i);
        UniqueIdent { name: x.clone(), local: Some(i) }
    }

    pub(crate) fn insert_unique_var(&mut self, x: &UniqueIdent) {
        self.rename_map.insert(x.name.clone(), x.local).expect("declare var");
    }

    pub(crate) fn declare_binders<A: Clone>(&mut self, binders: &Binders<A>) {
        for binder in binders.iter() {
            self.declare_expression_var(&binder.name);
        }
    }

    pub(crate) fn declare_new_var(
        &mut self,
        ident: &Ident,
        typ: &Typ,
        mutable: bool,
        may_need_rename: bool,
    ) -> UniqueIdent {
        let unique_ident = if may_need_rename {
            let id = self.alloc_unique_var(ident);
            self.insert_unique_var(&id);
            id
        } else {
            self.new_statement_var(&ident);
            unique_local(&ident)
        };
        let decl = LocalDeclX { ident: unique_ident.clone(), typ: typ.clone(), mutable };
        self.local_decls.push(Arc::new(decl));
        unique_ident
    }

    pub(crate) fn declare_params(&mut self, params: &Pars) {
        for param in params.iter() {
            if !matches!(param.x.purpose, ParPurpose::MutPost) {
                self.declare_new_var(&param.x.name, &param.x.typ, false, false);
            }
        }
    }

    // Erase unused unique ids from Vars and process inline functions
    pub(crate) fn finalize_exp(
        &self,
        ctx: &Ctx,
        fun_ssts: &SstMap,
        exp: &Exp,
    ) -> Result<Exp, VirErr> {
        let exp = map_exp_visitor(exp, &mut |exp| match &exp.x {
            ExpX::Var(x) if self.dont_rename.contains(&x) => {
                SpannedTyped::new(&exp.span, &exp.typ, ExpX::Var(unique_bound(&x.name)))
            }
            _ => exp.clone(),
        });
        let exp = crate::sst_visitor::map_exp_visitor_result(&exp, &mut |exp| match &exp.x {
            ExpX::Call(fun, typs, args) => {
<<<<<<< HEAD
                if let Some(SstInfo { inline: Some(inline), params, memoize: _, body }) =
                    fun_ssts.read().unwrap().get(fun)
                {
                    let typ_bounds = &inline.typ_bounds;
=======
                if let Some((SstInline { params, typ_bounds, do_inline: true }, body)) =
                    fun_ssts.get(fun)
                {
>>>>>>> f811d76b
                    let mut typ_substs: HashMap<Ident, Typ> = HashMap::new();
                    let mut substs: HashMap<UniqueIdent, Exp> = HashMap::new();
                    assert!(typ_bounds.len() == typs.len());
                    for ((name, _), typ) in typ_bounds.iter().zip(typs.iter()) {
                        assert!(!typ_substs.contains_key(name));
                        typ_substs.insert(name.clone(), typ.clone());
                    }
                    assert!(params.len() == args.len());
                    for (param, arg) in params.iter().zip(args.iter()) {
                        let unique = unique_local(&param.x.name);
                        assert!(!substs.contains_key(&unique));
                        substs.insert(unique, arg.clone());
                    }
                    let e = crate::sst_util::subst_exp(typ_substs, substs, body);
                    // keep the original outer span for better trigger messages
                    let e = SpannedTyped::new(&exp.span, &e.typ, e.x.clone());
                    return Ok(e);
                }
                Ok(exp.clone())
            }
            ExpX::Bind(bnd, body) => match &bnd.x {
                BndX::Quant(quant, bs, trigs) => {
                    assert!(trigs.len() == 0);
                    let mut vars: Vec<Ident> = Vec::new();
                    for b in bs.iter() {
                        match &*b.a {
                            TypX::TypeId => vars.push(crate::def::suffix_typ_param_id(&b.name)),
                            _ => vars.push(b.name.clone()),
                        }
                    }
                    let trigs = crate::triggers::build_triggers(
                        ctx,
                        &exp.span,
                        &vars,
                        &body,
                        quant.boxed_params,
                    )?;
                    let bnd =
                        Spanned::new(bnd.span.clone(), BndX::Quant(*quant, bs.clone(), trigs));
                    Ok(SpannedTyped::new(&exp.span, &exp.typ, ExpX::Bind(bnd, body.clone())))
                }
                BndX::Choose(bs, trigs, cond) => {
                    assert!(trigs.len() == 0);
                    let vars = vec_map(bs, |b| b.name.clone());
                    let trigs =
                        crate::triggers::build_triggers(ctx, &exp.span, &vars, &cond, true)?;
                    let bnd = Spanned::new(
                        bnd.span.clone(),
                        BndX::Choose(bs.clone(), trigs, cond.clone()),
                    );
                    Ok(SpannedTyped::new(&exp.span, &exp.typ, ExpX::Bind(bnd, body.clone())))
                }
                _ => Ok(exp.clone()),
            },
            // remove MustBeFinalized marker to vouch that finalize_exp was called
            ExpX::Unary(UnaryOp::MustBeFinalized, e1) => Ok(e1.clone()),
            _ => Ok(exp.clone()),
        });
        exp
    }

    // Erase unused unique ids from Vars, perform inlining, and choose triggers
    pub(crate) fn finalize_stm(
        &self,
        ctx: &Ctx,
        fun_ssts: &SstMap,
        stm: &Stm,
    ) -> Result<Stm, VirErr> {
        let stm = map_stm_exp_visitor(stm, &|exp| self.finalize_exp(ctx, fun_ssts, exp))?;
        if ctx.expand_flag {
            crate::split_expression::all_split_exp(ctx, fun_ssts, &stm)
        } else {
            Ok(stm)
        }
    }

    pub(crate) fn finalize(&mut self) {
        self.pop_scope();
        assert_eq!(self.rename_map.num_scopes(), 0);
    }

    fn checking_recommends(&self, ctx: &Ctx) -> bool {
        ctx.checking_recommends() && self.disable_recommends == 0
    }
}

pub(crate) fn var_loc_exp(span: &Span, typ: &Typ, lhs: UniqueIdent) -> Exp {
    SpannedTyped::new(span, typ, ExpX::VarLoc(lhs))
}

fn init_var(span: &Span, x: &UniqueIdent, exp: &Exp) -> Stm {
    Spanned::new(
        span.clone(),
        StmX::Assign {
            lhs: Dest { dest: var_loc_exp(&exp.span, &exp.typ, x.clone()), is_init: true },
            rhs: exp.clone(),
        },
    )
}

pub(crate) fn get_function(ctx: &Ctx, span: &Span, name: &Fun) -> Result<Function, VirErr> {
    match ctx.func_map.get(name) {
        None => err_string(span, format!("could not find function {:?}", &name)),
        Some(func) => Ok(func.clone()),
    }
}

fn function_can_be_exp(ctx: &Ctx, state: &State, expr: &Expr, path: &Fun) -> Result<bool, VirErr> {
    let fun = get_function(ctx, &expr.span, path)?;
    match fun.x.mode {
        Mode::Spec => Ok(!state.checking_recommends(ctx) || fun.x.require.len() == 0),
        Mode::Proof | Mode::Exec => Ok(false),
    }
}

pub fn assume_false(span: &Span) -> Stm {
    let expx = ExpX::Const(Constant::Bool(false));
    let exp = SpannedTyped::new(&span, &Arc::new(TypX::Bool), expx);
    Spanned::new(span.clone(), StmX::Assume(exp))
}

fn assume_has_typ(x: &UniqueIdent, typ: &Typ, span: &Span) -> Stm {
    let xvarx = ExpX::Var(x.clone());
    let xvar = SpannedTyped::new(span, &Arc::new(TypX::Bool), xvarx);
    let has_typx = ExpX::UnaryOpr(UnaryOpr::HasType(typ.clone()), xvar);
    let has_typ = SpannedTyped::new(span, &Arc::new(TypX::Bool), has_typx);
    Spanned::new(span.clone(), StmX::Assume(has_typ))
}

/// Determine if it's possible for control flow to reach the statement after the loop exit.
/// Naturally, we need to be conservative and answer 'yes' if we can't tell.
/// However, this analysis is also relevant to the typing of the program: in particular,
/// we ALSO need to return 'no' if any case where rustc's typechecker
/// might have said 'no'.
///
/// The reason is that: if rustc determines that the loop can't exit, then
/// the code after this will be unreachable, which means the user might be allowed
/// to leave off a return expression. We need to detect that case, or else we might
/// wrongly determine that it returns a 'unit' and we'll create malformed AIR code.
///
/// So when does Rust do this? As far as I can tell, it only does this if:
///
///   (i) it's a 'loop' statement, and
///   (ii) it doesn't have ANY 'break' statement in it
///        (It is possible that a 'break' statement in a while loop might itself be
///        unreachable, but Rust doesn't seem to take that into account for this purpose.)
///
/// TODO: Update this check when we support 'break' statements.
/// Notes: it may be possible to get this information from rustc, either typeck or MIR.
/// On the other hand, we'll need to answer the question "does this loop have any break
/// statements?" for invariant gen anyway, and that's a slightly different question.

pub fn can_control_flow_reach_after_loop(expr: &Expr) -> bool {
    match &expr.x {
        ExprX::While { cond, body: _, invs: _ } => match &cond.x {
            ExprX::Const(Constant::Bool(true)) => false,
            _ => true,
        },
        _ => {
            panic!("expected while loop");
        }
    }
}

enum ReturnedCall {
    Call { fun: Fun, typs: Typs, has_return: bool, args: Exps },
    Never,
}

fn expr_get_call(
    ctx: &Ctx,
    state: &mut State,
    expr: &Expr,
) -> Result<Option<(Vec<Stm>, ReturnedCall)>, VirErr> {
    match &expr.x {
        ExprX::Call(CallTarget::FnSpec(..), _) => {
            panic!("internal error: CallTarget::FnSpec")
        }
        ExprX::Call(CallTarget::Static(x, typs), args) => {
            let mut stms: Vec<Stm> = Vec::new();
            let mut exps: Vec<Exp> = Vec::new();
            for arg in args.iter() {
                let (mut stms0, e0) = expr_to_stm_opt(ctx, state, arg)?;
                stms.append(&mut stms0);
                let e0 = match e0.to_value() {
                    Some(e) => e,
                    None => {
                        return Ok(Some((stms, ReturnedCall::Never)));
                    }
                };
                exps.push(e0);
            }
            let has_ret = get_function(ctx, &expr.span, x)?.x.has_return();
            Ok(Some((
                stms,
                ReturnedCall::Call {
                    fun: x.clone(),
                    typs: typs.clone(),
                    has_return: has_ret,
                    args: Arc::new(exps),
                },
            )))
        }
        _ => Ok(None),
    }
}

// If the Expr is a call that must be a Stm (not an Exp), return it
fn expr_must_be_call_stm(
    ctx: &Ctx,
    state: &mut State,
    expr: &Expr,
) -> Result<Option<(Vec<Stm>, ReturnedCall)>, VirErr> {
    match &expr.x {
        ExprX::Call(CallTarget::Static(x, _), _) if !function_can_be_exp(ctx, state, expr, x)? => {
            expr_get_call(ctx, state, expr)
        }
        _ => Ok(None),
    }
}

pub(crate) fn expr_to_pure_exp(ctx: &Ctx, state: &mut State, expr: &Expr) -> Result<Exp, VirErr> {
    state.disable_recommends += 1;
    let (stms, exp) = expr_to_stm_or_error(ctx, state, expr)?;
    let result = if stms.len() == 0 {
        Ok(exp)
    } else {
        err_str(&expr.span, "expected pure mathematical expression")
    };
    state.disable_recommends -= 1;
    result
}

pub(crate) fn check_pure_expr(
    ctx: &Ctx,
    state: &mut State,
    expr: &Expr,
) -> Result<Vec<Stm>, VirErr> {
    if state.checking_recommends(ctx) {
        let (stms, _exp) = expr_to_stm_or_error(ctx, state, expr)?;
        Ok(stms)
    } else {
        Ok(vec![])
    }
}

// For handling recommends, we need to generate both a recommends check of a pure expression
// and the pure expression itself.
pub(crate) fn expr_to_pure_exp_check(
    ctx: &Ctx,
    state: &mut State,
    expr: &Expr,
) -> Result<(Vec<Stm>, Exp), VirErr> {
    let stms =
        if state.checking_recommends(ctx) { check_pure_expr(ctx, state, expr)? } else { vec![] };
    // Note: the _exp discarded by check_pure_expr depends on stms,
    // and we can't use it as a self-contained pure Exp,
    // so we need to call expr_to_pure_exp to generate a second Exp.
    // REVIEW: it's inefficient to generate _exp and throw it away.
    let exp = expr_to_pure_exp(ctx, state, expr)?;
    Ok((stms, exp))
}

pub(crate) fn check_pure_expr_bind(
    ctx: &Ctx,
    state: &mut State,
    binders: &Binders<Typ>,
    binders_has_typ: bool,
    expr: &Expr,
) -> Result<Vec<Stm>, VirErr> {
    if state.checking_recommends(ctx) {
        state.push_scope();
        let mut stms: Vec<Stm> = Vec::new();
        for binder in binders.iter() {
            let x = state.declare_new_var(&binder.name, &binder.a, false, true);
            if binders_has_typ {
                stms.push(assume_has_typ(&x, &binder.a, &expr.span));
            }
        }
        let (stms1, _exp) = expr_to_stm_or_error(ctx, state, expr)?;
        stms.extend(stms1);
        state.pop_scope();
        Ok(stms)
    } else {
        Ok(vec![])
    }
}

pub(crate) fn expr_to_decls_exp(
    ctx: &Ctx,
    fun_ssts: &SstMap,
    view_as_spec: bool,
    params: &Pars,
    expr: &Expr,
) -> Result<(Vec<LocalDecl>, Exp), VirErr> {
    let mut state = State::new();
    state.view_as_spec = view_as_spec;
    state.declare_params(params);
    let exp = expr_to_pure_exp(ctx, &mut state, expr)?;
    let exp = state.finalize_exp(ctx, fun_ssts, &exp)?;
    state.finalize();
    Ok((state.local_decls, exp))
}

pub(crate) fn expr_to_bind_decls_exp(
    ctx: &Ctx,
    fun_ssts: &SstMap,
    params: &Pars,
    expr: &Expr,
) -> Result<Exp, VirErr> {
    let mut state = State::new();
    for param in params.iter() {
        let id = state.declare_new_var(&param.x.name, &param.x.typ, false, false);
        state.dont_rename.insert(id);
    }
    let exp = expr_to_pure_exp(ctx, &mut state, expr)?;
    let exp = state.finalize_exp(ctx, &fun_ssts, &exp)?;
    state.finalize();
    Ok(exp)
}

pub(crate) fn expr_to_exp(
    ctx: &Ctx,
    fun_ssts: &SstMap,
    params: &Pars,
    expr: &Expr,
) -> Result<Exp, VirErr> {
    Ok(expr_to_decls_exp(ctx, fun_ssts, false, params, expr)?.1)
}

pub(crate) fn expr_to_exp_as_spec(
    ctx: &Ctx,
    fun_ssts: &SstMap,
    params: &Pars,
    expr: &Expr,
) -> Result<Exp, VirErr> {
    Ok(expr_to_decls_exp(ctx, fun_ssts, true, params, expr)?.1)
}

/// Convert an expr to (Vec<Stm>, Exp).
/// Errors if the given expression is one that never returns a value.
/// (This should only be used in contexts where that should never happen, like spec
/// contexts. Otherwise, call `expr_to_stm_opt` and handle the Never case).

pub(crate) fn expr_to_stm_or_error(
    ctx: &Ctx,
    state: &mut State,
    expr: &Expr,
) -> Result<(Vec<Stm>, Exp), VirErr> {
    let (stms, exp_opt) = expr_to_stm_opt(ctx, state, expr)?;
    match exp_opt.to_value() {
        Some(e) => Ok((stms, e)),
        None => err_str(&expr.span, "expression must produce a value"),
    }
}

/// Unit type, in the lowered form that ast_simplify produces
fn lowered_unit_typ() -> Typ {
    let path = crate::def::prefix_tuple_type(0);
    Arc::new(TypX::Datatype(path, Arc::new(vec![])))
}

/// Unit value, in the lowered form that ast_simplify produces
fn lowered_unit_value(span: &Span) -> Exp {
    let datatype = crate::def::prefix_tuple_type(0);
    let variant = crate::def::prefix_tuple_variant(0);
    SpannedTyped::new(span, &lowered_unit_typ(), ExpX::Ctor(datatype, variant, Arc::new(vec![])))
}

pub(crate) fn stms_to_one_stm(span: &Span, stms: Vec<Stm>) -> Stm {
    if stms.len() == 1 {
        stms[0].clone()
    } else {
        Spanned::new(span.clone(), StmX::Block(Arc::new(stms)))
    }
}

pub(crate) fn stms_to_one_stm_opt(span: &Span, stms: Vec<Stm>) -> Option<Stm> {
    if stms.len() == 0 { None } else { Some(stms_to_one_stm(span, stms)) }
}

fn check_unit_or_never(exp: &ReturnValue) -> Result<(), VirErr> {
    match exp {
        ReturnValue::ImplicitUnit(_) => Ok(()),
        ReturnValue::Never => Ok(()),
        ReturnValue::Some(exp) => match &exp.x {
            ExpX::Var(x) if crate::def::is_temp_var(&x.name) => Ok(()),
            // REVIEW: we could lift this restriction by putting exp into a dummy VIR node:
            // (we can't just drop it; the erasure depends on information from VIR)
            _ => err_str(&exp.span, "expressions with no effect are not supported"),
        },
    }
}

/// the bool return value: if true, skip generating the postconditions later
pub(crate) fn expr_to_one_stm_dest(
    ctx: &Ctx,
    state: &mut State,
    expr: &Expr,
    dest: &Option<UniqueIdent>,
) -> Result<(Stm, bool), VirErr> {
    let (mut stms, exp) = expr_to_stm_opt(ctx, state, expr)?;
    let skip_ensures = match exp.to_value() {
        Some(e) => {
            // Assign to `dest` to use in the postconditions later on.
            if let Some(dest) = dest {
                stms.push(init_var(&expr.span, &dest, &e));
            }
            false
        }
        None => {
            // Program execution never gets to this point, so we don't need to check
            // any postconditions.
            // This might happen, for example, if the user writes their code in this style:
            //
            //    fn foo() {
            //        ...
            //        return x;
            //    }
            //
            // Here, we will always process the post-conditions when we get to the `return`
            // statement, but technically, the return statement is still an "early return"
            // and we never actually get to "the end" of the function.
            // Anyway, the point is, we don't need to check the postconditions again
            // in that case, or in any other case where we never reach the end of the
            // function.
            true
        }
    };
    Ok((stms_to_one_stm(&expr.span, stms), skip_ensures))
}

fn is_small_exp(exp: &Exp) -> bool {
    match &exp.x {
        ExpX::Const(_) => true,
        ExpX::Var(..) | ExpX::VarAt(..) => true,
        ExpX::Old(..) => true,
        ExpX::Unary(UnaryOp::Not | UnaryOp::Clip { .. }, e) => is_small_exp_or_loc(e),
        ExpX::UnaryOpr(UnaryOpr::Box(_) | UnaryOpr::Unbox(_), e) => is_small_exp_or_loc(e),
        _ => false,
    }
}

fn is_small_exp_or_loc(exp: &Exp) -> bool {
    match &exp.x {
        ExpX::Loc(..) => true,
        _ => is_small_exp(exp),
    }
}

fn stm_call(
    ctx: &Ctx,
    state: &mut State,
    span: &Span,
    name: Fun,
    typs: Typs,
    args: Exps,
    dest: Option<Dest>,
) -> Result<Stm, VirErr> {
    let fun = get_function(ctx, span, &name)?;
    let mut stms: Vec<Stm> = Vec::new();
    if ctx.expand_flag && crate::split_expression::need_split_expression(ctx, span) {
        let message = if name.path == crate::def::pervasive_assert_path() {
            crate::def::SPLIT_ASSERT_FAILURE
        } else {
            crate::def::SPLIT_PRE_FAILURE
        };
        let error = air::errors::error(message.to_string(), span);
        let call = StmX::Call {
            fun: name.clone(),
            mode: fun.x.mode,
            typ_args: typs.clone(),
            args: args.clone(),
            split: Some(error),
            dest: None,
        };
        stms.push(Spanned::new(span.clone(), call));
    }

    let mut small_args: Vec<Exp> = Vec::new();
    for arg in args.iter() {
        if is_small_exp_or_loc(arg) {
            small_args.push(arg.clone());
        } else {
            // To avoid copying arg in preconditions and postconditions,
            // put arg into a temporary variable
            let (temp, temp_var) = state.next_temp(&arg.span, &arg.typ);
            small_args.push(temp_var);
            let temp_id = state.declare_new_var(&temp, &arg.typ, false, false);
            stms.push(init_var(&arg.span, &temp_id, arg));
        }
    }
    let call = StmX::Call {
        fun: name,
        mode: fun.x.mode,
        typ_args: typs,
        args: Arc::new(small_args),
        split: None,
        dest,
    };
    stms.push(Spanned::new(span.clone(), call));
    Ok(stms_to_one_stm(span, stms))
}

fn if_to_stm(
    state: &mut State,
    expr: &Expr,
    mut stms0: Vec<Stm>,
    e0: &ReturnValue,
    mut stms1: Vec<Stm>,
    e1: &ReturnValue,
    mut stms2: Vec<Stm>,
    e2: &ReturnValue,
) -> (Vec<Stm>, ReturnValue) {
    let e0 = match e0.clone().to_value() {
        Some(e) => e,
        None => {
            return (stms0, ReturnValue::Never);
        }
    };

    match (e1, e2) {
        (ReturnValue::ImplicitUnit(_), _) | (_, ReturnValue::ImplicitUnit(_)) => {
            // If one branch returned an implicit unit, then the other branch
            // must also return a unit (either implicit or explicit).
            // If this sanity check fails, then it's likely we screwed up and
            // the alleged implicit unit branch was actually a never-return.
            assert!(types_equal(&expr.typ, &lowered_unit_typ()));

            let stm1 = stms_to_one_stm(&expr.span, stms1);
            let stm2 = stms_to_one_stm_opt(&expr.span, stms2);
            let if_stmt = StmX::If(e0, stm1, stm2);
            stms0.push(Spanned::new(expr.span.clone(), if_stmt));
            (stms0, ReturnValue::ImplicitUnit(expr.span.clone()))
        }
        (ReturnValue::Never, other) | (other, ReturnValue::Never) => {
            // Suppose one side never returns; the return value of the conditional
            // (assuming it DOES return) will always be the one from the other branch.
            // (Of course, the other branch might be 'Never' too, in which case the
            // return value of the whole expression is Never.)
            //
            // For example, if we have:
            //    let t = if cond { 5 } else { return; };
            // Then we get Some(5) from the left branch, and Never from the right branch.
            // Furthermore, for the purposes of assigning to `t`, we can assume the return
            // value of the branch is _always_ 5.

            let stm1 = stms_to_one_stm(&expr.span, stms1);
            let stm2 = stms_to_one_stm_opt(&expr.span, stms2);
            let if_stmt = StmX::If(e0, stm1, stm2);
            stms0.push(Spanned::new(expr.span.clone(), if_stmt));
            (stms0, other.clone())
        }
        (ReturnValue::Some(e1), ReturnValue::Some(e2)) => {
            if stms1.len() == 0 && stms2.len() == 0 {
                // In this case, we can construct a pure expression.
                let expx = ExpX::If(e0.clone(), e1.clone(), e2.clone());
                let exp = SpannedTyped::new(&expr.span, &expr.typ, expx);
                (stms0, ReturnValue::Some(exp))
            } else {
                // We have `if ( stms0; e0 ) { stms1; e1 } else { stms2; e2 }`.
                // We turn this into:
                //  stms0;
                //  if e0 { stms1; temp = e1; } else { stms2; temp = e2; };
                //  temp

                let (temp, temp_var) = state.next_temp(&expr.span, &expr.typ);
                let temp_id = state.declare_new_var(&temp, &expr.typ, false, false);
                stms1.push(init_var(&expr.span, &temp_id, &e1));
                stms2.push(init_var(&expr.span, &temp_id, &e2));
                let stm1 = stms_to_one_stm(&expr.span, stms1);
                let stm2 = stms_to_one_stm_opt(&expr.span, stms2);
                let if_stmt = StmX::If(e0, stm1, stm2);
                stms0.push(Spanned::new(expr.span.clone(), if_stmt));
                // temp
                (stms0, ReturnValue::Some(temp_var))
            }
        }
    }
}

/// Convert a VIR Expr to a SST (Vec<Stm>, ReturnValue), i.e., instructions of the form,
/// "run these statements, then return this side-effect-free expression".
///
/// Note the 'ReturnValue' can be one of three things:
///  * Some(e) - means the expression e was returned
///  * Unit - for the implicit unit case
///  * Never - the expression can never return (e.g., after a return value or break)

fn expr_to_stm_opt(
    ctx: &Ctx,
    state: &mut State,
    expr: &Expr,
) -> Result<(Vec<Stm>, ReturnValue), VirErr> {
    let mk_exp = |expx: ExpX| SpannedTyped::new(&expr.span, &expr.typ, expx);
    match &expr.x {
        ExprX::Const(c) => Ok((vec![], ReturnValue::Some(mk_exp(ExpX::Const(c.clone()))))),
        ExprX::Var(x) => {
            let unique_id = state.get_var_unique_id(&x);
            let e = mk_exp(ExpX::Var(unique_id));
            let e = mk_exp(ExpX::Unary(UnaryOp::MustBeFinalized, e));
            Ok((vec![], ReturnValue::Some(e)))
        }
        ExprX::VarLoc(x) => {
            let unique_id = state.get_var_unique_id(&x);
            Ok((vec![], ReturnValue::Some(mk_exp(ExpX::VarLoc(unique_id)))))
        }
        ExprX::VarAt(x, VarAt::Pre) => {
            if let Some((scope, _)) = state.rename_map.scope_and_index_of_key(x) {
                if scope != 0 {
                    err_str(&expr.span, "the parameter is shadowed here")?;
                }
            }
            Ok((
                vec![],
                ReturnValue::Some(mk_exp(ExpX::VarAt(state.get_var_unique_id(&x), VarAt::Pre))),
            ))
        }
        ExprX::ConstVar(..) => panic!("ConstVar should already be removed"),
        ExprX::Loc(expr1) => {
            let (stms, e0) = expr_to_stm_opt(ctx, state, expr1)?;
            let e0 = unwrap_or_return_never!(e0, stms);
            Ok((stms, ReturnValue::Some(mk_exp(ExpX::Loc(e0)))))
        }
        ExprX::Assign { init_not_mut, lhs: lhs_expr, rhs: expr2 } => {
            let (mut stms, lhs_exp) = expr_to_stm_opt(ctx, state, lhs_expr)?;
            let lhs_exp = lhs_exp.expect_value();
            match expr_must_be_call_stm(ctx, state, expr2)? {
                Some((stms2, ReturnedCall::Never)) => {
                    stms.extend(stms2.into_iter());
                    Ok((stms, ReturnValue::Never))
                }
                Some((stms2, ReturnedCall::Call { fun, typs, has_return: _, args })) => {
                    // make a Call
                    stms.extend(stms2.into_iter());
                    let (dest, assign) = if matches!(lhs_exp.x, ExpX::VarLoc(_)) {
                        (Dest { dest: lhs_exp, is_init: *init_not_mut }, None)
                    } else {
                        assert!(!*init_not_mut, "init_not_mut unexpected for complex call dest");
                        let (temp, temp_var) = state.next_temp(&lhs_exp.span, &expr2.typ);
                        let temp_ident = state.declare_new_var(&temp, &expr2.typ, false, false);
                        let assign = Spanned::new(
                            lhs_exp.span.clone(),
                            StmX::Assign {
                                lhs: Dest { dest: lhs_exp.clone(), is_init: false },
                                rhs: temp_var,
                            },
                        );
                        (
                            Dest {
                                dest: var_loc_exp(&lhs_exp.span, &expr2.typ, temp_ident),
                                is_init: true,
                            },
                            Some(assign),
                        )
                    };
                    stms.push(stm_call(ctx, state, &expr.span, fun, typs, args, Some(dest))?);
                    stms.extend(assign.into_iter());
                    Ok((stms, ReturnValue::ImplicitUnit(expr.span.clone())))
                }
                None => {
                    // make an Assign
                    let (stms2, e2) = expr_to_stm_opt(ctx, state, expr2)?;
                    let e2 = unwrap_or_return_never!(e2, stms2);
                    stms.extend(stms2.into_iter());
                    let rhs = if matches!(lhs_exp.x, ExpX::VarLoc(_)) || is_small_exp(&e2) {
                        e2
                    } else {
                        let (temp, temp_var) = state.next_temp(&e2.span, &e2.typ);
                        let temp_ident = state.declare_new_var(&temp, &e2.typ, false, false);
                        stms.push(init_var(&expr.span, &temp_ident, &e2));
                        temp_var
                    };
                    let assign =
                        StmX::Assign { lhs: Dest { dest: lhs_exp, is_init: *init_not_mut }, rhs };
                    stms.push(Spanned::new(expr.span.clone(), assign));
                    Ok((stms, ReturnValue::ImplicitUnit(expr.span.clone())))
                }
            }
        }
        ExprX::Call(CallTarget::FnSpec(e0), args) => {
            let e0 = expr_to_pure_exp(ctx, state, e0)?;
            let args = Arc::new(vec_map_result(args, |e| expr_to_pure_exp(ctx, state, e))?);
            let call = ExpX::CallLambda(expr.typ.clone(), e0, args);
            Ok((vec![], ReturnValue::Some(mk_exp(call))))
        }
        ExprX::Call(CallTarget::Static(..), _) => {
            match expr_get_call(ctx, state, expr)?.expect("Call") {
                (stms, ReturnedCall::Never) => Ok((stms, ReturnValue::Never)),
                (mut stms, ReturnedCall::Call { fun: x, typs, has_return: ret, args }) => {
                    if function_can_be_exp(ctx, state, expr, &x)? {
                        // ExpX::Call
                        let call = ExpX::Call(x.clone(), typs.clone(), args);
                        Ok((stms, ReturnValue::Some(mk_exp(call))))
                    } else if ret {
                        let (temp, temp_var) = state.next_temp(&expr.span, &expr.typ);
                        let temp_ident = state.declare_new_var(&temp, &expr.typ, false, false);
                        // tmp = StmX::Call;
                        let dest = Dest {
                            dest: var_loc_exp(&expr.span, &expr.typ, temp_ident.clone()),
                            is_init: true,
                        };
                        stms.push(stm_call(
                            ctx,
                            state,
                            &expr.span,
                            x.clone(),
                            typs.clone(),
                            args.clone(),
                            Some(dest),
                        )?);
                        if state.checking_recommends(ctx) {
                            let fun = get_function(ctx, &expr.span, &x)?;
                            if fun.x.mode == Mode::Spec {
                                // for recommends, we need a StmX::Call for the recommends
                                // and an ExpX::Call for the value.
                                let call = ExpX::Call(x.clone(), typs.clone(), args);
                                let call = SpannedTyped::new(&expr.span, &expr.typ, call);
                                stms.push(init_var(&expr.span, &temp_ident, &call));
                            }
                        }
                        // tmp
                        Ok((stms, ReturnValue::Some(temp_var)))
                    } else {
                        // StmX::Call
                        stms.push(stm_call(
                            ctx,
                            state,
                            &expr.span,
                            x.clone(),
                            typs.clone(),
                            args,
                            None,
                        )?);
                        Ok((stms, ReturnValue::ImplicitUnit(expr.span.clone())))
                    }
                }
            }
        }
        ExprX::Tuple(_) => {
            panic!("internal error: Tuple should have been simplified by ast_simplify")
        }
        ExprX::Ctor(p, i, binders, update) => {
            assert!(update.is_none()); // should be simplified by ast_simplify
            let mut stms: Vec<Stm> = Vec::new();
            let mut args: Vec<Binder<Exp>> = Vec::new();
            for binder in binders.iter() {
                let (mut stms1, e1) = expr_to_stm_opt(ctx, state, &binder.a)?;
                stms.append(&mut stms1);
                let e1 = unwrap_or_return_never!(e1, stms);
                let arg = BinderX { name: binder.name.clone(), a: e1 };
                args.push(Arc::new(arg));
            }
            let ctor = ExpX::Ctor(p.clone(), i.clone(), Arc::new(args));
            Ok((stms, ReturnValue::Some(mk_exp(ctor))))
        }
        ExprX::Unary(op, exprr) => {
            let (mut stms, exp) = expr_to_stm_opt(ctx, state, exprr)?;
            let exp = unwrap_or_return_never!(exp, stms);
            if let (true, UnaryOp::Clip { truncate: false, .. }) =
                (state.checking_recommends(ctx), op)
            {
                let unary = UnaryOpr::HasType(expr.typ.clone());
                let has_type = ExpX::UnaryOpr(unary, exp.clone());
                let has_type = SpannedTyped::new(&expr.span, &Arc::new(TypX::Bool), has_type);
                let error = air::errors::error(
                    "recommendation not met: value may be out of range of the target type (use `#[verifier(truncate)]` on the cast to silence this warning)",
                    &expr.span,
                );
                let assert = StmX::Assert(Some(error), has_type);
                let assert = Spanned::new(expr.span.clone(), assert);
                stms.push(assert);
            }
            Ok((stms, ReturnValue::Some(mk_exp(ExpX::Unary(*op, exp)))))
        }
        ExprX::UnaryOpr(op, expr) => {
            let (stms, exp) = expr_to_stm_opt(ctx, state, expr)?;
            let exp = unwrap_or_return_never!(exp, stms);
            Ok((stms, ReturnValue::Some(mk_exp(ExpX::UnaryOpr(op.clone(), exp)))))
        }
        ExprX::Binary(op, e1, e2) => {
            // Handle short-circuiting, when applicable.
            // The pair (proceed_on, other) means:
            // If e1 evaluates to `proceed_on`, then evaluate and
            // return e2; otherwise, return the value `other`
            // (without evaluating `e2`).
            // Also note: if `e2` is a pure expression, we don't need to do the
            // special handling.
            let short_circuit = match op {
                BinaryOp::And => Some((true, false)),
                BinaryOp::Implies => Some((true, true)),
                BinaryOp::Or => Some((false, true)),
                _ => None,
            };
            let (mut stms1, e1) = expr_to_stm_opt(ctx, state, e1)?;
            let (mut stms2, e2) = expr_to_stm_opt(ctx, state, e2)?;
            match (short_circuit, stms2.len()) {
                (Some((proceed_on, other)), n) if n > 0 => {
                    // and:
                    //   if e1 { stmts2; e2 } else { false }
                    // implies:
                    //   if e1 { stmts2; e2 } else { true }
                    // or:
                    //   if e1 { true } else { stmts2; e2 }
                    let bx = ExpX::Const(Constant::Bool(other));
                    let b = SpannedTyped::new(&expr.span, &Arc::new(TypX::Bool), bx);
                    let b = ReturnValue::Some(b);
                    if proceed_on {
                        Ok(if_to_stm(state, expr, stms1, &e1, stms2, &e2, vec![], &b))
                    } else {
                        Ok(if_to_stm(state, expr, stms1, &e1, vec![], &b, stms2, &e2))
                    }
                }
                _ => {
                    let e1 = unwrap_or_return_never!(e1, stms1);
                    stms1.append(&mut stms2);
                    let e2 = unwrap_or_return_never!(e2, stms1);
                    let bin = mk_exp(ExpX::Binary(*op, e1, e2.clone()));

                    if let BinaryOp::Arith(arith, inferred_mode) = op {
                        let arith_mode = if let Some(inferred_mode) = inferred_mode {
                            ctx.global.inferred_modes[inferred_mode]
                        } else {
                            Mode::Spec
                        };
                        // Insert bounds check
                        match (
                            state.view_as_spec,
                            arith_mode,
                            &*expr.typ,
                            state.checking_recommends(ctx),
                        ) {
                            (true, _, _, false) => {}
                            (_, Mode::Spec, _, false) => {}
                            (_, Mode::Proof | Mode::Exec, _, true) => {}
                            (_, _, TypX::Int(ir), _) if ir.is_bounded() => {
                                let (assert_exp, msg) = match arith {
                                    ArithOp::Add | ArithOp::Sub | ArithOp::Mul => {
                                        let unary = UnaryOpr::HasType(expr.typ.clone());
                                        let has_type = ExpX::UnaryOpr(unary, bin.clone());
                                        let has_type = SpannedTyped::new(
                                            &expr.span,
                                            &Arc::new(TypX::Bool),
                                            has_type,
                                        );
                                        (has_type, "possible arithmetic underflow/overflow")
                                    }
                                    ArithOp::EuclideanDiv | ArithOp::EuclideanMod => {
                                        let zero = ExpX::Const(Constant::Int(BigInt::zero()));
                                        let ne =
                                            ExpX::Binary(BinaryOp::Ne, e2.clone(), e2.new_x(zero));
                                        let ne = SpannedTyped::new(
                                            &expr.span,
                                            &Arc::new(TypX::Bool),
                                            ne,
                                        );
                                        (ne, "possible division by zero")
                                    }
                                };
                                let error = air::errors::error(msg, &expr.span);
                                let assert = StmX::Assert(Some(error), assert_exp);
                                let assert = Spanned::new(expr.span.clone(), assert);
                                stms1.push(assert);
                            }
                            _ => {}
                        }
                    }

                    Ok((stms1, ReturnValue::Some(bin)))
                }
            }
        }
        ExprX::Multi(..) => {
            panic!("internal error: Multi should have been simplified by ast_simplify")
        }
        ExprX::Quant(quant, binders, body) => {
            let check_recommends_stms =
                check_pure_expr_bind(ctx, state, binders, quant.boxed_params, body)?;
            state.push_scope();
            state.declare_binders(binders);
            let exp = expr_to_pure_exp(ctx, state, body)?;
            state.pop_scope();
            let trigs = Arc::new(vec![]); // real triggers will be set by finalize_exp
            let bnd = Spanned::new(body.span.clone(), BndX::Quant(*quant, binders.clone(), trigs));
            let e = mk_exp(ExpX::Bind(bnd, exp));
            let e = mk_exp(ExpX::Unary(UnaryOp::MustBeFinalized, e));
            Ok((check_recommends_stms, ReturnValue::Some(e)))
        }
        ExprX::Closure(params, body) => {
            state.push_scope();
            state.declare_binders(params);
            // Note: to avoid false alarms, we don't check recommends inside closures
            // (since there's no precondition on the closure parameters)
            let mut exp = expr_to_pure_exp(ctx, state, body)?;
            state.pop_scope();

            // Parameters and return types must be boxed, so insert necessary box/unboxing
            match &*body.typ {
                TypX::TypParam(_) | TypX::Boxed(_) => {}
                _ => {
                    let boxed_typ = Arc::new(TypX::Boxed(body.typ.clone()));
                    let boxx = ExpX::UnaryOpr(UnaryOpr::Box(body.typ.clone()), exp);
                    exp = SpannedTyped::new(&body.span, &boxed_typ, boxx);
                }
            }
            let mut let_box_binds: Vec<Binder<Exp>> = Vec::new();
            let mut boxed_params: Vec<Binder<Typ>> = Vec::new();
            for p in params.iter() {
                match &*p.a {
                    TypX::TypParam(_) | TypX::Boxed(_) => {
                        boxed_params.push(p.clone());
                    }
                    _ => {
                        let boxed_typ = Arc::new(TypX::Boxed(p.a.clone()));
                        boxed_params.push(p.new_a(boxed_typ.clone()));
                        let varx = ExpX::Var(unique_bound(&p.name));
                        let var = SpannedTyped::new(&expr.span, &boxed_typ, varx);
                        let unboxx = ExpX::UnaryOpr(UnaryOpr::Unbox(p.a.clone()), var);
                        let unbox = SpannedTyped::new(&expr.span, &p.a, unboxx);
                        let_box_binds.push(p.new_a(unbox));
                    }
                };
            }
            if let_box_binds.len() != 0 {
                let bnd = Spanned::new(body.span.clone(), BndX::Let(Arc::new(let_box_binds)));
                exp = SpannedTyped::new(&body.span, &exp.typ, ExpX::Bind(bnd, exp.clone()));
            }

            let bnd = Spanned::new(body.span.clone(), BndX::Lambda(Arc::new(boxed_params)));
            Ok((vec![], ReturnValue::Some(mk_exp(ExpX::Bind(bnd, exp)))))
        }
        ExprX::Choose { params, cond, body } => {
            let mut check_recommends_stms = check_pure_expr_bind(ctx, state, params, true, cond)?;
            check_recommends_stms.extend(check_pure_expr_bind(ctx, state, params, true, body)?);
            state.push_scope();
            state.declare_binders(&params);
            let cond_exp = expr_to_pure_exp(ctx, state, cond)?;
            let body_exp = expr_to_pure_exp(ctx, state, body)?;
            state.pop_scope();
            let trigs = Arc::new(vec![]); // real triggers will be set by finalize_exp
            let bnd =
                Spanned::new(body.span.clone(), BndX::Choose(params.clone(), trigs, cond_exp));
            let e = mk_exp(ExpX::Bind(bnd, body_exp));
            let e = mk_exp(ExpX::Unary(UnaryOp::MustBeFinalized, e));
            Ok((check_recommends_stms, ReturnValue::Some(e)))
        }
        ExprX::WithTriggers { triggers, body } => {
            let mut trigs: Vec<crate::sst::Trig> = Vec::new();
            for trigger in triggers.iter() {
                let t = vec_map_result(&**trigger, |e| expr_to_pure_exp(ctx, state, e))?;
                trigs.push(Arc::new(t));
            }
            let trigs = Arc::new(trigs);
            let check_recommends_stms = check_pure_expr(ctx, state, body)?;
            let body_exp = expr_to_pure_exp(ctx, state, body)?;
            Ok((
                check_recommends_stms,
                ReturnValue::Some(mk_exp(ExpX::WithTriggers(trigs, body_exp))),
            ))
        }
        ExprX::Fuel(x, fuel) => {
            let stm = Spanned::new(expr.span.clone(), StmX::Fuel(x.clone(), *fuel));
            Ok((vec![stm], ReturnValue::ImplicitUnit(expr.span.clone())))
        }
        ExprX::RevealString(path) => {
            let stm = Spanned::new(expr.span.clone(), StmX::RevealString(path.clone()));
            Ok((vec![stm], ReturnValue::ImplicitUnit(expr.span.clone())))
        }
        ExprX::Header(_) => {
            return err_str(&expr.span, "header expression not allowed here");
        }
        ExprX::Admit => {
            let stm = assume_false(&expr.span);
            Ok((vec![stm], ReturnValue::ImplicitUnit(expr.span.clone())))
        }
        ExprX::Forall { vars, require, ensure, proof } => {
            // deadend {
            //   assume(require)
            //   proof
            //   assert(ensure);
            // }
            // assume(forall vars. require ==> ensure)
            let mut stms: Vec<Stm> = Vec::new();

            // Translate proof into a dead-end ending with an assert
            state.push_scope();
            let mut body: Vec<Stm> = Vec::new();
            for var in vars.iter() {
                let x = state.declare_new_var(&var.name, &var.a, false, true);
                body.push(assume_has_typ(&x, &var.a, &require.span));
            }
            let (mut proof_stms, e) = expr_to_stm_opt(ctx, state, proof)?;
            if let ReturnValue::Some(_) = e {
                return err_str(&expr.span, "'assert ... by' block cannot end with an expression");
            }
            let (check_recommends, require_exp) = expr_to_pure_exp_check(ctx, state, &require)?;
            body.extend(check_recommends);
            let assume = Spanned::new(require.span.clone(), StmX::Assume(require_exp));
            body.push(assume);
            body.append(&mut proof_stms);
            if state.checking_recommends(ctx) {
                body.extend(check_pure_expr(ctx, state, &ensure)?);
            } else {
                let ensure_exp = expr_to_pure_exp(ctx, state, &ensure)?;
                let assert = Spanned::new(ensure.span.clone(), StmX::Assert(None, ensure_exp));
                body.push(assert);
            }
            let block = Spanned::new(expr.span.clone(), StmX::Block(Arc::new(body)));
            let deadend = Spanned::new(expr.span.clone(), StmX::DeadEnd(block));
            stms.push(deadend);
            state.pop_scope();

            // Translate ensure into an assume
            let implyx = ExprX::Binary(BinaryOp::Implies, require.clone(), ensure.clone());
            let imply = SpannedTyped::new(&ensure.span, &Arc::new(TypX::Bool), implyx);
            let forallx = ExprX::Quant(QUANT_FORALL, vars.clone(), imply);
            let forall = SpannedTyped::new(&ensure.span, &Arc::new(TypX::Bool), forallx);
            let forall_exp = expr_to_pure_exp(ctx, state, &forall)?;
            let assume = Spanned::new(ensure.span.clone(), StmX::Assume(forall_exp));
            stms.push(assume);
            Ok((stms, ReturnValue::ImplicitUnit(expr.span.clone())))
        }
        ExprX::AssertQuery { requires, ensures, proof, mode } => {
            // Note that `ExprX::AssertQuery` makes a separate query for AssertQueryMode::NonLinear and AssertQueryMode::BitVector
            // only `requires` and type invariants will be provided to prove `ensures`
            match mode {
                AssertQueryMode::NonLinear => {
                    let mut inner_body: Vec<Stm> = Vec::new();
                    let mut vars = BTreeMap::new(); // order vars by UniqueIdent

                    // Translate body as separate query
                    state.push_scope();
                    for r in requires.iter() {
                        let (require_check_recommends, require_exp) =
                            expr_to_pure_exp_check(ctx, state, &r)?;
                        inner_body.extend(require_check_recommends);
                        vars.extend(free_vars_exp(&require_exp).into_iter());
                        let assume = Spanned::new(r.span.clone(), StmX::Assume(require_exp));
                        inner_body.push(assume);
                    }

                    let (proof_stms, e) = expr_to_stm_opt(ctx, state, proof)?;
                    if let ReturnValue::Some(_) = e {
                        return err_str(
                            &expr.span,
                            "'assert ... by' block cannot end with an expression",
                        );
                    }
                    inner_body.extend(proof_stms);

                    for e in ensures.iter() {
                        if state.checking_recommends(ctx) {
                            let check_stms = check_pure_expr(ctx, state, &e)?;
                            for s in check_stms.iter() {
                                vars.extend(free_vars_stm(&s).into_iter());
                            }
                            inner_body.extend(check_stms);
                        } else {
                            let ensure_exp = expr_to_pure_exp(ctx, state, &e)?;
                            vars.extend(free_vars_exp(&ensure_exp).into_iter());
                            let assert =
                                Spanned::new(e.span.clone(), StmX::Assert(None, ensure_exp));
                            inner_body.push(assert);
                        }
                    }

                    let inner_body =
                        Spanned::new(expr.span.clone(), StmX::Block(Arc::new(inner_body)));
                    state.pop_scope();

                    let mut outer: Vec<Stm> = Vec::new();

                    // Translate as assert, assume in outer query
                    for r in requires.iter() {
                        if state.checking_recommends(ctx) {
                            outer.extend(check_pure_expr(ctx, state, &r)?);
                        } else {
                            let require_exp = expr_to_pure_exp(ctx, state, &r)?;
                            let assert = Spanned::new(
                                r.span.clone(),
                                StmX::Assert(
                                    Some(air::errors::error(
                                        "requires not satisfied".to_string(),
                                        &r.span.clone(),
                                    )),
                                    require_exp,
                                ),
                            );
                            outer.push(assert);
                        }
                    }
                    for e in ensures.iter() {
                        let ensure_exp = expr_to_pure_exp(ctx, state, &e)?;
                        let assume = Spanned::new(e.span.clone(), StmX::Assume(ensure_exp));
                        outer.push(assume);
                    }

                    let outer_block = Spanned::new(expr.span.clone(), StmX::Block(Arc::new(outer)));

                    let nonlinear = Spanned::new(
                        expr.span.clone(),
                        StmX::AssertQuery {
                            body: inner_body,
                            typ_inv_vars: Arc::new(vars.into_iter().collect()),
                            mode: *mode,
                        },
                    );
                    Ok((vec![outer_block, nonlinear], ReturnValue::ImplicitUnit(expr.span.clone())))
                }

                AssertQueryMode::BitVector => {
                    // check if assertion block is consisted only with requires/ensures
                    let (proof_stms, e) = expr_to_stm_opt(ctx, state, proof)?;
                    let proof_block_err =
                        err_str(&expr.span, "assert_bitvector_by cannot contain a proof block");
                    if let ReturnValue::Some(_) = e {
                        return err_str(
                            &expr.span,
                            "assert_bitvector_by cannot contain a return value",
                        );
                    }
                    if proof_stms.len() > 1 {
                        return proof_block_err;
                    }
                    if let StmX::Block(st) = &proof_stms[0].x {
                        if st.len() > 0 {
                            return proof_block_err;
                        }
                    } else {
                        return proof_block_err;
                    }

                    // translate requires/ensures expression
                    let mut requires_in = vec![];
                    let mut ensures_in = vec![];
                    state.push_scope();
                    for r in requires.iter() {
                        let require_exp = expr_to_pure_exp(ctx, state, &r)?;
                        requires_in.push(require_exp.clone());
                    }
                    for e in ensures.iter() {
                        let ensure_exp = expr_to_pure_exp(ctx, state, &e)?;
                        ensures_in.push(ensure_exp.clone());
                    }
                    state.pop_scope();

                    // Translate as assert, assume in outer query
                    let mut outer: Vec<Stm> = Vec::new();
                    for r in requires.iter() {
                        let require_exp = expr_to_pure_exp(ctx, state, &r)?;
                        let assert = Spanned::new(
                            r.span.clone(),
                            StmX::Assert(
                                Some(air::errors::error(
                                    "requires not satisfied".to_string(),
                                    &r.span.clone(),
                                )),
                                require_exp,
                            ),
                        );
                        outer.push(assert);
                    }
                    for e in ensures.iter() {
                        let ensure_exp = expr_to_pure_exp(ctx, state, &e)?;
                        let assume = Spanned::new(e.span.clone(), StmX::Assume(ensure_exp));
                        outer.push(assume);
                    }
                    let outer_block = Spanned::new(expr.span.clone(), StmX::Block(Arc::new(outer)));

                    let bitvector = Spanned::new(
                        expr.span.clone(),
                        StmX::AssertBitVector {
                            requires: Arc::new(requires_in),
                            ensures: Arc::new(ensures_in),
                        },
                    );
                    Ok((vec![outer_block, bitvector], ReturnValue::ImplicitUnit(expr.span.clone())))
                }
            }
        }
        ExprX::AssertCompute(e, mode) => {
            let expr = expr_to_pure_exp(ctx, state, &e)?;
            let ret = ReturnValue::ImplicitUnit(expr.span.clone());
            // We assert the (hopefully simplified) result of calling the interpreter
            // but assume the original expression, so we get the benefits
            // of any ensures, triggers, etc., that it might provide
            let interp_expr = eval_expr(
                &state.finalize_exp(ctx, &state.fun_ssts, &expr)?,
                &state.fun_ssts,
                ctx.global.rlimit,
                *mode,
                ctx.global.interpreter_log.clone(),
            )?;
            let err = error_with_label(
                "assertion failed",
                &expr.span.clone(),
                format!("simplified to {}", interp_expr),
            );
            let mut stmts = Vec::new();
            if matches!(mode, ComputeMode::Z3) {
                let assert = Spanned::new(expr.span.clone(), StmX::Assert(Some(err), interp_expr));
                stmts.push(assert);
            }
            let assume = Spanned::new(expr.span.clone(), StmX::Assume(expr));
            stmts.push(assume);
            Ok((stmts, ret))
        }
        ExprX::If(expr0, expr1, None) => {
            let (stms0, e0) = expr_to_stm_opt(ctx, state, expr0)?;
            let (stms1, e1) = expr_to_stm_opt(ctx, state, expr1)?;
            let stms2 = vec![];
            let e2 = ReturnValue::ImplicitUnit(expr.span.clone());
            Ok(if_to_stm(state, expr, stms0, &e0, stms1, &e1, stms2, &e2))
        }
        ExprX::If(expr0, expr1, Some(expr2)) => {
            let (stms0, e0) = expr_to_stm_opt(ctx, state, expr0)?;
            let (stms1, e1) = expr_to_stm_opt(ctx, state, expr1)?;
            let (stms2, e2) = expr_to_stm_opt(ctx, state, expr2)?;
            Ok(if_to_stm(state, expr, stms0, &e0, stms1, &e1, stms2, &e2))
        }
        ExprX::Match(..) => {
            panic!("internal error: Match should have been simplified by ast_simplify")
        }
        ExprX::While { cond, body, invs } => {
            let (stms0, e0) = expr_to_stm_opt(ctx, state, cond)?;
            let e0 = match e0 {
                ReturnValue::Some(e0) => e0,
                ReturnValue::ImplicitUnit(_) => {
                    panic!("while loop condition doesn't return a bool expression");
                }
                ReturnValue::Never => {
                    // If the condition never returns (which would be odd, but it
                    // could happen) then the body of the while loop never gets to go at all.
                    return Ok((stms0, ReturnValue::Never));
                }
            };

            let (mut stms1, e1) = expr_to_stm_opt(ctx, state, body)?;
            check_unit_or_never(&e1)?;
            let (check_recommends, invs): (Vec<Vec<Stm>>, Vec<Exp>) =
                vec_map_result(invs, |e| expr_to_pure_exp_check(ctx, state, e))?
                    .into_iter()
                    .unzip();
            if ctx.checking_recommends() {
                let check_recommends: Vec<Stm> = check_recommends.into_iter().flatten().collect();
                stms1.splice(0..0, check_recommends);
            }
            let block0 = Spanned::new(expr.span.clone(), StmX::Block(Arc::new(stms0)));
            let while_stm = Spanned::new(
                expr.span.clone(),
                StmX::While {
                    cond_stm: block0,
                    cond_exp: e0,
                    body: stms_to_one_stm(&body.span, stms1),
                    invs: Arc::new(invs),
                    typ_inv_vars: Arc::new(vec![]),
                    modified_vars: Arc::new(vec![]),
                },
            );
            if can_control_flow_reach_after_loop(expr) {
                let ret = ReturnValue::ImplicitUnit(expr.span.clone());
                Ok((vec![while_stm], ret))
            } else {
                let stms = vec![while_stm, assume_false(&expr.span)];
                Ok((stms, ReturnValue::Never))
            }
        }
        ExprX::OpenInvariant(inv, binder, body, atomicity) => {
            // Evaluate `inv`
            let (mut stms0, big_inv_exp) = expr_to_stm_opt(ctx, state, inv)?;
            let big_inv_exp = unwrap_or_return_never!(big_inv_exp, stms0);

            // Assign it to a constant temp variable to ensure it is constant
            // across the entire block.
            let (temp, temp_var) = state.next_temp(&big_inv_exp.span, &inv.typ);
            let temp_id = state.declare_new_var(&temp, &inv.typ, false, false);
            stms0.push(init_var(&big_inv_exp.span, &temp_id, &big_inv_exp));

            // Process the body

            state.push_scope();
            let ident = state.declare_new_var(
                &binder.name,
                &binder.a,
                /* mutable */ true,
                /* maybe_need_rename */ true,
            );
            let (body_stms, body_e) = expr_to_stm_opt(ctx, state, body)?;
            state.pop_scope();

            check_unit_or_never(&body_e)?;

            let body_stm = stms_to_one_stm(&expr.span, body_stms);
            stms0.push(Spanned::new(
                expr.span.clone(),
                StmX::OpenInvariant(temp_var, ident, binder.a.clone(), body_stm, *atomicity),
            ));

            let _body_e = unwrap_or_return_never!(body_e, stms0);
            return Ok((stms0, ReturnValue::ImplicitUnit(expr.span.clone())));
        }
        ExprX::Return(e1) => {
            // Note: there are currently a few inconsistencies between this and the
            // emitted final post-condition in sst_to_air.
            //  - We don't apply the trait_typ_substs here (TODO this is a bug)
            //  - We don't apply the bit_vector context here
            // (We could consider moving _all_ the postcondition handling to this file,
            // so that inconsistencies become more clear.)

            if let Some((ret_dest, ens_recommends, enss)) = state.ret_post.clone() {
                let mut stms: Vec<Stm> = Vec::new();
                match (ret_dest, e1) {
                    (None, None) => {}
                    (None, Some(e)) => return err_str(&e.span, "return value not allowed here"),
                    (_, None) => panic!("internal error: return value expected"),
                    (Some(dest), Some(e1)) => {
                        let (mut ret_stms, exp) = expr_to_stm_opt(ctx, state, e1)?;
                        let exp = unwrap_or_return_never!(exp, ret_stms);
                        stms.append(&mut ret_stms);
                        stms.push(init_var(&expr.span, &dest, &exp));
                    }
                }
                if ctx.checking_recommends() {
                    stms.extend(ens_recommends);
                }
                for ens in enss.iter() {
                    let error = error_with_label(
                        crate::def::POSTCONDITION_FAILURE.to_string(),
                        &expr.span,
                        "at this exit".to_string(),
                    )
                    .secondary_label(&ens.span, crate::def::THIS_POST_FAILED.to_string());
                    stms.push(Spanned::new(
                        expr.span.clone(),
                        StmX::Assert(Some(error), ens.clone()),
                    ));
                }
                stms.push(assume_false(&expr.span));
                Ok((stms, ReturnValue::Never))
            } else {
                err_str(&expr.span, "return expression not allowed here")
            }
        }
        ExprX::Ghost { .. } => {
            panic!("internal error: ExprX::Ghost should have been simplified by ast_simplify")
        }
        ExprX::Block(stmts, body_opt) => {
            let mut stms: Vec<Stm> = Vec::new();
            let mut local_decls: Vec<LocalDecl> = Vec::new();
            let mut binds: Vec<Bnd> = Vec::new();
            let mut is_pure_exp = true;
            let mut never_return = false;
            for stmt in stmts.iter() {
                let (mut stms0, e0, decl_bnd_opt) = stmt_to_stm(ctx, state, stmt)?;
                match decl_bnd_opt {
                    Some((decl, bnd)) => {
                        state.push_scope();
                        local_decls.push(decl.clone());
                        state.insert_unique_var(&decl.ident);
                        match bnd {
                            None => {
                                is_pure_exp = false;
                            }
                            Some(bnd) => {
                                binds.push(bnd);
                            }
                        }
                    }
                    None => {
                        // the statement wasn't a Decl; it could have been anything
                        is_pure_exp = false;
                    }
                }
                check_unit_or_never(&e0)?;
                stms.append(&mut stms0);
                match e0 {
                    ReturnValue::Never => {
                        is_pure_exp = false;
                        never_return = true;
                        // Don't process any of the later statements: they are unreachable.
                        break;
                    }
                    _ => {}
                }
            }
            let exp = if never_return {
                ReturnValue::Never
            } else if let Some(expr) = body_opt {
                let (mut stms1, exp) = expr_to_stm_opt(ctx, state, expr)?;
                if stms1.len() > 0 {
                    is_pure_exp = false;
                }
                stms.append(&mut stms1);
                exp
            } else {
                ReturnValue::ImplicitUnit(expr.span.clone())
            };
            for _ in local_decls.iter() {
                state.pop_scope();
            }
            match exp {
                ReturnValue::Some(mut exp) if is_pure_exp => {
                    // Pure expression: fold decls into Let bindings and return a single expression
                    for bnd in binds.iter().rev() {
                        exp = SpannedTyped::new(
                            &expr.span,
                            &exp.typ,
                            ExpX::Bind(bnd.clone(), exp.clone()),
                        );
                    }
                    // We don't generate a LocalDecl, so we don't want to rename the variables
                    for decl in local_decls {
                        state.dont_rename.insert(decl.ident.clone());
                    }

                    assert!(!never_return);
                    return Ok((vec![], ReturnValue::Some(exp)));
                }
                _ => {
                    // Not pure: return statements + an expression
                    for decl in local_decls {
                        state.local_decls.push(decl);
                    }
                    let block = Spanned::new(expr.span.clone(), StmX::Block(Arc::new(stms)));
                    Ok((vec![block], exp))
                }
            }
        }
    }
}

/// In the case that this stmt is a Decl, we also return the following information:
///
///    * An SST LocalDecl for the declaration
///    * Optionally, An SST Bnd for the declaration (only if the right-hand side is pure)
///
/// Thus, when the Bnd is available, the caller of this fn has the option of whether
/// to use the LocalDecl or the Bnd; they can use the Bnds in order to construct a pure
/// expression or LocalDecls to construct an impure one.
/// (Note: a declaration by itself being marked 'mutable' doesn't matter for determining
/// purity; it only matters if there are assignments later.)

fn stmt_to_stm(
    ctx: &Ctx,
    state: &mut State,
    stmt: &Stmt,
) -> Result<(Vec<Stm>, ReturnValue, Option<(LocalDecl, Option<Bnd>)>), VirErr> {
    match &stmt.x {
        StmtX::Expr(expr) => {
            let (stms, exp) = expr_to_stm_opt(ctx, state, expr)?;
            Ok((stms, exp, None))
        }
        StmtX::Decl { pattern, mode: _, init } => {
            let (name, mutable) = match &pattern.x {
                PatternX::Var { name, mutable } => (name, mutable),
                _ => panic!("internal error: Decl should have been simplified by ast_simplify"),
            };

            let ident = state.alloc_unique_var(&name);
            let typ = pattern.typ.clone();
            let decl = Arc::new(LocalDeclX { ident, typ: typ.clone(), mutable: *mutable });

            // First check if the initializer needs to be translate to a Call instead
            // of an Exp. If so, translate it that way.
            if let Some(init) = init {
                match expr_must_be_call_stm(ctx, state, init)? {
                    Some((stms, ReturnedCall::Never)) => {
                        return Ok((stms, ReturnValue::Never, None));
                    }
                    Some((mut stms, ReturnedCall::Call { fun, typs, has_return: _, args })) => {
                        // Special case: convert to a Call
                        // It can't be pure in this case, so don't return a Bnd.
                        let dest = Dest {
                            dest: var_loc_exp(&pattern.span, &typ, decl.ident.clone()),
                            is_init: true,
                        };
                        stms.push(stm_call(ctx, state, &init.span, fun, typs, args, Some(dest))?);
                        let ret = ReturnValue::ImplicitUnit(stmt.span.clone());
                        return Ok((stms, ret, Some((decl, None))));
                    }
                    None => {}
                }
            }

            // Otherwise, translate the initializer to an Exp.

            let (mut stms, exp) = match init {
                None => (vec![], None),
                Some(init) => {
                    let (stms, exp) = expr_to_stm_opt(ctx, state, init)?;
                    let exp = match exp.to_value() {
                        Some(exp) => exp,
                        None => {
                            return Ok((stms, ReturnValue::Never, None));
                        }
                    };
                    (stms, Some(exp))
                }
            };

            // For a pure expression (i.e., one with no SST statements), return a binder
            let bnd = match &exp {
                Some(exp) if stms.len() == 0 => {
                    let binder = BinderX { name: name.clone(), a: exp.clone() };
                    let bnd = BndX::Let(Arc::new(vec![Arc::new(binder)]));
                    Some(Spanned::new(stmt.span.clone(), bnd))
                }
                _ => None,
            };

            match (*mutable, &exp) {
                (false, None) => {}
                (true, None) => {}
                (_, Some(exp)) => {
                    stms.push(init_var(&stmt.span, &decl.ident, exp));
                }
            }

            let ret = ReturnValue::ImplicitUnit(stmt.span.clone());
            Ok((stms, ret, Some((decl, bnd))))
        }
    }
}<|MERGE_RESOLUTION|>--- conflicted
+++ resolved
@@ -1,22 +1,12 @@
 use crate::ast::{
-<<<<<<< HEAD
-    ArithOp, BinaryOp, CallTarget, ComputeMode, Constant, Expr, ExprX, Fun, Function, Ident,
-    IntRange, Mode, PatternX, SpannedTyped, Stmt, StmtX, Typ, TypX, Typs, UnaryOp, UnaryOpr, VarAt,
-    VirErr,
-=======
-    ArithOp, AssertQueryMode, BinaryOp, CallTarget, Constant, Expr, ExprX, Fun, Function, Ident,
+    ArithOp, AssertQueryMode, BinaryOp, CallTarget, ComputeMode, Constant, Expr, ExprX, Fun, Function, Ident,
     Mode, PatternX, SpannedTyped, Stmt, StmtX, Typ, TypX, Typs, UnaryOp, UnaryOpr, VarAt, VirErr,
->>>>>>> f811d76b
 };
 use crate::ast_util::{err_str, err_string, types_equal, QUANT_FORALL};
 use crate::context::Ctx;
 use crate::def::{unique_bound, unique_local, Spanned};
-<<<<<<< HEAD
+use crate::interpreter::eval_expr;
 use crate::func_to_air::{SstInfo, SstMap};
-use crate::interpreter::eval_expr;
-=======
-use crate::func_to_air::{SstInline, SstMap};
->>>>>>> f811d76b
 use crate::sst::{
     Bnd, BndX, Dest, Exp, ExpX, Exps, LocalDecl, LocalDeclX, ParPurpose, Pars, Stm, StmX,
     UniqueIdent,
@@ -209,33 +199,29 @@
         });
         let exp = crate::sst_visitor::map_exp_visitor_result(&exp, &mut |exp| match &exp.x {
             ExpX::Call(fun, typs, args) => {
-<<<<<<< HEAD
-                if let Some(SstInfo { inline: Some(inline), params, memoize: _, body }) =
+                if let Some(SstInfo { inline: inline, params, memoize: _, body }) =
                     fun_ssts.read().unwrap().get(fun)
                 {
-                    let typ_bounds = &inline.typ_bounds;
-=======
-                if let Some((SstInline { params, typ_bounds, do_inline: true }, body)) =
-                    fun_ssts.get(fun)
-                {
->>>>>>> f811d76b
-                    let mut typ_substs: HashMap<Ident, Typ> = HashMap::new();
-                    let mut substs: HashMap<UniqueIdent, Exp> = HashMap::new();
-                    assert!(typ_bounds.len() == typs.len());
-                    for ((name, _), typ) in typ_bounds.iter().zip(typs.iter()) {
-                        assert!(!typ_substs.contains_key(name));
-                        typ_substs.insert(name.clone(), typ.clone());
-                    }
-                    assert!(params.len() == args.len());
-                    for (param, arg) in params.iter().zip(args.iter()) {
-                        let unique = unique_local(&param.x.name);
-                        assert!(!substs.contains_key(&unique));
-                        substs.insert(unique, arg.clone());
-                    }
-                    let e = crate::sst_util::subst_exp(typ_substs, substs, body);
-                    // keep the original outer span for better trigger messages
-                    let e = SpannedTyped::new(&exp.span, &e.typ, e.x.clone());
-                    return Ok(e);
+                    if inline.do_inline {
+                        let typ_bounds = &inline.typ_bounds;
+                        let mut typ_substs: HashMap<Ident, Typ> = HashMap::new();
+                        let mut substs: HashMap<UniqueIdent, Exp> = HashMap::new();
+                        assert!(typ_bounds.len() == typs.len());
+                        for ((name, _), typ) in typ_bounds.iter().zip(typs.iter()) {
+                            assert!(!typ_substs.contains_key(name));
+                            typ_substs.insert(name.clone(), typ.clone());
+                        }
+                        assert!(params.len() == args.len());
+                        for (param, arg) in params.iter().zip(args.iter()) {
+                            let unique = unique_local(&param.x.name);
+                            assert!(!substs.contains_key(&unique));
+                            substs.insert(unique, arg.clone());
+                        }
+                        let e = crate::sst_util::subst_exp(typ_substs, substs, body);
+                        // keep the original outer span for better trigger messages
+                        let e = SpannedTyped::new(&exp.span, &e.typ, e.x.clone());
+                        return Ok(e);
+                    }
                 }
                 Ok(exp.clone())
             }
