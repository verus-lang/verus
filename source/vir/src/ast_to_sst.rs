--- conflicted
+++ resolved
@@ -1,12 +1,6 @@
 use crate::ast::{
-<<<<<<< HEAD
     ArithOp, AssertQueryMode, BinaryOp, CallTarget, Constant, Expr, ExprX, Fun, Function, Ident,
-    IntRange, Mode, PatternX, SpannedTyped, Stmt, StmtX, Typ, TypX, Typs, UnaryOp, UnaryOpr, VarAt,
-    VirErr,
-=======
-    ArithOp, BinaryOp, CallTarget, Constant, Expr, ExprX, Fun, Function, Ident, Mode, PatternX,
-    SpannedTyped, Stmt, StmtX, Typ, TypX, Typs, UnaryOp, UnaryOpr, VarAt, VirErr,
->>>>>>> ab039ef7
+    Mode, PatternX, SpannedTyped, Stmt, StmtX, Typ, TypX, Typs, UnaryOp, UnaryOpr, VarAt, VirErr,
 };
 use crate::ast_util::{err_str, err_string, types_equal, QUANT_FORALL};
 use crate::context::Ctx;
@@ -1197,17 +1191,16 @@
                         let (require_check_recommends, require_exp) =
                             expr_to_pure_exp_check(ctx, state, &r)?;
                         inner_body.extend(require_check_recommends);
-                        vars.extend(referenced_vars_exp(&require_exp).into_iter());
+                        vars.extend(free_vars_exp(&require_exp).into_iter());
                         let assume = Spanned::new(r.span.clone(), StmX::Assume(require_exp));
                         inner_body.push(assume);
                     }
 
-<<<<<<< HEAD
                     let (proof_stms, e) = expr_to_stm_opt(ctx, state, proof)?;
                     if let ReturnValue::Some(_) = e {
                         return err_str(
                             &expr.span,
-                            "forall/assert-by cannot end with an expression",
+                            "'assert ... by' block cannot end with an expression",
                         );
                     }
                     inner_body.extend(proof_stms);
@@ -1216,12 +1209,12 @@
                         if state.checking_recommends(ctx) {
                             let check_stms = check_pure_expr(ctx, state, &e)?;
                             for s in check_stms.iter() {
-                                vars.extend(referenced_vars_stm(&s).into_iter());
+                                vars.extend(free_vars_stm(&s).into_iter());
                             }
                             inner_body.extend(check_stms);
                         } else {
                             let ensure_exp = expr_to_pure_exp(ctx, state, &e)?;
-                            vars.extend(referenced_vars_exp(&ensure_exp).into_iter());
+                            vars.extend(free_vars_exp(&ensure_exp).into_iter());
                             let assert =
                                 Spanned::new(e.span.clone(), StmX::Assert(None, ensure_exp));
                             inner_body.push(assert);
@@ -1258,39 +1251,6 @@
                         let assume = Spanned::new(e.span.clone(), StmX::Assume(ensure_exp));
                         outer.push(assume);
                     }
-=======
-            // Translate body as separate query
-            state.push_scope();
-            for r in requires.iter() {
-                let (require_check_recommends, require_exp) =
-                    expr_to_pure_exp_check(ctx, state, &r)?;
-                inner_body.extend(require_check_recommends);
-                vars.extend(free_vars_exp(&require_exp).into_iter());
-                let assume = Spanned::new(r.span.clone(), StmX::Assume(require_exp));
-                inner_body.push(assume);
-            }
-
-            let (proof_stms, e) = expr_to_stm_opt(ctx, state, proof)?;
-            if let ReturnValue::Some(_) = e {
-                return err_str(&expr.span, "'assert ... by' block cannot end with an expression");
-            }
-            inner_body.extend(proof_stms);
-
-            for e in ensures.iter() {
-                if state.checking_recommends(ctx) {
-                    let check_stms = check_pure_expr(ctx, state, &e)?;
-                    for s in check_stms.iter() {
-                        vars.extend(free_vars_stm(&s).into_iter());
-                    }
-                    inner_body.extend(check_stms);
-                } else {
-                    let ensure_exp = expr_to_pure_exp(ctx, state, &e)?;
-                    vars.extend(free_vars_exp(&ensure_exp).into_iter());
-                    let assert = Spanned::new(e.span.clone(), StmX::Assert(None, ensure_exp));
-                    inner_body.push(assert);
-                }
-            }
->>>>>>> ab039ef7
 
                     let outer_block = Spanned::new(expr.span.clone(), StmX::Block(Arc::new(outer)));
 
