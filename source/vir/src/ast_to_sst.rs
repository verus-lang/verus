--- conflicted
+++ resolved
@@ -1,13 +1,8 @@
 use crate::ast::Exprs;
 use crate::ast::{
-<<<<<<< HEAD
-    ArithOp, AssertQueryMode, BinaryOp, CallTarget, ComputeMode, Constant, Expr, ExprX, Fun,
-    Function, Ident, LoopInvariantKind, Mode, PatternX, SpannedTyped, Stmt, StmtX, Typ, TypX, Typs,
-=======
     ArithOp, AssertQueryMode, BinaryOp, BuiltinSpecFun, CallTarget, ComputeMode, Constant, Expr,
-    ExprX, Fun, Function, Ident, Mode, PatternX, SpannedTyped, Stmt, StmtX, Typ, TypX, Typs,
->>>>>>> 58ac89f9
-    UnaryOp, UnaryOpr, VarAt, VirErr,
+    ExprX, Fun, Function, Ident, LoopInvariantKind, Mode, PatternX, SpannedTyped, Stmt, StmtX, Typ,
+    TypX, Typs, UnaryOp, UnaryOpr, VarAt, VirErr,
 };
 use crate::ast_util::{err_str, err_string, types_equal, QUANT_FORALL};
 use crate::context::Ctx;
@@ -1642,12 +1637,8 @@
                     label: label.clone(),
                     cond: cnd,
                     body: stms_to_one_stm(&body.span, stms1),
-<<<<<<< HEAD
                     invs: Arc::new(invs1),
-=======
-                    invs: Arc::new(invs),
                     // These are filled in later, in sst_vars
->>>>>>> 58ac89f9
                     typ_inv_vars: Arc::new(vec![]),
                     modified_vars: Arc::new(vec![]),
                 },
@@ -1714,15 +1705,9 @@
                         "at this exit".to_string(),
                     );
 
-<<<<<<< HEAD
-            stms.push(Spanned::new(
-                expr.span.clone(),
-                StmX::Return { base_error, ret_exp: Some(ret_exp), inside_body: true },
-            ));
-=======
                     stms.push(Spanned::new(
                         expr.span.clone(),
-                        StmX::AssertPostConditions(base_error, Some(ret_exp)),
+                        StmX::Return { base_error, ret_exp: Some(ret_exp), inside_body: true },
                     ));
                     stms.push(assume_false(&expr.span));
                 }
@@ -1730,7 +1715,6 @@
                     closure_emit_postconditions(ctx, state, closure_state, &ret_exp, &mut stms);
                 }
             }
->>>>>>> 58ac89f9
             Ok((stms, ReturnValue::Never))
         }
         ExprX::BreakOrContinue { label, is_break } => {
