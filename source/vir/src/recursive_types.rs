use crate::ast::{
    Datatype, FunctionKind, GenericBoundX, Ident, Krate, Path, Trait, Typ, TypX, VirErr,
};
use crate::ast_util::{error, path_as_rust_name};
use crate::context::GlobalCtx;
use crate::recursion::Node;
use crate::scc::Graph;
use air::ast::Span;
use std::collections::HashMap;

// To enable decreases clauses on datatypes while treating the datatypes as inhabited in specs,
// we need to make sure that the datatypes have base cases, not just inductive cases.
// This also checks that there is at least one variant, so that spec matches are safe.
fn check_well_founded(
    datatypes: &HashMap<Path, Datatype>,
    datatypes_well_founded: &mut HashMap<Path, bool>,
    path: &Path,
) -> Result<bool, VirErr> {
    if let Some(well_founded) = datatypes_well_founded.get(path) {
        // return true ==> definitely well founded
        // return false ==> not yet known to be well founded; still in process
        return Ok(*well_founded);
    }
    datatypes_well_founded.insert(path.clone(), false);
    if !datatypes.contains_key(path) {
        panic!("{:?}", path);
    }
    let datatype = &datatypes[path];
    'variants: for variant in datatype.x.variants.iter() {
        for field in variant.a.iter() {
            let (typ, _, _) = &field.a;
            if !check_well_founded_typ(datatypes, datatypes_well_founded, typ)? {
                // inductive case
                continue 'variants;
            }
        }
        // Found a base case variant
        datatypes_well_founded.insert(path.clone(), true);
        return Ok(true);
    }
    // No base cases found, only inductive cases
    error(&datatype.span, "datatype must have at least one non-recursive variant")
}

fn check_well_founded_typ(
    datatypes: &HashMap<Path, Datatype>,
    datatypes_well_founded: &mut HashMap<Path, bool>,
    typ: &Typ,
) -> Result<bool, VirErr> {
    match &**typ {
        TypX::Bool
        | TypX::Int(_)
        | TypX::TypParam(_)
        | TypX::Lambda(..)
        | TypX::ConstInt(_)
        | TypX::StrSlice
        | TypX::Char => Ok(true),
        TypX::Boxed(_) | TypX::TypeId | TypX::Air(_) => {
            panic!("internal error: unexpected type in check_well_founded_typ")
        }
        TypX::Tuple(typs) => {
            // tuples are just datatypes and therefore have a height in decreases clauses,
            // so we need to include them in the well foundedness checks
            for typ in typs.iter() {
                if !check_well_founded_typ(datatypes, datatypes_well_founded, typ)? {
                    return Ok(false);
                }
            }
            Ok(true)
        }
        TypX::Datatype(path, _) => {
            // note: we don't care about the type arguments here,
            // because datatype heights in decreases clauses are oblivious to the type arguments.
            // (e.g. in enum List { Cons(Foo<List>) }, Cons is considered a base case because
            // the height of Foo<List> is unrelated to the height of List)
            check_well_founded(datatypes, datatypes_well_founded, path)
        }
        TypX::Decorate(_, t) => check_well_founded_typ(datatypes, datatypes_well_founded, t),
        TypX::AnonymousClosure(..) => {
            unimplemented!();
        }
    }
}

struct CheckPositiveGlobal {
    datatypes: HashMap<Path, Datatype>,
    type_graph: Graph<Path>,
}

struct CheckPositiveLocal {
    span: Span,
    my_datatype: Path,
    tparams: HashMap<Ident, bool>,
}

// polarity = Some(true) for positive, Some(false) for negative, None for neither
fn check_positive_uses(
    global: &CheckPositiveGlobal,
    local: &CheckPositiveLocal,
    polarity: Option<bool>,
    typ: &Typ,
) -> Result<(), VirErr> {
    match &**typ {
        TypX::Bool => Ok(()),
        TypX::Int(..) => Ok(()),
        TypX::StrSlice => Ok(()),
        TypX::Char => Ok(()),
        TypX::Lambda(ts, tr) => {
            /* REVIEW: we could track both positive and negative polarity,
               but strict positivity is more conservative
            let flip_polarity = match polarity {
                None => None,
                Some(b) => Some(!b),
            };
            */
            let flip_polarity = None; // strict positivity
            for t in ts.iter() {
                check_positive_uses(global, local, flip_polarity, t)?;
            }
            check_positive_uses(global, local, polarity, tr)?;
            Ok(())
        }
        TypX::AnonymousClosure(..) => {
            unimplemented!();
        }
        TypX::Tuple(ts) => {
            for t in ts.iter() {
                check_positive_uses(global, local, polarity, t)?;
            }
            Ok(())
        }
        TypX::Datatype(path, ts) => {
            // Check path
            if path == &local.my_datatype
                || global.type_graph.get_scc_rep(&path)
                    == global.type_graph.get_scc_rep(&local.my_datatype)
            {
                match polarity {
                    Some(true) => {}
                    _ => {
                        return error(
                            &local.span,
                            format!(
                                "Type {} recursively uses type {} in a non-positive polarity",
                                path_as_rust_name(&local.my_datatype),
                                path_as_rust_name(path)
                            ),
                        );
                    }
                }
            }
            let typ_params = &global.datatypes[path].x.typ_params;
            for ((_, _, strictly_positive), t) in typ_params.iter().zip(ts.iter()) {
                let t_polarity =
                    if *strictly_positive && polarity == Some(true) { Some(true) } else { None };
                check_positive_uses(global, local, t_polarity, t)?;
            }
            Ok(())
        }
        TypX::Decorate(_, t) => check_positive_uses(global, local, polarity, t),
        TypX::Boxed(t) => check_positive_uses(global, local, polarity, t),
        TypX::TypParam(x) => {
            let strictly_positive = local.tparams[x];
            match (strictly_positive, polarity) {
                (false, _) => Ok(()),
                (true, Some(true)) => Ok(()),
                (true, _) => error(
                    &local.span,
                    format!(
                        "Type parameter {} must be declared #[verifier(maybe_negative)] to be used in a non-positive position",
                        x
                    ),
                ),
            }
        }
        TypX::TypeId => Ok(()),
        TypX::ConstInt(_) => Ok(()),
        TypX::Air(_) => Ok(()),
    }
}

pub(crate) fn check_recursive_types(krate: &Krate) -> Result<(), VirErr> {
    let mut type_graph: Graph<Path> = Graph::new();
    let mut datatypes: HashMap<Path, Datatype> = HashMap::new();
    let mut datatypes_well_founded: HashMap<Path, bool> = HashMap::new();

    // If datatype D1 has a field whose type mentions datatype D2, create a graph edge D1 --> D2
    for datatype in &krate.datatypes {
        datatypes.insert(datatype.x.path.clone(), datatype.clone());
        for variant in datatype.x.variants.iter() {
            for field in variant.a.iter() {
                let (typ, _, _) = &field.a;
                let ft = |type_graph: &mut Graph<Path>, t: &Typ| match &**t {
                    TypX::Datatype(path, _) => {
                        type_graph.add_edge(datatype.x.path.clone(), path.clone());
                        Ok(t.clone())
                    }
                    _ => Ok(t.clone()),
                };
                crate::ast_visitor::map_typ_visitor_env(typ, &mut type_graph, &ft).unwrap();
            }
        }
    }

    type_graph.compute_sccs();
    let global = CheckPositiveGlobal { datatypes, type_graph };

    for function in &krate.functions {
        let mut typ_params = function.x.typ_bounds.iter();
        if let FunctionKind::TraitMethodDecl { .. } = function.x.kind {
            let (self_name, _) = typ_params.next().expect("self type parameter");
            assert!(self_name == &crate::def::trait_self_type_param());
        }
        for (_name, bound) in typ_params {
            match &**bound {
                GenericBoundX::Traits(ts) if function.x.attrs.broadcast_forall && ts.len() != 0 => {
                    // See the todo!() in func_to_air.rs
                    return error(
                        &function.span,
                        "not yet supported: bounds on broadcast_forall function type parameters",
                    );
                }
                GenericBoundX::Traits(..) => {}
            }
        }
    }

    for tr in &krate.traits {
        for (_name, bound, _positive) in tr.x.typ_params.iter() {
            match &**bound {
                GenericBoundX::Traits(_) => {}
            }
        }
    }

    for datatype in &krate.datatypes {
        let mut tparams: HashMap<Ident, bool> = HashMap::new();
        for (name, bound, positive) in datatype.x.typ_params.iter() {
            match &**bound {
                GenericBoundX::Traits(_) => {}
            }
            tparams.insert(name.clone(), *positive);
        }
        let local = CheckPositiveLocal {
            span: datatype.span.clone(),
            my_datatype: datatype.x.path.clone(),
            tparams,
        };
        let _ =
            check_well_founded(&global.datatypes, &mut datatypes_well_founded, &datatype.x.path)?;
        for variant in datatype.x.variants.iter() {
            for field in variant.a.iter() {
                // Check that field type only uses SCC siblings in positive positions
                let (typ, _, _) = &field.a;
                check_positive_uses(&global, &local, Some(true), typ)?;
            }
        }
    }

    Ok(())
}

fn scc_error(krate: &Krate, head: &Node, nodes: &Vec<Node>) -> VirErr {
    let msg =
        "found a cyclic self-reference in a trait definition, which may result in nontermination"
            .to_string();
    let mut err = air::messages::error_bare(msg);
    for node in nodes {
        let mut push = |node: &Node, span: Span| {
            if node == head {
                err = err.primary_span(&span);
            } else {
                let msg = "may be part of cycle".to_string();
                err = err.secondary_label(&span, msg);
            }
        };
        match node {
            Node::Fun(fun) => {
                if let Some(f) = krate.functions.iter().find(|f| f.x.name == *fun) {
                    let span = f.span.clone();
                    push(node, span);
                }
            }
            Node::Trait(trait_path) => {
                if let Some(t) = krate.traits.iter().find(|t| t.x.name == *trait_path) {
                    let span = t.span.clone();
                    push(node, span);
                }
            }
<<<<<<< HEAD
            Node::Datatype(datatype) | Node::DatatypeTraitBound { datatype, .. } => {
                if let Some(d) = krate.datatypes.iter().find(|d| d.x.path == *datatype) {
                    let span = d.span.clone();
                    push(node, span);
=======
            Node::DatatypeTraitBound { datatype, .. } => {
                if let TypX::Datatype(dt_path, _) = &**datatype {
                    if let Some(d) = krate.datatypes.iter().find(|d| d.x.path == *dt_path) {
                        let span = d.span.clone();
                        push(node, span);
                    }
>>>>>>> 721f4f1b
                }
            }
        }
    }
    err
}

pub(crate) fn add_trait_to_graph(call_graph: &mut Graph<Node>, trt: &Trait) {
    // For
    //   trait T<A1: U1, ..., An: Un>
    // Add T --> U1, ..., T --> Un edges (see comments below for more details.)
    let t_node = Node::Trait(trt.x.name.clone());
    for (_, bound, _) in trt.x.typ_params.iter() {
        let GenericBoundX::Traits(bounds) = &**bound;
        for u_path in bounds {
            let u_node = Node::Trait(u_path.clone());
            call_graph.add_edge(t_node.clone(), u_node);
        }
    }
}

// Check for cycles in traits
pub fn check_traits(krate: &Krate, ctx: &GlobalCtx) -> Result<(), VirErr> {
    // It's possible to encode nontermination using trait methods.
    // For soundness, proof/spec functions must terminate, so we must check trait termination.
    // (REVIEW: we could be more lenient and allow cycles through exec functions.)

    // We use the approach taken by Coq and F* for type classes as inspiration.
    // These languages encode type classes and methods as datatypes and functions,
    // so that the termination checks for datatypes and functions guarantee termination
    // of traits and methods.
    // Suppose we have a trait (type class) T:
    //   trait T {
    //     fn f(x: Self, y: Self) -> bool;
    //     fn g(x: Self, y: Self) -> Self { requires(f(x, y)); };
    //   }
    // Coq/F* would encode this using a "dictionary" datatype:
    //   struct Dictionary_T<Self> {
    //     f: Fn(x: Self, y: Self) -> bool,
    //     g: Fn(x: Self, y: Self) -> Self { requires(f(x, y)); },
    //   }
    // (Note that this is a dependent record in Coq/F*, where g's type depends on f,
    // because g's requires clause mentions f.  Because of this, the order of the fields matters --
    // f must precede g in the record type.  Also notice that f and g do not recursively
    // take the dictionary as an argument -- it's f(Self, Self),
    // not f(Dictionary_T<Self>, Self, Self).)
    // An implementations of T for datatype D would then have to produce a value
    // of type Dictionary_T<D> containing the functions f and g:
    //   let dictionary_T_for_D_f = |x: D, y: D| -> bool { ... };
    //   let dictionary_T_for_D_g = |x: D, y: D| -> D { ... };
    //   let dictionary_T_for_D: Dictionary_T<D> = Dictionary_T {
    //     f: dictionary_T_for_D_f,
    //     g: dictionary_T_for_D_g,
    //   };
    // A trait bound A: T is treated as an argument of type Dictionary_T<A>.
    // In other words, we have to justify any instantiation of a trait bound A: T
    // by passing in a dictionary that represents the implementation of T for A.

    // Although we don't actually encode traits and methods as datatypes and functions,
    // we ensure termination by checking that it would be possible to encode traits and methods
    // as datatypes and functions.
    // So it must be possible to define the following in the following order, with no cycle:
    //   1) The trait T and the trait's method declarations
    //   2) Method implementations for any datatype D that implements T
    //   3) Uses of datatype D to satisfy the trait bound T (in Rust notation, D: T).

    // We extend the call graph to represent trait declarations (T) and datatypes implementing
    // traits (D: T) using Node::Trait(T) and Node::DatatypeTraitBound(D, T).
    // We add the following edges to the call graph (see recursion::expand_call_graph):
    //   - T --> f if the requires/ensures of T's method declarations call f
    //   - f --> T for any function f<A: T> with type parameter A: T
    //   - D: T --> T
    //   - f --> D: T where one of f's expressions instantiates A: T with D: T.
    //   - D: T --> f where f is one of D's methods that implements T
    // It is an error for Node::Trait(T) or Node::DatatypeTraitBound(D, T) to appear in a cycle in
    // the call graph.
    // Note that we don't have nodes for datatypes D, because the datatype itself
    // does not carry its trait implementations -- the trait implementations D: T
    // are separate from D, and are needed only when we instantiate A: T with D: T,
    // not when we construct a value of type D.

    // To handle bounds on trait parameters like this:
    //   trait T<A: U> {
    //     fn f(x: Self, y: Self) -> bool;
    //     fn g(x: Self, y: Self) -> Self { requires(f(x, y)); };
    //   }
    // We can store a Dictionary_U inside Dictionary_T:
    //   struct Dictionary_T<Self, A> {
    //     a: Dictionary_U<A>,
    //     f: Fn(x: Self, y: Self) -> bool,
    //     g: Fn(x: Self, y: Self) -> Self { requires(f(x, y)); },
    //   }
    // This adds an edge:
    //   - T --> U
    // This also ensures that whenever A is used in f and g,
    // the dictionary a: Dictionary_U<A> is available.

    // For bounds on datatype parameters like this:
    //   struct D<A: U> {
    //     x: A,
    //   }
    // we don't do anything extra.  As stated above, D carries just its fields,
    // and nothing related to traits and dictionaries.

    for scc in &ctx.func_call_sccs {
        let scc_nodes = ctx.func_call_graph.get_scc_nodes(scc);
        let count = scc_nodes.len();
        for node in scc_nodes.iter() {
            match node {
                Node::Fun(_) => {}
                _ if count == 1 => {}
                _ => {
                    return Err(scc_error(krate, node, &scc_nodes));
                }
            }
        }
    }
    Ok(())
}<|MERGE_RESOLUTION|>--- conflicted
+++ resolved
@@ -287,19 +287,18 @@
                     push(node, span);
                 }
             }
-<<<<<<< HEAD
-            Node::Datatype(datatype) | Node::DatatypeTraitBound { datatype, .. } => {
+            Node::Datatype(datatype) => {
                 if let Some(d) = krate.datatypes.iter().find(|d| d.x.path == *datatype) {
                     let span = d.span.clone();
                     push(node, span);
-=======
-            Node::DatatypeTraitBound { datatype, .. } => {
-                if let TypX::Datatype(dt_path, _) = &**datatype {
+                }
+            }
+            Node::DatatypeTraitBound { self_typ, .. } => {
+                if let TypX::Datatype(dt_path, _) = &**self_typ {
                     if let Some(d) = krate.datatypes.iter().find(|d| d.x.path == *dt_path) {
                         let span = d.span.clone();
                         push(node, span);
                     }
->>>>>>> 721f4f1b
                 }
             }
         }
