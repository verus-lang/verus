--- conflicted
+++ resolved
@@ -208,19 +208,10 @@
 
 pub(crate) fn build_datatype_graph(krate: &Krate) -> Graph<Path> {
     let mut type_graph: Graph<Path> = Graph::new();
-<<<<<<< HEAD
 
     // If datatype D1 has a field whose type mentions datatype D2, create a graph edge D1 --> D2
     for datatype in &krate.datatypes {
-=======
-    let mut datatypes: HashMap<Path, Datatype> = HashMap::new();
-    let mut datatypes_well_founded: HashSet<Path> = HashSet::new();
-
-    // If datatype D1 has a field whose type mentions datatype D2, create a graph edge D1 --> D2
-    for datatype in &krate.datatypes {
-        datatypes.insert(datatype.x.path.clone(), datatype.clone());
         type_graph.add_node(datatype.x.path.clone());
->>>>>>> 6ccb2226
         for variant in datatype.x.variants.iter() {
             for field in variant.a.iter() {
                 let (typ, _, _) = &field.a;
@@ -243,7 +234,7 @@
 pub(crate) fn check_recursive_types(krate: &Krate) -> Result<(), VirErr> {
     let type_graph = build_datatype_graph(krate);
     let mut datatypes: HashMap<Path, Datatype> = HashMap::new();
-    let mut datatypes_well_founded: HashMap<Path, bool> = HashMap::new();
+    let mut datatypes_well_founded: HashSet<Path> = HashSet::new();
 
     for datatype in &krate.datatypes {
         datatypes.insert(datatype.x.path.clone(), datatype.clone());
