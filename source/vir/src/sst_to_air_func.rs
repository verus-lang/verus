--- conflicted
+++ resolved
@@ -685,14 +685,10 @@
         .pars
         .iter()
         .flat_map(|param| {
-<<<<<<< HEAD
             let air_typ = typ_to_air(
                 ctx,
                 &specialization.transform_typ(&function.x.typ_params, &param.x.typ),
             );
-=======
-            let air_typ = typ_to_air(ctx, &param.x.typ);
->>>>>>> ec16d0fb
             if !param.x.is_mut {
                 vec![air_typ]
             } else {
