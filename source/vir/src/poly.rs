//! Insert Poly types and Box/Unbox expressions to represent polymorphism (generics).

/*
The SMT solver does not support polymorphic types directly,
so polymorphism must be encoded by coercing expressions to and from a universal
Poly type via Box and Unbox coercions.
The predicate has_type describes which underlying type a Box value holds.

In this encoding, we have to decide which expressions have native monomorphic
types (e.g. int, bool) and which expressions have Poly type.
This decision is motivated by three goals:

1) For efficiency, use native types where possible, avoiding unnecessary coercions.
   (For example, to represent 1 + 2 + 3, we wouldn't want to coerce between int and Poly
   around every + operation.)
2) For efficiency, since we've already type-checked the expressions,
   avoid reasoning about has_type unless necessary.
3) For completeness, avoid adding coercions to variables inside quantifier triggers,
   because this can cause expressions to fail to match triggers in some cases.
   For example, if f(g(a)) is encoded without coercions in one place,
   but there's a quantifier that encodes f(x) as f(Box(x)), using a trigger f(Box(x)),
   then f(g(a)) will fail to match the f(Box(x)) trigger for any x,
   whereas without the Box, f(g(a)) matches f(x) via x = g(a).

These goals are in conflict, unfortunately, so we have to compromise.
We prioritize (3) to avoid inexplicable triggering failures, and we
do as best we can with (1) and (2) on a case-by-case basis.

For (2), we introduce sorts to represent monomorphic instantiations of abstract datatypes.
For example, if Set<A> is an abstract datatype, Set<u64> and Set<bool> would each get their own sort.
On the other hand, we represent abstract datatypes applied to type variables as Poly.

REVIEW: We could also introduce sorts to represent integer range types like u64,
but this would lead to extra complexity, so we use int and Poly instead.

Suppose Map<A, B> is an abstract datatype and Pair<A, B> is a transparent datatype.
The following table summarizes what sorts are used for which Rust types in which situations,
where A is a type parameter:

                               bool    int     u64     A       Map<u64, u8>   Map<u64, A>  Pair<u64, u8>  Pair<u64, A>

quantifier variable            Poly    Poly    Poly    Poly    Poly           Poly         Poly           Poly
spec function parameter        Poly    Poly    Poly    Poly    Poly           Poly         Poly           Poly
trait method parameter         Poly    Poly    Poly    Poly    Poly           Poly         Poly           Poly
trait method return type       Poly    Poly    Poly    Poly    Poly           Poly         Poly           Poly

exec/proof function parameter  bool    int     int*    Poly    map_u64_u8     Poly         pair*          pair*
datatype field                 bool    int     int*    Poly    map_u64_u8     Poly         pair*          pair*
return type                    bool    int     int*    Poly    map_u64_u8     Poly         pair*          pair*
local variable / let binding   bool    int     int*    Poly    map_u64_u8     Poly         pair*          pair*

(The "int*" and "pair*" indicate that the values of the types need additional invariants,
such as a u64 being in the range 0..2^64.  In addition, all Poly values need a has_type invariant.)

Because of (3), we represent all quantified variables as Poly types rather than native types.
Thus, a VIR quantifier like:

  forall x: int. f(x, 1)

becomes an AIR quantifier like one of the following, depending on how we translate f:

  forall x: Poly. has_type(x, t) ==> f(x, Box(1))
  forall x: Poly. has_type(x, t) ==> f(Unbox(x), Unbox(Box(1)))

The first version assumes that f's parameters are Poly (as is the case for spec functions),
while the latter assumes that f's parameters are int (as is the case for datatype constructors).
Note that the latter two cases lead to triggers involving "Unbox(x)", not just x.
This can lead to the completeness problems of (3).
Therefore, the expression Unbox(Box(1)) explicitly introduces a superfluous Unbox to handle (3).

Note: in some cases, we can also support int quantifier variables x,
for the purpose of triggering on arithmetic expressions,
as long as *all* the expressions in all the triggers use x for arithmetic.
For example, #[trigger] g(f(x), x + 1) would not be allowed,
because x is used both for f and for +.
*/

use crate::ast::{
    AssocTypeImpl, BinaryOp, CallTarget, Datatype, DatatypeX, Expr, ExprX, Exprs, FieldOpr,
    Function, FunctionKind, FunctionX, IntRange, Krate, KrateX, MaskSpec, Mode, MultiOp, Param,
    ParamX, Path, PatternX, Primitive, SpannedTyped, Stmt, StmtX, Typ, TypDecorationArg, TypX,
    Typs, UnaryOp, UnaryOpr, VarBinder, VarIdent, Variant,
};
use crate::context::Ctx;
use crate::def::Spanned;
use crate::util::vec_map;
use air::ast::Binder;
use air::scope_map::ScopeMap;
use std::collections::HashMap;
use std::sync::Arc;

pub type MonoTyp = Arc<MonoTypX>;
pub type MonoTyps = Arc<Vec<MonoTyp>>;
#[derive(Clone, Debug, PartialEq, Eq, Hash, PartialOrd, Ord)]
pub enum MonoTypX {
    Bool,
    Int(IntRange),
    Datatype(Path, MonoTyps),
    Decorate(crate::ast::TypDecoration, MonoTyp),
    Decorate2(crate::ast::TypDecoration, MonoTyps),
    Primitive(Primitive, MonoTyps),
}

struct State {
    types: ScopeMap<VarIdent, Typ>,
    is_trait: bool,
    in_exec_closure: bool,
}

fn monotyps_as_mono(typs: &Typs) -> Option<Vec<MonoTyp>> {
    let mut monotyps: Vec<MonoTyp> = Vec::new();
    for typ in typs.iter() {
        if let Some(monotyp) = typ_as_mono(typ) {
            monotyps.push(monotyp);
        } else {
            return None;
        }
    }
    Some(monotyps)
}

pub(crate) fn typ_as_mono(typ: &Typ) -> Option<MonoTyp> {
    match &**typ {
        TypX::Bool => Some(Arc::new(MonoTypX::Bool)),
        TypX::Int(range) => Some(Arc::new(MonoTypX::Int(*range))),
        TypX::Datatype(path, typs, _impl_paths) => {
            let monotyps = monotyps_as_mono(typs)?;
            Some(Arc::new(MonoTypX::Datatype(path.clone(), Arc::new(monotyps))))
        }
<<<<<<< HEAD
        TypX::Decorate(d, t) => typ_as_mono(t).map(|m| Arc::new(MonoTypX::Decorate(*d, m))),
        TypX::Primitive(Primitive::Array, _) => None,
=======
        TypX::Decorate(d, None, t) => typ_as_mono(t).map(|m| Arc::new(MonoTypX::Decorate(*d, m))),
        TypX::Decorate(d, Some(TypDecorationArg { allocator_typ }), t) => {
            let m1 = typ_as_mono(allocator_typ)?;
            let m2 = typ_as_mono(t)?;
            Some(Arc::new(MonoTypX::Decorate2(*d, Arc::new(vec![m1, m2]))))
        }
>>>>>>> 6e30b8a8
        TypX::Primitive(name, typs) => {
            let monotyps = monotyps_as_mono(typs)?;
            Some(Arc::new(MonoTypX::Primitive(*name, Arc::new(monotyps))))
        }
        TypX::AnonymousClosure(..) => {
            panic!("internal error: AnonymousClosure should be removed by ast_simplify")
        }
        TypX::Tuple(_) => panic!("internal error: Tuple should be removed by ast_simplify"),
        TypX::TypeId => panic!("internal error: TypeId created too soon"),
        TypX::Air(_) => panic!("internal error: Air type created too soon"),
        TypX::Boxed(..) | TypX::TypParam(..) | TypX::SpecFn(..) | TypX::FnDef(..) => None,
        TypX::ConstInt(_) => None,
        TypX::Projection { .. } => None,
    }
}

pub(crate) fn monotyp_to_typ(monotyp: &MonoTyp) -> Typ {
    match &**monotyp {
        MonoTypX::Bool => Arc::new(TypX::Bool),
        MonoTypX::Int(range) => Arc::new(TypX::Int(*range)),
        MonoTypX::Datatype(path, typs) => {
            let typs = vec_map(&**typs, monotyp_to_typ);
            Arc::new(TypX::Datatype(path.clone(), Arc::new(typs), Arc::new(vec![])))
        }
        MonoTypX::Primitive(name, typs) => {
            let typs = vec_map(&**typs, monotyp_to_typ);
            Arc::new(TypX::Primitive(*name, Arc::new(typs)))
        }
        MonoTypX::Decorate(d, typ) => Arc::new(TypX::Decorate(*d, None, monotyp_to_typ(typ))),
        MonoTypX::Decorate2(d, typs) => {
            assert!(typs.len() == 2);
            let allocator_typ = monotyp_to_typ(&typs[0]);
            let typ = monotyp_to_typ(&typs[1]);
            Arc::new(TypX::Decorate(*d, Some(TypDecorationArg { allocator_typ }), typ))
        }
    }
}

pub(crate) fn typ_is_poly(ctx: &Ctx, typ: &Typ) -> bool {
    match &**typ {
        TypX::Bool | TypX::Int(_) | TypX::SpecFn(..) | TypX::FnDef(..) => false,
        TypX::Primitive(Primitive::Array, _) => false,
        TypX::AnonymousClosure(..) => {
            panic!("internal error: AnonymousClosure should be removed by ast_simplify")
        }
        TypX::Tuple(_) => panic!("internal error: Tuple should be removed by ast_simplify"),
        TypX::Datatype(path, _, _) => {
            if ctx.datatype_is_transparent[path] {
                false
            } else {
                typ_as_mono(typ).is_none()
            }
        }
        TypX::Decorate(_, _, t) => typ_is_poly(ctx, t),
        // Note: we rely on rust_to_vir_base normalizing TypX::Projection { .. }.
        // If it normalized to a projection, it is poly; otherwise it is handled by
        // one of the other TypX::* cases.
        TypX::Boxed(_) | TypX::TypParam(_) | TypX::Projection { .. } => true,
        TypX::Primitive(_, _) => typ_as_mono(typ).is_none(),
        TypX::TypeId => panic!("internal error: TypeId created too soon"),
        TypX::ConstInt(_) => panic!("internal error: expression should not have ConstInt type"),
        TypX::Air(_) => panic!("internal error: Air type created too soon"),
    }
}

pub(crate) fn coerce_typ_to_native(ctx: &Ctx, typ: &Typ) -> Typ {
    match &**typ {
        TypX::Bool | TypX::Int(_) | TypX::SpecFn(..) | TypX::FnDef(..) => typ.clone(),
        TypX::Primitive(Primitive::Array, _) => typ.clone(),
        TypX::AnonymousClosure(..) => {
            panic!("internal error: AnonymousClosure should be removed by ast_simplify")
        }
        TypX::Tuple(_) => panic!("internal error: Tuple should be removed by ast_simplify"),
        TypX::Datatype(path, _, _) => {
            if ctx.datatype_is_transparent[path] {
                typ.clone()
            } else {
                if typ_as_mono(typ).is_none() {
                    Arc::new(TypX::Boxed(typ.clone()))
                } else {
                    typ.clone()
                }
            }
        }
        TypX::Decorate(d, targ, t) => {
            Arc::new(TypX::Decorate(*d, targ.clone(), coerce_typ_to_native(ctx, t)))
        }
        TypX::Boxed(_) | TypX::TypParam(_) | TypX::Projection { .. } => typ.clone(),
        TypX::Primitive(_, _) => {
            if typ_as_mono(typ).is_none() {
                Arc::new(TypX::Boxed(typ.clone()))
            } else {
                typ.clone()
            }
        }
        TypX::TypeId => panic!("internal error: TypeId created too soon"),
        TypX::ConstInt(_) => panic!("internal error: expression should not have ConstInt type"),
        TypX::Air(_) => panic!("internal error: Air type created too soon"),
    }
}

pub(crate) fn coerce_typ_to_poly(_ctx: &Ctx, typ: &Typ) -> Typ {
    match &**typ {
        TypX::Bool | TypX::Int(_) | TypX::SpecFn(..) | TypX::FnDef(..) => {
            Arc::new(TypX::Boxed(typ.clone()))
        }
        TypX::AnonymousClosure(..) => {
            panic!("internal error: AnonymousClosure should be removed by ast_simplify")
        }
        TypX::Tuple(_) => panic!("internal error: Tuple should be removed by ast_simplify"),
        TypX::Datatype(..) | TypX::Primitive(_, _) => Arc::new(TypX::Boxed(typ.clone())),
        TypX::Decorate(d, targ, t) => {
            Arc::new(TypX::Decorate(*d, targ.clone(), coerce_typ_to_poly(_ctx, t)))
        }
        TypX::Boxed(_) | TypX::TypParam(_) | TypX::Projection { .. } => typ.clone(),
        TypX::TypeId => panic!("internal error: TypeId created too soon"),
        TypX::ConstInt(_) => typ.clone(),
        TypX::Air(_) => panic!("internal error: Air type created too soon"),
    }
}

pub(crate) fn coerce_expr_to_native(ctx: &Ctx, expr: &Expr) -> Expr {
    match &*crate::ast_util::undecorate_typ(&expr.typ) {
        TypX::Bool
        | TypX::Int(_)
        | TypX::SpecFn(..)
        | TypX::Datatype(..)
        | TypX::Primitive(_, _)
        | TypX::FnDef(..) => expr.clone(),
        TypX::AnonymousClosure(..) => {
            panic!("internal error: AnonymousClosure should be removed by ast_simplify")
        }
        TypX::Tuple(_) => panic!("internal error: Tuple should be removed by ast_simplify"),
        TypX::Decorate(..) => {
            panic!("internal error: Decorate should be removed by undecorate_typ")
        }
        TypX::Boxed(typ) => {
            if typ_is_poly(ctx, typ) {
                expr.clone()
            } else {
                let op = UnaryOpr::Unbox(typ.clone());
                let exprx = ExprX::UnaryOpr(op, expr.clone());
                SpannedTyped::new(&expr.span, typ, exprx)
            }
        }
        TypX::TypParam(_) | TypX::Projection { .. } => expr.clone(),
        TypX::TypeId => panic!("internal error: TypeId created too soon"),
        TypX::ConstInt(_) => panic!("internal error: expression should not have ConstInt type"),
        TypX::Air(_) => panic!("internal error: Air type created too soon"),
    }
}

pub(crate) fn coerce_exp_to_native(ctx: &Ctx, exp: &crate::sst::Exp) -> crate::sst::Exp {
    match &*crate::ast_util::undecorate_typ(&exp.typ) {
        TypX::Bool
        | TypX::Int(_)
        | TypX::SpecFn(..)
        | TypX::Datatype(..)
        | TypX::Primitive(_, _)
        | TypX::FnDef(..) => exp.clone(),
        TypX::AnonymousClosure(..) => {
            panic!("internal error: AnonymousClosure should be removed by ast_simplify")
        }
        TypX::Tuple(_) => panic!("internal error: Tuple should be removed by ast_simplify"),
        TypX::Decorate(..) => {
            panic!("internal error: Decorate should be removed by undecorate_typ")
        }
        TypX::Boxed(typ) => {
            if typ_is_poly(ctx, typ) {
                exp.clone()
            } else {
                let op = UnaryOpr::Unbox(typ.clone());
                let expx = crate::sst::ExpX::UnaryOpr(op, exp.clone());
                SpannedTyped::new(&exp.span, typ, expx)
            }
        }
        TypX::TypParam(_) | TypX::Projection { .. } => exp.clone(),
        TypX::TypeId => panic!("internal error: TypeId created too soon"),
        TypX::ConstInt(_) => panic!("internal error: expression should not have ConstInt type"),
        TypX::Air(_) => panic!("internal error: Air type created too soon"),
    }
}

pub fn coerce_expr_to_poly(ctx: &Ctx, expr: &Expr) -> Expr {
    if typ_is_poly(ctx, &expr.typ) {
        expr.clone()
    } else {
        let op = UnaryOpr::Box(expr.typ.clone());
        let exprx = ExprX::UnaryOpr(op, expr.clone());
        let typ = Arc::new(TypX::Boxed(expr.typ.clone()));
        SpannedTyped::new(&expr.span, &typ, exprx)
    }
}

pub(crate) fn coerce_exp_to_poly(ctx: &Ctx, exp: &crate::sst::Exp) -> crate::sst::Exp {
    if typ_is_poly(ctx, &exp.typ) {
        exp.clone()
    } else {
        let op = UnaryOpr::Box(exp.typ.clone());
        let expx = crate::sst::ExpX::UnaryOpr(op, exp.clone());
        let typ = Arc::new(TypX::Boxed(exp.typ.clone()));
        SpannedTyped::new(&exp.span, &typ, expx)
    }
}

fn coerce_exprs_to_agree(ctx: &Ctx, expr1: &Expr, expr2: &Expr) -> (Expr, Expr) {
    if typ_is_poly(ctx, &expr1.typ) && typ_is_poly(ctx, &expr2.typ) {
        (expr1.clone(), expr2.clone())
    } else {
        (coerce_expr_to_native(ctx, expr1), coerce_expr_to_native(ctx, expr2))
    }
}

// Recursively coerce subexpressions to native or to Boxed, as needed
fn poly_expr(ctx: &Ctx, state: &mut State, expr: &Expr) -> Expr {
    let mk_expr = |e: ExprX| SpannedTyped::new(&expr.span, &expr.typ, e);
    let mk_expr_typ = |t: &Typ, e: ExprX| SpannedTyped::new(&expr.span, t, e);
    match &expr.x {
        ExprX::Const(_) => expr.clone(),
        ExprX::Var(x) => SpannedTyped::new(&expr.span, &state.types[x], ExprX::Var(x.clone())),
        ExprX::VarLoc(x) => {
            SpannedTyped::new(&expr.span, &state.types[x], ExprX::VarLoc(x.clone()))
        }
        ExprX::VarAt(x, at) => {
            SpannedTyped::new(&expr.span, &state.types[x], ExprX::VarAt(x.clone(), *at))
        }
        ExprX::ConstVar(..) => panic!("ConstVar should already be removed"),
        ExprX::StaticVar(_) => expr.clone(),
        ExprX::Call(target, exprs) => match target {
            CallTarget::Fun(_, name, _, _, _) => {
                let function = &ctx.func_map[name].x;
                let is_spec = function.mode == Mode::Spec;
                let is_trait = !matches!(function.kind, FunctionKind::Static);
                assert!(exprs.len() == function.params.len());
                let mut args: Vec<Expr> = Vec::new();
                for (param, arg) in function.params.iter().zip(exprs.iter()) {
                    let arg = poly_expr(ctx, state, arg);
                    let arg = if is_spec || is_trait || typ_is_poly(ctx, &param.x.typ) {
                        coerce_expr_to_poly(ctx, &arg)
                    } else {
                        coerce_expr_to_native(ctx, &arg)
                    };
                    args.push(arg);
                }
                let typ = if (is_trait || typ_is_poly(ctx, &function.ret.x.typ))
                    && function.has_return()
                {
                    coerce_typ_to_poly(ctx, &expr.typ)
                } else {
                    coerce_typ_to_native(ctx, &expr.typ)
                };
                mk_expr_typ(&typ, ExprX::Call(target.clone(), Arc::new(args)))
            }
            CallTarget::BuiltinSpecFun(..) => {
                let mut args: Vec<Expr> = Vec::new();
                for arg in exprs.iter() {
                    let arg = poly_expr(ctx, state, arg);
                    let arg = coerce_expr_to_poly(ctx, &arg);
                    args.push(arg);
                }
                mk_expr_typ(&expr.typ, ExprX::Call(target.clone(), Arc::new(args)))
            }
            CallTarget::FnSpec(e) => {
                let callee = coerce_expr_to_native(ctx, &poly_expr(ctx, state, e));
                let target = CallTarget::FnSpec(callee);
                let exprs = exprs
                    .iter()
                    .map(|e| coerce_expr_to_poly(ctx, &poly_expr(ctx, state, e)))
                    .collect();
                let typ = coerce_typ_to_poly(ctx, &expr.typ);
                mk_expr_typ(&typ, ExprX::Call(target, Arc::new(exprs)))
            }
        },
        ExprX::Tuple(_) => panic!("internal error: ast_simplify should remove Tuple"),
        ExprX::ArrayLiteral(es) => {
            let mut es1 = vec![];
            for e in es.iter() {
                let e1 = poly_expr(ctx, state, e);
                let e1 = coerce_expr_to_poly(ctx, &e1);
                es1.push(e1);
            }
            let typ = coerce_typ_to_poly(ctx, &expr.typ);
            mk_expr_typ(&typ, ExprX::ArrayLiteral(Arc::new(es1)))
        }
        ExprX::Ctor(path, variant, binders, update) => {
            assert!(update.is_none()); // removed by ast_simplify
            let fields = &ctx.datatype_map[path].x.get_variant(variant).fields;
            let mut bs: Vec<Binder<Expr>> = Vec::new();
            for binder in binders.iter() {
                let field = crate::ast_util::get_field(fields, &binder.name);
                let e = poly_expr(ctx, state, &binder.a);
                let e = if typ_is_poly(ctx, &field.a.0) {
                    coerce_expr_to_poly(ctx, &e)
                } else {
                    // Force an expression of the form unbox(...) to match triggers with unbox:
                    let e = coerce_expr_to_poly(ctx, &e);
                    coerce_expr_to_native(ctx, &e)
                };
                bs.push(binder.new_a(e));
            }
            mk_expr(ExprX::Ctor(path.clone(), variant.clone(), Arc::new(bs), None))
        }
        ExprX::NullaryOpr(crate::ast::NullaryOpr::ConstGeneric(_)) => expr.clone(),
        ExprX::NullaryOpr(crate::ast::NullaryOpr::TraitBound(..)) => expr.clone(),
        ExprX::NullaryOpr(crate::ast::NullaryOpr::TypEqualityBound(..)) => expr.clone(),
        ExprX::NullaryOpr(crate::ast::NullaryOpr::ConstTypBound(..)) => expr.clone(),
        ExprX::NullaryOpr(crate::ast::NullaryOpr::NoInferSpecForLoopIter) => expr.clone(),
        ExprX::Unary(op, e1) => {
            let e1 = poly_expr(ctx, state, e1);
            match op {
                UnaryOp::Not
                | UnaryOp::Clip { .. }
                | UnaryOp::BitNot(_)
                | UnaryOp::StrLen
                | UnaryOp::StrIsAscii => {
                    let e1 = coerce_expr_to_native(ctx, &e1);
                    mk_expr(ExprX::Unary(*op, e1))
                }
                UnaryOp::InferSpecForLoopIter { .. } => {
                    // e1 will be the argument to spec Option::Some(...)
                    let e1 = coerce_expr_to_poly(ctx, &e1);
                    mk_expr(ExprX::Unary(*op, e1))
                }
                UnaryOp::HeightTrigger => panic!("direct access to 'height' is not allowed"),
                UnaryOp::Trigger(_) | UnaryOp::CoerceMode { .. } => {
                    mk_expr_typ(&e1.typ, ExprX::Unary(*op, e1.clone()))
                }
                UnaryOp::MustBeFinalized => panic!("internal error: MustBeFinalized in AST"),
                UnaryOp::CastToInteger => {
                    let unbox = UnaryOpr::Unbox(Arc::new(TypX::Int(IntRange::Int)));
                    mk_expr(ExprX::UnaryOpr(unbox, e1.clone()))
                }
            }
        }
        ExprX::UnaryOpr(op, e1) => {
            let e1 = poly_expr(ctx, state, e1);
            match op {
                UnaryOpr::Box(_) | UnaryOpr::HasType(_) | UnaryOpr::Unbox(_) => {
                    panic!("internal error: already has Box/Unbox/HasType")
                }
                UnaryOpr::TupleField { .. } => {
                    panic!("internal error: ast_simplify should remove TupleField")
                }
                UnaryOpr::IsVariant { .. } | UnaryOpr::IntegerTypeBound(..) => {
                    let e1 = coerce_expr_to_native(ctx, &e1);
                    mk_expr(ExprX::UnaryOpr(op.clone(), e1))
                }
                UnaryOpr::CustomErr(_) => {
                    let exprx = ExprX::UnaryOpr(op.clone(), e1.clone());
                    SpannedTyped::new(&e1.span, &e1.typ, exprx)
                }
                UnaryOpr::Field(FieldOpr {
                    datatype,
                    variant,
                    field,
                    get_variant: _,
                    check: _,
                }) => {
                    let fields = &ctx.datatype_map[datatype].x.get_variant(variant).fields;
                    let field = crate::ast_util::get_field(fields, field);

                    // Force an expression of the form unbox(...) to match triggers with unbox:
                    let e1 = coerce_expr_to_poly(ctx, &e1);
                    let e1 = coerce_expr_to_native(ctx, &e1);

                    let exprx = ExprX::UnaryOpr(op.clone(), e1);
                    let typ = if typ_is_poly(ctx, &field.a.0) {
                        coerce_typ_to_poly(ctx, &expr.typ)
                    } else {
                        coerce_typ_to_native(ctx, &expr.typ)
                    };
                    mk_expr_typ(&typ, exprx)
                }
            }
        }
        ExprX::Loc(e) => {
            let expr = poly_expr(ctx, state, e);
            let typ = expr.typ.clone();
            mk_expr_typ(&typ, ExprX::Loc(expr))
        }
        ExprX::Binary(op, e1, e2) => {
            let e1 = poly_expr(ctx, state, e1);
            let e2 = poly_expr(ctx, state, e2);
            use BinaryOp::*;
            let (native, poly) = match op {
                And | Or | Xor | Implies | Inequality(_) => (true, false),
                HeightCompare { .. } => (false, true),
                Arith(..) => (true, false),
                Eq(_) | Ne => (false, false),
                Bitwise(..) => (true, false),
                StrGetChar { .. } => (true, false),
                ArrayIndex { .. } => (true, false),
            };
            if native {
                let e1 = coerce_expr_to_native(ctx, &e1);
                let e2 = coerce_expr_to_native(ctx, &e2);
                if *op == ArrayIndex {
                    let typ = coerce_typ_to_poly(ctx, &expr.typ);
                    mk_expr_typ(&typ, ExprX::Binary(*op, e1, e2))
                } else {
                    mk_expr(ExprX::Binary(*op, e1, e2))
                }
            } else if poly {
                let e1 = coerce_expr_to_poly(ctx, &e1);
                let e2 = coerce_expr_to_poly(ctx, &e2);
                mk_expr(ExprX::Binary(*op, e1, e2))
            } else {
                let (e1, e2) = coerce_exprs_to_agree(ctx, &e1, &e2);
                mk_expr(ExprX::Binary(*op, e1, e2))
            }
        }
        ExprX::BinaryOpr(op @ crate::ast::BinaryOpr::ExtEq(..), e1, e2) => {
            let e1 = poly_expr(ctx, state, e1);
            let e2 = poly_expr(ctx, state, e2);
            let e1 = coerce_expr_to_poly(ctx, &e1);
            let e2 = coerce_expr_to_poly(ctx, &e2);
            mk_expr(ExprX::BinaryOpr(op.clone(), e1, e2))
        }
        ExprX::Multi(MultiOp::Chained(ops), es) => {
            let es =
                es.iter().map(|e| coerce_expr_to_native(ctx, &poly_expr(ctx, state, e))).collect();
            mk_expr(ExprX::Multi(MultiOp::Chained(ops.clone()), Arc::new(es)))
        }
        ExprX::Quant(quant, binders, e1) => {
            let natives = crate::triggers::predict_native_quant_vars(binders, &vec![e1]);
            let mut bs: Vec<VarBinder<Typ>> = Vec::new();
            state.types.push_scope(true);
            for binder in binders.iter() {
                let native = natives.contains(&binder.name);
                let typ = if native {
                    coerce_typ_to_native(ctx, &binder.a)
                } else {
                    coerce_typ_to_poly(ctx, &binder.a)
                };
                let _ = state.types.insert(binder.name.clone(), typ.clone());
                bs.push(binder.new_a(typ));
            }
            let e1 = coerce_expr_to_native(ctx, &poly_expr(ctx, state, e1));
            state.types.pop_scope();
            mk_expr(ExprX::Quant(*quant, Arc::new(bs), e1))
        }
        ExprX::Closure(binders, e1) => {
            let mut bs: Vec<VarBinder<Typ>> = Vec::new();
            state.types.push_scope(true);
            for binder in binders.iter() {
                let typ = coerce_typ_to_poly(ctx, &binder.a);
                let _ = state.types.insert(binder.name.clone(), typ.clone());
                bs.push(binder.new_a(typ));
            }
            let e1 = coerce_expr_to_poly(ctx, &poly_expr(ctx, state, e1));
            state.types.pop_scope();
            mk_expr(ExprX::Closure(Arc::new(bs), e1))
        }
        ExprX::ExecClosure { params, ret, body, requires, ensures, external_spec } => {
            let mut params1: Vec<VarBinder<Typ>> = Vec::new();
            state.types.push_scope(true);
            for binder in params.iter() {
                let typ = coerce_typ_to_native(ctx, &binder.a);
                let _ = state.types.insert(binder.name.clone(), typ.clone());
                params1.push(binder.new_a(typ));
            }

            let requires1 = requires
                .iter()
                .map(|req| coerce_expr_to_native(ctx, &poly_expr(ctx, state, req)))
                .collect();

            state.types.push_scope(true);

            let typ = coerce_typ_to_native(ctx, &ret.a);
            let _ = state.types.insert(ret.name.clone(), typ.clone());
            let ret1 = ret.new_a(typ);

            let ensures1 = ensures
                .iter()
                .map(|ens| coerce_expr_to_native(ctx, &poly_expr(ctx, state, ens)))
                .collect();

            state.types.pop_scope();

            let old_in_closure = state.in_exec_closure;
            state.in_exec_closure = true;
            let body1 = coerce_expr_to_native(ctx, &poly_expr(ctx, state, body));
            state.in_exec_closure = old_in_closure;

            state.types.pop_scope();

            state.types.push_scope(true);
            let (cid, cexpr) = external_spec
                .as_ref()
                .expect("external_spec should have been filled in in ast_simplify");
            let _ = state.types.insert(cid.clone(), expr.typ.clone());
            let cexpr1 = coerce_expr_to_native(ctx, &poly_expr(ctx, state, cexpr));
            state.types.pop_scope();

            mk_expr(ExprX::ExecClosure {
                params: Arc::new(params1),
                ret: ret1,
                body: body1,
                requires: Arc::new(requires1),
                ensures: Arc::new(ensures1),
                external_spec: Some((cid.clone(), cexpr1)),
            })
        }
        ExprX::ExecFnByName(fun) => mk_expr(ExprX::ExecFnByName(fun.clone())),
        ExprX::Choose { params, cond, body } => {
            // body is derived from cond but triggers are selected on the user-provided cond
            let natives = crate::triggers::predict_native_quant_vars(params, &vec![cond]);
            let mut bs: Vec<VarBinder<Typ>> = Vec::new();
            state.types.push_scope(true);
            for binder in params.iter() {
                let native = natives.contains(&binder.name);
                let typ = if native {
                    coerce_typ_to_native(ctx, &binder.a)
                } else {
                    coerce_typ_to_poly(ctx, &binder.a)
                };
                let _ = state.types.insert(binder.name.clone(), typ.clone());
                bs.push(binder.new_a(typ));
            }
            let cond = coerce_expr_to_native(ctx, &poly_expr(ctx, state, cond));
            let body = coerce_expr_to_poly(ctx, &poly_expr(ctx, state, body));
            state.types.pop_scope();
            mk_expr_typ(&body.clone().typ, ExprX::Choose { params: Arc::new(bs), cond, body })
        }
        ExprX::WithTriggers { triggers, body } => {
            let triggers = triggers
                .iter()
                .map(|es| Arc::new(es.iter().map(|e| poly_expr(ctx, state, e)).collect()));
            let triggers = Arc::new(triggers.collect());
            let body = poly_expr(ctx, state, body);
            mk_expr_typ(&body.clone().typ, ExprX::WithTriggers { triggers, body })
        }
        ExprX::Assign { init_not_mut, lhs: e1, rhs: e2, op } => {
            if op.is_some() {
                panic!("op should already be removed");
            }
            let e1 = poly_expr(ctx, state, e1);
            let e2 = if typ_is_poly(ctx, &e1.typ) {
                coerce_expr_to_poly(ctx, &poly_expr(ctx, state, e2))
            } else {
                coerce_expr_to_native(ctx, &poly_expr(ctx, state, e2))
            };
            mk_expr(ExprX::Assign { init_not_mut: *init_not_mut, lhs: e1, rhs: e2, op: *op })
        }
        ExprX::AssertCompute(e, m) => mk_expr(ExprX::AssertCompute(poly_expr(ctx, state, e), *m)),
        ExprX::Fuel(..) => expr.clone(),
        ExprX::RevealString(_) => expr.clone(),
        ExprX::Header(..) => panic!("Header should already be removed"),
        ExprX::AssertAssume { is_assume, expr: e1 } => {
            let e1 = coerce_expr_to_native(ctx, &poly_expr(ctx, state, e1));
            mk_expr(ExprX::AssertAssume { is_assume: *is_assume, expr: e1 })
        }
        ExprX::AssertBy { vars, require, ensure, proof } => {
            let mut bs: Vec<VarBinder<Typ>> = Vec::new();
            state.types.push_scope(true);
            let natives = crate::triggers::predict_native_quant_vars(vars, &vec![require, ensure]);
            for binder in vars.iter() {
                let native = natives.contains(&binder.name);
                let typ = if native {
                    coerce_typ_to_native(ctx, &binder.a)
                } else {
                    coerce_typ_to_poly(ctx, &binder.a)
                };
                let _ = state.types.insert(binder.name.clone(), typ.clone());
                bs.push(binder.new_a(typ));
            }
            let require = coerce_expr_to_native(ctx, &poly_expr(ctx, state, require));
            let ensure = coerce_expr_to_native(ctx, &poly_expr(ctx, state, ensure));
            let proof = poly_expr(ctx, state, proof);
            state.types.pop_scope();
            let vars = Arc::new(bs);
            mk_expr(ExprX::AssertBy { vars, require, ensure, proof })
        }
        ExprX::AssertQuery { requires, ensures, proof, mode } => {
            state.types.push_scope(true);
            let requires =
                requires.iter().map(|e| coerce_expr_to_native(ctx, &poly_expr(ctx, state, e)));
            let requires = Arc::new(requires.collect());
            let ensures =
                ensures.iter().map(|e| coerce_expr_to_native(ctx, &poly_expr(ctx, state, e)));
            let ensures = Arc::new(ensures.collect());
            let proof = poly_expr(ctx, state, proof);
            state.types.pop_scope();
            mk_expr(ExprX::AssertQuery { requires, ensures, proof, mode: *mode })
        }
        ExprX::If(e0, e1, None) => {
            let e0 = coerce_expr_to_native(ctx, &poly_expr(ctx, state, e0));
            let e1 = poly_expr(ctx, state, e1);
            mk_expr(ExprX::If(e0, e1, None))
        }
        ExprX::If(e0, e1, Some(e2)) => {
            let e0 = coerce_expr_to_native(ctx, &poly_expr(ctx, state, e0));
            let e1 = poly_expr(ctx, state, e1);
            let e2 = poly_expr(ctx, state, e2);
            let (e1, e2) = coerce_exprs_to_agree(ctx, &e1, &e2);
            let t = if typ_is_poly(ctx, &e1.typ) {
                coerce_typ_to_poly(ctx, &expr.typ)
            } else {
                coerce_typ_to_native(ctx, &expr.typ)
            };
            mk_expr_typ(&t, ExprX::If(e0, e1.clone(), Some(e2)))
        }
        ExprX::Match(..) => panic!("Match should already be removed"),
        ExprX::Loop { loop_isolation, is_for_loop, label, cond, body, invs, decrease } => {
            let cond = cond.as_ref().map(|e| coerce_expr_to_native(ctx, &poly_expr(ctx, state, e)));
            let body = poly_expr(ctx, state, body);
            let invs = invs.iter().map(|inv| crate::ast::LoopInvariant {
                inv: coerce_expr_to_native(ctx, &poly_expr(ctx, state, &inv.inv)),
                ..inv.clone()
            });
            let invs = Arc::new(invs.collect());
            let decrease =
                decrease.iter().map(|e| coerce_expr_to_native(ctx, &poly_expr(ctx, state, e)));
            let decrease = Arc::new(decrease.collect());
            mk_expr(ExprX::Loop {
                loop_isolation: *loop_isolation,
                is_for_loop: *is_for_loop,
                label: label.clone(),
                cond,
                body,
                invs,
                decrease,
            })
        }
        ExprX::OpenInvariant(inv, binder, body, atomicity) => {
            let inv = coerce_expr_to_poly(ctx, &poly_expr(ctx, state, inv));
            state.types.push_scope(true);
            let typ = coerce_typ_to_native(ctx, &binder.a);
            let _ = state.types.insert(binder.name.clone(), typ.clone());
            let body = poly_expr(ctx, state, body);
            state.types.pop_scope();
            let binder = binder.new_a(typ.clone());
            mk_expr(ExprX::OpenInvariant(inv, binder, body, *atomicity))
        }
        ExprX::Return(None) => expr.clone(),
        ExprX::Return(Some(e1)) => {
            let e1 = if state.is_trait && !state.in_exec_closure {
                coerce_expr_to_poly(ctx, &poly_expr(ctx, state, e1))
            } else {
                coerce_expr_to_native(ctx, &poly_expr(ctx, state, e1))
            };
            mk_expr(ExprX::Return(Some(e1.clone())))
        }
        ExprX::BreakOrContinue { label: _, is_break: _ } => expr.clone(),
        ExprX::Ghost { alloc_wrapper, tracked, expr: e1 } => {
            let expr = poly_expr(ctx, state, e1);
            mk_expr(ExprX::Ghost { alloc_wrapper: *alloc_wrapper, tracked: *tracked, expr })
        }
        ExprX::Block(ss, e1) => {
            let mut stmts: Vec<Stmt> = Vec::new();
            for s in ss.iter() {
                match &s.x {
                    StmtX::Expr(_) => {}
                    StmtX::Decl { .. } => state.types.push_scope(true),
                }
                stmts.push(poly_stmt(ctx, state, s));
            }
            let e1 = match e1 {
                None => None,
                Some(e) => Some(poly_expr(ctx, state, e)),
            };
            for s in ss.iter() {
                match &s.x {
                    StmtX::Expr(_) => {}
                    StmtX::Decl { .. } => state.types.pop_scope(),
                }
            }
            match e1.clone() {
                None => mk_expr(ExprX::Block(Arc::new(stmts), e1)),
                Some(e) => mk_expr_typ(&e.typ, ExprX::Block(Arc::new(stmts), e1)),
            }
        }
        ExprX::AirStmt(_) => expr.clone(),
    }
}

fn poly_stmt(ctx: &Ctx, state: &mut State, stmt: &Stmt) -> Stmt {
    match &stmt.x {
        StmtX::Expr(expr) => {
            let stmtx = StmtX::Expr(poly_expr(ctx, state, expr));
            Spanned::new(stmt.span.clone(), stmtx)
        }
        StmtX::Decl { pattern, mode, init } => {
            if let PatternX::Var { name, mutable: _ } = &pattern.x {
                let typ = coerce_typ_to_native(ctx, &pattern.typ);
                let pattern = SpannedTyped::new(&pattern.span, &typ, pattern.x.clone());
                let init = if let Some(init) = init {
                    Some(coerce_expr_to_native(ctx, &poly_expr(ctx, state, init)))
                } else {
                    None
                };
                let _ = state.types.insert(name.clone(), pattern.typ.clone());
                let stmtx = StmtX::Decl { pattern: pattern.clone(), mode: *mode, init };
                Spanned::new(stmt.span.clone(), stmtx)
            } else {
                panic!("internal error: ast_simplify should eliminate patterns")
            }
        }
    }
}

fn poly_function(ctx: &Ctx, function: &Function) -> Function {
    let FunctionX {
        name,
        proxy,
        kind,
        visibility,
        owning_module,
        mode: mut function_mode,
        fuel,
        typ_params,
        typ_bounds,
        params,
        ret,
        require,
        ensure,
        decrease,
        decrease_when,
        decrease_by,
        broadcast_forall,
        fndef_axioms,
        mask_spec,
        item_kind,
        publish,
        attrs,
        body,
        extra_dependencies,
    } = &function.x;

    if attrs.is_decrease_by {
        // This is actually code for a the spec function that has the decreases clause
        function_mode = Mode::Spec;
    }

    let mut types = ScopeMap::new();
    types.push_scope(true);

    let is_trait = !matches!(kind, FunctionKind::Static);

    // Return type is left native (except for trait methods)
    let ret_typ = if is_trait && (function.x.has_return() || function_mode == Mode::Spec) {
        coerce_typ_to_poly(ctx, &ret.x.typ)
    } else {
        coerce_typ_to_native(ctx, &ret.x.typ)
    };
    let ret = Spanned::new(ret.span.clone(), ParamX { typ: ret_typ, ..ret.x.clone() });
    // Parameter types are made Poly for spec functions and trait methods
    let mut new_params: Vec<Param> = Vec::new();
    for param in params.iter() {
        let ParamX { name, typ, mode, is_mut, unwrapped_info } = &param.x;
        let typ = if function_mode == Mode::Spec || is_trait {
            coerce_typ_to_poly(ctx, typ)
        } else {
            coerce_typ_to_native(ctx, typ)
        };
        let _ = types.insert(name.clone(), typ.clone());
        let paramx = ParamX {
            name: name.clone(),
            typ,
            mode: *mode,
            is_mut: *is_mut,
            unwrapped_info: unwrapped_info.clone(),
        };
        new_params.push(Spanned::new(param.span.clone(), paramx));
    }
    let params = Arc::new(new_params);

    let mut state = State { types, is_trait, in_exec_closure: false };

    let native_exprs = |state: &mut State, es: &Exprs| {
        let mut exprs: Vec<Expr> = Vec::new();
        for e in es.iter() {
            exprs.push(coerce_expr_to_native(ctx, &poly_expr(ctx, state, e)));
        }
        Arc::new(exprs)
    };
    let require = native_exprs(&mut state, require);

    state.types.push_scope(true);
    if function.x.has_return_name() {
        let _ = state.types.insert(ret.x.name.clone(), ret.x.typ.clone());
    }
    let ensure = native_exprs(&mut state, ensure);
    state.types.pop_scope();

    let decrease = native_exprs(&mut state, decrease);
    let decrease_when =
        decrease_when.as_ref().map(|e| coerce_expr_to_native(ctx, &poly_expr(ctx, &mut state, e)));

    let mask_spec = match mask_spec {
        Some(MaskSpec::InvariantOpens(es)) => {
            Some(MaskSpec::InvariantOpens(native_exprs(&mut state, es)))
        }
        Some(MaskSpec::InvariantOpensExcept(es)) => {
            Some(MaskSpec::InvariantOpensExcept(native_exprs(&mut state, es)))
        }
        None => None,
    };

    let body = if let Some(body) = body {
        if is_trait && (function.x.has_return() || function_mode == Mode::Spec) {
            Some(coerce_expr_to_poly(ctx, &poly_expr(ctx, &mut state, body)))
        } else {
            Some(coerce_expr_to_native(ctx, &poly_expr(ctx, &mut state, body)))
        }
    } else {
        None
    };

    state.types.pop_scope();
    assert_eq!(state.types.num_scopes(), 0);

    assert!(broadcast_forall.is_none());
    let broadcast_forall = if attrs.broadcast_forall {
        // Create a coerce_typ_to_poly version of the parameters, requires, ensures
        state.types.push_scope(true);
        let mut bs: Vec<VarBinder<Typ>> = Vec::new();
        for param in params.iter() {
            let ParamX { name, typ, .. } = &param.x;
            bs.push(Arc::new(crate::ast::VarBinderX { name: name.clone(), a: typ.clone() }));
        }
        let all_exps: Vec<&Expr> =
            (function.x.require.iter()).chain(function.x.ensure.iter()).collect();
        let natives = crate::triggers::predict_native_quant_vars(&Arc::new(bs), &all_exps);
        let mut new_params: Vec<Param> = Vec::new();
        for param in params.iter() {
            let ParamX { name, typ, mode, is_mut, unwrapped_info } = &param.x;
            let native = natives.contains(name);
            let typ =
                if native { coerce_typ_to_native(ctx, typ) } else { coerce_typ_to_poly(ctx, typ) };
            let _ = state.types.insert(name.clone(), typ.clone());
            let paramx = ParamX {
                name: name.clone(),
                typ,
                mode: *mode,
                is_mut: *is_mut,
                unwrapped_info: unwrapped_info.clone(),
            };
            new_params.push(Spanned::new(param.span.clone(), paramx));
        }
        let broadcast_params = Arc::new(new_params);

        let span = &function.span;
        let mut reqs: Vec<Expr> = Vec::new();
        reqs.extend(crate::traits::trait_bounds_to_ast(
            ctx,
            &function.span,
            &function.x.typ_bounds,
        ));
        reqs.extend((*function.x.require).clone());
        let req = crate::ast_util::conjoin(span, &reqs);
        let ens = crate::ast_util::conjoin(span, &*function.x.ensure);
        let req_ens = crate::ast_util::mk_implies(span, &req, &ens);
        let req_ens = coerce_expr_to_native(ctx, &poly_expr(ctx, &mut state, &req_ens));

        state.types.pop_scope();
        assert_eq!(state.types.num_scopes(), 0);
        Some((broadcast_params, req_ens))
    } else {
        None
    };

    let fndef_axioms = if let Some(es) = fndef_axioms {
        let mut es2 = vec![];
        for e in es.iter() {
            let e2 = coerce_expr_to_native(ctx, &poly_expr(ctx, &mut state, &e));
            es2.push(e2);
        }
        Some(Arc::new(es2))
    } else {
        None
    };

    let functionx = FunctionX {
        name: name.clone(),
        proxy: proxy.clone(),
        kind: kind.clone(),
        visibility: visibility.clone(),
        owning_module: owning_module.clone(),
        mode: function_mode,
        fuel: *fuel,
        typ_params: typ_params.clone(),
        typ_bounds: typ_bounds.clone(),
        params,
        ret,
        require,
        ensure,
        decrease,
        decrease_when,
        decrease_by: decrease_by.clone(),
        broadcast_forall,
        fndef_axioms,
        mask_spec,
        item_kind: *item_kind,
        publish: *publish,
        attrs: attrs.clone(),
        body,
        extra_dependencies: extra_dependencies.clone(),
    };
    Spanned::new(function.span.clone(), functionx)
}

fn poly_datatype(ctx: &Ctx, datatype: &Datatype) -> Datatype {
    let variants = vec_map(&*datatype.x.variants, |v| Variant {
        fields: Arc::new(vec_map(&v.fields, |f| {
            f.map_a(|(t, m, v)| (coerce_typ_to_native(ctx, t), *m, v.clone()))
        })),
        ..v.clone()
    });
    let variants = Arc::new(variants);
    let datatypex = DatatypeX { variants, ..datatype.x.clone() };
    Spanned::new(datatype.span.clone(), datatypex)
}

fn poly_assoc_type_impl(ctx: &Ctx, assoc: &AssocTypeImpl) -> AssocTypeImpl {
    crate::ast_visitor::map_assoc_type_impl_visitor_env(assoc, &mut (), &|(), t| {
        Ok(coerce_typ_to_poly(ctx, t))
    })
    .expect("poly_assoc_type_impl")
}

pub fn poly_krate_for_module(ctx: &mut Ctx, krate: &Krate) -> Krate {
    let KrateX {
        functions,
        reveal_groups,
        datatypes,
        traits,
        trait_impls,
        assoc_type_impls,
        modules: module_ids,
        external_fns,
        external_types,
        path_as_rust_names,
        arch,
    } = &**krate;
    let kratex = KrateX {
        functions: functions.iter().map(|f| poly_function(ctx, f)).collect(),
        reveal_groups: reveal_groups.clone(),
        datatypes: datatypes.iter().map(|d| poly_datatype(ctx, d)).collect(),
        traits: traits.clone(),
        trait_impls: trait_impls.clone(),
        assoc_type_impls: assoc_type_impls.iter().map(|a| poly_assoc_type_impl(ctx, a)).collect(),
        modules: module_ids.clone(),
        external_fns: external_fns.clone(),
        external_types: external_types.clone(),
        path_as_rust_names: path_as_rust_names.clone(),
        arch: arch.clone(),
    };
    ctx.func_map = HashMap::new();
    for function in kratex.functions.iter() {
        ctx.func_map.insert(function.x.name.clone(), function.clone());
    }
    ctx.datatype_map = HashMap::new();
    for datatype in kratex.datatypes.iter() {
        ctx.datatype_map.insert(datatype.x.path.clone(), datatype.clone());
    }
    Arc::new(kratex)
}<|MERGE_RESOLUTION|>--- conflicted
+++ resolved
@@ -127,17 +127,13 @@
             let monotyps = monotyps_as_mono(typs)?;
             Some(Arc::new(MonoTypX::Datatype(path.clone(), Arc::new(monotyps))))
         }
-<<<<<<< HEAD
-        TypX::Decorate(d, t) => typ_as_mono(t).map(|m| Arc::new(MonoTypX::Decorate(*d, m))),
-        TypX::Primitive(Primitive::Array, _) => None,
-=======
         TypX::Decorate(d, None, t) => typ_as_mono(t).map(|m| Arc::new(MonoTypX::Decorate(*d, m))),
         TypX::Decorate(d, Some(TypDecorationArg { allocator_typ }), t) => {
             let m1 = typ_as_mono(allocator_typ)?;
             let m2 = typ_as_mono(t)?;
             Some(Arc::new(MonoTypX::Decorate2(*d, Arc::new(vec![m1, m2]))))
         }
->>>>>>> 6e30b8a8
+        TypX::Primitive(Primitive::Array, _) => None,
         TypX::Primitive(name, typs) => {
             let monotyps = monotyps_as_mono(typs)?;
             Some(Arc::new(MonoTypX::Primitive(*name, Arc::new(monotyps))))
