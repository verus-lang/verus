--- conflicted
+++ resolved
@@ -261,11 +261,8 @@
         TypX::Boxed(_) | TypX::TypParam(_) | TypX::Projection { .. } => typ.clone(),
         TypX::TypeId => panic!("internal error: TypeId created too soon"),
         TypX::ConstInt(_) => typ.clone(),
-<<<<<<< HEAD
         TypX::Poly => typ.clone(),
-=======
         TypX::ConstBool(_) => typ.clone(),
->>>>>>> ec16d0fb
         TypX::Air(_) => panic!("internal error: Air type created too soon"),
     }
 }
