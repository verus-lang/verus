--- conflicted
+++ resolved
@@ -891,17 +891,11 @@
         functions,
         datatypes,
         traits,
-<<<<<<< HEAD
         assoc_type_impls,
         module_ids,
         external_fns,
         external_types,
-=======
-        module_ids,
-        external_fns,
-        external_types,
         path_as_rust_names,
->>>>>>> edfbae71
     } = &**krate;
     let kratex = KrateX {
         functions: functions.iter().map(|f| poly_function(ctx, f)).collect(),
