//! Insert Poly types and Box/Unbox expressions to represent polymorphism (generics).

/*
The SMT solver does not support polymorphic types directly,
so polymorphism must be encoded by coercing expressions to and from a universal
Poly type via Box and Unbox coercions.
The predicate has_type describes which underlying type a Box value holds.

In this encoding, we have to decide which expressions have native monomorphic
types (e.g. int, bool) and which expressions have Poly type.
This decision is motivated by three goals:

1) For efficiency, use native types where possible, avoiding unnecessary coercions.
   (For example, to represent 1 + 2 + 3, we wouldn't want to coerce between int and Poly
   around every + operation.)
2) For efficiency, since we've already type-checked the expressions,
   avoid reasoning about has_type unless necessary.
3) For completeness, avoid adding coercions to variables inside quantifier triggers,
   because this can cause expressions to fail to match triggers in some cases.
   For example, if f(g(a)) is encoded without coercions in one place,
   but there's a quantifier that encodes f(x) as f(Box(x)), using a trigger f(Box(x)),
   then f(g(a)) will fail to match the f(Box(x)) trigger for any x,
   whereas without the Box, f(g(a)) matches f(x) via x = g(a).

These goals are in conflict, unfortunately, so we have to compromise.
We prioritize (3) to avoid inexplicable triggering failures, and we
do as best we can with (1) and (2) on a case-by-case basis.

For (2), we introduce sorts to represent monomorphic instantiations of abstract datatypes.
For example, if Set<A> is an abstract datatype, Set<u64> and Set<bool> would each get their own sort.
On the other hand, we represent abstract datatypes applied to type variables as Poly.

REVIEW: We could also introduce sorts to represent integer range types like u64,
but this would lead to extra complexity, so we use int and Poly instead.

Suppose Map<A, B> is an abstract datatype and Pair<A, B> is a transparent datatype.
The following table summarizes what sorts are used for which Rust types in which situations,
where A is a type parameter:

                               bool    int     u64     A       Map<u64, u8>   Map<u64, A>  Pair<u64, u8>  Pair<u64, A>

quantifier variable            Poly    Poly    Poly    Poly    Poly           Poly         Poly           Poly
spec function parameter        Poly    Poly    Poly    Poly    Poly           Poly         Poly           Poly
trait method parameter         Poly    Poly    Poly    Poly    Poly           Poly         Poly           Poly
trait method return type       Poly    Poly    Poly    Poly    Poly           Poly         Poly           Poly

exec/proof function parameter  bool    int     int*    Poly    map_u64_u8     Poly         pair*          pair*
datatype field                 bool    int     int*    Poly    map_u64_u8     Poly         pair*          pair*
return type                    bool    int     int*    Poly    map_u64_u8     Poly         pair*          pair*
local variable / let binding   bool    int     int*    Poly    map_u64_u8     Poly         pair*          pair*

(The "int*" and "pair*" indicate that the values of the types need additional invariants,
such as a u64 being in the range 0..2^64.  In addition, all Poly values need a has_type invariant.)

Because of (3), we represent all quantified variables as Poly types rather than native types.
Thus, a VIR quantifier like:

  forall x: int. f(x, 1)

becomes an AIR quantifier like one of the following, depending on how we translate f:

  forall x: Poly. has_type(x, t) ==> f(x, Box(1))
  forall x: Poly. has_type(x, t) ==> f(Unbox(x), Unbox(Box(1)))

The first version assumes that f's parameters are Poly (as is the case for spec functions),
while the latter assumes that f's parameters are int (as is the case for datatype constructors).
Note that the latter two cases lead to triggers involving "Unbox(x)", not just x.
This can lead to the completeness problems of (3).
Therefore, the expression Unbox(Box(1)) explicitly introduces a superfluous Unbox to handle (3).
*/

use crate::ast::{
    BinaryOp, CallTarget, Datatype, DatatypeX, Expr, ExprX, Exprs, FieldOpr, Function,
    FunctionKind, FunctionX, Ident, IntRange, Krate, KrateX, MaskSpec, Mode, MultiOp, Param,
    ParamX, Path, PatternX, SpannedTyped, Stmt, StmtX, Typ, TypX, UnaryOp, UnaryOpr,
};
use crate::context::Ctx;
use crate::def::Spanned;
use crate::util::vec_map;
use air::ast::Binder;
use air::scope_map::ScopeMap;
use std::collections::HashMap;
use std::sync::Arc;

pub type MonoTyp = Arc<MonoTypX>;
pub type MonoTyps = Arc<Vec<MonoTyp>>;
#[derive(Clone, Debug, PartialEq, Eq, Hash, PartialOrd, Ord)]
pub enum MonoTypX {
    Bool,
    Int(IntRange),
    Datatype(Path, MonoTyps),
    StrSlice,
}

struct State {
    types: ScopeMap<Ident, Typ>,
    is_trait: bool,
    in_exec_closure: bool,
}

pub(crate) fn typ_as_mono(typ: &Typ) -> Option<MonoTyp> {
    match &**typ {
        TypX::Bool => Some(Arc::new(MonoTypX::Bool)),
        TypX::Int(range) => Some(Arc::new(MonoTypX::Int(*range))),
        TypX::StrSlice => Some(Arc::new(MonoTypX::StrSlice)),
        TypX::Datatype(path, typs) => {
            let mut monotyps: Vec<MonoTyp> = Vec::new();
            for typ in typs.iter() {
                if let Some(monotyp) = typ_as_mono(typ) {
                    monotyps.push(monotyp);
                } else {
                    return None;
                }
            }
            Some(Arc::new(MonoTypX::Datatype(path.clone(), Arc::new(monotyps))))
        }
        TypX::Decorate(_, t) => typ_as_mono(t),
        _ => None,
    }
}

pub(crate) fn monotyp_to_typ(monotyp: &MonoTyp) -> Typ {
    match &**monotyp {
        MonoTypX::Bool => Arc::new(TypX::Bool),
        MonoTypX::Int(range) => Arc::new(TypX::Int(*range)),
        MonoTypX::Datatype(path, typs) => {
            let typs = vec_map(&**typs, monotyp_to_typ);
            Arc::new(TypX::Datatype(path.clone(), Arc::new(typs)))
        }
        MonoTypX::StrSlice => Arc::new(TypX::StrSlice),
    }
}

pub(crate) fn typ_is_poly(ctx: &Ctx, typ: &Typ) -> bool {
    match &**typ {
        TypX::Bool | TypX::Int(_) | TypX::Lambda(..) | TypX::StrSlice | TypX::Char => false,
        TypX::AnonymousClosure(..) => {
            panic!("internal error: AnonymousClosure should be removed by ast_simplify")
        }
        TypX::Tuple(_) => panic!("internal error: Tuple should be removed by ast_simplify"),
        TypX::Datatype(path, _) => {
            if ctx.datatype_is_transparent[path] {
                false
            } else {
                typ_as_mono(typ).is_none()
            }
        }
        TypX::Decorate(_, t) => typ_is_poly(ctx, t),
        TypX::Boxed(_) | TypX::TypParam(_) => true,
        TypX::TypeId => panic!("internal error: TypeId created too soon"),
        TypX::ConstInt(_) => panic!("internal error: expression should not have ConstInt type"),
        TypX::Air(_) => panic!("internal error: Air type created too soon"),
    }
}

fn coerce_typ_to_native(ctx: &Ctx, typ: &Typ) -> Typ {
    match &**typ {
        TypX::Bool | TypX::Int(_) | TypX::Lambda(..) | TypX::StrSlice | TypX::Char => typ.clone(),
        TypX::AnonymousClosure(..) => {
            panic!("internal error: AnonymousClosure should be removed by ast_simplify")
        }
        TypX::Tuple(_) => panic!("internal error: Tuple should be removed by ast_simplify"),
        TypX::Datatype(path, _) => {
            if ctx.datatype_is_transparent[path] {
                typ.clone()
            } else {
                if typ_as_mono(typ).is_none() {
                    Arc::new(TypX::Boxed(typ.clone()))
                } else {
                    typ.clone()
                }
            }
        }
        TypX::Decorate(d, t) => Arc::new(TypX::Decorate(*d, coerce_typ_to_native(ctx, t))),
        TypX::Boxed(_) | TypX::TypParam(_) => typ.clone(),
        TypX::TypeId => panic!("internal error: TypeId created too soon"),
        TypX::ConstInt(_) => panic!("internal error: expression should not have ConstInt type"),
        TypX::Air(_) => panic!("internal error: Air type created too soon"),
    }
}

pub(crate) fn coerce_typ_to_poly(_ctx: &Ctx, typ: &Typ) -> Typ {
    match &**typ {
        TypX::Bool | TypX::Int(_) | TypX::Lambda(..) | TypX::StrSlice | TypX::Char => {
            Arc::new(TypX::Boxed(typ.clone()))
        }
        TypX::AnonymousClosure(..) => {
            panic!("internal error: AnonymousClosure should be removed by ast_simplify")
        }
        TypX::Tuple(_) => panic!("internal error: Tuple should be removed by ast_simplify"),
        TypX::Datatype(..) => Arc::new(TypX::Boxed(typ.clone())),
        TypX::Decorate(d, t) => Arc::new(TypX::Decorate(*d, coerce_typ_to_poly(_ctx, t))),
        TypX::Boxed(_) | TypX::TypParam(_) => typ.clone(),
        TypX::TypeId => panic!("internal error: TypeId created too soon"),
        TypX::ConstInt(_) => panic!("internal error: expression should not have ConstInt type"),
        TypX::Air(_) => panic!("internal error: Air type created too soon"),
    }
}

pub(crate) fn coerce_expr_to_native(ctx: &Ctx, expr: &Expr) -> Expr {
    match &*crate::ast_util::undecorate_typ(&expr.typ) {
        TypX::Bool
        | TypX::Int(_)
        | TypX::Lambda(..)
        | TypX::Datatype(..)
        | TypX::StrSlice
        | TypX::Char => expr.clone(),
        TypX::AnonymousClosure(..) => {
            panic!("internal error: AnonymousClosure should be removed by ast_simplify")
        }
        TypX::Tuple(_) => panic!("internal error: Tuple should be removed by ast_simplify"),
        TypX::Decorate(..) => {
            panic!("internal error: Decorate should be removed by undecorate_typ")
        }
        TypX::Boxed(typ) => {
            if typ_is_poly(ctx, typ) {
                expr.clone()
            } else {
                let op = UnaryOpr::Unbox(typ.clone());
                let exprx = ExprX::UnaryOpr(op, expr.clone());
                SpannedTyped::new(&expr.span, typ, exprx)
            }
        }
        TypX::TypParam(_) => expr.clone(),
        TypX::TypeId => panic!("internal error: TypeId created too soon"),
        TypX::ConstInt(_) => panic!("internal error: expression should not have ConstInt type"),
        TypX::Air(_) => panic!("internal error: Air type created too soon"),
    }
}

fn coerce_expr_to_poly(ctx: &Ctx, expr: &Expr) -> Expr {
    match &*crate::ast_util::undecorate_typ(&expr.typ) {
        TypX::Datatype(path, _)
            if !ctx.datatype_is_transparent[path] && typ_as_mono(&expr.typ).is_none() =>
        {
            expr.clone()
        }
        TypX::Bool
        | TypX::Int(_)
        | TypX::Lambda(..)
        | TypX::Datatype(..)
        | TypX::StrSlice
        | TypX::Char => {
            let op = UnaryOpr::Box(expr.typ.clone());
            let exprx = ExprX::UnaryOpr(op, expr.clone());
            let typ = Arc::new(TypX::Boxed(expr.typ.clone()));
            SpannedTyped::new(&expr.span, &typ, exprx)
        }
        TypX::AnonymousClosure(..) => {
            panic!("internal error: AnonymousClosure should be removed by ast_simplify")
        }
        TypX::Tuple(_) => panic!("internal error: Tuple should be removed by ast_simplify"),
        TypX::Decorate(..) => {
            panic!("internal error: Decorate should be removed by undecorate_typ")
        }
        TypX::Boxed(_) | TypX::TypParam(_) => expr.clone(),
        TypX::TypeId => panic!("internal error: TypeId created too soon"),
        TypX::ConstInt(_) => panic!("internal error: expression should not have ConstInt type"),
        TypX::Air(_) => panic!("internal error: Air type created too soon"),
    }
}

fn coerce_exprs_to_agree(ctx: &Ctx, expr1: &Expr, expr2: &Expr) -> (Expr, Expr) {
    if typ_is_poly(ctx, &expr1.typ) && typ_is_poly(ctx, &expr2.typ) {
        (expr1.clone(), expr2.clone())
    } else {
        (coerce_expr_to_native(ctx, expr1), coerce_expr_to_native(ctx, expr2))
    }
}

// Recursively coerce subexpressions to native or to Boxed, as needed
fn poly_expr(ctx: &Ctx, state: &mut State, expr: &Expr) -> Expr {
    let mk_expr = |e: ExprX| SpannedTyped::new(&expr.span, &expr.typ, e);
    let mk_expr_typ = |t: &Typ, e: ExprX| SpannedTyped::new(&expr.span, t, e);
    match &expr.x {
        ExprX::Const(_) => expr.clone(),
        ExprX::Var(x) => SpannedTyped::new(&expr.span, &state.types[x], ExprX::Var(x.clone())),
        ExprX::VarLoc(x) => {
            SpannedTyped::new(&expr.span, &state.types[x], ExprX::VarLoc(x.clone()))
        }
        ExprX::VarAt(x, at) => {
            SpannedTyped::new(&expr.span, &state.types[x], ExprX::VarAt(x.clone(), *at))
        }
        ExprX::ConstVar(..) => panic!("ConstVar should already be removed"),
        ExprX::Call(target, exprs) => match target {
<<<<<<< HEAD
            CallTarget::Fun(_, name, _) => {
=======
            CallTarget::Fun(_, name, _, _) => {
>>>>>>> 9a067e48
                let function = &ctx.func_map[name].x;
                let is_spec = function.mode == Mode::Spec;
                let is_trait = !matches!(function.kind, FunctionKind::Static);
                assert!(exprs.len() == function.params.len());
                let mut args: Vec<Expr> = Vec::new();
                for (param, arg) in function.params.iter().zip(exprs.iter()) {
                    let arg = poly_expr(ctx, state, arg);
                    let arg = if is_spec || is_trait || typ_is_poly(ctx, &param.x.typ) {
                        coerce_expr_to_poly(ctx, &arg)
                    } else {
                        coerce_expr_to_native(ctx, &arg)
                    };
                    args.push(arg);
                }
                let typ = if (is_trait || typ_is_poly(ctx, &function.ret.x.typ))
                    && function.has_return()
                {
                    coerce_typ_to_poly(ctx, &expr.typ)
                } else {
                    coerce_typ_to_native(ctx, &expr.typ)
                };
                mk_expr_typ(&typ, ExprX::Call(target.clone(), Arc::new(args)))
            }
            CallTarget::BuiltinSpecFun(..) => {
                let mut args: Vec<Expr> = Vec::new();
                for arg in exprs.iter() {
                    let arg = poly_expr(ctx, state, arg);
                    let arg = coerce_expr_to_poly(ctx, &arg);
                    args.push(arg);
                }
                mk_expr_typ(&expr.typ, ExprX::Call(target.clone(), Arc::new(args)))
            }
            CallTarget::FnSpec(e) => {
                let callee = coerce_expr_to_native(ctx, &poly_expr(ctx, state, e));
                let target = CallTarget::FnSpec(callee);
                let exprs = exprs
                    .iter()
                    .map(|e| coerce_expr_to_poly(ctx, &poly_expr(ctx, state, e)))
                    .collect();
                let typ = coerce_typ_to_poly(ctx, &expr.typ);
                mk_expr_typ(&typ, ExprX::Call(target, Arc::new(exprs)))
            }
        },
        ExprX::Tuple(_) => panic!("internal error: ast_simplify should remove Tuple"),
        ExprX::Ctor(path, variant, binders, update) => {
            assert!(update.is_none()); // removed by ast_simplify
            let fields = &ctx.datatype_map[path].x.get_variant(variant).a;
            let mut bs: Vec<Binder<Expr>> = Vec::new();
            for binder in binders.iter() {
                let field = crate::ast_util::get_field(fields, &binder.name);
                let e = poly_expr(ctx, state, &binder.a);
                let e = if typ_is_poly(ctx, &field.a.0) {
                    coerce_expr_to_poly(ctx, &e)
                } else {
                    // Force an expression of the form unbox(...) to match triggers with unbox:
                    let e = coerce_expr_to_poly(ctx, &e);
                    coerce_expr_to_native(ctx, &e)
                };
                bs.push(binder.new_a(e));
            }
            mk_expr(ExprX::Ctor(path.clone(), variant.clone(), Arc::new(bs), None))
        }
        ExprX::NullaryOpr(crate::ast::NullaryOpr::ConstGeneric(_)) => expr.clone(),
        ExprX::Unary(op, e1) => {
            let e1 = poly_expr(ctx, state, e1);
            match op {
                UnaryOp::Not
                | UnaryOp::Clip { .. }
                | UnaryOp::BitNot
                | UnaryOp::StrLen
                | UnaryOp::StrIsAscii
                | UnaryOp::CharToInt => {
                    let e1 = coerce_expr_to_native(ctx, &e1);
                    mk_expr(ExprX::Unary(*op, e1))
                }
                UnaryOp::Trigger(_) | UnaryOp::CoerceMode { .. } => {
                    mk_expr_typ(&e1.typ, ExprX::Unary(*op, e1.clone()))
                }
                UnaryOp::MustBeFinalized => panic!("internal error: MustBeFinalized in AST"),
            }
        }
        ExprX::UnaryOpr(op, e1) => {
            let e1 = poly_expr(ctx, state, e1);
            match op {
                UnaryOpr::Box(_) | UnaryOpr::Unbox(_) | UnaryOpr::HasType(_) => {
                    panic!("internal error: already has Box/Unbox/HasType")
                }
                UnaryOpr::TupleField { .. } => {
                    panic!("internal error: ast_simplify should remove TupleField")
                }
                UnaryOpr::IsVariant { .. } | UnaryOpr::IntegerTypeBound(..) => {
                    let e1 = coerce_expr_to_native(ctx, &e1);
                    mk_expr(ExprX::UnaryOpr(op.clone(), e1))
                }
                UnaryOpr::Height => {
                    let e1 = coerce_expr_to_poly(ctx, &e1);
                    mk_expr(ExprX::UnaryOpr(op.clone(), e1))
                }
                UnaryOpr::CustomErr(_) => {
                    let exprx = ExprX::UnaryOpr(op.clone(), e1.clone());
                    SpannedTyped::new(&e1.span, &e1.typ, exprx)
                }
                UnaryOpr::Field(FieldOpr { datatype, variant, field, get_variant: _ }) => {
                    let fields = &ctx.datatype_map[datatype].x.get_variant(variant).a;
                    let field = crate::ast_util::get_field(fields, field);

                    // Force an expression of the form unbox(...) to match triggers with unbox:
                    let e1 = coerce_expr_to_poly(ctx, &e1);
                    let e1 = coerce_expr_to_native(ctx, &e1);

                    let exprx = ExprX::UnaryOpr(op.clone(), e1);
                    let typ = if typ_is_poly(ctx, &field.a.0) {
                        coerce_typ_to_poly(ctx, &expr.typ)
                    } else {
                        coerce_typ_to_native(ctx, &expr.typ)
                    };
                    mk_expr_typ(&typ, exprx)
                }
            }
        }
        ExprX::Loc(e) => {
            let expr = poly_expr(ctx, state, e);
            let typ = expr.typ.clone();
            mk_expr_typ(&typ, ExprX::Loc(expr))
        }
        ExprX::Binary(op, e1, e2) => {
            let e1 = poly_expr(ctx, state, e1);
            let e2 = poly_expr(ctx, state, e2);
            use BinaryOp::*;
            let native = match op {
                And | Or | Xor | Implies | Inequality(_) => true,
                Arith(..) => true,
                Eq(_) | Ne => false,
                Bitwise(..) => true,
                StrGetChar { .. } => true,
            };
            if native {
                let e1 = coerce_expr_to_native(ctx, &e1);
                let e2 = coerce_expr_to_native(ctx, &e2);
                mk_expr(ExprX::Binary(*op, e1, e2))
            } else {
                let (e1, e2) = coerce_exprs_to_agree(ctx, &e1, &e2);
                mk_expr(ExprX::Binary(*op, e1, e2))
            }
        }
        ExprX::BinaryOpr(op @ crate::ast::BinaryOpr::ExtEq(..), e1, e2) => {
            let e1 = poly_expr(ctx, state, e1);
            let e2 = poly_expr(ctx, state, e2);
            let e1 = coerce_expr_to_poly(ctx, &e1);
            let e2 = coerce_expr_to_poly(ctx, &e2);
            mk_expr(ExprX::BinaryOpr(op.clone(), e1, e2))
        }
        ExprX::Multi(MultiOp::Chained(ops), es) => {
            let es =
                es.iter().map(|e| coerce_expr_to_native(ctx, &poly_expr(ctx, state, e))).collect();
            mk_expr(ExprX::Multi(MultiOp::Chained(ops.clone()), Arc::new(es)))
        }
        ExprX::Quant(quant, binders, e1) => {
            let mut bs: Vec<Binder<Typ>> = Vec::new();
            state.types.push_scope(true);
            for binder in binders.iter() {
                let typ = if quant.boxed_params {
                    coerce_typ_to_poly(ctx, &binder.a)
                } else {
                    coerce_typ_to_native(ctx, &binder.a)
                };
                let _ = state.types.insert(binder.name.clone(), typ.clone());
                bs.push(binder.new_a(typ));
            }
            let e1 = coerce_expr_to_native(ctx, &poly_expr(ctx, state, e1));
            state.types.pop_scope();
            mk_expr(ExprX::Quant(*quant, Arc::new(bs), e1))
        }
        ExprX::Closure(binders, e1) => {
            let mut bs: Vec<Binder<Typ>> = Vec::new();
            state.types.push_scope(true);
            for binder in binders.iter() {
                let typ = coerce_typ_to_poly(ctx, &binder.a);
                let _ = state.types.insert(binder.name.clone(), typ.clone());
                bs.push(binder.new_a(typ));
            }
            let e1 = coerce_expr_to_poly(ctx, &poly_expr(ctx, state, e1));
            state.types.pop_scope();
            mk_expr(ExprX::Closure(Arc::new(bs), e1))
        }
        ExprX::ExecClosure { params, ret, body, requires, ensures, external_spec } => {
            let mut params1: Vec<Binder<Typ>> = Vec::new();
            state.types.push_scope(true);
            for binder in params.iter() {
                let typ = coerce_typ_to_native(ctx, &binder.a);
                let _ = state.types.insert(binder.name.clone(), typ.clone());
                params1.push(binder.new_a(typ));
            }

            let requires1 = requires
                .iter()
                .map(|req| coerce_expr_to_native(ctx, &poly_expr(ctx, state, req)))
                .collect();

            state.types.push_scope(true);

            let typ = coerce_typ_to_native(ctx, &ret.a);
            let _ = state.types.insert(ret.name.clone(), typ.clone());
            let ret1 = ret.new_a(typ);

            let ensures1 = ensures
                .iter()
                .map(|ens| coerce_expr_to_native(ctx, &poly_expr(ctx, state, ens)))
                .collect();

            state.types.pop_scope();

            let old_in_closure = state.in_exec_closure;
            state.in_exec_closure = true;
            let body1 = coerce_expr_to_native(ctx, &poly_expr(ctx, state, body));
            state.in_exec_closure = old_in_closure;

            state.types.pop_scope();

            state.types.push_scope(true);
            let (cid, cexpr) = external_spec
                .as_ref()
                .expect("external_spec should have been filled in in ast_simplify");
            let _ = state.types.insert(cid.clone(), expr.typ.clone());
            let cexpr1 = coerce_expr_to_native(ctx, &poly_expr(ctx, state, cexpr));
            state.types.pop_scope();

            mk_expr(ExprX::ExecClosure {
                params: Arc::new(params1),
                ret: ret1,
                body: body1,
                requires: Arc::new(requires1),
                ensures: Arc::new(ensures1),
                external_spec: Some((cid.clone(), cexpr1)),
            })
        }
        ExprX::Choose { params, cond, body } => {
            let mut bs: Vec<Binder<Typ>> = Vec::new();
            state.types.push_scope(true);
            for binder in params.iter() {
                let typ = coerce_typ_to_poly(ctx, &binder.a);
                let _ = state.types.insert(binder.name.clone(), typ.clone());
                bs.push(binder.new_a(typ));
            }
            let cond = coerce_expr_to_native(ctx, &poly_expr(ctx, state, cond));
            let body = coerce_expr_to_poly(ctx, &poly_expr(ctx, state, body));
            state.types.pop_scope();
            mk_expr_typ(&body.clone().typ, ExprX::Choose { params: Arc::new(bs), cond, body })
        }
        ExprX::WithTriggers { triggers, body } => {
            let triggers = triggers
                .iter()
                .map(|es| Arc::new(es.iter().map(|e| poly_expr(ctx, state, e)).collect()));
            let triggers = Arc::new(triggers.collect());
            let body = poly_expr(ctx, state, body);
            mk_expr(ExprX::WithTriggers { triggers, body })
        }
        ExprX::Assign { init_not_mut, lhs: e1, rhs: e2 } => {
            let e1 = poly_expr(ctx, state, e1);
            let e2 = if typ_is_poly(ctx, &e1.typ) {
                coerce_expr_to_poly(ctx, &poly_expr(ctx, state, e2))
            } else {
                coerce_expr_to_native(ctx, &poly_expr(ctx, state, e2))
            };
            mk_expr(ExprX::Assign { init_not_mut: *init_not_mut, lhs: e1, rhs: e2 })
        }
        ExprX::AssertCompute(e, m) => mk_expr(ExprX::AssertCompute(poly_expr(ctx, state, e), *m)),
        ExprX::Fuel(..) => expr.clone(),
        ExprX::RevealString(_) => expr.clone(),
        ExprX::Header(..) => panic!("Header should already be removed"),
        ExprX::AssertAssume { is_assume, expr: e1 } => {
            let e1 = coerce_expr_to_native(ctx, &poly_expr(ctx, state, e1));
            mk_expr(ExprX::AssertAssume { is_assume: *is_assume, expr: e1 })
        }
        ExprX::Forall { vars, require, ensure, proof } => {
            let mut bs: Vec<Binder<Typ>> = Vec::new();
            state.types.push_scope(true);
            for binder in vars.iter() {
                let typ = coerce_typ_to_poly(ctx, &binder.a);
                let _ = state.types.insert(binder.name.clone(), typ.clone());
                bs.push(binder.new_a(typ));
            }
            let require = coerce_expr_to_native(ctx, &poly_expr(ctx, state, require));
            let ensure = coerce_expr_to_native(ctx, &poly_expr(ctx, state, ensure));
            let proof = poly_expr(ctx, state, proof);
            state.types.pop_scope();
            let vars = Arc::new(bs);
            mk_expr(ExprX::Forall { vars, require, ensure, proof })
        }
        ExprX::AssertQuery { requires, ensures, proof, mode } => {
            state.types.push_scope(true);
            let requires =
                requires.iter().map(|e| coerce_expr_to_native(ctx, &poly_expr(ctx, state, e)));
            let requires = Arc::new(requires.collect());
            let ensures =
                ensures.iter().map(|e| coerce_expr_to_native(ctx, &poly_expr(ctx, state, e)));
            let ensures = Arc::new(ensures.collect());
            let proof = poly_expr(ctx, state, proof);
            state.types.pop_scope();
            mk_expr(ExprX::AssertQuery { requires, ensures, proof, mode: *mode })
        }
        ExprX::If(e0, e1, None) => {
            let e0 = coerce_expr_to_native(ctx, &poly_expr(ctx, state, e0));
            let e1 = poly_expr(ctx, state, e1);
            mk_expr(ExprX::If(e0, e1, None))
        }
        ExprX::If(e0, e1, Some(e2)) => {
            let e0 = coerce_expr_to_native(ctx, &poly_expr(ctx, state, e0));
            let e1 = poly_expr(ctx, state, e1);
            let e2 = poly_expr(ctx, state, e2);
            let (e1, e2) = coerce_exprs_to_agree(ctx, &e1, &e2);
            let t = if typ_is_poly(ctx, &e1.typ) {
                coerce_typ_to_poly(ctx, &expr.typ)
            } else {
                coerce_typ_to_native(ctx, &expr.typ)
            };
            mk_expr_typ(&t, ExprX::If(e0, e1.clone(), Some(e2)))
        }
        ExprX::Match(..) => panic!("Match should already be removed"),
        ExprX::Loop { label, cond, body, invs } => {
            let cond = cond.as_ref().map(|e| coerce_expr_to_native(ctx, &poly_expr(ctx, state, e)));
            let body = poly_expr(ctx, state, body);
            let invs = invs.iter().map(|inv| crate::ast::LoopInvariant {
                inv: coerce_expr_to_native(ctx, &poly_expr(ctx, state, &inv.inv)),
                ..inv.clone()
            });
            let invs = Arc::new(invs.collect());
            mk_expr(ExprX::Loop { label: label.clone(), cond, body, invs })
        }
        ExprX::OpenInvariant(inv, binder, body, atomicity) => {
            let inv = coerce_expr_to_poly(ctx, &poly_expr(ctx, state, inv));
            state.types.push_scope(true);
            let typ = coerce_typ_to_native(ctx, &binder.a);
            let _ = state.types.insert(binder.name.clone(), typ.clone());
            let body = poly_expr(ctx, state, body);
            state.types.pop_scope();
            let binder = binder.new_a(typ.clone());
            mk_expr(ExprX::OpenInvariant(inv, binder, body, *atomicity))
        }
        ExprX::Return(None) => expr.clone(),
        ExprX::Return(Some(e1)) => {
            let e1 = if state.is_trait && !state.in_exec_closure {
                coerce_expr_to_poly(ctx, &poly_expr(ctx, state, e1))
            } else {
                coerce_expr_to_native(ctx, &poly_expr(ctx, state, e1))
            };
            mk_expr(ExprX::Return(Some(e1.clone())))
        }
        ExprX::BreakOrContinue { label: _, is_break: _ } => expr.clone(),
        ExprX::Ghost { alloc_wrapper, tracked, expr: e1 } => {
            let expr = poly_expr(ctx, state, e1);
            mk_expr(ExprX::Ghost { alloc_wrapper: *alloc_wrapper, tracked: *tracked, expr })
        }
        ExprX::Block(ss, e1) => {
            let mut stmts: Vec<Stmt> = Vec::new();
            for s in ss.iter() {
                match &s.x {
                    StmtX::Expr(_) => {}
                    StmtX::Decl { .. } => state.types.push_scope(true),
                }
                stmts.push(poly_stmt(ctx, state, s));
            }
            let e1 = match e1 {
                None => None,
                Some(e) => Some(poly_expr(ctx, state, e)),
            };
            for s in ss.iter() {
                match &s.x {
                    StmtX::Expr(_) => {}
                    StmtX::Decl { .. } => state.types.pop_scope(),
                }
            }
            match e1.clone() {
                None => mk_expr(ExprX::Block(Arc::new(stmts), e1)),
                Some(e) => mk_expr_typ(&e.typ, ExprX::Block(Arc::new(stmts), e1)),
            }
        }
    }
}

fn poly_stmt(ctx: &Ctx, state: &mut State, stmt: &Stmt) -> Stmt {
    match &stmt.x {
        StmtX::Expr(expr) => {
            let stmtx = StmtX::Expr(poly_expr(ctx, state, expr));
            Spanned::new(stmt.span.clone(), stmtx)
        }
        StmtX::Decl { pattern, mode, init } => {
            if let PatternX::Var { name, mutable: _ } = &pattern.x {
                let typ = coerce_typ_to_native(ctx, &pattern.typ);
                let pattern = SpannedTyped::new(&pattern.span, &typ, pattern.x.clone());
                let init = if let Some(init) = init {
                    Some(coerce_expr_to_native(ctx, &poly_expr(ctx, state, init)))
                } else {
                    None
                };
                let _ = state.types.insert(name.clone(), pattern.typ.clone());
                let stmtx = StmtX::Decl { pattern: pattern.clone(), mode: *mode, init };
                Spanned::new(stmt.span.clone(), stmtx)
            } else {
                panic!("internal error: ast_simplify should eliminate patterns")
            }
        }
    }
}

fn poly_function(ctx: &Ctx, function: &Function) -> Function {
    let FunctionX {
        name,
        proxy,
        kind,
        visibility,
        mode: mut function_mode,
        fuel,
        typ_bounds,
        params,
        ret,
        require,
        ensure,
        decrease,
        decrease_when,
        decrease_by,
        broadcast_forall,
        mask_spec,
        is_const,
        publish,
        attrs,
        body,
        extra_dependencies,
    } = &function.x;

    if attrs.is_decrease_by {
        // This is actually code for a the spec function that has the decreases clause
        function_mode = Mode::Spec;
    }

    let mut types = ScopeMap::new();
    types.push_scope(true);

    let is_trait = !matches!(kind, FunctionKind::Static);

    // Return type is left native (except for trait methods)
    let ret_typ = if is_trait && function.x.has_return() {
        coerce_typ_to_poly(ctx, &ret.x.typ)
    } else {
        coerce_typ_to_native(ctx, &ret.x.typ)
    };
    let ret = Spanned::new(ret.span.clone(), ParamX { typ: ret_typ, ..ret.x.clone() });
    // Parameter types are made Poly for spec functions and trait methods
    let mut new_params: Vec<Param> = Vec::new();
    for param in params.iter() {
        let ParamX { name, typ, mode, is_mut, unwrapped_info } = &param.x;
        let typ = if function_mode == Mode::Spec || is_trait {
            coerce_typ_to_poly(ctx, typ)
        } else {
            coerce_typ_to_native(ctx, typ)
        };
        let _ = types.insert(name.clone(), typ.clone());
        let paramx = ParamX {
            name: name.clone(),
            typ,
            mode: *mode,
            is_mut: *is_mut,
            unwrapped_info: unwrapped_info.clone(),
        };
        new_params.push(Spanned::new(param.span.clone(), paramx));
    }
    let params = Arc::new(new_params);

    let mut state = State { types, is_trait, in_exec_closure: false };

    let native_exprs = |state: &mut State, es: &Exprs| {
        let mut exprs: Vec<Expr> = Vec::new();
        for e in es.iter() {
            exprs.push(coerce_expr_to_native(ctx, &poly_expr(ctx, state, e)));
        }
        Arc::new(exprs)
    };
    let require = native_exprs(&mut state, require);

    state.types.push_scope(true);
    if function.x.has_return() {
        let _ = state.types.insert(ret.x.name.clone(), ret.x.typ.clone());
    }
    let ensure = native_exprs(&mut state, ensure);
    state.types.pop_scope();

    let decrease = native_exprs(&mut state, decrease);
    let decrease_when =
        decrease_when.as_ref().map(|e| coerce_expr_to_native(ctx, &poly_expr(ctx, &mut state, e)));

    let mask_spec = match mask_spec {
        MaskSpec::InvariantOpens(es) => MaskSpec::InvariantOpens(native_exprs(&mut state, es)),
        MaskSpec::InvariantOpensExcept(es) => {
            MaskSpec::InvariantOpensExcept(native_exprs(&mut state, es))
        }
        MaskSpec::NoSpec => MaskSpec::NoSpec,
    };

    let body = if let Some(body) = body {
        if is_trait && function.x.has_return() {
            Some(coerce_expr_to_poly(ctx, &poly_expr(ctx, &mut state, body)))
        } else {
            Some(coerce_expr_to_native(ctx, &poly_expr(ctx, &mut state, body)))
        }
    } else {
        None
    };

    state.types.pop_scope();
    assert_eq!(state.types.num_scopes(), 0);

    assert!(broadcast_forall.is_none());
    let broadcast_forall = if attrs.broadcast_forall {
        // Create a coerce_typ_to_poly version of the parameters, requires, ensures
        state.types.push_scope(true);
        let mut new_params: Vec<Param> = Vec::new();
        for param in params.iter() {
            let ParamX { name, typ, mode, is_mut, unwrapped_info } = &param.x;
            let typ = coerce_typ_to_poly(ctx, typ);
            let _ = state.types.insert(name.clone(), typ.clone());
            let paramx = ParamX {
                name: name.clone(),
                typ,
                mode: *mode,
                is_mut: *is_mut,
                unwrapped_info: unwrapped_info.clone(),
            };
            new_params.push(Spanned::new(param.span.clone(), paramx));
        }
        let broadcast_params = Arc::new(new_params);

        let span = &function.span;
        let req = crate::ast_util::conjoin(span, &*function.x.require);
        let ens = crate::ast_util::conjoin(span, &*function.x.ensure);
        let req_ens = crate::ast_util::mk_implies(span, &req, &ens);
        let req_ens = coerce_expr_to_native(ctx, &poly_expr(ctx, &mut state, &req_ens));

        state.types.pop_scope();
        assert_eq!(state.types.num_scopes(), 0);
        Some((broadcast_params, req_ens))
    } else {
        None
    };

    let functionx = FunctionX {
        name: name.clone(),
        proxy: proxy.clone(),
        kind: kind.clone(),
        visibility: visibility.clone(),
        mode: function_mode,
        fuel: *fuel,
        typ_bounds: typ_bounds.clone(),
        params,
        ret,
        require,
        ensure,
        decrease,
        decrease_when,
        decrease_by: decrease_by.clone(),
        broadcast_forall,
        mask_spec,
        is_const: *is_const,
        publish: *publish,
        attrs: attrs.clone(),
        body,
        extra_dependencies: extra_dependencies.clone(),
    };
    Spanned::new(function.span.clone(), functionx)
}

fn poly_datatype(ctx: &Ctx, datatype: &Datatype) -> Datatype {
    let variants = vec_map(&*datatype.x.variants, |v| {
        v.map_a(|fields| {
            Arc::new(vec_map(fields, |f| {
                f.map_a(|(t, m, v)| (coerce_typ_to_native(ctx, t), *m, v.clone()))
            }))
        })
    });
    let variants = Arc::new(variants);
    let datatypex = DatatypeX { variants, ..datatype.x.clone() };
    Spanned::new(datatype.span.clone(), datatypex)
}

pub fn poly_krate_for_module(ctx: &mut Ctx, krate: &Krate) -> Krate {
    let KrateX { functions, datatypes, traits, module_ids, external_fns } = &**krate;
    let kratex = KrateX {
        functions: functions.iter().map(|f| poly_function(ctx, f)).collect(),
        datatypes: datatypes.iter().map(|d| poly_datatype(ctx, d)).collect(),
        traits: traits.clone(),
        module_ids: module_ids.clone(),
        external_fns: external_fns.clone(),
    };
    ctx.func_map = HashMap::new();
    for function in kratex.functions.iter() {
        ctx.func_map.insert(function.x.name.clone(), function.clone());
    }
    ctx.datatype_map = HashMap::new();
    for datatype in kratex.datatypes.iter() {
        ctx.datatype_map.insert(datatype.x.path.clone(), datatype.clone());
    }
    Arc::new(kratex)
}<|MERGE_RESOLUTION|>--- conflicted
+++ resolved
@@ -283,11 +283,7 @@
         }
         ExprX::ConstVar(..) => panic!("ConstVar should already be removed"),
         ExprX::Call(target, exprs) => match target {
-<<<<<<< HEAD
-            CallTarget::Fun(_, name, _) => {
-=======
             CallTarget::Fun(_, name, _, _) => {
->>>>>>> 9a067e48
                 let function = &ctx.func_map[name].x;
                 let is_spec = function.mode == Mode::Spec;
                 let is_trait = !matches!(function.kind, FunctionKind::Static);
