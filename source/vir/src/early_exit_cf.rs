--- conflicted
+++ resolved
@@ -71,11 +71,7 @@
             | ExprX::Closure(..)
             | ExprX::Choose { .. }
             | ExprX::WithTriggers { .. }
-<<<<<<< HEAD
-            | ExprX::AssertBV(..)
             | ExprX::AssertCompute(..)
-=======
->>>>>>> f811d76b
             | ExprX::Fuel(..)
             | ExprX::Header(..)
             | ExprX::Admit
