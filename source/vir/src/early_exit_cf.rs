--- conflicted
+++ resolved
@@ -67,6 +67,8 @@
             | ExprX::Closure(..)
             | ExprX::Choose(..)
             | ExprX::AssertBV(..)
+            | ExprX::Assert(_, _)
+            | ExprX::Assume(_)
             | ExprX::Fuel(..)
             | ExprX::Header(..)
             | ExprX::Admit
@@ -83,68 +85,10 @@
                 });
                 VisitorControlFlow::Recurse
             }
-<<<<<<< HEAD
-        }
-        ExprX::Ctor(_path, _variant, binders, update) => {
-            for arg in binders.iter() {
-                expr_get_early_exits_rec(&arg.a, in_loop, results);
-            }
-            match update {
-                None => {}
-                Some(u) => {
-                    expr_get_early_exits_rec(u, in_loop, results);
-                }
-            }
-        }
-        ExprX::Unary(_, e1) => {
-            expr_get_early_exits_rec(e1, in_loop, results);
-        }
-        ExprX::UnaryOpr(_, e1) => {
-            expr_get_early_exits_rec(e1, in_loop, results);
-        }
-        ExprX::Binary(_, e1, e2) => {
-            expr_get_early_exits_rec(e1, in_loop, results);
-            expr_get_early_exits_rec(e2, in_loop, results);
-        }
-        ExprX::Quant(_, _, _) => {}
-        ExprX::Closure(_, _) => {}
-        ExprX::Choose(_, _) => {}
-        ExprX::Assign(lhs, rhs) => {
-            expr_get_early_exits_rec(lhs, in_loop, results);
-            expr_get_early_exits_rec(rhs, in_loop, results);
-        }
-        ExprX::AssertBV(_) => {}
-        ExprX::Assert(_, _) => {}
-        ExprX::Assume(_) => {}
-        ExprX::Fuel(_, _) => {}
-        ExprX::Header(_) => {}
-        ExprX::Admit => {}
-        ExprX::Forall { .. } => {}
-        ExprX::If(e1, e2, e3) => {
-            expr_get_early_exits_rec(e1, in_loop, results);
-            expr_get_early_exits_rec(e2, in_loop, results);
-            match e3 {
-                None => {}
-                Some(e) => {
-                    expr_get_early_exits_rec(e, in_loop, results);
-                }
-            }
-        }
-        ExprX::Match(e1, arms) => {
-            expr_get_early_exits_rec(e1, in_loop, results);
-            for arm in arms.iter() {
-                match &arm.x {
-                    ArmX { pattern: _, guard, body } => {
-                        expr_get_early_exits_rec(guard, in_loop, results);
-                        expr_get_early_exits_rec(body, in_loop, results);
-                    }
-                }
-=======
             ExprX::OpenInvariant(inv, _binder, _body) => {
                 expr_get_early_exits_rec(inv, in_loop, scope_map, results);
                 // Skip checking nested loops to avoid quadratic behavior:
                 VisitorControlFlow::Return
->>>>>>> 7f21acd7
             }
         }
     });
