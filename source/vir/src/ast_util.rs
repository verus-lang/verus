--- conflicted
+++ resolved
@@ -1,16 +1,9 @@
 use crate::ast::{
-<<<<<<< HEAD
-    ArchWordBits, BinaryOp, Constant, DatatypeX, Expr, ExprX, Exprs, Fun, FunX, FunctionX,
-    GenericBound, GenericBoundX, Ident, IntRange, ItemKind, MaskSpec, Mode, Param, ParamX, Params,
-    Path, PathX, Quant, SpannedTyped, TriggerAnnotation, Typ, TypDecoration, TypX, Typs, UnaryOp,
-    VarBinder, VarBinderX, VarBinders, VarIdent, Variant, Variants, Visibility,
-=======
     ArchWordBits, BinaryOp, Constant, DatatypeTransparency, DatatypeX, Expr, ExprX, Exprs, Fun,
     FunX, FunctionX, GenericBound, GenericBoundX, Ident, InequalityOp, IntRange, ItemKind,
     MaskSpec, Mode, Param, ParamX, Params, Path, PathX, Quant, SpannedTyped, TriggerAnnotation,
     Typ, TypDecoration, TypX, Typs, UnaryOp, VarBinder, VarBinderX, VarBinders, VarIdent, Variant,
-    Variants, VirErr, Visibility,
->>>>>>> 566c3dbd
+    Variants, Visibility,
 };
 use crate::messages::Span;
 use crate::sst::{Par, Pars};
