--- conflicted
+++ resolved
@@ -1,17 +1,10 @@
 use crate::ast::{
-<<<<<<< HEAD
-    BinaryOp, CallTarget, Constant, DatatypeX, Expr, ExprX, Fun, FunX, FunctionX, Ident, Idents,
-    IntRange, Krate, Mode, Param, Params, Path, PathX, PatternX, SpannedTyped, Stmt, StmtX, Typ,
-    TypX, Typs, Variant, Variants, VirErr, Visibility,
+    BinaryOp, CallTarget, Constant, DatatypeX, Expr, ExprX, Fun, FunX, FunctionX, Ident, Idents, IntRange,
+    Mode, Param, Params, Path, PathX, SpannedTyped, Typ, TypX, Typs, Variant, Variants, VirErr,
+    Visibility, StmtX, PatternX, Stmt,
 };
 use crate::def::Spanned;
-=======
-    BinaryOp, Constant, DatatypeX, Expr, ExprX, Fun, FunX, FunctionX, Ident, Idents, IntRange,
-    Mode, Param, Params, Path, PathX, SpannedTyped, Typ, TypX, Typs, Variant, Variants, VirErr,
-    Visibility,
-};
 use crate::sst::{Par, Pars};
->>>>>>> 6a6fdb2a
 use crate::util::vec_map;
 use air::ast::{Binder, BinderX, Binders, Span};
 pub use air::ast_util::{ident_binder, str_ident};
