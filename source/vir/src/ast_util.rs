--- conflicted
+++ resolved
@@ -881,11 +881,8 @@
         }
         TypX::TypeId => format!("typeid"),
         TypX::ConstInt(_) => format!("constint"),
-<<<<<<< HEAD
         TypX::Poly => format!("poly"),
-=======
         TypX::ConstBool(_) => format!("constbool"),
->>>>>>> ec16d0fb
         TypX::Air(_) => panic!("unexpected air type here"),
         TypX::FnDef(f, typs, _res) => format!(
             "FnDef({}){}",
