use crate::ast::{
    BinaryOp, Constant, DatatypeX, Expr, ExprX, Exprs, Fun, FunX, FunctionX, GenericBound,
    GenericBoundX, Ident, IntRange, Mode, Param, ParamX, Params, Path, PathX, Quant, SpannedTyped,
    TriggerAnnotation, Typ, TypX, Typs, UnaryOp, Variant, Variants, VirErr, Visibility,
};
use crate::messages::{error, Span};
use crate::prelude::ArchWordBits;
use crate::sst::{Par, Pars};
use crate::util::vec_map;
use air::ast::{Binder, BinderX, Binders};
pub use air::ast_util::{ident_binder, str_ident};
use num_bigint::{BigInt, Sign};
use std::collections::{HashMap, HashSet};
use std::fmt;
use std::str::FromStr;
use std::sync::{Arc, Mutex};

impl PathX {
    pub fn pop_segment(&self) -> Path {
        let mut segments = (*self.segments).clone();
        segments.pop();
        Arc::new(PathX { krate: self.krate.clone(), segments: Arc::new(segments) })
    }

    pub fn is_rust_std_path(&self) -> bool {
        match &self.krate {
            Some(k) if &**k == "std" || &**k == "alloc" || &**k == "core" => true,
            _ => false,
        }
    }
}

impl fmt::Display for Mode {
    fn fmt(&self, f: &mut fmt::Formatter<'_>) -> fmt::Result {
        match self {
            Mode::Spec => write!(f, "spec"),
            Mode::Proof => write!(f, "proof"),
            Mode::Exec => write!(f, "exec"),
        }
    }
}

pub fn type_is_bool(typ: &Typ) -> bool {
    matches!(&**typ, TypX::Bool)
}

// ImplPaths is ignored in types_equal
pub fn types_equal(typ1: &Typ, typ2: &Typ) -> bool {
    match (&**typ1, &**typ2) {
        (TypX::Bool, TypX::Bool) => true,
        (TypX::Int(r1), TypX::Int(r2)) => r1 == r2,
        (TypX::Tuple(t1), TypX::Tuple(t2)) => n_types_equal(t1, t2),
        (TypX::Lambda(ts1, t1), TypX::Lambda(ts2, t2)) => {
            n_types_equal(ts1, ts2) && types_equal(t1, t2)
        }
        (TypX::AnonymousClosure(ts1, t1, id1), TypX::AnonymousClosure(ts2, t2, id2)) => {
            n_types_equal(ts1, ts2) && types_equal(t1, t2) && id1 == id2
        }
        (TypX::Datatype(path1, ts1, _), TypX::Datatype(path2, ts2, _)) => {
            path1 == path2 && n_types_equal(ts1, ts2)
        }
        (TypX::Primitive(p1, ts1), TypX::Primitive(p2, ts2)) => p1 == p2 && n_types_equal(ts1, ts2),
        (TypX::Decorate(d1, t1), TypX::Decorate(d2, t2)) => d1 == d2 && types_equal(t1, t2),
        (TypX::Boxed(t1), TypX::Boxed(t2)) => types_equal(t1, t2),
        (TypX::TypParam(x1), TypX::TypParam(x2)) => x1 == x2,
        (
            TypX::Projection {
                trait_typ_args: trait_typ_args1,
                trait_path: trait_path1,
                name: name1,
            },
            TypX::Projection {
                trait_typ_args: trait_typ_args2,
                trait_path: trait_path2,
                name: name2,
            },
        ) => {
            n_types_equal(trait_typ_args1, trait_typ_args2)
                && trait_path1 == trait_path2
                && name1 == name2
        }
        (TypX::TypeId, TypX::TypeId) => true,
        (TypX::ConstInt(i1), TypX::ConstInt(i2)) => i1 == i2,
        (TypX::Air(a1), TypX::Air(a2)) => a1 == a2,
        (TypX::StrSlice, TypX::StrSlice) => true,
        (TypX::Char, TypX::Char) => true,
        // rather than matching on _, repeat all the cases to catch any new variants added to TypX:
        (TypX::Bool, _) => false,
        (TypX::Int(_), _) => false,
        (TypX::Tuple(_), _) => false,
        (TypX::Lambda(_, _), _) => false,
        (TypX::AnonymousClosure(_, _, _), _) => false,
        (TypX::Datatype(_, _, _), _) => false,
        (TypX::Primitive(_, _), _) => false,
        (TypX::Decorate(_, _), _) => false,
        (TypX::Boxed(_), _) => false,
        (TypX::TypParam(_), _) => false,
        (TypX::Projection { .. }, _) => false,
        (TypX::TypeId, _) => false,
        (TypX::ConstInt(_), _) => false,
        (TypX::Air(_), _) => false,
        (TypX::StrSlice, _) => false,
        (TypX::Char, _) => false,
    }
}

pub fn n_types_equal(typs1: &Typs, typs2: &Typs) -> bool {
    typs1.len() == typs2.len() && typs1.iter().zip(typs2.iter()).all(|(t1, t2)| types_equal(t1, t2))
}

pub const QUANT_FORALL: Quant = Quant { quant: air::ast::Quant::Forall, boxed_params: true };

pub fn params_equal_opt(
    param1: &Param,
    param2: &Param,
    check_names: bool,
    check_modes: bool,
) -> bool {
    // Note: unwrapped_info is internal to the function and is not part of comparing
    // the publicly visible parameters.
    let ParamX { name: name1, typ: typ1, mode: mode1, is_mut: is_mut1, unwrapped_info: _ } =
        &param1.x;
    let ParamX { name: name2, typ: typ2, mode: mode2, is_mut: is_mut2, unwrapped_info: _ } =
        &param2.x;
    (!check_names || name1 == name2)
        && types_equal(typ1, typ2)
        && (!check_modes || mode1 == mode2)
        && is_mut1 == is_mut2
}

pub fn params_equal(param1: &Param, param2: &Param) -> bool {
    params_equal_opt(param1, param2, true, true)
}

pub fn generic_bounds_equal(b1: &GenericBound, b2: &GenericBound) -> bool {
    match (&**b1, &**b2) {
        (GenericBoundX::Trait(x1, ts1), GenericBoundX::Trait(x2, ts2)) => {
            x1 == x2 && n_types_equal(ts1, ts2)
        }
    }
}

pub fn undecorate_typ(typ: &Typ) -> Typ {
    if let TypX::Decorate(_, t) = &**typ { undecorate_typ(t) } else { typ.clone() }
}

pub fn allowed_bitvector_type(typ: &Typ) -> bool {
    match &*undecorate_typ(typ) {
        TypX::Bool => true,
        TypX::Int(IntRange::U(_) | IntRange::I(_) | IntRange::USize | IntRange::ISize) => true,
        TypX::Boxed(typ) => allowed_bitvector_type(typ),
        _ => false,
    }
}

pub fn is_integer_type(typ: &Typ) -> bool {
    match &*undecorate_typ(typ) {
        TypX::Int(_) => true,
        TypX::Boxed(typ) => is_integer_type(typ),
        _ => false,
    }
}

pub fn int_range_from_type(typ: &Typ) -> Option<IntRange> {
    match &*undecorate_typ(typ) {
        TypX::Int(range) => Some(*range),
        TypX::Boxed(typ) => int_range_from_type(typ),
        _ => None,
    }
}

#[derive(PartialEq, Eq, Debug)]
pub enum IntegerTypeBitwidth {
    Width(u32),
    ArchWordSize,
}

impl fmt::Display for IntegerTypeBitwidth {
    fn fmt(&self, f: &mut fmt::Formatter<'_>) -> fmt::Result {
        match self {
            IntegerTypeBitwidth::Width(w) => write!(f, "{}-bit", w),
            IntegerTypeBitwidth::ArchWordSize => write!(f, "architecture-dependent"),
        }
    }
}

impl IntegerTypeBitwidth {
    pub fn to_exact(&self, arch: &ArchWordBits) -> Option<u32> {
        match (self, arch) {
            (IntegerTypeBitwidth::Width(w), _) => Some(*w),
            (IntegerTypeBitwidth::ArchWordSize, ArchWordBits::Exactly(w)) => Some(*w),
            (IntegerTypeBitwidth::ArchWordSize, _) => None,
        }
    }
}

pub fn bitwidth_from_int_range(int_range: &IntRange) -> Option<IntegerTypeBitwidth> {
    match int_range {
        IntRange::U(size) | IntRange::I(size) => Some(IntegerTypeBitwidth::Width(*size)),
        IntRange::USize | IntRange::ISize => Some(IntegerTypeBitwidth::ArchWordSize),
        IntRange::Int | IntRange::Nat => None,
    }
}

pub fn bitwidth_from_type(et: &Typ) -> Option<IntegerTypeBitwidth> {
    match &*undecorate_typ(et) {
        TypX::Int(int_range) => bitwidth_from_int_range(int_range),
        TypX::Boxed(in_et) => bitwidth_from_type(&*in_et),
        _ => None,
    }
}

pub(crate) fn fixed_integer_const(n: &String, typ: &Typ) -> bool {
    let typ = undecorate_typ(typ);
    if let TypX::Int(IntRange::U(bits)) = &*typ {
        if let Ok(u) = n.parse::<u128>() {
            return *bits == 128 || u < 2u128 << bits;
        }
    }
    if let TypX::Int(IntRange::I(bits)) = &*typ {
        if let Ok(i) = n.parse::<i128>() {
            return *bits == 128
                || -((2u128 << (bits - 1)) as i128) <= i && i < (2u128 << (bits - 1)) as i128;
        }
    }
    false
}

impl IntRange {
    pub fn is_bounded(&self) -> bool {
        match self {
            IntRange::Int | IntRange::Nat => false,
            IntRange::U(_) | IntRange::I(_) | IntRange::USize | IntRange::ISize => true,
        }
    }
}

fn path_as_friendly_rust_name_inner(path: &Path) -> String {
    let krate = match &path.krate {
        None => "crate".to_string(),
        Some(krate) => krate.to_string(),
    };
    let mut strings: Vec<String> = vec![krate];
    for segment in path.segments.iter() {
        strings.push(segment.to_string());
    }
    strings.join("::")
}

static PATH_AS_RUST_NAME_MAP: Mutex<Option<HashMap<Path, String>>> = Mutex::new(None);

pub fn set_path_as_rust_name(path: &Path, friendly: &Path) {
    if let Ok(mut guard) = PATH_AS_RUST_NAME_MAP.lock() {
        let map_opt = &mut *guard;
        if map_opt.is_none() {
            *map_opt = Some(HashMap::new());
        }
        if map_opt.as_mut().unwrap().contains_key(path) {
            return;
        }
        let name = path_as_friendly_rust_name_inner(friendly);
        map_opt.as_mut().unwrap().insert(path.clone(), name);
    }
}

pub fn get_path_as_rust_names_for_krate(krate: &Option<Ident>) -> Vec<(Path, String)> {
    let mut v: Vec<(Path, String)> = Vec::new();
    if let Ok(guard) = PATH_AS_RUST_NAME_MAP.lock() {
        if let Some(map) = &*guard {
            for (path, name) in map {
                if &path.krate == krate {
                    v.push((path.clone(), name.clone()));
                }
            }
        }
    }
    v.sort();
    v
}

pub fn path_as_friendly_rust_name(path: &Path) -> String {
    if let Ok(guard) = PATH_AS_RUST_NAME_MAP.lock() {
        if let Some(map) = &*guard {
            if let Some(name) = map.get(path) {
                return name.clone();
            }
        }
    }
    path_as_friendly_rust_name_inner(path)
}

pub fn path_as_vstd_name(path: &Path) -> Option<String> {
    crate::def::name_as_vstd_name(&path_as_friendly_rust_name(path))
}

pub fn fun_as_friendly_rust_name(fun: &Fun) -> String {
    let FunX { path } = &**fun;
    path_as_friendly_rust_name(path)
}

pub fn friendly_fun_name_crate_relative(module: &Path, fun: &Fun) -> String {
    let full_name = fun_as_friendly_rust_name(fun);
    let module_prefix = path_as_friendly_rust_name(module) + "::";
    if full_name.starts_with(&module_prefix) {
        full_name[module_prefix.len()..].to_string()
    } else {
        full_name
    }
}

// Can source_module see an item restricted to restricted_to?
pub fn is_visible_to_of_owner(restricted_to: &Option<Path>, source_module: &Path) -> bool {
    let sources = &source_module.segments;
    match restricted_to {
        None => true,
        Some(target) if target.segments.len() > sources.len() => false,
        Some(target) => {
            // Child can access private item in parent, so check if target is parent:
            let targets = &target.segments;
            target.krate == source_module.krate && targets[..] == sources[..targets.len()]
        }
    }
}

// Can source_module see an item with target_visibility?
pub fn is_visible_to(target_visibility: &Visibility, source_module: &Path) -> bool {
    is_visible_to_of_owner(&target_visibility.restricted_to, source_module)
}

/// Is the target visible to the module?
/// (If source_module is None, then the target needs to be visible everywhere)
pub fn is_visible_to_opt(target_visibility: &Visibility, source_module: &Option<Path>) -> bool {
    match (&target_visibility.restricted_to, source_module) {
        (None, None) => true,
        (Some(_), None) => false,
        (_, Some(source_module)) => is_visible_to(target_visibility, source_module),
    }
}

impl Visibility {
    pub(crate) fn is_private_to(&self, module: &Option<Path>) -> bool {
        module.is_some() && module == &self.restricted_to
    }

    pub fn public() -> Self {
        Visibility { restricted_to: None }
    }

    /// Return the more restrictive of the two. Panics if the two visibility descriptors
    /// are incompatible.
    pub fn join(&self, vis2: &Visibility) -> Visibility {
        match (&self.restricted_to, &vis2.restricted_to) {
            (None, _) => vis2.clone(),
            (_, None) => self.clone(),
            (Some(p1), Some(p2)) => {
                assert!(p1.krate == p2.krate);
                let m = std::cmp::min(p1.segments.len(), p2.segments.len());
                assert!(&p1.segments[..m] == &p2.segments[..m]);
                if p1.segments.len() < p2.segments.len() { vis2.clone() } else { self.clone() }
            }
        }
    }
}

impl<X> SpannedTyped<X> {
    pub fn new(span: &Span, typ: &Typ, x: X) -> Arc<Self> {
        Arc::new(SpannedTyped { span: span.clone(), typ: typ.clone(), x })
    }

    pub fn new_x(&self, x: X) -> Arc<Self> {
        Arc::new(SpannedTyped { span: self.span.clone(), typ: self.typ.clone(), x })
    }
}

pub fn mk_bool(span: &Span, b: bool) -> Expr {
    SpannedTyped::new(span, &Arc::new(TypX::Bool), ExprX::Const(Constant::Bool(b)))
}

pub fn mk_implies(span: &Span, e1: &Expr, e2: &Expr) -> Expr {
    SpannedTyped::new(
        span,
        &Arc::new(TypX::Bool),
        ExprX::Binary(BinaryOp::Implies, e1.clone(), e2.clone()),
    )
}

pub fn chain_binary(span: &Span, op: BinaryOp, init: &Expr, exprs: &Vec<Expr>) -> Expr {
    let mut expr = init.clone();
    for e in exprs.iter() {
        expr = SpannedTyped::new(span, &init.typ, ExprX::Binary(op, expr, e.clone()));
    }
    expr
}

pub fn fuel_const_int_to_u32(span: &Span, i: &BigInt) -> Result<u32, VirErr> {
    let (sign, digits) = i.to_u32_digits();
<<<<<<< HEAD
    if sign != Sign::Plus || digits.len() != 1 {
        return Err(error(span, "Fuel must be a u32 value"));
=======
    if sign == Sign::NoSign && digits.len() == 0 {
        return Ok(0);
    } else if sign != Sign::Plus || digits.len() != 1 {
        return error(span, "Fuel must be a u32 value");
>>>>>>> 3f6897c1
    }
    let n = digits[0];
    Ok(n)
}

pub fn const_int_from_u128(u: u128) -> Constant {
    Constant::Int(BigInt::from(u))
}

pub fn const_int_from_i128(i: i128) -> Constant {
    Constant::Int(BigInt::from(i))
}

pub fn const_int_from_string(s: String) -> Constant {
    Constant::Int(BigInt::from_str(&s).unwrap())
}

pub fn conjoin(span: &Span, exprs: &Vec<Expr>) -> Expr {
    chain_binary(span, BinaryOp::And, &mk_bool(span, true), exprs)
}

pub fn disjoin(span: &Span, exprs: &Vec<Expr>) -> Expr {
    chain_binary(span, BinaryOp::Or, &mk_bool(span, false), exprs)
}

pub fn if_then_else(span: &Span, cond: &Expr, thn: &Expr, els: &Expr) -> Expr {
    SpannedTyped::new(span, &thn.typ, ExprX::If(cond.clone(), thn.clone(), Some(els.clone())))
}

pub fn param_to_binder(param: &Param) -> Binder<Typ> {
    Arc::new(BinderX { name: param.x.name.clone(), a: param.x.typ.clone() })
}

pub fn par_to_binder(param: &Par) -> Binder<Typ> {
    Arc::new(BinderX { name: param.x.name.clone(), a: param.x.typ.clone() })
}

pub fn params_to_binders(params: &Params) -> Binders<Typ> {
    Arc::new(vec_map(&**params, param_to_binder))
}

pub fn pars_to_binders(pars: &Pars) -> Binders<Typ> {
    Arc::new(vec_map(&**pars, par_to_binder))
}

impl crate::ast::CallTargetKind {
    pub(crate) fn resolved(&self) -> Option<(Fun, Typs)> {
        match self {
            crate::ast::CallTargetKind::Static => None,
            crate::ast::CallTargetKind::Method(None) => None,
            crate::ast::CallTargetKind::Method(Some((f, ts, _))) => Some((f.clone(), ts.clone())),
        }
    }
}

impl FunctionX {
    // unit return values are treated as no return value
    pub fn has_return(&self) -> bool {
        match &*self.ret.x.typ {
            TypX::Tuple(ts) if ts.len() == 0 => false,
            TypX::Datatype(path, _, _) if path == &crate::def::prefix_tuple_type(0) => false,
            _ => true,
        }
    }

    pub fn is_main(&self) -> bool {
        **self.name.path.segments.last().expect("last segment") == "main"
    }
}

pub fn get_variant<'a>(variants: &'a Variants, variant: &Ident) -> &'a Variant {
    match variants.iter().find(|v| v.name == *variant) {
        Some(variant) => variant,
        None => panic!("internal error: missing variant {}", &variant),
    }
}

pub fn get_field<'a, A: Clone>(variant: &'a Binders<A>, field: &Ident) -> &'a Binder<A> {
    match variant.iter().find(|f| f.name == *field) {
        Some(field) => field,
        None => panic!("internal error: missing field {}", &field),
    }
}

impl DatatypeX {
    pub fn get_only_variant(&self) -> &Variant {
        assert_eq!(self.variants.len(), 1);
        &self.variants[0]
    }

    pub fn get_variant(&self, variant: &Ident) -> &Variant {
        get_variant(&self.variants, variant)
    }
}

pub(crate) fn referenced_vars_expr(exp: &Expr) -> HashSet<Ident> {
    let mut vars: HashSet<Ident> = HashSet::new();
    crate::ast_visitor::expr_visitor_dfs::<(), _>(
        exp,
        &mut crate::ast_visitor::VisitorScopeMap::new(),
        &mut |_, e| {
            match &e.x {
                ExprX::Var(x) | ExprX::VarLoc(x) => {
                    vars.insert(x.clone());
                }
                _ => (),
            }
            crate::sst_visitor::VisitorControlFlow::Recurse
        },
    );
    vars
}

pub fn mk_tuple(span: &Span, exp: &Exprs) -> Expr {
    let typs = vec_map(exp, |e| e.typ.clone());
    let tup_type = Arc::new(TypX::Tuple(Arc::new(typs)));
    SpannedTyped::new(span, &tup_type, ExprX::Tuple(exp.clone()))
}

pub fn wrap_in_trigger(expr: &Expr) -> Expr {
    SpannedTyped::new(
        &expr.span,
        &expr.typ,
        ExprX::Unary(UnaryOp::Trigger(TriggerAnnotation::Trigger(None)), expr.clone()),
    )
}

pub fn typ_to_diagnostic_str(typ: &Typ) -> String {
    fn typs_to_comma_separated_str(typs: &[Arc<TypX>]) -> String {
        typs.iter().map(|t| typ_to_diagnostic_str(t)).collect::<Vec<_>>().join(", ")
    }
    match &**typ {
        TypX::Bool => "bool".to_owned(),
        TypX::Int(IntRange::Nat) => "nat".to_owned(),
        TypX::Int(IntRange::Int) => "nat".to_owned(),
        TypX::Int(IntRange::ISize) => "isize".to_owned(),
        TypX::Int(IntRange::USize) => "usize".to_owned(),
        TypX::Int(IntRange::U(n)) => format!("u{n}"),
        TypX::Int(IntRange::I(n)) => format!("i{n}"),
        TypX::Tuple(typs) => format!("({})", typs_to_comma_separated_str(typs)),
        TypX::Lambda(atyps, rtyp) => format!(
            "FnSpec({}) -> {}",
            typs_to_comma_separated_str(atyps),
            typ_to_diagnostic_str(rtyp)
        ),
        TypX::AnonymousClosure(atyps, rtyp, _) => format!(
            "AnonymousClosure({}) -> {}",
            typs_to_comma_separated_str(atyps),
            typ_to_diagnostic_str(rtyp)
        ),
        TypX::Primitive(prim, typs) => {
            let typs_str = typs_to_comma_separated_str(typs);
            match prim {
                crate::ast::Primitive::Array => format!("[{typs_str}; N]"),
                crate::ast::Primitive::Slice => format!("[{typs_str}]"),
            }
        }
        TypX::Datatype(path, typs, _) => format!(
            "{}{}",
            path_as_friendly_rust_name(path),
            if typs.len() > 0 {
                format!("<{}>", typs_to_comma_separated_str(typs))
            } else {
                format!("")
            }
        ),
        TypX::Decorate(decoration, typ) => {
            format!("{:?}{}", decoration, typ_to_diagnostic_str(typ))
        }
        TypX::Boxed(typ) => typ_to_diagnostic_str(typ),
        TypX::TypParam(ident) => (**ident).clone(),
        TypX::Projection { trait_typ_args, trait_path, name } => {
            let self_typ = typ_to_diagnostic_str(&trait_typ_args[0]);
            format!(
                "<{self_typ} as {}{}>::{name}",
                path_as_friendly_rust_name(trait_path),
                if trait_typ_args.len() > 1 {
                    format!("<{}>", typs_to_comma_separated_str(&trait_typ_args[1..]))
                } else {
                    format!("")
                }
            )
        }
        TypX::TypeId => format!("typeid"),
        TypX::ConstInt(_) => format!("constint"),
        TypX::Air(_) => panic!("unexpected air type here"),
        TypX::StrSlice => format!("StrSlice"),
        TypX::Char => format!("char"),
    }
}<|MERGE_RESOLUTION|>--- conflicted
+++ resolved
@@ -394,15 +394,10 @@
 
 pub fn fuel_const_int_to_u32(span: &Span, i: &BigInt) -> Result<u32, VirErr> {
     let (sign, digits) = i.to_u32_digits();
-<<<<<<< HEAD
-    if sign != Sign::Plus || digits.len() != 1 {
-        return Err(error(span, "Fuel must be a u32 value"));
-=======
     if sign == Sign::NoSign && digits.len() == 0 {
         return Ok(0);
     } else if sign != Sign::Plus || digits.len() != 1 {
-        return error(span, "Fuel must be a u32 value");
->>>>>>> 3f6897c1
+        return Err(error(span, "Fuel must be a u32 value"));
     }
     let n = digits[0];
     Ok(n)
