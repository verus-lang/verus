use crate::ast::{
    BinaryOp, Constant, DatatypeX, Expr, ExprX, Exprs, Fun, FunX, FunctionX, GenericBound,
    GenericBoundX, Ident, Idents, IntRange, Mode, Param, ParamX, Params, Path, PathX, Quant,
    SpannedTyped, TriggerAnnotation, Typ, TypX, Typs, UnaryOp, Variant, Variants, VirErr,
    Visibility,
};
use crate::prelude::ArchWordBits;
use crate::sst::{Par, Pars};
use crate::util::vec_map;
use air::ast::{Binder, BinderX, Binders, Span};
pub use air::ast_util::{ident_binder, str_ident};
pub use air::messages::error as msg_error;
use num_bigint::{BigInt, Sign};
use std::collections::HashSet;
use std::fmt;
use std::str::FromStr;
use std::sync::Arc;

/// Construct an Error and wrap it in Err.
/// For more complex Error objects, use the builder functions in air::errors

pub fn error<A, S: Into<String>>(span: &Span, msg: S) -> Result<A, VirErr> {
    Err(msg_error(msg, span))
}

pub fn internal_error<A, S: Into<String>>(span: &Span, msg: S) -> Result<A, VirErr> {
    Err(air::messages::internal_error(msg, span))
}

pub fn error_with_help<A, S: Into<String>, H: Into<String>>(
    span: &Span,
    msg: S,
    help: H,
) -> Result<A, VirErr> {
    Err(msg_error(msg, span).help(help))
}

impl PathX {
    pub fn pop_segment(&self) -> Path {
        let mut segments = (*self.segments).clone();
        segments.pop();
        Arc::new(PathX { krate: self.krate.clone(), segments: Arc::new(segments) })
    }

    pub fn is_rust_std_path(&self) -> bool {
        match &self.krate {
            Some(k) if &**k == "std" || &**k == "alloc" || &**k == "core" => true,
            _ => false,
        }
    }
}

impl fmt::Display for Mode {
    fn fmt(&self, f: &mut fmt::Formatter<'_>) -> fmt::Result {
        match self {
            Mode::Spec => write!(f, "spec"),
            Mode::Proof => write!(f, "proof"),
            Mode::Exec => write!(f, "exec"),
        }
    }
}

pub fn type_is_bool(typ: &Typ) -> bool {
    matches!(&**typ, TypX::Bool)
}

pub fn types_equal(typ1: &Typ, typ2: &Typ) -> bool {
<<<<<<< HEAD
    typ1 == typ2
=======
    match (&**typ1, &**typ2) {
        (TypX::Bool, TypX::Bool) => true,
        (TypX::Int(range1), TypX::Int(range2)) => range1 == range2,
        (TypX::Tuple(typs1), TypX::Tuple(typs2)) => n_types_equal(typs1, typs2),
        (TypX::Lambda(typs1, rtyp1), TypX::Lambda(typs2, rtyp2)) => {
            n_types_equal(typs1, typs2) && types_equal(rtyp1, rtyp2)
        }
        (TypX::Datatype(p1, typs1), TypX::Datatype(p2, typs2)) => {
            p1 == p2 && n_types_equal(typs1, typs2)
        }
        (TypX::Decorate(d1, t1), TypX::Decorate(d2, t2)) => d1 == d2 && types_equal(t1, t2),
        (TypX::Boxed(t1), TypX::Boxed(t2)) => types_equal(t1, t2),
        (TypX::TypParam(x1), TypX::TypParam(x2)) => x1 == x2,
        (TypX::ConstInt(c1), TypX::ConstInt(c2)) => c1 == c2,
        (TypX::StrSlice, TypX::StrSlice) => true,
        (TypX::Char, TypX::Char) => true,
        _ => false,
    }
>>>>>>> 9a067e48
}

pub fn n_types_equal(typs1: &Typs, typs2: &Typs) -> bool {
    typs1 == typs2
}

pub const QUANT_FORALL: Quant = Quant { quant: air::ast::Quant::Forall, boxed_params: true };

pub fn params_equal_opt(
    param1: &Param,
    param2: &Param,
    check_names: bool,
    check_modes: bool,
) -> bool {
    // Note: unwrapped_info is internal to the function and is not part of comparing
    // the publicly visible parameters.
    let ParamX { name: name1, typ: typ1, mode: mode1, is_mut: is_mut1, unwrapped_info: _ } =
        &param1.x;
    let ParamX { name: name2, typ: typ2, mode: mode2, is_mut: is_mut2, unwrapped_info: _ } =
        &param2.x;
    (!check_names || name1 == name2)
        && types_equal(typ1, typ2)
        && (!check_modes || mode1 == mode2)
        && is_mut1 == is_mut2
}

pub fn params_equal(param1: &Param, param2: &Param) -> bool {
    params_equal_opt(param1, param2, true, true)
}

pub fn generic_bounds_equal(b1: &GenericBound, b2: &GenericBound) -> bool {
    match (&**b1, &**b2) {
        (GenericBoundX::Traits(t1), GenericBoundX::Traits(t2)) => t1 == t2,
    }
}

pub fn undecorate_typ(typ: &Typ) -> Typ {
    if let TypX::Decorate(_, t) = &**typ { undecorate_typ(t) } else { typ.clone() }
}

pub fn allowed_bitvector_type(typ: &Typ) -> bool {
    match &*undecorate_typ(typ) {
        TypX::Bool => true,
        TypX::Int(IntRange::U(_) | IntRange::I(_) | IntRange::USize | IntRange::ISize) => true,
        TypX::Boxed(typ) => allowed_bitvector_type(typ),
        _ => false,
    }
}

pub fn is_integer_type(typ: &Typ) -> bool {
    match &*undecorate_typ(typ) {
        TypX::Int(_) => true,
        TypX::Boxed(typ) => is_integer_type(typ),
        _ => false,
    }
}

#[derive(PartialEq, Eq, Debug)]
pub enum IntegerTypeBitwidth {
    Width(u32),
    ArchWordSize,
}

impl fmt::Display for IntegerTypeBitwidth {
    fn fmt(&self, f: &mut fmt::Formatter<'_>) -> fmt::Result {
        match self {
            IntegerTypeBitwidth::Width(w) => write!(f, "{}-bit", w),
            IntegerTypeBitwidth::ArchWordSize => write!(f, "architecture-dependent"),
        }
    }
}

impl IntegerTypeBitwidth {
    pub fn to_exact(&self, arch: &ArchWordBits) -> Option<u32> {
        match (self, arch) {
            (IntegerTypeBitwidth::Width(w), _) => Some(*w),
            (IntegerTypeBitwidth::ArchWordSize, ArchWordBits::Exactly(w)) => Some(*w),
            (IntegerTypeBitwidth::ArchWordSize, _) => None,
        }
    }
}

pub fn bitwidth_from_int_range(int_range: &IntRange) -> Option<IntegerTypeBitwidth> {
    match int_range {
        IntRange::U(size) | IntRange::I(size) => Some(IntegerTypeBitwidth::Width(*size)),
        IntRange::USize | IntRange::ISize => Some(IntegerTypeBitwidth::ArchWordSize),
        IntRange::Int | IntRange::Nat => None,
    }
}

pub fn bitwidth_from_type(et: &Typ) -> Option<IntegerTypeBitwidth> {
    match &*undecorate_typ(et) {
        TypX::Int(int_range) => bitwidth_from_int_range(int_range),
        TypX::Boxed(in_et) => bitwidth_from_type(&*in_et),
        _ => None,
    }
}

pub(crate) fn fixed_integer_const(n: &String, typ: &Typ) -> bool {
    let typ = undecorate_typ(typ);
    if let TypX::Int(IntRange::U(bits)) = &*typ {
        if let Ok(u) = n.parse::<u128>() {
            return *bits == 128 || u < 2u128 << bits;
        }
    }
    if let TypX::Int(IntRange::I(bits)) = &*typ {
        if let Ok(i) = n.parse::<i128>() {
            return *bits == 128
                || -((2u128 << (bits - 1)) as i128) <= i && i < (2u128 << (bits - 1)) as i128;
        }
    }
    false
}

impl IntRange {
    pub fn is_bounded(&self) -> bool {
        match self {
            IntRange::Int | IntRange::Nat => false,
            IntRange::U(_) | IntRange::I(_) | IntRange::USize | IntRange::ISize => true,
        }
    }
}

pub fn path_as_rust_name(path: &Path) -> String {
    let krate = match &path.krate {
        None => "crate".to_string(),
        Some(krate) => krate.to_string(),
    };
    let mut strings: Vec<String> = vec![krate];
    for segment in path.segments.iter() {
        strings.push(segment.to_string());
    }
    strings.join("::")
}

pub fn path_as_vstd_name(path: &Path) -> Option<String> {
    crate::def::name_as_vstd_name(&path_as_rust_name(path))
}

pub fn fun_as_rust_dbg(fun: &Fun) -> String {
    let FunX { path } = &**fun;
    path_as_rust_name(path)
}

pub fn fun_name_crate_relative(module: &Path, fun: &Fun) -> String {
    let full_name = fun_as_rust_dbg(fun);
    let module_prefix = path_as_rust_name(module) + "::";
    if full_name.starts_with(&module_prefix) {
        full_name[module_prefix.len()..].to_string()
    } else {
        full_name
    }
}

// Can source_module see an item restricted to restricted_to?
pub fn is_visible_to_of_owner(restricted_to: &Option<Path>, source_module: &Path) -> bool {
    let sources = &source_module.segments;
    match restricted_to {
        None => true,
        Some(target) if target.segments.len() > sources.len() => false,
        Some(target) => {
            // Child can access private item in parent, so check if target is parent:
            let targets = &target.segments;
            target.krate == source_module.krate && targets[..] == sources[..targets.len()]
        }
    }
}

// Can source_module see an item with target_visibility?
pub fn is_visible_to(target_visibility: &Visibility, source_module: &Path) -> bool {
    is_visible_to_of_owner(&target_visibility.restricted_to, source_module)
}

/// Is the target visible to the module?
/// (If source_module is None, then the target needs to be visible everywhere)
pub fn is_visible_to_opt(target_visibility: &Visibility, source_module: &Option<Path>) -> bool {
    match (&target_visibility.restricted_to, source_module) {
        (None, None) => true,
        (Some(_), None) => false,
        (_, Some(source_module)) => is_visible_to(target_visibility, source_module),
    }
}

impl Visibility {
    pub(crate) fn is_private(&self) -> bool {
        self.owning_module.is_some() && self.owning_module == self.restricted_to
    }
}

impl<X> SpannedTyped<X> {
    pub fn new(span: &Span, typ: &Typ, x: X) -> Arc<Self> {
        Arc::new(SpannedTyped { span: span.clone(), typ: typ.clone(), x })
    }

    pub fn new_x(&self, x: X) -> Arc<Self> {
        Arc::new(SpannedTyped { span: self.span.clone(), typ: self.typ.clone(), x })
    }
}

pub fn mk_bool(span: &Span, b: bool) -> Expr {
    SpannedTyped::new(span, &Arc::new(TypX::Bool), ExprX::Const(Constant::Bool(b)))
}

pub fn mk_implies(span: &Span, e1: &Expr, e2: &Expr) -> Expr {
    SpannedTyped::new(
        span,
        &Arc::new(TypX::Bool),
        ExprX::Binary(BinaryOp::Implies, e1.clone(), e2.clone()),
    )
}

pub fn chain_binary(span: &Span, op: BinaryOp, init: &Expr, exprs: &Vec<Expr>) -> Expr {
    let mut expr = init.clone();
    for e in exprs.iter() {
        expr = SpannedTyped::new(span, &init.typ, ExprX::Binary(op, expr, e.clone()));
    }
    expr
}

pub fn const_int_to_u32(span: &Span, i: &BigInt) -> Result<u32, VirErr> {
    let (sign, digits) = i.to_u32_digits();
    if sign != Sign::Plus || digits.len() != 1 {
        return error(span, "Fuel must be a u32 value");
    }
    let n = digits[0];
    Ok(n)
}

pub fn const_int_from_u128(u: u128) -> Constant {
    Constant::Int(BigInt::from(u))
}

pub fn const_int_from_i128(i: i128) -> Constant {
    Constant::Int(BigInt::from(i))
}

pub fn const_int_from_string(s: String) -> Constant {
    Constant::Int(BigInt::from_str(&s).unwrap())
}

pub fn conjoin(span: &Span, exprs: &Vec<Expr>) -> Expr {
    chain_binary(span, BinaryOp::And, &mk_bool(span, true), exprs)
}

pub fn disjoin(span: &Span, exprs: &Vec<Expr>) -> Expr {
    chain_binary(span, BinaryOp::Or, &mk_bool(span, false), exprs)
}

pub fn if_then_else(span: &Span, cond: &Expr, thn: &Expr, els: &Expr) -> Expr {
    SpannedTyped::new(span, &thn.typ, ExprX::If(cond.clone(), thn.clone(), Some(els.clone())))
}

pub fn param_to_binder(param: &Param) -> Binder<Typ> {
    Arc::new(BinderX { name: param.x.name.clone(), a: param.x.typ.clone() })
}

pub fn par_to_binder(param: &Par) -> Binder<Typ> {
    Arc::new(BinderX { name: param.x.name.clone(), a: param.x.typ.clone() })
}

pub fn params_to_binders(params: &Params) -> Binders<Typ> {
    Arc::new(vec_map(&**params, param_to_binder))
}

pub fn pars_to_binders(pars: &Pars) -> Binders<Typ> {
    Arc::new(vec_map(&**pars, par_to_binder))
}

impl crate::ast::CallTargetKind {
    pub(crate) fn resolved(&self) -> Option<(Fun, Typs)> {
        match self {
            crate::ast::CallTargetKind::Static => None,
            crate::ast::CallTargetKind::Method(resolved) => resolved.clone(),
        }
    }
}

impl FunctionX {
    // unit return values are treated as no return value
    pub fn has_return(&self) -> bool {
        match &*self.ret.x.typ {
            TypX::Tuple(ts) if ts.len() == 0 => false,
            TypX::Datatype(path, _) if path == &crate::def::prefix_tuple_type(0) => false,
            _ => true,
        }
    }

    pub fn typ_params(&self) -> Idents {
        Arc::new(vec_map(&self.typ_bounds, |(x, _)| x.clone()))
    }

    pub fn is_main(&self) -> bool {
        **self.name.path.segments.last().expect("last segment") == "main"
    }
}

pub fn get_variant<'a>(variants: &'a Variants, variant: &Ident) -> &'a Variant {
    match variants.iter().find(|v| v.name == *variant) {
        Some(variant) => variant,
        None => panic!("internal error: missing variant {}", &variant),
    }
}

pub fn get_field<'a, A: Clone>(variant: &'a Binders<A>, field: &Ident) -> &'a Binder<A> {
    match variant.iter().find(|f| f.name == *field) {
        Some(field) => field,
        None => panic!("internal error: missing field {}", &field),
    }
}

impl DatatypeX {
    pub fn get_only_variant(&self) -> &Variant {
        assert_eq!(self.variants.len(), 1);
        &self.variants[0]
    }

    pub fn get_variant(&self, variant: &Ident) -> &Variant {
        get_variant(&self.variants, variant)
    }
}

pub(crate) fn referenced_vars_expr(exp: &Expr) -> HashSet<Ident> {
    let mut vars: HashSet<Ident> = HashSet::new();
    crate::ast_visitor::expr_visitor_dfs::<(), _>(
        exp,
        &mut crate::ast_visitor::VisitorScopeMap::new(),
        &mut |_, e| {
            match &e.x {
                ExprX::Var(x) | ExprX::VarLoc(x) => {
                    vars.insert(x.clone());
                }
                _ => (),
            }
            crate::sst_visitor::VisitorControlFlow::Recurse
        },
    );
    vars
}

pub fn mk_tuple(span: &Span, exp: &Exprs) -> Expr {
    let typs = vec_map(exp, |e| e.typ.clone());
    let tup_type = Arc::new(TypX::Tuple(Arc::new(typs)));
    SpannedTyped::new(span, &tup_type, ExprX::Tuple(exp.clone()))
}

pub fn wrap_in_trigger(expr: &Expr) -> Expr {
    SpannedTyped::new(
        &expr.span,
        &expr.typ,
        ExprX::Unary(UnaryOp::Trigger(TriggerAnnotation::Trigger(None)), expr.clone()),
    )
}<|MERGE_RESOLUTION|>--- conflicted
+++ resolved
@@ -65,28 +65,7 @@
 }
 
 pub fn types_equal(typ1: &Typ, typ2: &Typ) -> bool {
-<<<<<<< HEAD
     typ1 == typ2
-=======
-    match (&**typ1, &**typ2) {
-        (TypX::Bool, TypX::Bool) => true,
-        (TypX::Int(range1), TypX::Int(range2)) => range1 == range2,
-        (TypX::Tuple(typs1), TypX::Tuple(typs2)) => n_types_equal(typs1, typs2),
-        (TypX::Lambda(typs1, rtyp1), TypX::Lambda(typs2, rtyp2)) => {
-            n_types_equal(typs1, typs2) && types_equal(rtyp1, rtyp2)
-        }
-        (TypX::Datatype(p1, typs1), TypX::Datatype(p2, typs2)) => {
-            p1 == p2 && n_types_equal(typs1, typs2)
-        }
-        (TypX::Decorate(d1, t1), TypX::Decorate(d2, t2)) => d1 == d2 && types_equal(t1, t2),
-        (TypX::Boxed(t1), TypX::Boxed(t2)) => types_equal(t1, t2),
-        (TypX::TypParam(x1), TypX::TypParam(x2)) => x1 == x2,
-        (TypX::ConstInt(c1), TypX::ConstInt(c2)) => c1 == c2,
-        (TypX::StrSlice, TypX::StrSlice) => true,
-        (TypX::Char, TypX::Char) => true,
-        _ => false,
-    }
->>>>>>> 9a067e48
 }
 
 pub fn n_types_equal(typs1: &Typs, typs2: &Typs) -> bool {
