use crate::ast::{
<<<<<<< HEAD
    ArchWordBits, BinaryOp, BodyVisibility, Constant, DatatypeTransparency, DatatypeX, Dt, Expr,
    ExprX, Exprs, FieldOpr, Fun, FunX, FunctionKind, FunctionX, GenericBound, GenericBoundX,
=======
    ArchWordBits, BinaryOp, Constant, DatatypeTransparency, DatatypeX, Dt, Expr, ExprX, Exprs,
    FieldOpr, Fun, FunX, Function, FunctionKind, FunctionX, GenericBound, GenericBoundX,
>>>>>>> 5aa61ba4
    HeaderExprX, Ident, InequalityOp, IntRange, IntegerTypeBitwidth, ItemKind, MaskSpec, Mode,
    Module, Opaqueness, Param, ParamX, Params, Path, PathX, Quant, SpannedTyped, TriggerAnnotation,
    Typ, TypDecoration, TypDecorationArg, TypX, Typs, UnaryOp, UnaryOpr, UnwindSpec, VarBinder,
    VarBinderX, VarBinders, VarIdent, Variant, Variants, Visibility,
};
use crate::messages::Span;
use crate::sst::{Par, Pars};
use crate::util::vec_map;
use air::ast::{Binder, Binders};
pub use air::ast_util::{ident_binder, str_ident};
use num_bigint::BigInt;
use std::collections::{HashMap, HashSet};
use std::fmt;
use std::str::FromStr;
use std::sync::{Arc, Mutex};

impl PathX {
    pub fn last_segment(&self) -> Ident {
        self.segments[self.segments.len() - 1].clone()
    }

    pub fn pop_segment(&self) -> Path {
        let mut segments = (*self.segments).clone();
        segments.pop();
        Arc::new(PathX { krate: self.krate.clone(), segments: Arc::new(segments) })
    }

    pub fn push_segment(&self, ident: Ident) -> Path {
        let mut segments = (*self.segments).clone();
        segments.push(ident);
        Arc::new(PathX { krate: self.krate.clone(), segments: Arc::new(segments) })
    }

    pub fn is_rust_std_path(&self) -> bool {
        match &self.krate {
            Some(k) if &**k == "std" || &**k == "alloc" || &**k == "core" => true,
            _ => false,
        }
    }
}

impl fmt::Debug for PathX {
    fn fmt(&self, f: &mut fmt::Formatter<'_>) -> fmt::Result {
        match &self.krate {
            None => write!(f, "Path(None, [")?,
            Some(k) => write!(f, "Path(Some({:?}), [", k)?,
        }
        for (i, s) in self.segments.iter().enumerate() {
            if i == 0 {
                write!(f, "{:?}", s)?;
            } else {
                write!(f, " :: {:?}", s)?;
            }
        }
        write!(f, "])")
    }
}

impl fmt::Debug for FunX {
    fn fmt(&self, f: &mut fmt::Formatter<'_>) -> fmt::Result {
        write!(f, "Fun({:?})", self.path)
    }
}

impl fmt::Display for Mode {
    fn fmt(&self, f: &mut fmt::Formatter<'_>) -> fmt::Result {
        match self {
            Mode::Spec => write!(f, "spec"),
            Mode::Proof => write!(f, "proof"),
            Mode::Exec => write!(f, "exec"),
        }
    }
}

impl<X: fmt::Display> fmt::Display for SpannedTyped<X> {
    fn fmt(&self, f: &mut std::fmt::Formatter<'_>) -> std::fmt::Result {
        write!(f, "{}", self.x)
    }
}

pub fn type_is_bool(typ: &Typ) -> bool {
    matches!(&**typ, TypX::Bool)
}

pub fn bool_typ() -> Typ {
    Arc::new(TypX::Bool)
}

// ImplPaths is ignored in types_equal
pub fn types_equal(typ1: &Typ, typ2: &Typ) -> bool {
    match (&**typ1, &**typ2) {
        (TypX::Bool, TypX::Bool) => true,
        (TypX::Int(r1), TypX::Int(r2)) => r1 == r2,
        (TypX::SpecFn(ts1, t1), TypX::SpecFn(ts2, t2)) => {
            n_types_equal(ts1, ts2) && types_equal(t1, t2)
        }
        (TypX::AnonymousClosure(ts1, t1, id1), TypX::AnonymousClosure(ts2, t2, id2)) => {
            n_types_equal(ts1, ts2) && types_equal(t1, t2) && id1 == id2
        }
        (TypX::Datatype(path1, ts1, _), TypX::Datatype(path2, ts2, _)) => {
            path1 == path2 && n_types_equal(ts1, ts2)
        }
        (TypX::Primitive(p1, ts1), TypX::Primitive(p2, ts2)) => p1 == p2 && n_types_equal(ts1, ts2),
        (TypX::Decorate(d1, a1, t1), TypX::Decorate(d2, a2, t2)) => {
            d1 == d2
                && types_equal(t1, t2)
                && (match (a1, a2) {
                    (None, None) => true,
                    (
                        Some(TypDecorationArg { allocator_typ: at1 }),
                        Some(TypDecorationArg { allocator_typ: at2 }),
                    ) => types_equal(at1, at2),
                    (Some(..), None) => false,
                    (None, Some(..)) => false,
                })
        }
        (TypX::Boxed(t1), TypX::Boxed(t2)) => types_equal(t1, t2),
        (TypX::TypParam(x1), TypX::TypParam(x2)) => x1 == x2,
        (
            TypX::Projection {
                trait_typ_args: trait_typ_args1,
                trait_path: trait_path1,
                name: name1,
            },
            TypX::Projection {
                trait_typ_args: trait_typ_args2,
                trait_path: trait_path2,
                name: name2,
            },
        ) => {
            n_types_equal(trait_typ_args1, trait_typ_args2)
                && trait_path1 == trait_path2
                && name1 == name2
        }
        (TypX::TypeId, TypX::TypeId) => true,
        (TypX::ConstInt(i1), TypX::ConstInt(i2)) => i1 == i2,
        (TypX::Air(a1), TypX::Air(a2)) => a1 == a2,
        (TypX::FnDef(f1, ts1, _res), TypX::FnDef(f2, ts2, _res2)) => {
            f1 == f2 && n_types_equal(ts1, ts2)
        }
        // rather than matching on _, repeat all the cases to catch any new variants added to TypX:
        (TypX::Bool, _) => false,
        (TypX::Int(_), _) => false,
        (TypX::SpecFn(_, _), _) => false,
        (TypX::AnonymousClosure(_, _, _), _) => false,
        (TypX::Datatype(_, _, _), _) => false,
        (TypX::Primitive(_, _), _) => false,
        (TypX::Decorate(..), _) => false,
        (TypX::Boxed(_), _) => false,
        (TypX::TypParam(_), _) => false,
        (TypX::Projection { .. }, _) => false,
        (TypX::TypeId, _) => false,
        (TypX::ConstInt(_), _) => false,
        (TypX::Air(_), _) => false,
        (TypX::FnDef(..), _) => false,
    }
}

pub fn n_types_equal(typs1: &Typs, typs2: &Typs) -> bool {
    typs1.len() == typs2.len() && typs1.iter().zip(typs2.iter()).all(|(t1, t2)| types_equal(t1, t2))
}

pub fn typ_args_for_datatype_typ(typ: &Typ) -> &Typs {
    match &**typ {
        TypX::Decorate(_, _, t) => typ_args_for_datatype_typ(t),
        TypX::Datatype(_, args, _) => args,
        _ => {
            panic!("typ_args_for_datatype_typ expected datatype type");
        }
    }
}

pub const QUANT_FORALL: Quant = Quant { quant: air::ast::Quant::Forall };

pub fn params_equal_opt(
    param1: &Param,
    param2: &Param,
    check_names: bool,
    check_modes: bool,
) -> bool {
    // Note: unwrapped_info is internal to the function and is not part of comparing
    // the publicly visible parameters.
    let ParamX { name: name1, typ: typ1, mode: mode1, is_mut: is_mut1, unwrapped_info: _ } =
        &param1.x;
    let ParamX { name: name2, typ: typ2, mode: mode2, is_mut: is_mut2, unwrapped_info: _ } =
        &param2.x;
    (!check_names || name1 == name2)
        && types_equal(typ1, typ2)
        && (!check_modes || mode1 == mode2)
        && is_mut1 == is_mut2
}

pub fn params_equal(param1: &Param, param2: &Param) -> bool {
    params_equal_opt(param1, param2, true, true)
}

pub fn generic_bounds_equal(b1: &GenericBound, b2: &GenericBound) -> bool {
    match (&**b1, &**b2) {
        (GenericBoundX::Trait(x1, ts1), GenericBoundX::Trait(x2, ts2)) => {
            x1 == x2 && n_types_equal(ts1, ts2)
        }
        (
            GenericBoundX::TypEquality(x1, ts1, a1, t1),
            GenericBoundX::TypEquality(x2, ts2, a2, t2),
        ) => x1 == x2 && n_types_equal(ts1, ts2) && a1 == a2 && types_equal(t1, t2),
        (GenericBoundX::ConstTyp(t1, s1), GenericBoundX::ConstTyp(t2, s2)) => {
            types_equal(t1, t2) && types_equal(s1, s2)
        }
        (
            GenericBoundX::Trait(..) | GenericBoundX::TypEquality(..) | GenericBoundX::ConstTyp(..),
            _,
        ) => false,
    }
}

pub fn undecorate_typ(typ: &Typ) -> Typ {
    if let TypX::Decorate(_, _, t) = &**typ { undecorate_typ(t) } else { typ.clone() }
}

pub fn allowed_bitvector_type(typ: &Typ) -> bool {
    match &*undecorate_typ(typ) {
        TypX::Bool => true,
        TypX::Int(IntRange::U(_) | IntRange::I(_) | IntRange::USize | IntRange::ISize) => true,
        TypX::Boxed(typ) => allowed_bitvector_type(typ),
        _ => false,
    }
}

pub fn is_integer_type_signed(typ: &Typ) -> bool {
    match &*undecorate_typ(typ) {
        TypX::Int(IntRange::U(_) | IntRange::USize | IntRange::Nat) => false,
        TypX::Int(IntRange::I(_) | IntRange::ISize | IntRange::Int) => true,
        TypX::Boxed(typ) => is_integer_type_signed(typ),
        _ => panic!("is_integer_type_signed expected integer type"),
    }
}

pub fn is_integer_type(typ: &Typ) -> bool {
    match &*undecorate_typ(typ) {
        TypX::Int(_) => true,
        TypX::Boxed(typ) => is_integer_type(typ),
        _ => false,
    }
}

pub fn int_range_from_type(typ: &Typ) -> Option<IntRange> {
    match &*undecorate_typ(typ) {
        TypX::Int(range) => Some(*range),
        TypX::Boxed(typ) => int_range_from_type(typ),
        _ => None,
    }
}

impl fmt::Display for IntegerTypeBitwidth {
    fn fmt(&self, f: &mut fmt::Formatter<'_>) -> fmt::Result {
        match self {
            IntegerTypeBitwidth::Width(w) => write!(f, "{}-bit", w),
            IntegerTypeBitwidth::ArchWordSize => write!(f, "architecture-dependent"),
        }
    }
}

impl IntegerTypeBitwidth {
    pub fn to_exact(&self, arch: &ArchWordBits) -> Option<u32> {
        match (self, arch) {
            (IntegerTypeBitwidth::Width(w), _) => Some(*w),
            (IntegerTypeBitwidth::ArchWordSize, ArchWordBits::Exactly(w)) => Some(*w),
            (IntegerTypeBitwidth::ArchWordSize, _) => None,
        }
    }
}

/// Returns None if the given IntRange is unbounded or not a power-of-2 range (e.g., Char)
pub fn bitwidth_from_int_range(int_range: &IntRange) -> Option<IntegerTypeBitwidth> {
    match int_range {
        IntRange::U(size) | IntRange::I(size) => Some(IntegerTypeBitwidth::Width(*size)),
        IntRange::USize | IntRange::ISize => Some(IntegerTypeBitwidth::ArchWordSize),
        IntRange::Int | IntRange::Nat | IntRange::Char => None,
    }
}

pub fn bitwidth_from_type(et: &Typ) -> Option<IntegerTypeBitwidth> {
    match &*undecorate_typ(et) {
        TypX::Int(int_range) => bitwidth_from_int_range(int_range),
        TypX::Boxed(in_et) => bitwidth_from_type(&*in_et),
        _ => None,
    }
}

impl IntRange {
    pub fn is_bounded(&self) -> bool {
        match self {
            IntRange::Int | IntRange::Nat => false,
            IntRange::U(_)
            | IntRange::I(_)
            | IntRange::USize
            | IntRange::ISize
            | IntRange::Char => true,
        }
    }
}

pub(crate) fn dt_as_friendly_rust_name(dt: &Dt) -> String {
    match dt {
        Dt::Path(p) => path_as_friendly_rust_name(p),
        Dt::Tuple(arity) => format!("{}-tuple", arity),
    }
}

pub(crate) fn dt_as_friendly_rust_name_raw(dt: &Dt) -> String {
    match dt {
        Dt::Path(p) => path_as_friendly_rust_name_raw(p),
        Dt::Tuple(arity) => format!("{}-tuple", arity),
    }
}

pub(crate) fn path_as_friendly_rust_name_raw(path: &Path) -> String {
    let krate = match &path.krate {
        None => "crate".to_string(),
        Some(krate) => crate::def::krate_to_string(krate),
    };
    let mut strings: Vec<String> = vec![krate];
    for segment in path.segments.iter() {
        strings.push(segment.to_string());
    }
    strings.join("::")
}

static PATH_AS_RUST_NAME_MAP: Mutex<Option<HashMap<Path, String>>> = Mutex::new(None);

pub fn set_path_as_rust_name(path: &Path, friendly: &Path) {
    if let Ok(mut guard) = PATH_AS_RUST_NAME_MAP.lock() {
        let map_opt = &mut *guard;
        if map_opt.is_none() {
            *map_opt = Some(HashMap::new());
        }
        if map_opt.as_mut().unwrap().contains_key(path) {
            return;
        }
        let name = path_as_friendly_rust_name_raw(friendly);
        map_opt.as_mut().unwrap().insert(path.clone(), name);
    }
}

pub fn get_path_as_rust_names_for_krate(krate: &Ident) -> Vec<(Path, String)> {
    let mut v: Vec<(Path, String)> = Vec::new();
    if let Ok(guard) = PATH_AS_RUST_NAME_MAP.lock() {
        if let Some(map) = &*guard {
            for (path, name) in map {
                if &path.krate == &Some(krate.clone()) {
                    v.push((path.clone(), name.clone()));
                }
            }
        }
    }
    v.sort();
    v
}

pub fn path_as_friendly_rust_name(path: &Path) -> String {
    if let Ok(guard) = PATH_AS_RUST_NAME_MAP.lock() {
        if let Some(map) = &*guard {
            if let Some(name) = map.get(path) {
                return name.clone();
            }
        }
    }
    path_as_friendly_rust_name_raw(path)
}

pub fn path_as_vstd_name(path: &Path) -> Option<String> {
    crate::def::name_as_vstd_name(&path_as_friendly_rust_name(path))
}

pub fn fun_as_friendly_rust_name(fun: &Fun) -> String {
    let FunX { path } = &**fun;
    path_as_friendly_rust_name(path)
}

pub fn friendly_fun_name_crate_relative(module: &Path, fun: &Fun) -> String {
    let full_name = fun_as_friendly_rust_name(fun);
    let module_prefix = path_as_friendly_rust_name(module) + "::";
    if full_name.starts_with(&module_prefix) {
        full_name[module_prefix.len()..].to_string()
    } else {
        full_name
    }
}

// Can source_module see an item restricted to restricted_to?
pub fn is_visible_to_of_owner(restricted_to: &Option<Path>, source_module: &Path) -> bool {
    let sources = &source_module.segments;
    match restricted_to {
        None => true,
        Some(target) if target.segments.len() > sources.len() => false,
        Some(target) => {
            // Child can access private item in parent, so check if target is parent:
            let targets = &target.segments;
            target.krate == source_module.krate && targets[..] == sources[..targets.len()]
        }
    }
}

// Can source_module see an item with target_visibility?
pub fn is_visible_to(target_visibility: &Visibility, source_module: &Path) -> bool {
    is_visible_to_of_owner(&target_visibility.restricted_to, source_module)
}

pub fn is_body_visible_to(target_visibility: &BodyVisibility, source_module: &Path) -> bool {
    match &target_visibility {
        BodyVisibility::Uninterpreted => false,
        BodyVisibility::Visibility(visibility) => {
            is_visible_to_of_owner(&visibility.restricted_to, source_module)
        }
    }
}

pub fn is_transparent_to(transparency: &DatatypeTransparency, source_module: &Path) -> bool {
    match transparency {
        DatatypeTransparency::Never => false,
        DatatypeTransparency::WhenVisible(m) => is_visible_to(m, source_module),
    }
}

/// Is the target visible to the module?
/// (If source_module is None, then the target needs to be visible everywhere)
pub fn is_visible_to_opt(target_visibility: &Visibility, source_module: &Option<Path>) -> bool {
    match (&target_visibility.restricted_to, source_module) {
        (None, None) => true,
        (Some(_), None) => false,
        (_, Some(source_module)) => is_visible_to(target_visibility, source_module),
    }
}

pub fn is_visible_to_or_true(target_visibility: &Visibility, source_module: &Option<Path>) -> bool {
    match (&target_visibility.restricted_to, source_module) {
        (_, None) => true,
        (_, Some(source_module)) => is_visible_to(target_visibility, source_module),
    }
}

impl Visibility {
    pub fn is_public(&self) -> bool {
        matches!(self, Visibility { restricted_to: None })
    }

    pub fn public() -> Self {
        Visibility { restricted_to: None }
    }

    /// Return the more restrictive of the two. Panics if the two visibility descriptors
    /// are incompatible.
    pub fn join(&self, vis2: &Visibility) -> Visibility {
        match (&self.restricted_to, &vis2.restricted_to) {
            (None, _) => vis2.clone(),
            (_, None) => self.clone(),
            (Some(p1), Some(p2)) => {
                assert!(p1.krate == p2.krate);
                let m = std::cmp::min(p1.segments.len(), p2.segments.len());
                assert!(&p1.segments[..m] == &p2.segments[..m]);
                if p1.segments.len() < p2.segments.len() { vis2.clone() } else { self.clone() }
            }
        }
    }

    pub fn at_least_as_restrictive_as(&self, vis2: &Visibility) -> bool {
        match (&self.restricted_to, &vis2.restricted_to) {
            (_, None) => true,
            (None, Some(_)) => false,
            (Some(p1), Some(p2)) => {
                if p1.krate != p2.krate {
                    return false;
                }
                if p1.segments.len() >= p2.segments.len() {
                    let m = p2.segments.len();
                    &p1.segments[..m] == &p2.segments[..m]
                } else {
                    false
                }
            }
        }
    }
}

impl BodyVisibility {
    pub fn is_public(&self) -> bool {
        matches!(self, BodyVisibility::Visibility(Visibility { restricted_to: None }))
    }

    pub fn public() -> Self {
        BodyVisibility::Visibility(Visibility { restricted_to: None })
    }
}

impl<X> SpannedTyped<X> {
    pub fn new(span: &Span, typ: &Typ, x: X) -> Arc<Self> {
        Arc::new(SpannedTyped { span: span.clone(), typ: typ.clone(), x })
    }

    pub fn new_x<X2>(&self, x: X2) -> Arc<SpannedTyped<X2>> {
        Arc::new(SpannedTyped { span: self.span.clone(), typ: self.typ.clone(), x })
    }
}

/// Unit type
pub fn unit_typ() -> Typ {
    let name = Dt::Tuple(0);
    Arc::new(TypX::Datatype(name, Arc::new(vec![]), Arc::new(vec![])))
}

pub fn is_unit(t: &Typ) -> bool {
    matches!(&**t, TypX::Datatype(Dt::Tuple(0), ..))
}

pub fn mk_bool(span: &Span, b: bool) -> Expr {
    SpannedTyped::new(span, &Arc::new(TypX::Bool), ExprX::Const(Constant::Bool(b)))
}

pub fn mk_implies(span: &Span, e1: &Expr, e2: &Expr) -> Expr {
    SpannedTyped::new(
        span,
        &Arc::new(TypX::Bool),
        ExprX::Binary(BinaryOp::Implies, e1.clone(), e2.clone()),
    )
}

pub fn mk_eq(span: &Span, e1: &Expr, e2: &Expr) -> Expr {
    SpannedTyped::new(
        span,
        &Arc::new(TypX::Bool),
        ExprX::Binary(BinaryOp::Eq(Mode::Spec), e1.clone(), e2.clone()),
    )
}

pub fn mk_ineq(span: &Span, e1: &Expr, e2: &Expr, op: InequalityOp) -> Expr {
    SpannedTyped::new(
        span,
        &Arc::new(TypX::Bool),
        ExprX::Binary(BinaryOp::Inequality(op), e1.clone(), e2.clone()),
    )
}

pub fn chain_binary(span: &Span, op: BinaryOp, init: &Expr, exprs: &Vec<Expr>) -> Expr {
    if exprs.len() == 0 {
        return init.clone();
    }

    let mut expr = exprs[0].clone();
    for e in exprs.iter().skip(1) {
        expr = SpannedTyped::new(span, &init.typ, ExprX::Binary(op, expr, e.clone()));
    }
    expr
}

pub fn const_int_from_u128(u: u128) -> Constant {
    Constant::Int(BigInt::from(u))
}

pub fn const_int_from_i128(i: i128) -> Constant {
    Constant::Int(BigInt::from(i))
}

pub fn const_int_from_string(s: String) -> Constant {
    Constant::Int(BigInt::from_str(&s).unwrap())
}

pub fn conjoin(span: &Span, exprs: &Vec<Expr>) -> Expr {
    chain_binary(span, BinaryOp::And, &mk_bool(span, true), exprs)
}

pub fn disjoin(span: &Span, exprs: &Vec<Expr>) -> Expr {
    chain_binary(span, BinaryOp::Or, &mk_bool(span, false), exprs)
}

pub fn if_then_else(span: &Span, cond: &Expr, thn: &Expr, els: &Expr) -> Expr {
    SpannedTyped::new(span, &thn.typ, ExprX::If(cond.clone(), thn.clone(), Some(els.clone())))
}

pub fn param_to_binder(param: &Param) -> VarBinder<Typ> {
    Arc::new(VarBinderX { name: param.x.name.clone(), a: param.x.typ.clone() })
}

pub fn par_to_binder(param: &Par) -> VarBinder<Typ> {
    Arc::new(VarBinderX { name: param.x.name.clone(), a: param.x.typ.clone() })
}

pub fn params_to_binders(params: &Params) -> VarBinders<Typ> {
    Arc::new(vec_map(&**params, param_to_binder))
}

pub fn pars_to_binders(pars: &Pars) -> VarBinders<Typ> {
    Arc::new(vec_map(&**pars, par_to_binder))
}

pub fn ident_var_binder<A: Clone>(x: &VarIdent, a: &A) -> VarBinder<A> {
    Arc::new(VarBinderX { name: x.clone(), a: a.clone() })
}

impl crate::ast::CallTargetKind {
    pub(crate) fn resolved(&self) -> Option<(Fun, Typs)> {
        match self {
            crate::ast::CallTargetKind::Static => None,
            crate::ast::CallTargetKind::Dynamic => None,
            crate::ast::CallTargetKind::DynamicResolved { resolved, typs, .. } => {
                Some((resolved.clone(), typs.clone()))
            }
        }
    }
}

impl FunctionX {
    pub fn is_main(&self) -> bool {
        **self.name.path.segments.last().expect("last segment") == "main"
    }

    pub fn mask_spec_or_default(&self, span: &Span) -> MaskSpec {
        if matches!(self.kind, FunctionKind::TraitMethodImpl { .. }) {
            // Always get the mask spec from the trait method decl
            panic!("mask_spec_or_default should not be called for TraitMethodImpl");
        }

        match &self.mask_spec {
            None => {
                if self.mode == Mode::Exec {
                    // default to 'all'
                    MaskSpec::InvariantOpensExcept(span.clone(), Arc::new(vec![]))
                } else {
                    // default to 'none'
                    MaskSpec::InvariantOpens(span.clone(), Arc::new(vec![]))
                }
            }
            Some(mask_spec) => mask_spec.clone(),
        }
    }

    pub fn unwind_spec_or_default(&self) -> UnwindSpec {
        if matches!(self.kind, FunctionKind::TraitMethodImpl { .. }) {
            // Always get the unwind spec from the trait method decl
            panic!("mask_spec_or_default should not be called for TraitMethodImpl");
        }

        match &self.unwind_spec {
            None => match self.mode {
                Mode::Exec => UnwindSpec::MayUnwind,
                Mode::Spec | Mode::Proof => UnwindSpec::NoUnwind,
            },
            Some(unwind_spec) => unwind_spec.clone(),
        }
    }
}

pub fn get_variant<'a>(variants: &'a Variants, variant: &Ident) -> &'a Variant {
    match variants.iter().find(|v| v.name == *variant) {
        Some(variant) => variant,
        None => panic!("internal error: missing variant {}", &variant),
    }
}

pub fn get_field<'a, A: Clone>(variant: &'a Binders<A>, field: &Ident) -> &'a Binder<A> {
    match variant.iter().find(|f| f.name == *field) {
        Some(field) => field,
        None => panic!("internal error: missing field {}", &field),
    }
}

impl DatatypeX {
    pub fn get_only_variant(&self) -> &Variant {
        assert_eq!(self.variants.len(), 1);
        &self.variants[0]
    }

    pub fn get_variant(&self, variant: &Ident) -> &Variant {
        get_variant(&self.variants, variant)
    }
}

pub(crate) fn referenced_vars_expr(exp: &Expr) -> HashSet<VarIdent> {
    let mut vars: HashSet<VarIdent> = HashSet::new();
    crate::ast_visitor::expr_visitor_dfs::<(), _>(
        exp,
        &mut crate::ast_visitor::VisitorScopeMap::new(),
        &mut |_, e| {
            match &e.x {
                ExprX::Var(x) | ExprX::VarLoc(x) => {
                    vars.insert(x.clone());
                }
                _ => (),
            }
            crate::sst_visitor::VisitorControlFlow::Recurse
        },
    );
    vars
}

pub fn mk_tuple_typ(typs: &Typs) -> Typ {
    Arc::new(TypX::Datatype(Dt::Tuple(typs.len()), typs.clone(), Arc::new(vec![])))
}

pub fn mk_tuple(span: &Span, exprs: &Exprs) -> Expr {
    let typs = vec_map(exprs, |e| e.typ.clone());
    let tup_typ = mk_tuple_typ(&Arc::new(typs));
    SpannedTyped::new(span, &tup_typ, mk_tuple_x(exprs))
}

pub fn mk_tuple_x(exprs: &Exprs) -> ExprX {
    let arity = exprs.len();

    let mut binders: Vec<Binder<Expr>> = Vec::new();
    for (i, arg) in exprs.iter().enumerate() {
        let field = crate::def::positional_field_ident(i);
        binders.push(ident_binder(&field, &arg));
    }
    let binders = Arc::new(binders);

    ExprX::Ctor(Dt::Tuple(arity), crate::def::prefix_tuple_variant(arity), binders, None)
}

pub fn mk_tuple_field_x(expr: &Expr, arity: usize, idx: usize) -> ExprX {
    assert!(arity > idx);
    let field_opr = UnaryOpr::Field(FieldOpr {
        datatype: Dt::Tuple(arity),
        variant: crate::def::prefix_tuple_variant(arity),
        field: crate::def::positional_field_ident(idx),
        get_variant: false,
        check: crate::ast::VariantCheck::None,
    });
    ExprX::UnaryOpr(field_opr, expr.clone())
}

/// Unpack the tuple-style ctor (i.e., a Ctor with binders "0" .. "n-1") or None
pub fn unpack_tuple_style_ctor(expr: &Expr) -> Option<Vec<Expr>> {
    match &expr.x {
        ExprX::Ctor(_dt, _ident, binders, None) => {
            let n = binders.len();
            let mut results: Vec<Expr> = vec![];
            'outer: for i in 0..n {
                let field = crate::def::positional_field_ident(i);
                // Look for field named "i"
                for b in binders.iter() {
                    if b.name == field {
                        results.push(b.a.clone());
                        continue 'outer;
                    }
                }
                // If no field of name "i", then error
                return None;
            }
            return Some(results);
        }
        _ => None,
    }
}

/// Unpack the tuple, or return None if not a tuple
pub fn unpack_tuple(expr: &Expr) -> Option<Vec<Expr>> {
    match &*expr.typ {
        TypX::Datatype(Dt::Tuple(_n), ..) => {}
        _ => {
            return None;
        }
    };
    unpack_tuple_style_ctor(expr)
}

pub fn wrap_in_trigger(expr: &Expr) -> Expr {
    SpannedTyped::new(
        &expr.span,
        &expr.typ,
        ExprX::Unary(UnaryOp::Trigger(TriggerAnnotation::Trigger(None)), expr.clone()),
    )
}

pub fn typ_to_diagnostic_str(typ: &Typ) -> String {
    fn typs_to_comma_separated_str(typs: &[Arc<TypX>]) -> String {
        typs.iter().map(|t| typ_to_diagnostic_str(t)).collect::<Vec<_>>().join(", ")
    }
    match &**typ {
        TypX::Bool => "bool".to_owned(),
        TypX::Int(IntRange::Nat) => "nat".to_owned(),
        TypX::Int(IntRange::Int) => "int".to_owned(),
        TypX::Int(IntRange::ISize) => "isize".to_owned(),
        TypX::Int(IntRange::USize) => "usize".to_owned(),
        TypX::Int(IntRange::Char) => "char".to_owned(),
        TypX::Int(IntRange::U(n)) => format!("u{n}"),
        TypX::Int(IntRange::I(n)) => format!("i{n}"),
        TypX::SpecFn(atyps, rtyp) => format!(
            "spec_fn({}) -> {}",
            typs_to_comma_separated_str(atyps),
            typ_to_diagnostic_str(rtyp)
        ),
        TypX::AnonymousClosure(atyps, rtyp, _) => format!(
            "AnonymousClosure({}) -> {}",
            typs_to_comma_separated_str(atyps),
            typ_to_diagnostic_str(rtyp)
        ),
        TypX::Primitive(prim, typs) => {
            let typs_str = typs_to_comma_separated_str(typs);
            match prim {
                crate::ast::Primitive::Array => format!("[{typs_str}; N]"),
                crate::ast::Primitive::Slice => format!("[{typs_str}]"),
                crate::ast::Primitive::StrSlice => "StrSlice".to_owned(),
                crate::ast::Primitive::Ptr => format!("*mut {typs_str}"),
                crate::ast::Primitive::Global => format!("Global"),
            }
        }
        TypX::Datatype(Dt::Tuple(_arity), typs, _) => {
            // 1-tuples should be formatted like `(T,)`
            let tup_string = typs_to_comma_separated_str(typs);
            let extra_comma = if typs.len() == 1 { "," } else { "" };
            format!("({}{})", tup_string, extra_comma)
        }
        TypX::Datatype(Dt::Path(path), typs, _) => format!(
            "{}{}",
            path_as_friendly_rust_name(path),
            if typs.len() > 0 {
                format!("<{}>", typs_to_comma_separated_str(typs))
            } else {
                format!("")
            }
        ),
        TypX::Decorate(TypDecoration::Ref, _, typ) => {
            format!("&{}", typ_to_diagnostic_str(typ))
        }
        TypX::Decorate(TypDecoration::MutRef, _, typ) => {
            format!("&mut {}", typ_to_diagnostic_str(typ))
        }
        TypX::Decorate(TypDecoration::ConstPtr, _, typ) => match &**typ {
            TypX::Primitive(crate::ast::Primitive::Ptr, typs) => {
                format!("*const {}", typ_to_diagnostic_str(&typs[0]))
            }
            _ => {
                format!("[Internal Error *const decoration] {}", typ_to_diagnostic_str(typ))
            }
        },
        TypX::Decorate(decoration @ (TypDecoration::Ghost | TypDecoration::Tracked), _, typ) => {
            format!("{:?}<{}>", decoration, typ_to_diagnostic_str(typ))
        }
        TypX::Decorate(
            decoration @ (TypDecoration::Box | TypDecoration::Rc | TypDecoration::Arc),
            arg,
            typ,
        ) => {
            let allocator = match arg {
                Some(TypDecorationArg { allocator_typ }) => {
                    format!(", {}", typ_to_diagnostic_str(allocator_typ))
                }
                _ => "".to_string(),
            };
            format!("{:?}<{}{}>", decoration, typ_to_diagnostic_str(typ), allocator)
        }
        TypX::Decorate(TypDecoration::Never, _, _typ) => {
            format!("!")
        }
        TypX::Boxed(typ) => typ_to_diagnostic_str(typ),
        TypX::TypParam(ident) => (&**ident).into(),
        TypX::Projection { trait_typ_args, trait_path, name } => {
            let self_typ = typ_to_diagnostic_str(&trait_typ_args[0]);
            format!(
                "<{self_typ} as {}{}>::{name}",
                path_as_friendly_rust_name(trait_path),
                if trait_typ_args.len() > 1 {
                    format!("<{}>", typs_to_comma_separated_str(&trait_typ_args[1..]))
                } else {
                    format!("")
                }
            )
        }
        TypX::TypeId => format!("typeid"),
        TypX::ConstInt(_) => format!("constint"),
        TypX::Air(_) => panic!("unexpected air type here"),
        TypX::FnDef(f, typs, _res) => format!(
            "FnDef({}){}",
            path_as_friendly_rust_name(&f.path),
            if typs.len() > 0 {
                format!("<{}>", typs_to_comma_separated_str(typs))
            } else {
                format!("")
            }
        ),
    }
}

impl ItemKind {
    pub fn to_string(&self) -> &'static str {
        match self {
            ItemKind::Function => "function",
            ItemKind::Const => "const item",
            ItemKind::Static => "static item",
        }
    }
}

impl Into<String> for &VarIdent {
    fn into(self) -> String {
        let VarIdent(ident, uniq_id) = self;
        crate::def::unique_var_name(ident.to_string(), *uniq_id)
    }
}

impl fmt::Display for VarIdent {
    fn fmt(&self, f: &mut fmt::Formatter<'_>) -> fmt::Result {
        let s: String = self.into();
        f.write_str(&s)
    }
}

impl<A: Clone + std::fmt::Debug> std::fmt::Debug for VarBinderX<A> {
    fn fmt(&self, fmt: &mut std::fmt::Formatter<'_>) -> Result<(), std::fmt::Error> {
        self.name.fmt(fmt)?;
        fmt.write_str(" -> ")?;
        self.a.fmt(fmt)?;
        Ok(())
    }
}

impl<A: Clone> VarBinderX<A> {
    pub fn rename(&self, name: VarIdent) -> VarBinder<A> {
        Arc::new(VarBinderX { name, a: self.a.clone() })
    }

    pub fn new_a<B: Clone>(&self, a: B) -> VarBinder<B> {
        Arc::new(VarBinderX { name: self.name.clone(), a })
    }

    pub fn map_a<B: Clone>(&self, f: impl FnOnce(&A) -> B) -> VarBinder<B> {
        Arc::new(VarBinderX { name: self.name.clone(), a: f(&self.a) })
    }

    pub fn map_result<B: Clone, E>(
        &self,
        f: impl FnOnce(&A) -> Result<B, E>,
    ) -> Result<VarBinder<B>, E> {
        Ok(Arc::new(VarBinderX { name: self.name.clone(), a: f(&self.a)? }))
    }
}

impl FunctionKind {
    pub(crate) fn inline_okay(&self) -> bool {
        match self {
            FunctionKind::Static | FunctionKind::TraitMethodImpl { .. } => true,
            // We don't want to do inlining for MethodDecls. If a MethodDecl has a body,
            // it's a *default* body, so we can't know for sure it hasn't been overridden.
            FunctionKind::TraitMethodDecl { .. } | FunctionKind::ForeignTraitMethodImpl { .. } => {
                false
            }
        }
    }
}

// Return a non-TraitMethodImpl for f
// (if f points to a TraitMethodImpl, return the corresponding method instead)
pub(crate) fn get_non_trait_impl(func_map: &HashMap<Fun, Function>, f: &Fun) -> Option<Function> {
    if let Some(function) = func_map.get(f) {
        if let FunctionKind::TraitMethodImpl { method, .. } = &function.x.kind {
            if let Some(function) = func_map.get(method) {
                assert!(!matches!(&function.x.kind, FunctionKind::TraitMethodImpl { .. }));
                Some(function.clone())
            } else {
                None
            }
        } else {
            Some(function.clone())
        }
    } else {
        None
    }
}

impl ArchWordBits {
    pub fn min_bits(&self) -> u32 {
        match self {
            ArchWordBits::Either32Or64 => 32,
            ArchWordBits::Exactly(v) => *v,
        }
    }
    pub fn num_bits(&self) -> Option<u32> {
        match self {
            ArchWordBits::Either32Or64 => None,
            ArchWordBits::Exactly(v) => Some(*v),
        }
    }
}

pub fn str_unique_var(s: &str, dis: crate::ast::VarIdentDisambiguate) -> VarIdent {
    VarIdent(Arc::new(s.to_string()), dis)
}

pub fn air_unique_var(s: &str) -> VarIdent {
    VarIdent(Arc::new(s.to_string()), crate::ast::VarIdentDisambiguate::AirLocal)
}

pub fn typ_unique_var<S: ToString>(s: S) -> VarIdent {
    VarIdent(Arc::new(s.to_string()), crate::ast::VarIdentDisambiguate::TypParamBare)
}

pub trait LowerUniqueVar {
    type Target;

    fn lower(&self) -> Self::Target;
}

impl LowerUniqueVar for VarIdent {
    type Target = Ident;

    fn lower(&self) -> Ident {
        let VarIdent(ident, uniq_id) = self;
        Arc::new(crate::def::unique_var_name(ident.to_string(), *uniq_id))
    }
}

impl LowerUniqueVar for Vec<VarIdent> {
    type Target = Vec<Ident>;

    fn lower(&self) -> Vec<Ident> {
        self.iter().map(|x| x.lower()).collect()
    }
}

impl LowerUniqueVar for Arc<Vec<VarIdent>> {
    type Target = Arc<Vec<Ident>>;

    fn lower(&self) -> Arc<Vec<Ident>> {
        Arc::new(self.iter().map(|x| x.lower()).collect())
    }
}

impl MaskSpec {
    pub fn exprs(&self) -> Exprs {
        match self {
            MaskSpec::InvariantOpens(_span, exprs) => exprs.clone(),
            MaskSpec::InvariantOpensExcept(_span, exprs) => exprs.clone(),
            MaskSpec::InvariantOpensSet(e) => Arc::new(vec![e.clone()]),
        }
    }

    pub(crate) fn is_all(&self) -> bool {
        match &self {
            MaskSpec::InvariantOpensExcept(_, es) if es.len() == 0 => true,
            _ => false,
        }
    }

    pub(crate) fn is_none(&self) -> bool {
        match &self {
            MaskSpec::InvariantOpens(_, es) if es.len() == 0 => true,
            _ => false,
        }
    }
}

#[macro_export]
macro_rules! path {
    [ $krate:literal => $( $segment:literal ),* ] => {
        ::std::sync::Arc::new($crate::ast::PathX {
            krate: ::std::option::Option::Some(::std::sync::Arc::new($krate.into())),
            segments: ::std::sync::Arc::new(
                ::std::vec![
                    $(
                        ::std::sync::Arc::new($segment.into())
                    ),*
                ],
            ),
        })
    };
}

#[macro_export]
macro_rules! fun {
    [ $krate:literal => $( $segment:literal ),* ] => {
        Arc::new($crate::ast::FunX { path: $crate::path!($krate => $($segment),*) })
    };
}

/// If the function has a unit return type, then we will elide the return value
/// in the AIR encoding later (e.g., in the %ens functions). However, it is still
/// possible that the user refers to the unit return value by name, e.g.,
/// ```
/// fn example() -> (ret: ())
///     ensures ret == (),
/// ```
/// Therefore, we substitute out the name here so it be safely elided.
pub fn clean_ensures_for_unit_return(ret: &Param, ensure: &Exprs) -> (Exprs, bool) {
    match &*undecorate_typ(&ret.x.typ) {
        TypX::Datatype(Dt::Tuple(0), ..) => {
            if ret.x.name == air_unique_var(crate::def::RETURN_VALUE) {
                (ensure.clone(), false)
            } else {
                let mut es = vec![];
                for e in ensure.iter() {
                    let e1 = crate::ast_visitor::map_expr_visitor(e, &|expr| match &expr.x {
                        ExprX::Var(ident) if ident == &ret.x.name => {
                            assert!(is_unit(&undecorate_typ(&expr.typ)));
                            Ok(mk_tuple(&expr.span, &Arc::new(vec![])))
                        }
                        _ => Ok(expr.clone()),
                    })
                    .unwrap();
                    es.push(e1);
                }
                (Arc::new(es), false)
            }
        }
        _ => (ensure.clone(), true),
    }
}

impl Dt {
    pub fn expect_path(&self) -> Path {
        match self {
            Dt::Path(p) => p.clone(),
            _ => {
                panic!(
                    "expect_path expected a Path; this assumption is only reasonable pre-ast-simplify"
                );
            }
        }
    }
}

impl HeaderExprX {
    pub(crate) fn location_for_diagnostic(&self) -> &'static str {
        match self {
            HeaderExprX::UnwrapParameter(_)
            | HeaderExprX::NoMethodBody
            | HeaderExprX::Requires(_)
            | HeaderExprX::Returns(_)
            | HeaderExprX::Recommends(_)
            | HeaderExprX::DecreasesWhen(_)
            | HeaderExprX::DecreasesBy(_)
            | HeaderExprX::InvariantOpens(_, _)
            | HeaderExprX::InvariantOpensExcept(_, _)
            | HeaderExprX::InvariantOpensSet(_)
            | HeaderExprX::Hide(_)
            | HeaderExprX::ExtraDependency(_)
            | HeaderExprX::OpenVisibilityQualifier(_)
            | HeaderExprX::NoUnwind
            | HeaderExprX::NoUnwindWhen(_) => "beginning of the function body",

            HeaderExprX::InvariantExceptBreak(_) | HeaderExprX::Invariant(_) => {
                "beginning of a loop body"
            }

            HeaderExprX::Ensures(..) | HeaderExprX::Decreases(_) => {
                "beginning of the function body or a loop body"
            }
        }
    }
}

impl Default for crate::ast::AutoExtEqual {
    fn default() -> Self {
        crate::ast::AutoExtEqual { assert: true, assert_by: false, ensures: false }
    }
}

impl Opaqueness {
    /// Default fuel for the given function viewed from the given module,
    /// only accounting for the visibility signifier on the function,
    /// i.e., NOT accounting for any extra reveals in the module.
    /// The module-reveals are accounted for in the prune phase and the result
    /// is saved in the 'fuel_for_this_module' field.
    ///
    /// This is always 0 or 1, depending on opaqueness; setting the fuel to
    /// values higher than 1 (for recursive functions) can only be done (at the moment)
    /// with reveal_with_fuel statements, which are more specific than the module level.
    pub fn get_default_fuel_for_module_path(&self, module_path: &Path) -> u32 {
        match self {
            Opaqueness::Opaque => 0,
            Opaqueness::Revealed { visibility } => {
                if is_visible_to(visibility, module_path) {
                    1
                } else {
                    0
                }
            }
        }
    }

    /// Default fuel for the given function viewed from the given module,
    /// accounting for the visibility signifier on the function,
    /// as well as any extra reveals in the module.
    pub fn get_fuel_for_module(&self, name: &Fun, module: &Module) -> u32 {
        let f = self.get_default_fuel_for_module_path(&module.x.path);
        if f > 0 {
            return f;
        }
        let revealed = if let Some(reveals) = &module.x.reveals {
            reveals.x.iter().any(|r| r == name)
        } else {
            false
        };

        if revealed {
            match self {
                Opaqueness::Opaque => 1,
                Opaqueness::Revealed { visibility: _ } => 0,
            }
        } else {
            f
        }
    }
}<|MERGE_RESOLUTION|>--- conflicted
+++ resolved
@@ -1,15 +1,10 @@
 use crate::ast::{
-<<<<<<< HEAD
     ArchWordBits, BinaryOp, BodyVisibility, Constant, DatatypeTransparency, DatatypeX, Dt, Expr,
-    ExprX, Exprs, FieldOpr, Fun, FunX, FunctionKind, FunctionX, GenericBound, GenericBoundX,
-=======
-    ArchWordBits, BinaryOp, Constant, DatatypeTransparency, DatatypeX, Dt, Expr, ExprX, Exprs,
-    FieldOpr, Fun, FunX, Function, FunctionKind, FunctionX, GenericBound, GenericBoundX,
->>>>>>> 5aa61ba4
-    HeaderExprX, Ident, InequalityOp, IntRange, IntegerTypeBitwidth, ItemKind, MaskSpec, Mode,
-    Module, Opaqueness, Param, ParamX, Params, Path, PathX, Quant, SpannedTyped, TriggerAnnotation,
-    Typ, TypDecoration, TypDecorationArg, TypX, Typs, UnaryOp, UnaryOpr, UnwindSpec, VarBinder,
-    VarBinderX, VarBinders, VarIdent, Variant, Variants, Visibility,
+    ExprX, Exprs, FieldOpr, Fun, FunX, Function, FunctionKind, FunctionX, GenericBound,
+    GenericBoundX, HeaderExprX, Ident, InequalityOp, IntRange, IntegerTypeBitwidth, ItemKind,
+    MaskSpec, Mode, Module, Opaqueness, Param, ParamX, Params, Path, PathX, Quant, SpannedTyped,
+    TriggerAnnotation, Typ, TypDecoration, TypDecorationArg, TypX, Typs, UnaryOp, UnaryOpr,
+    UnwindSpec, VarBinder, VarBinderX, VarBinders, VarIdent, Variant, Variants, Visibility,
 };
 use crate::messages::Span;
 use crate::sst::{Par, Pars};
