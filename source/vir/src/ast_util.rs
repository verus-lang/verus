--- conflicted
+++ resolved
@@ -1,14 +1,8 @@
 use crate::ast::{
     ArchWordBits, BinaryOp, Constant, DatatypeX, Expr, ExprX, Exprs, Fun, FunX, FunctionX,
-<<<<<<< HEAD
-    GenericBound, GenericBoundX, Ident, IntRange, ItemKind, Mode, Param, ParamX, Params, Path,
-    PathX, Quant, SpannedTyped, TriggerAnnotation, Typ, TypDecoration, TypX, Typs, UnaryOp,
-    VarBinder, VarBinderX, VarBinders, VarIdent, Variant, Variants, Visibility,
-=======
     GenericBound, GenericBoundX, Ident, IntRange, ItemKind, MaskSpec, Mode, Param, ParamX, Params,
     Path, PathX, Quant, SpannedTyped, TriggerAnnotation, Typ, TypDecoration, TypX, Typs, UnaryOp,
-    VarBinder, VarBinderX, VarBinders, VarIdent, Variant, Variants, VirErr, Visibility,
->>>>>>> 78a91232
+    VarBinder, VarBinderX, VarBinders, VarIdent, Variant, Variants, Visibility,
 };
 use crate::messages::Span;
 use crate::sst::{Par, Pars};
