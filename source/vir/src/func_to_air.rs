--- conflicted
+++ resolved
@@ -29,22 +29,17 @@
 
 pub struct SstInline {
     pub(crate) typ_bounds: TypBounds,
+    pub do_inline: bool,
 }
 
 pub struct SstInfo {
-    pub(crate) inline: Option<SstInline>,
+    pub(crate) inline: SstInline,
     pub(crate) params: Params,
-<<<<<<< HEAD
     pub(crate) memoize: bool,
     pub(crate) body: Exp,
 }
 
 pub type SstMap = Arc<RwLock<HashMap<Fun, SstInfo>>>;
-=======
-    pub do_inline: bool,
-}
-pub type SstMap = HashMap<Fun, (SstInline, Exp)>;
->>>>>>> f811d76b
 
 // binder for forall (typ_params params)
 pub(crate) fn func_bind_trig(
@@ -148,29 +143,15 @@
     state.fun_ssts = fun_ssts;
     let body_exp = crate::ast_to_sst::expr_to_pure_exp(&ctx, &mut state, &body)?;
     let body_exp = state.finalize_exp(ctx, &state.fun_ssts, &body_exp)?;
-<<<<<<< HEAD
-    let inline = if function.x.attrs.inline {
-        Some(SstInline { typ_bounds: function.x.typ_bounds.clone() })
-    } else {
-        None
-    };
+    let inline = SstInline { typ_bounds: function.x.typ_bounds.clone(), do_inline: function.x.attrs.inline };
     let info = SstInfo {
         inline,
         params: function.x.params.clone(),
         memoize: function.x.attrs.memoize,
         body: body_exp.clone(),
     };
+    assert!(!state.fun_ssts.read().unwrap().contains_key(&function.x.name));
     state.fun_ssts.write().unwrap().insert(function.x.name.clone(), info);
-=======
-    let inline = SstInline {
-        typ_bounds: function.x.typ_bounds.clone(),
-        params: function.x.params.clone(),
-        do_inline: function.x.attrs.inline,
-    };
-
-    assert!(!state.fun_ssts.contains_key(&function.x.name));
-    state.fun_ssts.insert(function.x.name.clone(), (inline, body_exp.clone()));
->>>>>>> f811d76b
 
     let mut decrease_by_stms: Vec<Stm> = Vec::new();
     let decrease_by_reqs = if let Some(req) = &function.x.decrease_when {
