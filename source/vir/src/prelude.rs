--- conflicted
+++ resolved
@@ -567,50 +567,6 @@
             :skolemid skolem_prelude_mod_unsigned_in_bounds
         )))
 
-<<<<<<< HEAD
-        // uninterpreted integer versions for bitvector Ops. first argument is bit-width
-        (declare-fun [uint_xor] (Int [Poly] [Poly]) Int)
-        (declare-fun [uint_and] (Int [Poly] [Poly]) Int)
-        (declare-fun [uint_or]  (Int [Poly] [Poly]) Int)
-        (declare-fun [uint_shr] (Int [Poly] [Poly]) Int)
-        (declare-fun [uint_shl] (Int [Poly] [Poly]) Int)
-        (declare-fun [uint_not] (Int [Poly]) Int)
-=======
-        // Decreases
-        (declare-fun [height] ([Poly]) [Height])
-        (declare-fun [height_lt] ([Height] [Height]) Bool)
-        (axiom (forall ((x [Height]) (y [Height])) (!
-            (= ([height_lt] x y) (and ([height_le] x y) (not (= x y))))
-            :pattern (([height_lt] x y))
-            :qid prelude_height_lt
-            :skolemid skolem_prelude_height_lt
-        )))
-        (declare-fun [height_rec_fun] ([Poly]) [Poly])
-        (declare-fun [check_decrease_int] (Int Int Bool) Bool)
-        (axiom (forall ((cur Int) (prev Int) (otherwise Bool)) (!
-            (= ([check_decrease_int] cur prev otherwise)
-                (or
-                    (and (<= 0 cur) (< cur prev))
-                    (and (= cur prev) otherwise)
-                )
-            )
-            :pattern (([check_decrease_int] cur prev otherwise))
-            :qid prelude_check_decrease_int
-            :skolemid skolem_prelude_check_decrease_int
-        )))
-        (declare-fun [check_decrease_height] ([Poly] [Poly] Bool) Bool)
-        (axiom (forall ((cur [Poly]) (prev [Poly]) (otherwise Bool)) (!
-            (= ([check_decrease_height] cur prev otherwise)
-                (or
-                    ([height_lt] ([height] cur) ([height] prev))
-                    (and (= ([height] cur) ([height] prev)) otherwise)
-                )
-            )
-            :pattern (([check_decrease_height] cur prev otherwise))
-            :qid prelude_check_decrease_height
-            :skolemid skolem_prelude_check_decrease_height
-        )))
-
         // uninterpreted integer versions for bitvector Ops.
         // These all apply on unbounded ints (an unbounded int can be written
         // as infinite binary string; negative integers have 1s going infinitely to the left).
@@ -712,7 +668,6 @@
         )))
 
         // Nothing for shl
->>>>>>> 29c87b0d
 
         (declare-fun [singular_mod] (Int Int) Int)
         (axiom (forall ((x Int) (y Int)) (!
