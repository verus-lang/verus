use crate::ast::Path;
use crate::def::*;
use crate::sst_to_air::path_to_air_ident;
use air::ast::Ident;
use air::printer::{macro_push_node, str_to_node};
use air::{node, nodes, nodes_vec};
use sise::Node;

#[derive(Copy, Clone, Debug)]
pub enum ArchWordBits {
    Either32Or64,
    Exactly(u32),
}

impl ArchWordBits {
    pub fn min_bits(&self) -> u32 {
        match self {
            ArchWordBits::Either32Or64 => 32,
            ArchWordBits::Exactly(v) => *v,
        }
    }
    pub fn num_bits(&self) -> Option<u32> {
        match self {
            ArchWordBits::Either32Or64 => None,
            ArchWordBits::Exactly(v) => Some(*v),
        }
    }
}

impl Default for ArchWordBits {
    fn default() -> Self {
        ArchWordBits::Either32Or64
    }
}

pub struct PreludeConfig {
    pub arch_word_bits: ArchWordBits,
}

pub(crate) fn prelude_nodes(config: PreludeConfig) -> Vec<Node> {
    #[allow(non_snake_case)]
    let FuelId = str_to_node(FUEL_ID);
    #[allow(non_snake_case)]
    let Fuel = str_to_node(FUEL_TYPE);
    let zero = str_to_node(ZERO);
    let succ = str_to_node(SUCC);
    let fuel_bool = str_to_node(FUEL_BOOL);
    let fuel_bool_default = str_to_node(FUEL_BOOL_DEFAULT);
    let fuel_defaults = str_to_node(FUEL_DEFAULTS);
    let u_hi = str_to_node(U_HI);
    let i_lo = str_to_node(I_LO);
    let i_hi = str_to_node(I_HI);
    let u_clip = str_to_node(U_CLIP);
    let i_clip = str_to_node(I_CLIP);
    let nat_clip = str_to_node(NAT_CLIP);
    let u_inv = str_to_node(U_INV);
    let i_inv = str_to_node(I_INV);
    let arch_size = str_to_node(ARCH_SIZE);
    #[allow(non_snake_case)]
    let Mul = str_to_node(MUL);
    #[allow(non_snake_case)]
    let EucDiv = str_to_node(EUC_DIV);
    #[allow(non_snake_case)]
    let EucMod = str_to_node(EUC_MOD);
    let check_decrease_int = str_to_node(CHECK_DECREASE_INT);
    let height = str_to_node(HEIGHT);
    let closure_req = str_to_node(CLOSURE_REQ);
    let closure_ens = str_to_node(CLOSURE_ENS);
    #[allow(non_snake_case)]
    let Poly = str_to_node(POLY);
    let box_int = str_to_node(BOX_INT);
    let box_bool = str_to_node(BOX_BOOL);
    let unbox_int = str_to_node(UNBOX_INT);
    let unbox_bool = str_to_node(UNBOX_BOOL);

    let box_strslice = str_to_node(BOX_STRSLICE);
    let unbox_strslice = str_to_node(UNBOX_STRSLICE);

    let box_char = str_to_node(BOX_CHAR);
    let unbox_char = str_to_node(UNBOX_CHAR);

    let typ = str_to_node(TYPE);
    let type_id_bool = str_to_node(TYPE_ID_BOOL);
    let type_id_int = str_to_node(TYPE_ID_INT);
    let type_id_char = str_to_node(TYPE_ID_CHAR);
    let type_id_nat = str_to_node(TYPE_ID_NAT);
    let type_id_uint = str_to_node(TYPE_ID_UINT);
    let type_id_sint = str_to_node(TYPE_ID_SINT);
    let type_id_const_int = str_to_node(TYPE_ID_CONST_INT);
    let decorate_ref = str_to_node(DECORATE_REF);
    let decorate_mut_ref = str_to_node(DECORATE_MUT_REF);
    let decorate_box = str_to_node(DECORATE_BOX);
    let decorate_rc = str_to_node(DECORATE_RC);
    let decorate_arc = str_to_node(DECORATE_ARC);
    let decorate_ghost = str_to_node(DECORATE_GHOST);
    let decorate_tracked = str_to_node(DECORATE_TRACKED);
    let decorate_never = str_to_node(DECORATE_NEVER);
    let has_type = str_to_node(HAS_TYPE);
    let as_type = str_to_node(AS_TYPE);
    let mk_fun = str_to_node(MK_FUN);
    let const_int = str_to_node(CONST_INT);
    let ext_eq = str_to_node(EXT_EQ);

    let uint_xor = str_to_node(UINT_XOR);
    let uint_and = str_to_node(UINT_AND);
    let uint_or = str_to_node(UINT_OR);
    let uint_shr = str_to_node(UINT_SHR);
    let uint_shl = str_to_node(UINT_SHL);
    let uint_not = str_to_node(UINT_NOT);

    let strslice = str_to_node(STRSLICE);
    #[allow(non_snake_case)]
    let Char = str_to_node(CHAR);

    let strslice_is_ascii = str_to_node(STRSLICE_IS_ASCII);
    let strslice_len = str_to_node(STRSLICE_LEN);
    let strslice_get_char = str_to_node(STRSLICE_GET_CHAR);
    let type_id_strslice = str_to_node(TYPE_ID_STRSLICE);
    let new_strlit = str_to_node(STRSLICE_NEW_STRLIT);
    let from_strlit = str_to_node(STRSLICE_FROM_STRLIT);

    let from_unicode = str_to_node(CHAR_FROM_UNICODE);
    let to_unicode = str_to_node(CHAR_TO_UNICODE);

    nodes_vec!(
        // Fuel
        (declare-sort [FuelId] 0)
        (declare-sort [Fuel] 0)
        (declare-const [zero] [Fuel])
        (declare-fun [succ] ([Fuel]) [Fuel])
        (declare-fun [fuel_bool] ([FuelId]) Bool)
        (declare-fun [fuel_bool_default] ([FuelId]) Bool)
        (declare-const [fuel_defaults] Bool)
        (axiom (=> [fuel_defaults]
            (forall ((id [FuelId])) (!
                (= ([fuel_bool] id) ([fuel_bool_default] id))
                :pattern (([fuel_bool] id))
                :qid prelude_fuel_defaults
                :skolemid skolem_prelude_fuel_defaults
            ))
        ))

        // Chars
        (declare-sort [Char] 0)
        (declare-fun [from_unicode] (Int) [Char])
        (declare-fun [to_unicode] ([Char]) Int)

        // Strings
        (declare-sort [strslice] 0)
        (declare-fun [strslice_is_ascii] ([strslice]) Bool)
        (declare-fun [strslice_len] ([strslice]) Int)
        (declare-fun [strslice_get_char] ([strslice] Int) [Char])
        (declare-fun [new_strlit] (Int) [strslice])

        (declare-fun [from_strlit] ([strslice]) Int)

        // Polymorphism
        (declare-sort [Poly] 0)
        (declare-fun [box_int] (Int) [Poly])
        (declare-fun [box_bool] (Bool) [Poly])
        (declare-fun [unbox_int] ([Poly]) Int)
        (declare-fun [unbox_bool] ([Poly]) Bool)
        (declare-fun [box_strslice] ([strslice]) [Poly])
        (declare-fun [unbox_strslice] ([Poly]) [strslice])
        (declare-fun [box_char] ([Char]) [Poly])
        (declare-fun [unbox_char] ([Poly]) [Char])
        (declare-sort [typ] 0)
        (declare-const [type_id_bool] [typ])
        (declare-const [type_id_int] [typ])
        (declare-const [type_id_nat] [typ])
        (declare-const [type_id_strslice] [typ])
        (declare-const [type_id_char] [typ])
        (declare-fun [type_id_uint] (Int) [typ])
        (declare-fun [type_id_sint] (Int) [typ])
        (declare-fun [type_id_const_int] (Int) [typ])
        (declare-fun [decorate_ref] ([typ]) [typ])
        (declare-fun [decorate_mut_ref] ([typ]) [typ])
        (declare-fun [decorate_box] ([typ]) [typ])
        (declare-fun [decorate_rc] ([typ]) [typ])
        (declare-fun [decorate_arc] ([typ]) [typ])
        (declare-fun [decorate_ghost] ([typ]) [typ])
        (declare-fun [decorate_tracked] ([typ]) [typ])
        (declare-fun [decorate_never] ([typ]) [typ])
        (declare-fun [has_type] ([Poly] [typ]) Bool)
        (declare-fun [as_type] ([Poly] [typ]) [Poly])
        (declare-fun [mk_fun] (Fun) Fun)
        (declare-fun [const_int] ([typ]) Int)
        (axiom (forall ((i Int)) (= i ([const_int] ([type_id_const_int] i)))))
        (axiom ([has_type] ([box_bool] true) BOOL))
        (axiom ([has_type] ([box_bool] false) BOOL))
        (axiom (forall ((x [Poly]) (t [typ])) (!
            (and
                ([has_type] ([as_type] x t) t)
                (=>
                    ([has_type] x t)
                    (= x ([as_type] x t))
                )
            )
            :pattern (([as_type] x t))
            :qid prelude_as_type
            :skolemid skolem_prelude_as_type
        )))
        (axiom (forall ((x Fun)) (!
            (= (mk_fun x) x)
            :pattern (([mk_fun] x))
            :qid prelude_mk_fun
            :skolemid skolem_prelude_mk_fun
        )))
        (axiom (forall ((x Bool)) (!
            (= x ([unbox_bool] ([box_bool] x)))
            :pattern (([box_bool] x))
            :qid prelude_unbox_box_bool
            :skolemid skolem_prelude_unbox_box_bool
        )))
        (axiom (forall ((x Int)) (!
            (= x ([unbox_int] ([box_int] x)))
            :pattern (([box_int] x))
            :qid prelude_unbox_box_int
            :skolemid skolem_prelude_unbox_box_int
        )))
        (axiom (forall ((x [Poly])) (!
            (=>
                ([has_type] x [type_id_bool])
                (= x ([box_bool] ([unbox_bool] x)))
            )
            :pattern (([has_type] x [type_id_bool]))
            :qid prelude_box_unbox_bool
            :skolemid skolem_prelude_box_unbox_bool
        )))
        (axiom (forall ((x [Poly])) (!
            (=>
                ([has_type] x [type_id_int])
                (= x ([box_int] ([unbox_int] x)))
            )
            :pattern (([has_type] x [type_id_int]))
            :qid prelude_box_unbox_int
            :skolemid skolem_prelude_box_unbox_int
        )))
        (axiom (forall ((x [Poly])) (!
            (=>
                ([has_type] x [type_id_nat])
                (= x ([box_int] ([unbox_int] x)))
            )
            :pattern (([has_type] x [type_id_nat]))
            :qid prelude_box_unbox_nat
            :skolemid skolem_prelude_box_unbox_nat
        )))
        (axiom (forall ((bits Int) (x [Poly])) (!
            (=>
                ([has_type] x ([type_id_uint] bits))
                (= x ([box_int] ([unbox_int] x)))
            )
            :pattern (([has_type] x ([type_id_uint] bits)))
            :qid prelude_box_unbox_uint
            :skolemid skolem_prelude_box_unbox_uint
        )))
        (axiom (forall ((bits Int) (x [Poly])) (!
            (=>
                ([has_type] x ([type_id_sint] bits))
                (= x ([box_int] ([unbox_int] x)))
            )
            :pattern (([has_type] x ([type_id_sint] bits)))
            :qid prelude_box_unbox_sint
            :skolemid skolem_prelude_box_unbox_sint
        )))

        // String literals
        (axiom (forall ((x Int)) (!
            (= ([from_strlit] ([new_strlit] x)) x)
            :pattern (([new_strlit] x))
            :qid prelude_strlit_injective
            :skolemid skolem_prelude_strlit_injective
        )))

        (axiom (forall ((x [Poly])) (!
            (=>
                ([has_type] x [type_id_strslice])
                (= x ([box_strslice] ([unbox_strslice] x)))
            )
            :pattern (([has_type] x [type_id_strslice]))
            :qid prelude_box_unbox_strslice
            :skolemid skolem_prelude_box_unbox_strslice
        )))
        (axiom (forall ((x [strslice])) (!
            (= x ([unbox_strslice] ([box_strslice] x)))
            :pattern (([box_strslice] x))
            :qid prelude_unbox_box_strslice
            :skolemid skolem_prelude_unbox_box_strslice
        )))
        (axiom (forall ((x [strslice])) (!
            ([has_type] ([box_strslice] x) [type_id_strslice])
            :pattern ((has_type ([box_strslice] x) [type_id_strslice]))
            :qid prelude_has_type_strslice
            :skolemid skolem_prelude_has_type_strslice
        )))

        // Extensional equality
        {
            if crate::context::DECORATE {
                nodes!(declare-fun [ext_eq] (Bool [typ] [typ] [Poly] [Poly]) Bool)
            } else {
                nodes!(declare-fun [ext_eq] (Bool [typ] [Poly] [Poly]) Bool)
            }
        }
        {
            if crate::context::DECORATE {
                nodes!(
                    axiom (forall ((deep Bool) (t [typ]) (td [typ]) (x [Poly]) (y [Poly])) (!
                        (= (= x y) ([ext_eq] deep t td x y))
                        :pattern (([ext_eq] deep t td x y))
                        :qid prelude_ext_eq
                        :skolemid skolem_prelude_ext_eq
                    ))
                )
            } else {
                nodes!(
                    axiom (forall ((deep Bool) (t [typ]) (x [Poly]) (y [Poly])) (!
                        (= (= x y) ([ext_eq] deep t x y))
                        :pattern (([ext_eq] deep t x y))
                        :qid prelude_ext_eq
                        :skolemid skolem_prelude_ext_eq
                    ))
                )
            }
        }

        // Integers
        // TODO: make this more configurable via options or HeaderExpr directives
        (declare-const [arch_size] Int) // number of bits for usize/isize
        (axiom
            {
                match config.arch_word_bits {
                    ArchWordBits::Either32Or64 => nodes!(or (= [arch_size] 32) (= [arch_size] 64)),
                    ArchWordBits::Exactly(bits) => nodes!(= [arch_size] {str_to_node(&bits.to_string())}),
                }
            }
        )
        (declare-fun [u_hi] (Int) Int) // \
        (declare-fun [i_lo] (Int) Int) // - convert number of bits to integer ranges
        (declare-fun [i_hi] (Int) Int) // /
        (axiom (= ([u_hi] 8) {str_to_node(&0x100u16.to_string())}))
        (axiom (= ([u_hi] 16) {str_to_node(&0x10000u32.to_string())}))
        (axiom (= ([u_hi] 32) {str_to_node(&0x100000000u64.to_string())}))
        (axiom (= ([u_hi] 64) {str_to_node(&0x10000000000000000u128.to_string())}))
        (axiom (= ([u_hi] 128) (+ 1 {str_to_node(&0xffffffffffffffffffffffffffffffffu128.to_string())})))
        (axiom (= ([i_lo] 8) (- {str_to_node(&0x80u8.to_string())})))
        (axiom (= ([i_lo] 16) (- {str_to_node(&0x8000u16.to_string())})))
        (axiom (= ([i_lo] 32) (- {str_to_node(&0x80000000u32.to_string())})))
        (axiom (= ([i_lo] 64) (- {str_to_node(&0x8000000000000000u64.to_string())})))
        (axiom (= ([i_lo] 128) (- {str_to_node(&0x80000000000000000000000000000000u128.to_string())})))
        (axiom (= ([i_hi] 8) {str_to_node(&0x80u8.to_string())}))
        (axiom (= ([i_hi] 16) {str_to_node(&0x8000u16.to_string())}))
        (axiom (= ([i_hi] 32) {str_to_node(&0x80000000u32.to_string())}))
        (axiom (= ([i_hi] 64) {str_to_node(&0x8000000000000000u64.to_string())}))
        (axiom (= ([i_hi] 128) {str_to_node(&0x80000000000000000000000000000000u128.to_string())}))
        // clip functions f(num_bits, value)
        (declare-fun [nat_clip] (Int) Int)
        (declare-fun [u_clip] (Int Int) Int)
        (declare-fun [i_clip] (Int Int) Int)
        (axiom (forall ((i Int)) (!
            (and
                (<= 0 ([nat_clip] i))
                (=> (<= 0 i) (= i ([nat_clip] i)))
            )
            :pattern (([nat_clip] i))
            :qid prelude_nat_clip
            :skolemid skolem_prelude_nat_clip
        )))
        (axiom (forall ((bits Int) (i Int)) (!
            (and
                (<= 0 ([u_clip] bits i))
                (< ([u_clip] bits i) ([u_hi] bits))
                (=> (and (<= 0 i) (< i ([u_hi] bits)))
                    (= i ([u_clip] bits i))
                )
            )
            :pattern (([u_clip] bits i))
            :qid prelude_u_clip
            :skolemid skolem_prelude_u_clip
        )))
        (axiom (forall ((bits Int) (i Int)) (!
            (and
                (<= ([i_lo] bits) ([i_clip] bits i))
                (< ([i_clip] bits i) ([i_hi] bits))
                (=> (and (<= ([i_lo] bits) i) (< i ([i_hi] bits)))
                    (= i ([i_clip] bits i))
                )
            )
            :pattern (([i_clip] bits i))
            :qid prelude_i_clip
            :skolemid skolem_prelude_i_clip
        )))
        // type invariants inv(num_bits, value)
        (declare-fun [u_inv] (Int Int) Bool)
        (declare-fun [i_inv] (Int Int) Bool)
        (axiom (forall ((bits Int) (i Int)) (!
            (= ([u_inv] bits i)
                (and (<= 0 i) (< i ([u_hi] bits))
            ))
            :pattern (([u_inv] bits i))
            :qid prelude_u_inv
            :skolemid skolem_prelude_u_inv
        )))
        (axiom (forall ((bits Int) (i Int)) (!
            (= ([i_inv] bits i)
                (and (<= ([i_lo] bits) i) (< i ([i_hi] bits))
            ))
            :pattern (([i_inv] bits i))
            :qid prelude_i_inv
            :skolemid skolem_prelude_i_inv
        )))
        (axiom (forall ((x Int)) (!
            ([has_type] ([box_int] x) [type_id_int])
            :pattern (([has_type] ([box_int] x) [type_id_int]))
            :qid prelude_has_type_int
            :skolemid skolem_prelude_has_type_int
        )))
        (axiom (forall ((x Int)) (!
            (=>
                (<= 0 x)
                ([has_type] ([box_int] x) [type_id_nat])
            )
            :pattern (([has_type] ([box_int] x) [type_id_nat]))
            :qid prelude_has_type_nat
            :skolemid skolem_prelude_has_type_nat
        )))
        (axiom (forall ((bits Int) (x Int)) (!
            (=>
                ([u_inv] bits x)
                ([has_type] ([box_int] x) ([type_id_uint] bits))
            )
            :pattern (([has_type] ([box_int] x) ([type_id_uint] bits)))
            :qid prelude_has_type_uint
            :skolemid skolem_prelude_has_type_uint
        )))
        (axiom (forall ((bits Int) (x Int)) (!
            (=>
                ([i_inv] bits x)
                ([has_type] ([box_int] x) ([type_id_sint] bits))
            )
            :pattern (([has_type] ([box_int] x) ([type_id_sint] bits)))
            :qid prelude_has_type_sint
            :skolemid skolem_prelude_has_type_sint
        )))
        (axiom (forall ((x [Poly])) (!
            (=>
                ([has_type] x [type_id_nat])
                (<= 0 ([unbox_int] x))
            )
            :pattern (([has_type] x [type_id_nat]))
            :qid prelude_unbox_int
            :skolemid skolem_prelude_unbox_int
        )))
        (axiom (forall ((bits Int) (x [Poly])) (!
            (=>
                ([has_type] x ([type_id_uint] bits))
                ([u_inv] bits ([unbox_int] x))
            )
            :pattern (([has_type] x ([type_id_uint] bits)))
            :qid prelude_unbox_uint
            :skolemid skolem_prelude_unbox_uint
        )))
        (axiom (forall ((bits Int) (x [Poly])) (!
            (=>
                ([has_type] x ([type_id_sint] bits))
                ([i_inv] bits ([unbox_int] x))
            )
            :pattern (([has_type] x ([type_id_sint] bits)))
            :qid prelude_unbox_sint
            :skolemid skolem_prelude_unbox_sint
        )))

        // With smt.arith.nl=false, Z3 sometimes fails to prove obvious formulas
        // that happen to contain *, div, or mod (e.g. failing to prove P ==> P).
        // So wrap nonlinear occurrences of *, div, mod in a function for better stability:
        (declare-fun [Mul] (Int Int) Int)
        (declare-fun [EucDiv] (Int Int) Int)
        (declare-fun [EucMod] (Int Int) Int)
        (axiom (forall ((x Int) (y Int)) (!
            (= ([Mul] x y) (* x y))
            :pattern (([Mul] x y))
            :qid prelude_mul
            :skolemid skolem_prelude_mul
        )))
        (axiom (forall ((x Int) (y Int)) (!
            (= ([EucDiv] x y) (div x y))
            :pattern (([EucDiv] x y))
            :qid prelude_eucdiv
            :skolemid skolem_prelude_eucdiv
        )))
        (axiom (forall ((x Int) (y Int)) (!
            (= ([EucMod] x y) (mod x y))
            :pattern (([EucMod] x y))
            :qid prelude_eucmod
            :skolemid skolem_prelude_eucmod
        )))

        // Chars
        (axiom (forall ((x [Poly])) (!
            (=>
                ([has_type] x [type_id_char])
                (= x ([box_char] ([unbox_char] x)))
            )
            :pattern (([has_type] x [type_id_char]))
            :qid prelude_box_unbox_char
            :skolemid skolem_prelude_box_unbox_char
        )))
        (axiom (forall ((x [Char])) (!
            (= x ([unbox_char] ([box_char] x)))
            :pattern (([box_char] x))
            :qid prelude_unbox_box_char
            :skolemid skolem_prelude_unbox_box_char
        )))
        (axiom (forall ((x [Char])) (!
            ([has_type] ([box_char] x) [type_id_char])
            :pattern ((has_type ([box_char] x) [type_id_char]))
            :qid prelude_has_type_char
            :skolemid skolem_prelude_has_type_char
        )))
        (axiom (forall ((x Int)) (!
            (= ([to_unicode] ([from_unicode] x)) x)
            :pattern (([from_unicode] x))
            :qid prelude_char_injective
            :skolemid skolem_prelude_char_injective
        )))
        (axiom (forall ((c [Char])) (!
            (and
                (<= 0 ([to_unicode] c))
                (< ([to_unicode] c) ([u_hi] 32))
            )
            :pattern (([to_unicode] c))
            :qid prelude_to_unicode_bounds
            :skolemid skolem_prelude_to_unicode_bounds
        )))


        // Decreases
        (declare-fun [check_decrease_int] (Int Int Bool) Bool)
        (axiom (forall ((cur Int) (prev Int) (otherwise Bool)) (!
            (= ([check_decrease_int] cur prev otherwise)
                (or
                    (and (<= 0 cur) (< cur prev))
                    (and (= cur prev) otherwise)
                )
            )
            :pattern (([check_decrease_int] cur prev otherwise))
            :qid prelude_check_decreases
            :skolemid skolem_prelude_check_decreases
        )))
        (declare-fun [height] ([Poly]) Int)
        (axiom (forall ((x [Poly])) (!
            (<= 0 ([height] x))
            :pattern (([height] x))
            :qid prelude_height
            :skolemid skolem_prelude_height
        )))

        // uninterpreted integer versions for bitvector Ops. first argument is bit-width
        (declare-fun [uint_xor] (Int [Poly] [Poly]) Int)
        (declare-fun [uint_and] (Int [Poly] [Poly]) Int)
        (declare-fun [uint_or]  (Int [Poly] [Poly]) Int)
        (declare-fun [uint_shr] (Int [Poly] [Poly]) Int)
        (declare-fun [uint_shl] (Int [Poly] [Poly]) Int)
        (declare-fun [uint_not] (Int [Poly]) Int)

        // closure-related

        // Each takes 2 type params:
        //
        //  - Closure type (e.g., anonymous closure type)
        //  - Closure Param type (as tuple type)
        //
        // And 2-3 value params:
        //
        //  - the closure
        //  - param value (as tuple)
        //  - ret value (for closure_ens only)

        (declare-fun [closure_req]
            {
                if crate::context::DECORATE {
<<<<<<< HEAD
                    nodes!(Type Type Type Type Poly Poly)
                } else {
                    nodes!(Type Type Poly Poly)
=======
                    nodes!([typ] [typ] [typ] [typ] [Poly] [Poly])
                } else {
                    nodes!([typ] [typ] [Poly] [Poly])
>>>>>>> 9a067e48
                }
            }
            Bool
        )
        (declare-fun [closure_ens]
            {
                if crate::context::DECORATE {
<<<<<<< HEAD
                    nodes!(Type Type Type Type Poly Poly Poly)
                } else {
                    nodes!(Type Type Poly Poly Poly)
=======
                    nodes!([typ] [typ] [typ] [typ] [Poly] [Poly] [Poly])
                } else {
                    nodes!([typ] [typ] [Poly] [Poly] [Poly])
>>>>>>> 9a067e48
                }
            }
            Bool
        )
    )
}

pub(crate) fn datatype_height_axiom(
    typ_name1: &Path,
    typ_name2: Option<&Path>,
    is_variant_ident: &Ident,
    field: &Ident,
) -> Node {
    let height = str_to_node(HEIGHT);
    let field = str_to_node(field.as_str());
    let is_variant = str_to_node(is_variant_ident.as_str());
    let typ1 = str_to_node(path_to_air_ident(typ_name1).as_str());
    let box_t1 = str_to_node(prefix_box(typ_name1).as_str());
    let field_of_x = match typ_name2 {
        Some(typ2) => {
            let box_t2 = str_to_node(prefix_box(typ2).as_str());
            node!(([box_t2] ([field] x)))
        }
        // for a field with generic type, [field]'s return type is already "Poly"
        None => node!(([field] x)),
    };
    node!(
        (axiom (forall ((x [typ1])) (!
            (=>
                ([is_variant] x)
                (<
                    ([height] [field_of_x])
                    ([height] ([box_t1] x))
                )
            )
            :pattern (([height] [field_of_x]))
            :qid prelude_datatype_height
            :skolemid skolem_prelude_datatype_height
        )))
    )
}<|MERGE_RESOLUTION|>--- conflicted
+++ resolved
@@ -579,15 +579,9 @@
         (declare-fun [closure_req]
             {
                 if crate::context::DECORATE {
-<<<<<<< HEAD
-                    nodes!(Type Type Type Type Poly Poly)
-                } else {
-                    nodes!(Type Type Poly Poly)
-=======
                     nodes!([typ] [typ] [typ] [typ] [Poly] [Poly])
                 } else {
                     nodes!([typ] [typ] [Poly] [Poly])
->>>>>>> 9a067e48
                 }
             }
             Bool
@@ -595,15 +589,9 @@
         (declare-fun [closure_ens]
             {
                 if crate::context::DECORATE {
-<<<<<<< HEAD
-                    nodes!(Type Type Type Type Poly Poly Poly)
-                } else {
-                    nodes!(Type Type Poly Poly Poly)
-=======
                     nodes!([typ] [typ] [typ] [typ] [Poly] [Poly] [Poly])
                 } else {
                     nodes!([typ] [typ] [Poly] [Poly] [Poly])
->>>>>>> 9a067e48
                 }
             }
             Bool
