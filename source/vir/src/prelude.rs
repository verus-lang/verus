use crate::ast::{Idents, Path};
use crate::def::*;
use crate::sst_to_air::path_to_air_ident;
use air::ast::Ident;
use air::context::SmtSolver;
use air::printer::{macro_push_node, str_to_node};
use air::{node, nodes, nodes_vec};
use sise::Node;

pub struct PreludeConfig {
    pub arch_word_bits: crate::ast::ArchWordBits,
    pub solver: SmtSolver,
}

pub(crate) fn prelude_nodes(config: PreludeConfig) -> Vec<Node> {
    #[allow(non_snake_case)]
    let FuelId = str_to_node(FUEL_ID);
    #[allow(non_snake_case)]
    let Fuel = str_to_node(FUEL_TYPE);
    let zero = str_to_node(ZERO);
    let succ = str_to_node(SUCC);
    let fuel_bool = str_to_node(FUEL_BOOL);
    let fuel_bool_default = str_to_node(FUEL_BOOL_DEFAULT);
    let fuel_defaults = str_to_node(FUEL_DEFAULTS);
    let u_hi = str_to_node(U_HI);
    let i_lo = str_to_node(I_LO);
    let i_hi = str_to_node(I_HI);
    let u_clip = str_to_node(U_CLIP);
    let i_clip = str_to_node(I_CLIP);
    let nat_clip = str_to_node(NAT_CLIP);
    let char_clip = str_to_node(CHAR_CLIP);
    let u_inv = str_to_node(U_INV);
    let i_inv = str_to_node(I_INV);
    let char_inv = str_to_node(CHAR_INV);
    let arch_size = str_to_node(ARCH_SIZE);
    #[allow(non_snake_case)]
    let Add = str_to_node(ADD);
    #[allow(non_snake_case)]
    let Sub = str_to_node(SUB);
    #[allow(non_snake_case)]
    let Mul = str_to_node(MUL);
    #[allow(non_snake_case)]
    let EucDiv = str_to_node(EUC_DIV);
    #[allow(non_snake_case)]
    let EucMod = str_to_node(EUC_MOD);
    let check_decrease_int = str_to_node(CHECK_DECREASE_INT);
    let check_decrease_height = str_to_node(CHECK_DECREASE_HEIGHT);
    let height = str_to_node(HEIGHT);
    let height_le = nodes!(_ partial-order 0);
    let height_lt = str_to_node(HEIGHT_LT);
    let height_rec_fun = str_to_node(HEIGHT_REC_FUN);
    let closure_req = str_to_node(CLOSURE_REQ);
    let closure_ens = str_to_node(CLOSURE_ENS);
    #[allow(non_snake_case)]
    let Poly = str_to_node(POLY);
    #[allow(non_snake_case)]
    let Height = str_to_node(T_HEIGHT);
    let height_axioms = match config.solver {
        SmtSolver::Z3 => nodes_vec!(
        (axiom (forall ((x [Height]) (y [Height])) (!
            (= ([height_lt] x y) (and ([height_le] x y) (not (= x y))))
            :pattern (([height_lt] x y))
            :qid prelude_height_lt
            :skolemid skolem_prelude_height_lt
            )))),
        SmtSolver::Cvc5 => nodes_vec!(
                    (declare-fun partial-order (Height Height) Bool)
                    (axiom (forall ((x Height)) (partial-order x x)))
                    (axiom (forall ((x Height) (y Height)) (=> (and (partial-order x y) (partial-order y x)) (= x y))))
                    (axiom (forall ((x Height) (y Height) (z Height)) (=> (and (partial-order x y) (partial-order y z)) (partial-order x z))))
                    (axiom (forall ((x Height) (y Height)) (= (height_lt x y) (and (partial-order x y) (not (= x y))))))),
    };
    let box_int = str_to_node(BOX_INT);
    let box_bool = str_to_node(BOX_BOOL);
    let box_fndef = str_to_node(BOX_FNDEF);
    let unbox_int = str_to_node(UNBOX_INT);
    let unbox_bool = str_to_node(UNBOX_BOOL);
    let unbox_fndef = str_to_node(UNBOX_FNDEF);

    #[allow(non_snake_case)]
    let FnDef = str_to_node(FNDEF_TYPE);
    #[allow(non_snake_case)]
    let FnDefSingleton = str_to_node(FNDEF_SINGLETON);

    let proph_int = str_to_node(PROPH_INT);
    let proph_construct_int = str_to_node(PROPH_CONSTRUCT_INT);
    let proph_int_cur = str_to_node(PROPH_INT_CUR);
    let proph_int_fut = str_to_node(PROPH_INT_FUT);
    let proph_bool = str_to_node(PROPH_BOOL);
    let proph_construct_bool = str_to_node(PROPH_CONSTRUCT_BOOL);
    let proph_bool_cur = str_to_node(PROPH_BOOL_CUR);
    let proph_bool_fut = str_to_node(PROPH_BOOL_FUT);

    let char_lo_1 = str_to_node(&format!("{}", crate::unicode::CHAR_RANGE_1_MIN));
    let char_hi_1 = str_to_node(&format!("{}", crate::unicode::CHAR_RANGE_1_MAX));
    let char_lo_2 = str_to_node(&format!("{}", crate::unicode::CHAR_RANGE_2_MIN));
    let char_hi_2 = str_to_node(&format!("{}", crate::unicode::CHAR_RANGE_2_MAX));

    let typ = str_to_node(TYPE);
    let type_id_bool = str_to_node(TYPE_ID_BOOL);
    let type_id_int = str_to_node(TYPE_ID_INT);
    let type_id_char = str_to_node(TYPE_ID_CHAR);
    let type_id_nat = str_to_node(TYPE_ID_NAT);
    let type_id_uint = str_to_node(TYPE_ID_UINT);
    let type_id_sint = str_to_node(TYPE_ID_SINT);
    let type_id_const_int = str_to_node(TYPE_ID_CONST_INT);
<<<<<<< HEAD
    let type_id_mut_ref = str_to_node(TYPE_ID_MUT_REF);
=======
    let type_id_const_bool = str_to_node(TYPE_ID_CONST_BOOL);
    let sized = str_to_node(SIZED_BOUND);
>>>>>>> f894e505
    let decoration = str_to_node(DECORATION);
    let decorate_nil_sized = str_to_node(DECORATE_NIL_SIZED);
    let decorate_nil_slice = str_to_node(DECORATE_NIL_SLICE);
    let decorate_ref = str_to_node(DECORATE_REF);
    let decorate_box = str_to_node(DECORATE_BOX);
    let decorate_rc = str_to_node(DECORATE_RC);
    let decorate_arc = str_to_node(DECORATE_ARC);
    let decorate_ghost = str_to_node(DECORATE_GHOST);
    let decorate_tracked = str_to_node(DECORATE_TRACKED);
    let decorate_never = str_to_node(DECORATE_NEVER);
    let decorate_const_ptr = str_to_node(DECORATE_CONST_PTR);
    let decorate_dst_inherit = str_to_node(DECORATE_DST_INHERIT);
    let has_type = str_to_node(HAS_TYPE);
    let as_type = str_to_node(AS_TYPE);
    let mk_fun = str_to_node(MK_FUN);
    let const_int = str_to_node(CONST_INT);
    let const_bool = str_to_node(CONST_BOOL);
    let ext_eq = str_to_node(EXT_EQ);

    let bit_xor = str_to_node(BIT_XOR);
    let bit_and = str_to_node(BIT_AND);
    let bit_or = str_to_node(BIT_OR);
    let bit_shr = str_to_node(BIT_SHR);
    let bit_shl = str_to_node(BIT_SHL);
    let bit_not = str_to_node(BIT_NOT);
    let singular_mod = str_to_node(SINGULAR_MOD);

    let type_id_array = str_to_node(TYPE_ID_ARRAY);
    let type_id_slice = str_to_node(TYPE_ID_SLICE);
    let type_id_strslice = str_to_node(TYPE_ID_STRSLICE);
    let type_id_ptr = str_to_node(TYPE_ID_PTR);
    let type_id_global = str_to_node(TYPE_ID_GLOBAL);

    let mut prelude = nodes_vec!(
        // Fuel
        (declare-sort [FuelId] 0)
        (declare-sort [Fuel] 0)
        (declare-const [zero] [Fuel])
        (declare-fun [succ] ([Fuel]) [Fuel])
        (declare-fun [fuel_bool] ([FuelId]) Bool)
        (declare-fun [fuel_bool_default] ([FuelId]) Bool)
        (declare-const [fuel_defaults] Bool)
        (axiom (=> [fuel_defaults]
            (forall ((id [FuelId])) (!
                (= ([fuel_bool] id) ([fuel_bool_default] id))
                :pattern (([fuel_bool] id))
                :qid prelude_fuel_defaults
                :skolemid skolem_prelude_fuel_defaults
            ))
        ))

        // FnDef
        (declare-datatypes (([FnDef] 0)) ((([FnDefSingleton]))))

        // Prophetic variables
        (declare-datatypes (
            ([proph_int] 0) ([proph_bool] 0)
        )(
            (([proph_construct_int] ([proph_int_cur] Int) ([proph_int_fut] Int)))
            (([proph_construct_bool] ([proph_bool_cur] Bool) ([proph_bool_fut] Bool)))
        ))

        // Polymorphism
        (declare-sort [Poly] 0)
        (declare-sort [Height] 0)
        (declare-fun [box_int] (Int) [Poly])
        (declare-fun [box_bool] (Bool) [Poly])
        (declare-fun [box_fndef] ([FnDef]) [Poly])
        (declare-fun [unbox_int] ([Poly]) Int)
        (declare-fun [unbox_bool] ([Poly]) Bool)
        (declare-fun [unbox_fndef] ([Poly]) [FnDef])
        (declare-sort [typ] 0)
        (declare-const [type_id_bool] [typ])
        (declare-const [type_id_int] [typ])
        (declare-const [type_id_nat] [typ])
        (declare-const [type_id_char] [typ])
        (declare-const [type_id_mut_ref] [typ])
        (declare-fun [type_id_uint] (Int) [typ])
        (declare-fun [type_id_sint] (Int) [typ])
        (declare-fun [type_id_const_int] (Int) [typ])
        (declare-fun [type_id_const_bool] (Bool) [typ])
        (declare-sort [decoration] 0)
        (declare-const [decorate_nil_sized] [decoration])
        (declare-const [decorate_nil_slice] [decoration])
        (declare-fun [decorate_dst_inherit] ([decoration]) [decoration])
        (declare-fun [decorate_ref] ([decoration]) [decoration])
        (declare-fun [decorate_box] ([decoration] [typ] [decoration]) [decoration])
        (declare-fun [decorate_rc] ([decoration] [typ] [decoration]) [decoration])
        (declare-fun [decorate_arc] ([decoration] [typ] [decoration]) [decoration])
        (declare-fun [decorate_ghost] ([decoration]) [decoration])
        (declare-fun [decorate_tracked] ([decoration]) [decoration])
        (declare-fun [decorate_never] ([decoration]) [decoration])
        (declare-fun [decorate_const_ptr] ([decoration]) [decoration])
        (declare-fun [type_id_array] ([decoration] [typ] [decoration] [typ]) [typ])
        (declare-fun [type_id_slice] ([decoration] [typ]) [typ])
        (declare-const [type_id_strslice] [typ])
        (declare-const [type_id_global] [typ])
        (declare-fun [type_id_ptr] ([decoration] [typ]) [typ])
        (declare-fun [has_type] ([Poly] [typ]) Bool)
        (declare-fun [sized] ([decoration]) Bool)
        (declare-fun [as_type] ([Poly] [typ]) [Poly])
        (declare-fun [mk_fun] (Fun) Fun)
        (declare-fun [const_int] ([typ]) Int)
        (declare-fun [const_bool] ([typ]) Bool)

        // The sized-ness of a type is determined by its decoration.
        // Ref, Box, etc. are all typed.
        // For the "base" decorations, we can use either decoration_nil_sized (sized)
        // or decoration_nil_slice (unsized). For new DST types, add a new decoration_nil_X kind.
        //
        // A struct is usually decoration_nil (sized). However, some structs may have their
        // sizedness conditional on some other type (the last field of the type).
        // This is found on the sized_constraint field of a VIR Datatype. When this optional
        // value is present, we use `decorate_dst_inherit`.
        (axiom (forall ((d [decoration])) (!
            (=>
                ([sized] d)
                ([sized] ([decorate_dst_inherit] d))
            )
            :pattern (([sized] ([decorate_dst_inherit] d)))
            :qid prelude_sized_decorate_struct_inherit
            :skolemid skolem_prelude_sized_decorate_struct_inherit
        )))
        (axiom (forall ((d [decoration])) (!
            ([sized] ([decorate_ref] d))
            :pattern (([sized] ([decorate_ref] d)))
            :qid prelude_sized_decorate_ref
            :skolemid skolem_prelude_sized_decorate_ref
        )))
        (axiom (forall ((d [decoration])) (!
            ([sized] ([decorate_mut_ref] d))
            :pattern (([sized] ([decorate_mut_ref] d)))
            :qid prelude_sized_decorate_mut_ref
            :skolemid skolem_prelude_sized_decorate_mut_ref
        )))
        (axiom (forall ((d [decoration]) (t [typ]) (d2 [decoration])) (!
            ([sized] ([decorate_box] d t d2))
            :pattern (([sized] ([decorate_box] d t d2)))
            :qid prelude_sized_decorate_box
            :skolemid skolem_prelude_sized_decorate_box
        )))
        (axiom (forall ((d [decoration]) (t [typ]) (d2 [decoration])) (!
            ([sized] ([decorate_rc] d t d2))
            :pattern (([sized] ([decorate_rc] d t d2)))
            :qid prelude_sized_decorate_rc
            :skolemid skolem_prelude_sized_decorate_rc
        )))
        (axiom (forall ((d [decoration]) (t [typ]) (d2 [decoration])) (!
            ([sized] ([decorate_arc] d t d2))
            :pattern (([sized] ([decorate_arc] d t d2)))
            :qid prelude_sized_decorate_arc
            :skolemid skolem_prelude_sized_decorate_arc
        )))
        (axiom (forall ((d [decoration])) (!
            ([sized] ([decorate_ghost] d))
            :pattern (([sized] ([decorate_ghost] d)))
            :qid prelude_sized_decorate_ghost
            :skolemid skolem_prelude_sized_decorate_ghost
        )))
        (axiom (forall ((d [decoration])) (!
            ([sized] ([decorate_tracked] d))
            :pattern (([sized] ([decorate_tracked] d)))
            :qid prelude_sized_decorate_tracked
            :skolemid skolem_prelude_sized_decorate_tracked
        )))
        (axiom (forall ((d [decoration])) (!
            ([sized] ([decorate_never] d))
            :pattern (([sized] ([decorate_never] d)))
            :qid prelude_sized_decorate_never
            :skolemid skolem_prelude_sized_decorate_never
        )))
        (axiom (forall ((d [decoration])) (!
            ([sized] ([decorate_const_ptr] d))
            :pattern (([sized] ([decorate_const_ptr] d)))
            :qid prelude_sized_decorate_const_ptr
            :skolemid skolem_prelude_sized_decorate_const_ptr
        )))
        (axiom ([sized] [decorate_nil_sized]))

        (axiom (forall ((i Int)) (!
            (= i ([const_int] ([type_id_const_int] i)))
            :pattern (([type_id_const_int] i))
            :qid prelude_type_id_const_int
            :skolemid skolem_prelude_type_id_const_int
        )))
        (axiom (forall ((b Bool)) (!
            (= b ([const_bool] ([type_id_const_bool] b)))
            :pattern (([type_id_const_bool] b))
            :qid prelude_type_id_const_bool
            :skolemid skolem_prelude_type_id_const_bool
        )))
        (axiom (forall ((b Bool)) (!
            ([has_type] ([box_bool] b) [type_id_bool])
            :pattern (([has_type] ([box_bool] b) [type_id_bool]))
            :qid prelude_has_type_bool
            :skolemid skolem_prelude_has_type_bool
        )))
        (axiom (forall ((x [Poly]) (t [typ])) (!
            (and
                ([has_type] ([as_type] x t) t)
                (=>
                    ([has_type] x t)
                    (= x ([as_type] x t))
                )
            )
            :pattern (([as_type] x t))
            :qid prelude_as_type
            :skolemid skolem_prelude_as_type
        )))
        (axiom (forall ((x Fun)) (!
            (= ([mk_fun] x) x)
            :pattern (([mk_fun] x))
            :qid prelude_mk_fun
            :skolemid skolem_prelude_mk_fun
        )))
        (axiom (forall ((x Bool)) (!
            (= x ([unbox_bool] ([box_bool] x)))
            :pattern (([box_bool] x))
            :qid prelude_unbox_box_bool
            :skolemid skolem_prelude_unbox_box_bool
        )))
        (axiom (forall ((x Int)) (!
            (= x ([unbox_int] ([box_int] x)))
            :pattern (([box_int] x))
            :qid prelude_unbox_box_int
            :skolemid skolem_prelude_unbox_box_int
        )))
        (axiom (forall ((x [Poly])) (!
            (=>
                ([has_type] x [type_id_bool])
                (= x ([box_bool] ([unbox_bool] x)))
            )
            :pattern (([has_type] x [type_id_bool]))
            :qid prelude_box_unbox_bool
            :skolemid skolem_prelude_box_unbox_bool
        )))
        (axiom (forall ((x [Poly])) (!
            (=>
                ([has_type] x [type_id_int])
                (= x ([box_int] ([unbox_int] x)))
            )
            :pattern (([has_type] x [type_id_int]))
            :qid prelude_box_unbox_int
            :skolemid skolem_prelude_box_unbox_int
        )))
        (axiom (forall ((x [Poly])) (!
            (=>
                ([has_type] x [type_id_nat])
                (= x ([box_int] ([unbox_int] x)))
            )
            :pattern (([has_type] x [type_id_nat]))
            :qid prelude_box_unbox_nat
            :skolemid skolem_prelude_box_unbox_nat
        )))
        (axiom (forall ((bits Int) (x [Poly])) (!
            (=>
                ([has_type] x ([type_id_uint] bits))
                (= x ([box_int] ([unbox_int] x)))
            )
            :pattern (([has_type] x ([type_id_uint] bits)))
            :qid prelude_box_unbox_uint
            :skolemid skolem_prelude_box_unbox_uint
        )))
        (axiom (forall ((bits Int) (x [Poly])) (!
            (=>
                ([has_type] x ([type_id_sint] bits))
                (= x ([box_int] ([unbox_int] x)))
            )
            :pattern (([has_type] x ([type_id_sint] bits)))
            :qid prelude_box_unbox_sint
            :skolemid skolem_prelude_box_unbox_sint
        )))
        (axiom (forall ((x [Poly])) (!
            (=>
                ([has_type] x [type_id_char])
                (= x ([box_int] ([unbox_int] x)))
            )
            :pattern (([has_type] x [type_id_char]))
            :qid prelude_box_unbox_char
            :skolemid skolem_prelude_box_unbox_char
        )))

        // Extensional equality
        (declare-fun [ext_eq] (Bool [typ] [Poly] [Poly]) Bool)
        (axiom (forall ((deep Bool) (t [typ]) (x [Poly]) (y [Poly])) (!
            (= (= x y) ([ext_eq] deep t x y))
            :pattern (([ext_eq] deep t x y))
            :qid prelude_ext_eq
            :skolemid skolem_prelude_ext_eq
        )))

        // Integers
        // TODO: make this more configurable via options or HeaderExpr directives
        (declare-const [arch_size] Int) // number of bits for usize/isize
        (axiom
            {
                match config.arch_word_bits {
                    crate::ast::ArchWordBits::Either32Or64 => nodes!(or (= [arch_size] 32) (= [arch_size] 64)),
                    crate::ast::ArchWordBits::Exactly(bits) => nodes!(= [arch_size] {str_to_node(&bits.to_string())}),
                }
            }
        )
        (declare-fun [u_hi] (Int) Int) // \
        (declare-fun [i_lo] (Int) Int) // - convert number of bits to integer ranges
        (declare-fun [i_hi] (Int) Int) // /
        (axiom (= ([u_hi] 8) {str_to_node(&0x100u16.to_string())}))
        (axiom (= ([u_hi] 16) {str_to_node(&0x10000u32.to_string())}))
        (axiom (= ([u_hi] 32) {str_to_node(&0x100000000u64.to_string())}))
        (axiom (= ([u_hi] 64) {str_to_node(&0x10000000000000000u128.to_string())}))
        (axiom (= ([u_hi] 128) (+ 1 {str_to_node(&0xffffffffffffffffffffffffffffffffu128.to_string())})))
        (axiom (= ([i_lo] 8) (- {str_to_node(&0x80u8.to_string())})))
        (axiom (= ([i_lo] 16) (- {str_to_node(&0x8000u16.to_string())})))
        (axiom (= ([i_lo] 32) (- {str_to_node(&0x80000000u32.to_string())})))
        (axiom (= ([i_lo] 64) (- {str_to_node(&0x8000000000000000u64.to_string())})))
        (axiom (= ([i_lo] 128) (- {str_to_node(&0x80000000000000000000000000000000u128.to_string())})))
        (axiom (= ([i_hi] 8) {str_to_node(&0x80u8.to_string())}))
        (axiom (= ([i_hi] 16) {str_to_node(&0x8000u16.to_string())}))
        (axiom (= ([i_hi] 32) {str_to_node(&0x80000000u32.to_string())}))
        (axiom (= ([i_hi] 64) {str_to_node(&0x8000000000000000u64.to_string())}))
        (axiom (= ([i_hi] 128) {str_to_node(&0x80000000000000000000000000000000u128.to_string())}))
        // clip functions f(num_bits, value)
        (declare-fun [nat_clip] (Int) Int)
        (declare-fun [u_clip] (Int Int) Int)
        (declare-fun [i_clip] (Int Int) Int)
        (declare-fun [char_clip] (Int) Int)
        (axiom (forall ((i Int)) (!
            (and
                (<= 0 ([nat_clip] i))
                (=> (<= 0 i) (= i ([nat_clip] i)))
            )
            :pattern (([nat_clip] i))
            :qid prelude_nat_clip
            :skolemid skolem_prelude_nat_clip
        )))
        (axiom (forall ((bits Int) (i Int)) (!
            (and
                (<= 0 ([u_clip] bits i))
                (< ([u_clip] bits i) ([u_hi] bits))
                (=> (and (<= 0 i) (< i ([u_hi] bits)))
                    (= i ([u_clip] bits i))
                )
            )
            :pattern (([u_clip] bits i))
            :qid prelude_u_clip
            :skolemid skolem_prelude_u_clip
        )))
        (axiom (forall ((bits Int) (i Int)) (!
            (and
                (<= ([i_lo] bits) ([i_clip] bits i))
                (< ([i_clip] bits i) ([i_hi] bits))
                (=> (and (<= ([i_lo] bits) i) (< i ([i_hi] bits)))
                    (= i ([i_clip] bits i))
                )
            )
            :pattern (([i_clip] bits i))
            :qid prelude_i_clip
            :skolemid skolem_prelude_i_clip
        )))
        (axiom (forall ((i Int)) (!
            (and
                (or
                    (and (<= [char_lo_1] ([char_clip] i)) (<= ([char_clip] i) [char_hi_1]))
                    (and (<= [char_lo_2] ([char_clip] i)) (<= ([char_clip] i) [char_hi_2]))
                )
                (=>
                    (or
                        (and (<= [char_lo_1] i) (<= i [char_hi_1]))
                        (and (<= [char_lo_2] i) (<= i [char_hi_2]))
                    )
                    (= i ([char_clip] i))
                )
            )
            :pattern (([char_clip] i))
            :qid prelude_char_clip
            :skolemid skolem_prelude_char_clip
        )))

        // type invariants inv(num_bits, value)
        (declare-fun [u_inv] (Int Int) Bool)
        (declare-fun [i_inv] (Int Int) Bool)
        (declare-fun [char_inv] (Int) Bool)
        (axiom (forall ((bits Int) (i Int)) (!
            (= ([u_inv] bits i)
                (and (<= 0 i) (< i ([u_hi] bits))
            ))
            :pattern (([u_inv] bits i))
            :qid prelude_u_inv
            :skolemid skolem_prelude_u_inv
        )))
        (axiom (forall ((bits Int) (i Int)) (!
            (= ([i_inv] bits i)
                (and (<= ([i_lo] bits) i) (< i ([i_hi] bits))
            ))
            :pattern (([i_inv] bits i))
            :qid prelude_i_inv
            :skolemid skolem_prelude_i_inv
        )))
        (axiom (forall ((i Int)) (!
            (= ([char_inv] i)
                (or
                    (and (<= [char_lo_1] i) (<= i [char_hi_1]))
                    (and (<= [char_lo_2] i) (<= i [char_hi_2]))
                )
            )
            :pattern (([char_inv] i))
            :qid prelude_char_inv
            :skolemid skolem_prelude_char_inv
        )))
        (axiom (forall ((x Int)) (!
            ([has_type] ([box_int] x) [type_id_int])
            :pattern (([has_type] ([box_int] x) [type_id_int]))
            :qid prelude_has_type_int
            :skolemid skolem_prelude_has_type_int
        )))
        (axiom (forall ((x Int)) (!
            (=>
                (<= 0 x)
                ([has_type] ([box_int] x) [type_id_nat])
            )
            :pattern (([has_type] ([box_int] x) [type_id_nat]))
            :qid prelude_has_type_nat
            :skolemid skolem_prelude_has_type_nat
        )))
        (axiom (forall ((bits Int) (x Int)) (!
            (=>
                ([u_inv] bits x)
                ([has_type] ([box_int] x) ([type_id_uint] bits))
            )
            :pattern (([has_type] ([box_int] x) ([type_id_uint] bits)))
            :qid prelude_has_type_uint
            :skolemid skolem_prelude_has_type_uint
        )))
        (axiom (forall ((bits Int) (x Int)) (!
            (=>
                ([i_inv] bits x)
                ([has_type] ([box_int] x) ([type_id_sint] bits))
            )
            :pattern (([has_type] ([box_int] x) ([type_id_sint] bits)))
            :qid prelude_has_type_sint
            :skolemid skolem_prelude_has_type_sint
        )))
        (axiom (forall ((x Int)) (!
            (=>
                ([char_inv] x)
                ([has_type] ([box_int] x) [type_id_char])
            )
            :pattern (([has_type] ([box_int] x) [type_id_char]))
            :qid prelude_has_type_char
            :skolemid skolem_prelude_has_type_char
        )))
        (axiom (forall ((x [Poly])) (!
            (=>
                ([has_type] x [type_id_nat])
                (<= 0 ([unbox_int] x))
            )
            :pattern (([has_type] x [type_id_nat]))
            :qid prelude_unbox_int
            :skolemid skolem_prelude_unbox_int
        )))
        (axiom (forall ((bits Int) (x [Poly])) (!
            (=>
                ([has_type] x ([type_id_uint] bits))
                ([u_inv] bits ([unbox_int] x))
            )
            :pattern (([has_type] x ([type_id_uint] bits)))
            :qid prelude_unbox_uint
            :skolemid skolem_prelude_unbox_uint
        )))
        (axiom (forall ((bits Int) (x [Poly])) (!
            (=>
                ([has_type] x ([type_id_sint] bits))
                ([i_inv] bits ([unbox_int] x))
            )
            :pattern (([has_type] x ([type_id_sint] bits)))
            :qid prelude_unbox_sint
            :skolemid skolem_prelude_unbox_sint
        )))

        // With smt.arith.nl=false, Z3 sometimes fails to prove obvious formulas
        // that happen to contain *, div, or mod (e.g. failing to prove P ==> P).
        // So wrap nonlinear occurrences of *, div, mod in a function for better stability:
        (declare-fun [Add] (Int Int) Int)
        (declare-fun [Sub] (Int Int) Int)
        (declare-fun [Mul] (Int Int) Int)
        (declare-fun [EucDiv] (Int Int) Int)
        (declare-fun [EucMod] (Int Int) Int)
        (axiom (forall ((x Int) (y Int)) (!
            (= ([Add] x y) (+ x y))
            :pattern (([Add] x y))
            :qid prelude_add
            :skolemid skolem_prelude_add
        )))
        (axiom (forall ((x Int) (y Int)) (!
            (= ([Sub] x y) (- x y))
            :pattern (([Sub] x y))
            :qid prelude_sub
            :skolemid skolem_prelude_sub
        )))
        (axiom (forall ((x Int) (y Int)) (!
            (= ([Mul] x y) (* x y))
            :pattern (([Mul] x y))
            :qid prelude_mul
            :skolemid skolem_prelude_mul
        )))
        (axiom (forall ((x Int) (y Int)) (!
            (= ([EucDiv] x y) (div x y))
            :pattern (([EucDiv] x y))
            :qid prelude_eucdiv
            :skolemid skolem_prelude_eucdiv
        )))
        (axiom (forall ((x Int) (y Int)) (!
            (= ([EucMod] x y) (mod x y))
            :pattern (([EucMod] x y))
            :qid prelude_eucmod
            :skolemid skolem_prelude_eucmod
        )))

        // These axioms are important to make sure that the nonlinear operations
        // commute with casting-to-ints
        // (e.g., (a * b) as int == (a as int) * (b as int))
        // where applicable.
        //
        // Without these, there can be really unintuitive proof failures.
        //
        // Right now I'm intending these to be the minimal necessary to achieve
        // the above goal - for anything more specific, the user can use the
        // nonlinear_arith solver.

        // Axiom to ensure multiplication of nats are in-bounds
        (axiom (forall ((x Int) (y Int)) (!
            (=>
              (and (<= 0 x) (<= 0 y))
              (<= 0 ([Mul] x y))
            )
            :pattern (([Mul] x y))
            :qid prelude_mul_nats
            :skolemid skolem_prelude_mul_nats
        )))

        // Axiom to ensure division of unsigned types are in-bounds
        // By saying that (x / y) <= x, we can ensure that if x fits in an n-bit integer
        // for any n, then (x / y) also fits in an n-bit integer.
        // Axiom only applies for y != 0
        (axiom (forall ((x Int) (y Int)) (!
            (=>
              (and (<= 0 x) (< 0 y))
              (and
                (<= 0 ([EucDiv] x y))
                (<= ([EucDiv] x y) x)
              )
            )
            :pattern (([EucDiv] x y))
            :qid prelude_div_unsigned_in_bounds
            :skolemid skolem_prelude_div_unsigned_in_bounds
        )))

        // Axiom to ensure modulo of unsigned types are in-bounds
        (axiom (forall ((x Int) (y Int)) (!
            (=>
              (and (<= 0 x) (< 0 y))
              (and
                (<= 0 ([EucMod] x y))
                (< ([EucMod] x y) y)
              )
            )
            :pattern (([EucMod] x y))
            :qid prelude_mod_unsigned_in_bounds
            :skolemid skolem_prelude_mod_unsigned_in_bounds
        )))

        // uninterpreted integer versions for bitvector Ops.
        // These all apply on unbounded ints (an unbounded int can be written
        // as infinite binary string; negative integers have 1s going infinitely to the left).
        //
        // For XOR, AND, OR, SHR, and signed-NOT,
        // the unbounded int versions are identical
        // to the finite-width versions (axioms for these are below).
        //
        // For SHL and unsigned-NOT, we can add a clip around the unbounded-function to
        // get the finite-width operation.
        //
        // Note: BitShr/BitShl are underspecified if second argument is negative

        (declare-fun [bit_xor] ([Poly] [Poly]) Int)
        (declare-fun [bit_and] ([Poly] [Poly]) Int)
        (declare-fun [bit_or]  ([Poly] [Poly]) Int)
        (declare-fun [bit_shr] ([Poly] [Poly]) Int)
        (declare-fun [bit_shl] ([Poly] [Poly]) Int)
        (declare-fun [bit_not] ([Poly]) Int)

        // bounds on bit-ops

        // For XOR, AND, and OR:
        // If the two arguments fit in uN/iN, then the output fits in uN/iN
        (axiom (forall ((x [Poly]) (y [Poly]) (bits Int)) (!
            (=>
              (and ([u_inv] bits ([unbox_int] x)) ([u_inv] bits ([unbox_int] y)))
              ([u_inv] bits ([bit_xor] x y))
            )
            :pattern (([u_clip] bits ([bit_xor] x y)))
            :qid prelude_bit_xor_u_inv
            :skolemid skolem_prelude_bit_xor_u_inv
        )))
        (axiom (forall ((x [Poly]) (y [Poly]) (bits Int)) (!
            (=>
              (and ([i_inv] bits ([unbox_int] x)) ([i_inv] bits ([unbox_int] y)))
              ([i_inv] bits ([bit_xor] x y))
            )
            :pattern (([i_clip] bits ([bit_xor] x y)))
            :qid prelude_bit_xor_i_inv
            :skolemid skolem_prelude_bit_xor_i_inv
        )))
        (axiom (forall ((x [Poly]) (y [Poly]) (bits Int)) (!
            (=>
              (and ([u_inv] bits ([unbox_int] x)) ([u_inv] bits ([unbox_int] y)))
              ([u_inv] bits ([bit_or] x y))
            )
            :pattern (([u_clip] bits ([bit_or] x y)))
            :qid prelude_bit_or_u_inv
            :skolemid skolem_prelude_bit_or_u_inv
        )))
        (axiom (forall ((x [Poly]) (y [Poly]) (bits Int)) (!
            (=>
              (and ([i_inv] bits ([unbox_int] x)) ([i_inv] bits ([unbox_int] y)))
              ([i_inv] bits ([bit_or] x y))
            )
            :pattern (([i_clip] bits ([bit_or] x y)))
            :qid prelude_bit_or_i_inv
            :skolemid skolem_prelude_bit_or_i_inv
        )))
        (axiom (forall ((x [Poly]) (y [Poly]) (bits Int)) (!
            (=>
              (and ([u_inv] bits ([unbox_int] x)) ([u_inv] bits ([unbox_int] y)))
              ([u_inv] bits ([bit_and] x y))
            )
            :pattern (([u_clip] bits ([bit_and] x y)))
            :qid prelude_bit_and_u_inv
            :skolemid skolem_prelude_bit_and_u_inv
        )))
        (axiom (forall ((x [Poly]) (y [Poly]) (bits Int)) (!
            (=>
              (and ([i_inv] bits ([unbox_int] x)) ([i_inv] bits ([unbox_int] y)))
              ([i_inv] bits ([bit_and] x y))
            )
            :pattern (([i_clip] bits ([bit_and] x y)))
            :qid prelude_bit_and_i_inv
            :skolemid skolem_prelude_bit_and_i_inv
        )))

        // For shr, if the *first* argument fits in uN/iN,
        // and the second arg is >= 0, then the output fits in uN/iN
        (axiom (forall ((x [Poly]) (y [Poly]) (bits Int)) (!
            (=>
              (and ([u_inv] bits ([unbox_int] x)) (<= 0 ([unbox_int] y)))
              ([u_inv] bits ([bit_shr] x y))
            )
            :pattern (([u_clip] bits ([bit_shr] x y)))
            :qid prelude_bit_shr_u_inv
            :skolemid skolem_prelude_bit_shr_u_inv
        )))
        (axiom (forall ((x [Poly]) (y [Poly]) (bits Int)) (!
            (=>
              (and ([i_inv] bits ([unbox_int] x)) (<= 0 ([unbox_int] y)))
              ([i_inv] bits ([bit_shr] x y))
            )
            :pattern (([i_clip] bits ([bit_shr] x y)))
            :qid prelude_bit_shr_i_inv
            :skolemid skolem_prelude_bit_shr_i_inv
        )))

        // Nothing for shl

        (declare-fun [singular_mod] (Int Int) Int)
        (axiom (forall ((x Int) (y Int)) (!
            (=>
                (not (= y 0))
                (= ([EucMod] x y) ([singular_mod] x y)
            ))
            :pattern (([singular_mod] x y))
            :qid prelude_singularmod
            :skolemid skolem_prelude_singularmod
        )))

        // closure-related

        // Each takes 2 type params:
        //
        //  - Closure type (e.g., anonymous closure type)
        //  - Closure Param type (as tuple type)
        //
        // And 2-3 value params:
        //
        //  - the closure
        //  - param value (as tuple)
        //  - ret value (for closure_ens only)
        //
        // Also for the closure type param, we exclude the decoration.
        // This is useful because it's pretty easy to write code that instantiates
        // type parameters with either `F` or `&F` (where F: Fn(...))
        // So we need to be able to handle both.

        (declare-fun [closure_req] (/*[decoration] skipped */ [typ] [decoration] [typ] [Poly] [Poly]) Bool)
        (declare-fun [closure_ens] (/*[decoration] skipped */ [typ] [decoration] [typ] [Poly] [Poly] [Poly]) Bool)

        // Decreases
        (declare-fun [height] ([Poly]) [Height])
        (declare-fun [height_lt] ([Height] [Height]) Bool)
        (declare-fun [height_rec_fun] ([Poly]) [Poly])
        (declare-fun [check_decrease_int] (Int Int Bool) Bool)
        (axiom (forall ((cur Int) (prev Int) (otherwise Bool)) (!
            (= ([check_decrease_int] cur prev otherwise)
                (or
                    (and (<= 0 cur) (< cur prev))
                    (and (= cur prev) otherwise)
                )
            )
            :pattern (([check_decrease_int] cur prev otherwise))
            :qid prelude_check_decrease_int
            :skolemid skolem_prelude_check_decrease_int
        )))
        (declare-fun [check_decrease_height] ([Poly] [Poly] Bool) Bool)
        (axiom (forall ((cur [Poly]) (prev [Poly]) (otherwise Bool)) (!
            (= ([check_decrease_height] cur prev otherwise)
                (or
                    ([height_lt] ([height] cur) ([height] prev))
                    (and (= ([height] cur) ([height] prev)) otherwise)
                )
            )
            :pattern (([check_decrease_height] cur prev otherwise))
            :qid prelude_check_decrease_height
            :skolemid skolem_prelude_check_decrease_height
        )))
    );
    prelude.extend(height_axioms);
    prelude
}

pub(crate) fn array_functions(box_array: &str) -> Vec<Node> {
    let box_array = str_to_node(box_array);
    let array_new = str_to_node(ARRAY_NEW);
    let array_index = str_to_node(ARRAY_INDEX);
    let typ = str_to_node(TYPE);
    let decoration = str_to_node(DECORATION);
    let has_type = str_to_node(HAS_TYPE);
    let type_id_array = str_to_node(TYPE_ID_ARRAY);
    let type_id_int = str_to_node(TYPE_ID_INT);
    let type_id_const_int = str_to_node(TYPE_ID_CONST_INT);
    #[allow(non_snake_case)]
    let Poly = str_to_node(POLY);
    let prelude_axiom_array_index = str_to_node(&prelude_axiom_name("array_index"));

    nodes_vec!(
        // array literals
        (declare-fun [array_new] ([decoration] [typ] Int Fun) [Poly])
        (declare-fun [array_index] ([decoration] [typ] [decoration] [typ] Fun Poly) [Poly])
        (axiom (forall ((Tdcr [decoration]) (T [typ]) (N Int) (Fn Fun)) (!
            (= ([array_new] Tdcr T N Fn) ([box_array] Fn))
            :pattern (([array_new] Tdcr T N Fn))
            :qid prelude_array_new
            :skolemid skolem_prelude_array_new
        )))
        (axiom
            (forall ((Tdcr [decoration]) (T [typ]) (N Int) (Fn Fun)) (!
                (=>
                    (forall ((i Int)) (!
                        (=> (and (<= 0 i) (< i N))
                            ([has_type] (apply [Poly] Fn i) T)
                        )
                        :pattern (([has_type] (apply [Poly] Fn i) T))
                        :qid prelude_has_type_array_elts
                        :skolemid skolem_prelude_has_type_array_elts
                    ))
                    ([has_type] ([array_new] Tdcr T N Fn) ([type_id_array] Tdcr T $ ([type_id_const_int] N)))
                )
                :pattern (([array_new] Tdcr T N Fn))
                :qid prelude_has_type_array_new
                :skolemid skolem_prelude_has_type_array_new
            ))
        )
        (axiom (forall ((Tdcr [decoration]) (T [typ]) (Ndcr [decoration]) (N [typ]) (Fn Fun) (i Poly)) (!
            (=>
                (and
                    ([has_type] ([box_array] Fn) ([type_id_array] Tdcr T Ndcr N))
                    ([has_type] i [type_id_int])
                )
                ([has_type] ([array_index] Tdcr T $ N Fn i) T)
            )
            :pattern (([array_index] Tdcr T $ N Fn i) ([has_type] ([box_array] Fn) ([type_id_array] Tdcr T Ndcr N)))
            :qid prelude_has_type_array_index
            :skolemid skolem_prelude_has_type_array_index
        )))
        // AIR declares axioms about the array in terms of (apply [Poly] Fn i),
        // which is hard for vstd axioms to trigger on.
        // Rewrite as ([array_index] ...), which vstd can more easily trigger on.
        // (Note that there's no axiom in the reverse direction converting array_index to apply,
        // because that would create a matching loop on i via I and %I.)
        (axiom (!
            (forall ((Tdcr [decoration]) (T [typ]) (N Int) (Fn Fun) (i Int)) (!
            (= ([array_index] Tdcr T $ ([type_id_const_int] N) Fn (I i)) (apply [Poly] Fn i))
            :pattern (([array_new] Tdcr T N Fn) (apply [Poly] Fn i))
            :qid prelude_array_index_trigger
            :skolemid skolem_prelude_array_index_trigger
            ))
            :named
            [prelude_axiom_array_index]
        ))
    )
}

pub(crate) fn strslice_functions(strslice_name: &str) -> Vec<Node> {
    let strslice = str_to_node(strslice_name);
    let strslice_is_ascii = str_to_node(STRSLICE_IS_ASCII);
    let strslice_len = str_to_node(STRSLICE_LEN);
    let strslice_get_char = str_to_node(STRSLICE_GET_CHAR);
    let new_strlit = str_to_node(STRSLICE_NEW_STRLIT);
    let from_strlit = str_to_node(STRSLICE_FROM_STRLIT);
    nodes_vec!(
        // Strings
        (declare-fun [strslice_is_ascii] ([strslice]) Bool)
        (declare-fun [strslice_len] ([strslice]) Int)
        (declare-fun [strslice_get_char] ([strslice] Int) Int)
        (declare-fun [new_strlit] (Int) [strslice])
        (declare-fun [from_strlit] ([strslice]) Int)

        // String literals
        (axiom (forall ((x Int)) (!
            (= ([from_strlit] ([new_strlit] x)) x)
            :pattern (([new_strlit] x))
            :qid prelude_strlit_injective
            :skolemid skolem_prelude_strlit_injective
        )))
    )
}

fn datatype_height_axiom(
    typ_name1: &Path,
    typ_name2: &Option<Path>,
    is_variant_ident: &Ident,
    tparams: &Idents,
    field: &Ident,
    recursive_function_field: bool,
) -> Node {
    let height = str_to_node(HEIGHT);
    let height_lt = str_to_node(HEIGHT_LT);
    let height_rec_fun = str_to_node(HEIGHT_REC_FUN);
    let qid = str_to_node(format!("prelude_datatype_height_{}", field).as_str());
    let skolem_id = str_to_node(format!("skolem_prelude_datatype_height_{}", field).as_str());
    let field = str_to_node(field.as_str());
    let is_variant = str_to_node(is_variant_ident.as_str());
    let typ1 = str_to_node(path_to_air_ident(typ_name1).as_str());
    let box_t1 = str_to_node(prefix_box(typ_name1).as_str());
    let mut forall_params: Vec<Node> = Vec::new();
    let mut field_x: Vec<Node> = Vec::new();
    field_x.push(field);
    for typ_param in tparams.iter() {
        for (x, t) in crate::def::suffix_typ_param_ids_types(&typ_param) {
            use crate::ast_util::LowerUniqueVar;
            let x = str_to_node(&x.lower());
            let t = str_to_node(t);
            forall_params.push(node!(([x][t])));
            field_x.push(x);
        }
    }
    forall_params.push(node!((x[typ1])));
    field_x.push(node!(x));
    let forall_params = Node::List(forall_params);
    let field_x = Node::List(field_x);
    let field_of_x = match typ_name2 {
        Some(typ2) => {
            let box_t2 = str_to_node(prefix_box(&typ2).as_str());
            node!(([box_t2][field_x]))
        }
        // for a field with generic type, [field]'s return type is already "Poly"
        None => field_x,
    };
    let field_of_x =
        if recursive_function_field { node!(([height_rec_fun][field_of_x])) } else { field_of_x };
    node!(
        (axiom (forall [forall_params] (!
            (=>
                ([is_variant] x)
                ([height_lt]
                    ([height] [field_of_x])
                    ([height] ([box_t1] x))
                )
            )
            :pattern (([height] [field_of_x]))
            :qid [qid]
            :skolemid [skolem_id]
        )))
    )
}

pub(crate) fn datatype_height_axioms(
    typ_name1: &Path,
    typ_name2: &Option<Path>,
    is_variant_ident: &Ident,
    tparams: &Idents,
    field: &Ident,
    recursive_function_field: bool,
) -> Vec<Node> {
    let axiom1 =
        datatype_height_axiom(typ_name1, typ_name2, is_variant_ident, tparams, field, false);
    if recursive_function_field {
        let axiom2 =
            datatype_height_axiom(typ_name1, typ_name2, is_variant_ident, tparams, field, true);
        vec![axiom1, axiom2]
    } else {
        vec![axiom1]
    }
}<|MERGE_RESOLUTION|>--- conflicted
+++ resolved
@@ -104,12 +104,9 @@
     let type_id_uint = str_to_node(TYPE_ID_UINT);
     let type_id_sint = str_to_node(TYPE_ID_SINT);
     let type_id_const_int = str_to_node(TYPE_ID_CONST_INT);
-<<<<<<< HEAD
-    let type_id_mut_ref = str_to_node(TYPE_ID_MUT_REF);
-=======
     let type_id_const_bool = str_to_node(TYPE_ID_CONST_BOOL);
     let sized = str_to_node(SIZED_BOUND);
->>>>>>> f894e505
+    let type_id_mut_ref = str_to_node(TYPE_ID_MUT_REF);
     let decoration = str_to_node(DECORATION);
     let decorate_nil_sized = str_to_node(DECORATE_NIL_SIZED);
     let decorate_nil_slice = str_to_node(DECORATE_NIL_SLICE);
@@ -238,12 +235,6 @@
             :pattern (([sized] ([decorate_ref] d)))
             :qid prelude_sized_decorate_ref
             :skolemid skolem_prelude_sized_decorate_ref
-        )))
-        (axiom (forall ((d [decoration])) (!
-            ([sized] ([decorate_mut_ref] d))
-            :pattern (([sized] ([decorate_mut_ref] d)))
-            :qid prelude_sized_decorate_mut_ref
-            :skolemid skolem_prelude_sized_decorate_mut_ref
         )))
         (axiom (forall ((d [decoration]) (t [typ]) (d2 [decoration])) (!
             ([sized] ([decorate_box] d t d2))
