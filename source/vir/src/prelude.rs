--- conflicted
+++ resolved
@@ -618,86 +618,6 @@
             :skolemid skolem_prelude_mod_unsigned_in_bounds
         )))
 
-<<<<<<< HEAD
-        // Chars
-        (axiom (forall ((x [Poly])) (!
-            (=>
-                ([has_type] x [type_id_char])
-                (= x ([box_char] ([unbox_char] x)))
-            )
-            :pattern (([has_type] x [type_id_char]))
-            :qid prelude_box_unbox_char
-            :skolemid skolem_prelude_box_unbox_char
-        )))
-        (axiom (forall ((x [Char])) (!
-            (= x ([unbox_char] ([box_char] x)))
-            :pattern (([box_char] x))
-            :qid prelude_unbox_box_char
-            :skolemid skolem_prelude_unbox_box_char
-        )))
-        (axiom (forall ((x [Char])) (!
-            ([has_type] ([box_char] x) [type_id_char])
-            :pattern ((has_type ([box_char] x) [type_id_char]))
-            :qid prelude_has_type_char
-            :skolemid skolem_prelude_has_type_char
-        )))
-        (axiom (forall ((x Int)) (!
-            (=>
-                (and
-                    (<= 0 x)
-                    (< x ([u_hi] 32))
-                )
-                (= x ([to_unicode] ([from_unicode] x)))
-            )
-            :pattern (([from_unicode] x))
-            :qid prelude_char_injective
-            :skolemid skolem_prelude_char_injective
-        )))
-        (axiom (forall ((c [Char])) (!
-            (and
-                (<= 0 ([to_unicode] c))
-                (< ([to_unicode] c) ([u_hi] 32))
-            )
-            :pattern (([to_unicode] c))
-            :qid prelude_to_unicode_bounds
-            :skolemid skolem_prelude_to_unicode_bounds
-=======
-        // Decreases
-        (declare-fun [height] ([Poly]) [Height])
-        (declare-fun [height_lt] ([Height] [Height]) Bool)
-        (axiom (forall ((x [Height]) (y [Height])) (!
-            (= ([height_lt] x y) (and ([height_le] x y) (not (= x y))))
-            :pattern (([height_lt] x y))
-            :qid prelude_height_lt
-            :skolemid skolem_prelude_height_lt
-        )))
-        (declare-fun [height_rec_fun] ([Poly]) [Poly])
-        (declare-fun [check_decrease_int] (Int Int Bool) Bool)
-        (axiom (forall ((cur Int) (prev Int) (otherwise Bool)) (!
-            (= ([check_decrease_int] cur prev otherwise)
-                (or
-                    (and (<= 0 cur) (< cur prev))
-                    (and (= cur prev) otherwise)
-                )
-            )
-            :pattern (([check_decrease_int] cur prev otherwise))
-            :qid prelude_check_decrease_int
-            :skolemid skolem_prelude_check_decrease_int
-        )))
-        (declare-fun [check_decrease_height] ([Poly] [Poly] Bool) Bool)
-        (axiom (forall ((cur [Poly]) (prev [Poly]) (otherwise Bool)) (!
-            (= ([check_decrease_height] cur prev otherwise)
-                (or
-                    ([height_lt] ([height] cur) ([height] prev))
-                    (and (= ([height] cur) ([height] prev)) otherwise)
-                )
-            )
-            :pattern (([check_decrease_height] cur prev otherwise))
-            :qid prelude_check_decrease_height
-            :skolemid skolem_prelude_check_decrease_height
->>>>>>> 55b24eea
-        )))
-
         // uninterpreted integer versions for bitvector Ops. first argument is bit-width
         (declare-fun [uint_xor] (Int [Poly] [Poly]) Int)
         (declare-fun [uint_and] (Int [Poly] [Poly]) Int)
