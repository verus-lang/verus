//! The VIR-AST Abstract Syntax Tree
//!
//! Rust-AST --> Rust-HIR --> VIR-AST --> VIR-SST --> AIR --> Z3-SMT
//!
//! VIR-AST follows the structure of Rust-HIR, but omits features that are not needed
//! for verification.

use crate::def::Spanned;
use air::ast::Span;
pub use air::ast::{Binder, Binders};
use air::errors::Error;
use num_bigint::BigInt;
use std::fmt::Display;
use std::sync::Arc;

/// Result<T, VirErr> is used when an error might need to be reported to the user
pub type VirErr = Error;

pub enum VirErrAs {
    Warning(VirErr),
    Note(VirErr),
}

/// A non-qualified name, such as a local variable name or type parameter name
pub type Ident = Arc<String>;
pub type Idents = Arc<Vec<Ident>>;

/// A fully-qualified name, such as a module name, function name, or datatype name
pub type Path = Arc<PathX>;
#[derive(Clone, Debug, PartialEq, Eq, Hash, PartialOrd, Ord)]
pub struct PathX {
    pub krate: Option<Ident>, // None for local crate
    pub segments: Idents,
}

/// Describes what access other modules have to a function, datatype, etc.
#[derive(Clone, Debug)]
pub struct Visibility {
    /// Module that owns this item, or None for a foreign module
    pub owning_module: Option<Path>,
    /// true for private, false for pub, pub(crate)
    pub is_private: bool,
}

/// Describes whether a variable, function, etc. is compiled or just used for verification
#[derive(Copy, Clone, Debug, PartialEq, Eq, Hash)]
pub enum Mode {
    /// Ghost (not compiled), used to represent specifications (requires, ensures, invariant)
    Spec,
    /// Ghost (not compiled), used to represent proofs of that specifications are satisfied
    Proof,
    /// Non-ghost (compiled code)
    Exec,
}

/// Mode that gets filled in by the mode checker.
/// (A unique id marks the place that needs to be filled in.)
pub type InferMode = u64;

/// Describes integer types
#[derive(Copy, Clone, Debug, PartialEq, Eq, Hash, PartialOrd, Ord)]
pub enum IntRange {
    /// The set of all mathematical integers Z (..., -2, -1, 0, 1, 2, ...)
    Int,
    /// The set of all natural numbers N (0, 1, 2, ...)
    Nat,
    /// n-bit unsigned numbers (natural numbers up to 2^n - 1) for the specified n: u32
    U(u32),
    /// n-bit signed numbers (integers -2^(n-1), ..., 2^(n-1) - 1) for the specified n: u32
    I(u32),
    /// Rust's usize type
    USize,
    /// Rust's isize type
    ISize,
}

/// Rust type, but without Box, Rc, Arc, etc.
pub type Typ = Arc<TypX>;
pub type Typs = Arc<Vec<Typ>>;
// Deliberately not marked Eq -- use explicit match instead, so we know where types are compared
#[derive(Debug, Hash)]
pub enum TypX {
    /// Bool, Int, Datatype are translated directly into corresponding SMT types (they are not SMT-boxed)
    Bool,
    Int(IntRange),
    /// Tuple type (t1, ..., tn).  Note: ast_simplify replaces Tuple with Datatype.
    Tuple(Typs),
    /// Spec closure type (t1, ..., tn) -> t0.
    Lambda(Typs, Typ),
    /// Datatype (concrete or abstract) applied to type arguments
    Datatype(Path, Typs),
    /// Boxed for SMT encoding (unrelated to Rust Box type), can be unboxed:
    Boxed(Typ),
    /// Type parameter (inherently SMT-boxed, and cannot be unboxed)
    TypParam(Ident),
    /// Type of type identifiers
    TypeId,
    /// AIR type, used internally during translation
    Air(air::ast::Typ),

    /// StrSlice type. Currently the pervasive StrSlice struct is "seen" as this type
    /// despite the fact that it is in fact a datatype
    StrSlice,
}

#[derive(Copy, Clone, Debug, PartialEq, Eq, Hash)]
pub enum TriggerAnnotation {
    /// Automatically choose triggers for the expression containing this annotation,
    /// with no diagnostics printed
    AutoTrigger,
    /// Each trigger group is named by either Some integer, or the unnamed group None.
    /// (None is just another name; it is no different from an integer-named group.)
    /// Example: #[trigger] expr is translated into Trigger(None) applied to expr
    /// Example: #[trigger(1, 2, 3)] expr is translated into three Trigger ops wrapped around expr
    ///   (Trigger(Some(1)), Trigger(Some(2)), Trigger(Some(3)))
    Trigger(Option<u64>),
}

/// Operations on Ghost and Tracked
#[derive(Copy, Clone, Debug, PartialEq, Eq)]
pub enum ModeCoercion {
    /// Mutable borrows (Ghost::borrow_mut and Tracked::borrow_mut) are treated specially by
    /// the mode checker when checking assignments.
    BorrowMut,
    /// All other cases are treated uniformly by the mode checker based on their op/from/to-mode.
    /// (This includes Ghost::borrow, Tracked::get, etc.)
    Other,
}

/// Primitive unary operations
/// (not arbitrary user-defined functions -- these are represented by ExprX::Call)
#[derive(Copy, Clone, Debug, PartialEq, Eq, Hash)]
pub enum UnaryOp {
    /// boolean not
    Not,
    /// bitwise not
    BitNot,
    /// Mark an expression as a member of an SMT quantifier trigger group.
    /// Each trigger group becomes one SMT trigger containing all the expressions in the trigger group.
    Trigger(TriggerAnnotation),
    /// Force integer value into range given by IntRange (e.g. by using mod)
    Clip { range: IntRange, truncate: bool },
    /// Operations that coerce from/to builtin::Ghost or builtin::Tracked
    CoerceMode { op_mode: Mode, from_mode: Mode, to_mode: Mode, kind: ModeCoercion },
    /// Internal consistency check to make sure finalize_exp gets called
    /// (appears only briefly in SST before finalize_exp is called)
    MustBeFinalized,
    /// Used only for handling builtin::strslice_len
    StrLen,
    /// Used only for handling builtin::strslice_is_ascii
    StrIsAscii,
}

#[derive(Clone, Debug, PartialEq, Eq, Hash, PartialOrd, Ord)]
pub struct FieldOpr {
    pub datatype: Path,
    pub variant: Ident,
    pub field: Ident,
}

/// More complex unary operations (requires Clone rather than Copy)
/// (Below, "boxed" refers to boxing types in the SMT encoding, not the Rust Box type)
#[derive(Clone, Debug, Hash)]
pub enum UnaryOpr {
    /// coerce Typ --> Boxed(Typ)
    Box(Typ),
    /// coerce Boxed(Typ) --> Typ
    Unbox(Typ),
    /// satisfies type invariant for Typ
    /// (should only be used when sst_to_air::typ_invariant returns Some(_))
    HasType(Typ),
    /// Test whether expression is a particular variant of a datatype
    IsVariant { datatype: Path, variant: Ident },
    /// Read .0, .1, etc. from tuple (Note: ast_simplify replaces this with Field)
    TupleField { tuple_arity: usize, field: usize },
    /// Read field from variant of datatype
    Field(FieldOpr),
}

/// Arithmetic operation that might fail (overflow or divide by zero)
#[derive(Copy, Clone, Debug, PartialEq, Eq, Hash)]
pub enum ArithOp {
    /// IntRange::Int +
    Add,
    /// IntRange::Int -
    Sub,
    /// IntRange::Int *
    Mul,
    /// IntRange::Int / defined as Euclidean (round towards -infinity, not round-towards zero)
    EuclideanDiv,
    /// IntRange::Int % defined as Euclidean (returns non-negative result even for negative divisor)
    EuclideanMod,
}

/// Bitwise operation
#[derive(Copy, Clone, Debug, PartialEq, Eq, Hash)]
pub enum BitwiseOp {
    BitXor,
    BitAnd,
    BitOr,
    Shr,
    Shl,
}

#[derive(Copy, Clone, Debug, PartialEq, Eq, Hash)]
pub enum InequalityOp {
    /// IntRange::Int <=
    Le,
    /// IntRange::Int >=
    Ge,
    /// IntRange::Int <
    Lt,
    /// IntRange::Int >
    Gt,
}

/// Primitive binary operations
/// (not arbitrary user-defined functions -- these are represented by ExprX::Call)
/// Note that all integer operations are on mathematic integers (IntRange::Int),
/// not on finite-width integer types or nat.
/// Finite-width and nat operations are represented with a combination of IntRange::Int operations
/// and UnaryOp::Clip.
#[derive(Copy, Clone, Debug, PartialEq, Eq, Hash)]
pub enum BinaryOp {
    /// boolean and (short-circuiting: right side is evaluated only if left side is true)
    And,
    /// boolean or (short-circuiting: right side is evaluated only if left side is false)
    Or,
    /// boolean xor (no short-circuiting)
    Xor,
    /// boolean implies (short-circuiting: right side is evaluated only if left side is true)
    Implies,
    /// SMT equality for any type -- two expressions are exactly the same value
    /// Some types support compilable equality (Mode == Exec); others only support spec equality (Mode == Spec)
    Eq(Mode),
    /// not Eq
    Ne,
    ///
    Inequality(InequalityOp),
    /// IntRange operations that may require overflow or divide-by-zero checks
    /// (None for InferMode means always mode Spec)
    Arith(ArithOp, Option<InferMode>),
    /// Bit Vector Operators
    Bitwise(BitwiseOp),
    /// Used only for handling builtin::strslice_get_char
    StrGetChar,
}

#[derive(Clone, Debug)]
pub enum MultiOp {
    Chained(Arc<Vec<InequalityOp>>),
}

/// Ghost annotations on functions and while loops; must appear at the beginning of function body
/// or while loop body
pub type HeaderExpr = Arc<HeaderExprX>;
#[derive(Debug)]
pub enum HeaderExprX {
    /// Marker that trait declaration method body is omitted and should be erased
    NoMethodBody,
    /// Preconditions on exec/proof functions
    Requires(Exprs),
    /// Postconditions on exec/proof functions, with an optional name and type for the return value
    Ensures(Option<(Ident, Typ)>, Exprs),
    /// Recommended preconditions on spec functions, used to help diagnose mistakes in specifications.
    /// Checking of recommends is disabled by default.
    Recommends(Exprs),
    /// Invariants on while loops
    Invariant(Exprs),
    /// Decreases clauses for functions (possibly also for while loops, but this isn't implemented yet)
    Decreases(Exprs),
    /// Recursive function is uninterpreted when Expr is false
    DecreasesWhen(Expr),
    /// Proof function to prove termination for recursive functions
    DecreasesBy(Fun),
    /// The function might open the following invariants
    InvariantOpens(Exprs),
    /// The function might open any BUT the following invariants
    InvariantOpensExcept(Exprs),
    /// Make a function f opaque (definition hidden) within the current function body.
    /// (The current function body can later reveal f in specific parts of the current function body if desired.)
    Hide(Fun),
    /// `extra_dependency(f)` means that recursion-checking should act as if the current
    /// function calls `f`
    ExtraDependency(Fun),
}

/// Primitive constant values
#[derive(Clone, Debug, PartialEq, Eq, Hash)]
pub enum Constant {
    /// true or false
    Bool(bool),
<<<<<<< HEAD
    /// integer of arbitrary size
    Int(BigInt),
=======
    /// non-negative integer of arbitrary size (IntRange::Nat); use subtraction to get negative numbers
    Nat(Arc<String>),
    /// Hold generated string slices in here
    StrSlice(Arc<String>),
>>>>>>> f811d76b
}

#[derive(Debug)]
pub struct SpannedTyped<X> {
    pub span: Span,
    pub typ: Typ,
    pub x: X,
}

impl<X: Display> Display for SpannedTyped<X> {
    fn fmt(&self, f: &mut std::fmt::Formatter<'_>) -> std::fmt::Result {
        write!(f, "{}", self.x)
    }
}

/// Patterns for match expressions
pub type Pattern = Arc<SpannedTyped<PatternX>>;
pub type Patterns = Arc<Vec<Pattern>>;
#[derive(Debug, Clone)]
pub enum PatternX {
    /// _
    Wildcard,
    /// x or mut x
    Var { name: Ident, mutable: bool },
    /// Note: ast_simplify replaces this with Constructor
    Tuple(Patterns),
    /// Match constructor of datatype Path, variant Ident
    /// For tuple-style variants, the patterns appear in order and are named "0", "1", etc.
    /// For struct-style variants, the patterns may appear in any order.
    Constructor(Path, Ident, Binders<Pattern>),
}

/// Arms of match expressions
pub type Arm = Arc<Spanned<ArmX>>;
pub type Arms = Arc<Vec<Arm>>;
#[derive(Debug)]
pub struct ArmX {
    /// pattern
    pub pattern: Pattern,
    /// "if" condition on a case
    pub guard: Expr,
    /// expression or statement the executes when case matches
    pub body: Expr,
}

/// Static function identifier
pub type Fun = Arc<FunX>;
#[derive(Debug, Clone, PartialEq, Eq, Hash)]
pub struct FunX {
    /// Path of function
    pub path: Path,
    /// Path of the trait that defines the function, if any.
    /// This disambiguates between impls for the same type of multiple traits that define functions
    /// with the same name.
    pub trait_path: Option<Path>,
}

#[derive(Clone, Debug)]
pub enum CallTarget {
    /// Call a statically known function, passing some type arguments
    Static(Fun, Typs),
    /// Call a dynamically computed FnSpec (no type arguments allowed),
    /// where the function type is specified by the GenericBound of typ_param.
    FnSpec(Expr),
}

#[derive(Clone, Copy, Debug, PartialEq, Eq, Hash)]
pub enum VarAt {
    Pre,
}

#[derive(Clone, Copy, Debug, PartialEq, Eq, Hash)]
pub enum InvAtomicity {
    Atomic,
    NonAtomic,
}

#[derive(Clone, Copy, Debug, PartialEq, Eq, Hash)]
pub enum AssertQueryMode {
    NonLinear,
    BitVector,
}

#[derive(Clone, Copy, Debug, PartialEq, Eq, Hash)]
pub struct Quant {
    pub quant: air::ast::Quant,
    pub boxed_params: bool,
}

/// Computation mode for assert_by_compute
#[derive(Clone, Copy, Debug, PartialEq, Eq, Hash)]
pub enum ComputeMode {
    /// After simplifying an expression as far as possible,
    /// pass the remainder as an assertion to Z3
    Z3,
    /// Asserted expression must simplify all the way to True
    ComputeOnly,
}

/// Expression, similar to rustc_hir::Expr
pub type Expr = Arc<SpannedTyped<ExprX>>;
pub type Exprs = Arc<Vec<Expr>>;
#[derive(Debug)]
pub enum ExprX {
    /// Constant
    Const(Constant),
    /// Local variable as a right-hand side
    Var(Ident),
    /// Local variable as a left-hand side
    VarLoc(Ident),
    /// Local variable, at a different stage (e.g. a mutable reference in the post-state)
    VarAt(Ident, VarAt),
    /// Use of a const variable.  Note: ast_simplify replaces this with Call.
    ConstVar(Fun),
    /// Mutable reference (location)
    Loc(Expr),
    /// Call to a function passing some expression arguments
    Call(CallTarget, Exprs),
    /// Note: ast_simplify replaces this with Ctor
    Tuple(Exprs),
    /// Construct datatype value of type Path and variant Ident,
    /// with field initializers Binders<Expr> and an optional ".." update expression.
    /// For tuple-style variants, the field initializers appear in order and are named "_0", "_1", etc.
    /// For struct-style variants, the field initializers may appear in any order.
    Ctor(Path, Ident, Binders<Expr>, Option<Expr>),
    /// Primitive unary operation
    Unary(UnaryOp, Expr),
    /// Special unary operator
    UnaryOpr(UnaryOpr, Expr),
    /// Primitive binary operation
    Binary(BinaryOp, Expr, Expr),
    /// Primitive multi-operand operation
    Multi(MultiOp, Exprs),
    /// Quantifier (forall/exists), binding the variables in Binders, with body Expr
    Quant(Quant, Binders<Typ>, Expr),
    /// Specification closure
    Closure(Binders<Typ>, Expr),
    /// Choose specification values satisfying a condition, compute body
    Choose { params: Binders<Typ>, cond: Expr, body: Expr },
    /// Manually supply triggers for body of quantifier
    WithTriggers { triggers: Arc<Vec<Exprs>>, body: Expr },
    /// Assign to local variable
    /// init_not_mut = true ==> a delayed initialization of a non-mutable variable
    Assign { init_not_mut: bool, lhs: Expr, rhs: Expr },
    /// Reveal definition of an opaque function with some integer fuel amount
    Fuel(Fun, u32),
    /// Header, which must appear at the beginning of a function or while loop.
    /// Note: this only appears temporarily during rust_to_vir construction, and should not
    /// appear in the final Expr produced by rust_to_vir (see vir::headers::read_header).
    Header(HeaderExpr),
    /// Assume false
    Admit,
    /// Forall or assert-by statement; proves "forall vars. ensure" via proof.
    Forall { vars: Binders<Typ>, require: Expr, ensure: Expr, proof: Expr },
    /// If-else
    If(Expr, Expr, Option<Expr>),
    /// Match (Note: ast_simplify replaces Match with other expressions)
    Match(Expr, Arms),
    /// While loop, with invariants
    While { cond: Expr, body: Expr, invs: Exprs },
    /// Open invariant
    OpenInvariant(Expr, Binder<Typ>, Expr, InvAtomicity),
    /// Return from function
    Return(Option<Expr>),
    /// Enter a Rust ghost block, which will be erased during compilation.
    /// In principle, this is not needed, because we can infer which code to erase using modes.
    /// However, we can't easily communicate the inferred modes back to rustc for erasure
    /// and lifetime checking -- rustc needs syntactic annotations for these, and the mode checker
    /// needs to confirm that these annotations agree with what would have been inferred.
    Ghost { alloc_wrapper: Option<Fun>, tracked: bool, expr: Expr },
    /// Sequence of statements, optionally including an expression at the end
    Block(Stmts, Option<Expr>),
    /// `assert_by` with a dedicated prover option (nonlinear_arith, bit_vector)
    AssertQuery { requires: Exprs, ensures: Exprs, proof: Expr, mode: AssertQueryMode },
<<<<<<< HEAD
    /// Assertion discharged via computation
    AssertCompute(Expr, ComputeMode),
=======
    /// Reveal a string
    RevealString(Arc<String>),
>>>>>>> f811d76b
}

/// Statement, similar to rustc_hir::Stmt
pub type Stmt = Arc<Spanned<StmtX>>;
pub type Stmts = Arc<Vec<Stmt>>;
#[derive(Debug)]
pub enum StmtX {
    /// Single expression
    Expr(Expr),
    /// Declare a local variable, which may be mutable, and may have an initial value
    /// The declaration may contain a pattern;
    /// however, ast_simplify replaces all patterns with PatternX::Var
    Decl { pattern: Pattern, mode: Mode, init: Option<Expr> },
}

/// Function parameter
pub type Param = Arc<Spanned<ParamX>>;
pub type Params = Arc<Vec<Param>>;
#[derive(Debug, Clone)]
pub struct ParamX {
    pub name: Ident,
    pub typ: Typ,
    pub mode: Mode,
    /// An &mut parameter
    pub is_mut: bool,
}

pub type GenericBound = Arc<GenericBoundX>;
#[derive(Debug)]
pub enum GenericBoundX {
    /// List of implemented traits
    Traits(Vec<Path>),
    /// Spec function type (t1, ..., tn) -> t0.
    /// Note: ast_simplify removes FnSpec type parameters, using a Datatype to represent FnSpec.
    FnSpec(Typs, Typ),
}

pub type TypBounds = Arc<Vec<(Ident, GenericBound)>>;
/// Each type parameter is (name: Ident, bound: GenericBound, strictly_positive: bool)
pub type TypPositiveBounds = Arc<Vec<(Ident, GenericBound, bool)>>;

pub type FunctionAttrs = Arc<FunctionAttrsX>;
#[derive(Debug, Default, Clone)]
pub struct FunctionAttrsX {
    /// Erasure and lifetime checking based on ghost blocks
    pub uses_ghost_blocks: bool,
    /// Inline spec function for SMT
    pub inline: bool,
    /// List of functions that this function wants to view as opaque
    pub hidden: Arc<Vec<Fun>>,
    /// Create a global axiom saying forall params, require ==> ensure
    pub broadcast_forall: bool,
    /// In triggers_auto, don't use this function as a trigger
    pub no_auto_trigger: bool,
    /// Custom error message to display when a pre-condition fails
    pub custom_req_err: Option<String>,
    /// coerce f(e, ...) to f(e.view(), ...)
    pub autoview: bool,
    /// When used in a ghost context, redirect to a specified spec function
    pub autospec: Option<Fun>,
    /// Verify using bitvector theory
    pub bit_vector: bool,
    /// Is atomic (i.e., can be inside an invariant block)
    pub atomic: bool,
    /// Verify non_linear arithmetic using Singular
    pub integer_ring: bool,
    /// This is a proof of termination for another spec function
    pub is_decrease_by: bool,
    /// In a spec function, check the body for violations of recommends
    pub check_recommends: bool,
    /// set option smt.arith.nl=true
    pub nonlinear: bool,
    /// Use a dedicated Z3 process for this single query
    pub spinoff_prover: bool,
    /// Memoize function call results during interpretation
    pub memoize: bool,
}

/// Function specification of its invariant mask
#[derive(Clone, Debug)]
pub enum MaskSpec {
    InvariantOpens(Exprs),
    InvariantOpensExcept(Exprs),
    NoSpec,
}

#[derive(Debug, Clone)]
pub enum FunctionKind {
    Static,
    /// Method declaration inside a trait
    TraitMethodDecl {
        trait_path: Path,
    },
    /// Method implementation inside an impl, implementing a trait method for a trait for a datatype
    TraitMethodImpl {
        method: Fun,
        trait_path: Path,
        trait_typ_args: Typs,
        datatype: Path,
        datatype_typ_args: Typs,
    },
}

/// Function, including signature and body
pub type Function = Arc<Spanned<FunctionX>>;
#[derive(Debug, Clone)]
pub struct FunctionX {
    /// Name of function
    pub name: Fun,
    /// Kind (translation to AIR is different for each different kind)
    pub kind: FunctionKind,
    /// Access control (public/private)
    pub visibility: Visibility,
    /// exec functions are compiled, proof/spec are erased
    /// exec/proof functions can have requires/ensures, spec cannot
    /// spec functions can be used in requires/ensures, proof/exec cannot
    pub mode: Mode,
    /// Default amount of fuel: 0 means opaque, >= 1 means visible
    /// For recursive functions, fuel determines the number of unfoldings that the SMT solver sees
    pub fuel: u32,
    /// Type parameters to generic functions
    pub typ_bounds: TypBounds,
    /// Function parameters
    pub params: Params,
    /// Return value (unit return type is treated specially; see FunctionX::has_return in ast_util)
    pub ret: Param,
    /// Preconditions (requires for proof/exec functions, recommends for spec functions)
    pub require: Exprs,
    /// Postconditions (proof/exec functions only)
    pub ensure: Exprs,
    /// Decreases clause to ensure recursive function termination
    /// decrease.len() == 0 means no decreases clause
    /// decrease.len() >= 1 means list of expressions, interpreted in lexicographic order
    pub decrease: Exprs,
    /// If Expr is true for the arguments to the function,
    /// the function is defined according to the function body and the decreases clauses must hold.
    /// If Expr is false, the function is uninterpreted, the body and decreases clauses are ignored.
    pub decrease_when: Option<Expr>,
    /// Prove termination with a separate proof function
    pub decrease_by: Option<Fun>,
    /// For broadcast_forall functions, poly sets this to Some((params, reqs ==> enss))
    /// where params and reqs ==> enss use coerce_typ_to_poly rather than coerce_typ_to_native
    pub broadcast_forall: Option<(Params, Expr)>,
    /// MaskSpec that specifies what invariants the function is allowed to open
    pub mask_spec: MaskSpec,
    /// is_const == true means that this function is actually a const declaration;
    /// we treat const declarations as functions with 0 arguments, having mode == Spec.
    /// However, if ret.x.mode != Spec, there are some differences: the const can dually be used as spec,
    /// and the body is restricted to a subset of expressions that are spec-safe.
    pub is_const: bool,
    /// For public spec functions, publish == None means that the body is private
    /// even though the function is public, the bool indicates false = opaque, true = visible
    /// the body is public
    pub publish: Option<bool>,
    /// Various attributes
    pub attrs: FunctionAttrs,
    /// Body of the function (may be None for foreign functions or for external_body functions)
    pub body: Option<Expr>,
    /// Extra dependencies, only used for for the purposes of recursion-well-foundedness
    /// Useful only for trusted fns.
    pub extra_dependencies: Vec<Fun>,
}

/// Single field in a variant
pub type Field = Binder<(Typ, Mode, Visibility)>;
/// List of fields in a variant
/// For tuple-style variants, the fields appear in order and are named "0", "1", etc.
/// For struct-style variants, the fields may appear in any order
pub type Fields = Binders<(Typ, Mode, Visibility)>;
pub type Variant = Binder<Fields>;
pub type Variants = Binders<Fields>;

#[derive(Clone, Debug)]
pub enum DatatypeTransparency {
    Never,
    WithinModule,
    Always,
}

/// struct or enum
#[derive(Clone, Debug)]
pub struct DatatypeX {
    pub path: Path,
    pub visibility: Visibility,
    pub transparency: DatatypeTransparency,
    pub typ_params: TypPositiveBounds,
    pub variants: Variants,
    pub mode: Mode,
    // For token types that need to be 'unforgeable'. Only makes sense for 'Proof' types.
    pub unforgeable: bool,
}
pub type Datatype = Arc<Spanned<DatatypeX>>;
pub type Datatypes = Vec<Datatype>;

pub type Trait = Arc<Spanned<TraitX>>;
#[derive(Clone, Debug)]
pub struct TraitX {
    pub name: Path,
    pub typ_params: TypPositiveBounds,
    pub methods: Arc<Vec<Fun>>,
}

/// An entire crate
pub type Krate = Arc<KrateX>;
#[derive(Clone, Debug, Default)]
pub struct KrateX {
    /// All functions in the crate, plus foreign functions
    pub functions: Vec<Function>,
    /// All datatypes in the crate
    pub datatypes: Vec<Datatype>,
    /// All traits in the crate
    pub traits: Vec<Trait>,
    /// List of all modules in the crate
    pub module_ids: Vec<Path>,
}<|MERGE_RESOLUTION|>--- conflicted
+++ resolved
@@ -117,7 +117,7 @@
 }
 
 /// Operations on Ghost and Tracked
-#[derive(Copy, Clone, Debug, PartialEq, Eq)]
+#[derive(Copy, Clone, Debug, Hash, PartialEq, Eq)]
 pub enum ModeCoercion {
     /// Mutable borrows (Ghost::borrow_mut and Tracked::borrow_mut) are treated specially by
     /// the mode checker when checking assignments.
@@ -290,15 +290,10 @@
 pub enum Constant {
     /// true or false
     Bool(bool),
-<<<<<<< HEAD
     /// integer of arbitrary size
     Int(BigInt),
-=======
-    /// non-negative integer of arbitrary size (IntRange::Nat); use subtraction to get negative numbers
-    Nat(Arc<String>),
     /// Hold generated string slices in here
     StrSlice(Arc<String>),
->>>>>>> f811d76b
 }
 
 #[derive(Debug)]
@@ -473,13 +468,10 @@
     Block(Stmts, Option<Expr>),
     /// `assert_by` with a dedicated prover option (nonlinear_arith, bit_vector)
     AssertQuery { requires: Exprs, ensures: Exprs, proof: Expr, mode: AssertQueryMode },
-<<<<<<< HEAD
     /// Assertion discharged via computation
     AssertCompute(Expr, ComputeMode),
-=======
     /// Reveal a string
     RevealString(Arc<String>),
->>>>>>> f811d76b
 }
 
 /// Statement, similar to rustc_hir::Stmt
