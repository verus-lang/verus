--- conflicted
+++ resolved
@@ -344,13 +344,10 @@
     pub no_auto_trigger: bool,
     /// Custom error message to display when a pre-condition fails
     pub custom_req_err: Option<String>,
-<<<<<<< HEAD
+    /// coerce f(e, ...) to f(e.view(), ...)
+    pub autoview: bool,
     /// Verify using bit vector theory, not converting back and forth with integer
     pub bit_vector: bool,
-=======
-    /// coerce f(e, ...) to f(e.view(), ...)
-    pub autoview: bool,
->>>>>>> fe6af3ce
 }
 
 /// Static function identifier
