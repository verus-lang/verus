//! The VIR-AST Abstract Syntax Tree
//!
//! Rust-AST --> Rust-HIR --> VIR-AST --> VIR-SST --> AIR --> Z3-SMT
//!
//! VIR-AST follows the structure of Rust-HIR, but omits features that are not needed
//! for verification.

use crate::def::Spanned;
use air::ast::Span;
pub use air::ast::{Binder, Binders};
use air::messages::Message;
use num_bigint::BigInt;
use serde::{Deserialize, Serialize};
use std::fmt::Display;
use std::sync::Arc;
use vir_macros::{to_node_impl, ToDebugSNode};

/// Result<T, VirErr> is used when an error might need to be reported to the user
pub type VirErr = Message;

pub enum VirErrAs {
    Warning(VirErr),
    Note(VirErr),
}

/// A non-qualified name, such as a local variable name or type parameter name
pub type Ident = Arc<String>;
pub type Idents = Arc<Vec<Ident>>;

/// A fully-qualified name, such as a module name, function name, or datatype name
pub type Path = Arc<PathX>;
#[derive(Clone, Debug, Serialize, Deserialize, PartialEq, Eq, Hash, PartialOrd, Ord)]
pub struct PathX {
    pub krate: Option<Ident>, // None for local crate
    pub segments: Idents,
}

/// Describes what access other modules have to a function, datatype, etc.
#[derive(Clone, Debug, Serialize, Deserialize, ToDebugSNode)]
pub struct Visibility {
    /// Module that owns this item, or None for a foreign module
    pub owning_module: Option<Path>,
    /// None for pub
    /// Some(path) means visible to path and path's descendents
    pub restricted_to: Option<Path>,
}

/// Describes whether a variable, function, etc. is compiled or just used for verification
#[derive(Copy, Clone, Debug, Serialize, Deserialize, PartialEq, Eq, Hash)]
pub enum Mode {
    /// Ghost (not compiled), used to represent specifications (requires, ensures, invariant)
    Spec,
    /// Ghost (not compiled), used to represent proofs of that specifications are satisfied
    Proof,
    /// Non-ghost (compiled code)
    Exec,
}

/// Mode that gets filled in by the mode checker.
/// (A unique id marks the place that needs to be filled in.)
pub type InferMode = u64;

/// Describes integer types
#[derive(
    Copy,
    Clone,
    Debug,
    Serialize,
    Deserialize,
    ToDebugSNode,
    PartialEq,
    Eq,
    Hash,
    PartialOrd,
    Ord
)]
pub enum IntRange {
    /// The set of all mathematical integers Z (..., -2, -1, 0, 1, 2, ...)
    Int,
    /// The set of all natural numbers N (0, 1, 2, ...)
    Nat,
    /// n-bit unsigned numbers (natural numbers up to 2^n - 1) for the specified n: u32
    U(u32),
    /// n-bit signed numbers (integers -2^(n-1), ..., 2^(n-1) - 1) for the specified n: u32
    I(u32),
    /// Rust's usize type
    USize,
    /// Rust's isize type
    ISize,
}

/// Type information relevant to Rust but generally not relevant to the SMT encoding.
/// This information is relevant for resolving traits.
#[derive(Debug, Serialize, Deserialize, Hash, ToDebugSNode, Clone, Copy, PartialEq, Eq)]
pub enum TypDecoration {
    /// &T
    Ref,
    /// &mut T
    MutRef,
    /// Box<T>
    Box,
    /// Rc<T>
    Rc,
    /// Arc<T>
    Arc,
    /// Ghost<T>
    Ghost,
    /// Tracked<T>
    Tracked,
    /// !, represented as Never<()>
    Never,
}

/// Rust type, but without Box, Rc, Arc, etc.
pub type Typ = Arc<TypX>;
pub type Typs = Arc<Vec<Typ>>;
// Deliberately not marked Eq -- use explicit match instead, so we know where types are compared
<<<<<<< HEAD
#[derive(Debug, Serialize, Deserialize, Hash, ToDebugSNode)]
=======
#[derive(Debug, Hash, ToDebugSNode, PartialEq, Eq)]
>>>>>>> 721f4f1b
pub enum TypX {
    /// Bool, Int, Datatype are translated directly into corresponding SMT types (they are not SMT-boxed)
    Bool,
    Int(IntRange),
    /// Tuple type (t1, ..., tn).  Note: ast_simplify replaces Tuple with Datatype.
    Tuple(Typs),
    /// `FnSpec` type (TODO rename from 'Lambda' to just 'FnSpec')
    /// (t1, ..., tn) -> t0.
    Lambda(Typs, Typ),
    /// Executable function types (with a requires and ensures)
    AnonymousClosure(Typs, Typ, usize),
    /// Datatype (concrete or abstract) applied to type arguments
    Datatype(Path, Typs),
    /// Wrap type with extra information relevant to Rust but usually irrelevant to SMT encoding
    /// (though needed sometimes to encode trait resolution)
    Decorate(TypDecoration, Typ),
    /// Boxed for SMT encoding (unrelated to Rust Box type), can be unboxed:
    Boxed(Typ),
    /// Type parameter (inherently SMT-boxed, and cannot be unboxed)
    TypParam(Ident),
    /// Type of type identifiers
    TypeId,
    /// Const integer type argument (e.g. for array sizes)
    ConstInt(BigInt),
    /// AIR type, used internally during translation
    Air(air::ast::Typ),
    /// StrSlice type. Currently the pervasive StrSlice struct is "seen" as this type
    /// despite the fact that it is in fact a datatype
    StrSlice,
    /// UTF-8 character type
    Char,
}

#[derive(Copy, Clone, Debug, Serialize, Deserialize, PartialEq, Eq, Hash, ToDebugSNode)]
pub enum TriggerAnnotation {
    /// Automatically choose triggers for the expression containing this annotation,
    /// with no diagnostics printed
    AutoTrigger,
    /// Each trigger group is named by either Some integer, or the unnamed group None.
    /// (None is just another name; it is no different from an integer-named group.)
    /// Example: #[trigger] expr is translated into Trigger(None) applied to expr
    /// Example: #[trigger(1, 2, 3)] expr is translated into three Trigger ops wrapped around expr
    ///   (Trigger(Some(1)), Trigger(Some(2)), Trigger(Some(3)))
    Trigger(Option<u64>),
}

/// Operations on Ghost and Tracked
#[derive(Copy, Clone, Debug, Serialize, Deserialize, Hash, PartialEq, Eq, ToDebugSNode)]
pub enum ModeCoercion {
    /// Mutable borrows (Ghost::borrow_mut and Tracked::borrow_mut) are treated specially by
    /// the mode checker when checking assignments.
    BorrowMut,
    /// All other cases are treated uniformly by the mode checker based on their op/from/to-mode.
    /// (This includes Ghost::borrow, Tracked::get, etc.)
    Other,
}

/// Primitive 0-argument operations
#[derive(Clone, Debug, Serialize, Deserialize, Hash, ToDebugSNode)]
pub enum NullaryOpr {
    /// convert a const generic into an expression, as in fn f<const N: usize>() -> usize { N }
    ConstGeneric(Typ),
}

/// Primitive unary operations
/// (not arbitrary user-defined functions -- these are represented by ExprX::Call)
#[derive(Copy, Clone, Debug, Serialize, Deserialize, PartialEq, Eq, Hash, ToDebugSNode)]
pub enum UnaryOp {
    /// boolean not
    Not,
    /// bitwise not
    BitNot,
    /// Mark an expression as a member of an SMT quantifier trigger group.
    /// Each trigger group becomes one SMT trigger containing all the expressions in the trigger group.
    Trigger(TriggerAnnotation),
    /// Force integer value into range given by IntRange (e.g. by using mod)
    Clip { range: IntRange, truncate: bool },
    /// Operations that coerce from/to builtin::Ghost or builtin::Tracked
    CoerceMode { op_mode: Mode, from_mode: Mode, to_mode: Mode, kind: ModeCoercion },
    /// Internal consistency check to make sure finalize_exp gets called
    /// (appears only briefly in SST before finalize_exp is called)
    MustBeFinalized,
    /// Used only for handling builtin::strslice_len
    StrLen,
    /// Used only for handling builtin::strslice_is_ascii
    StrIsAscii,
    /// Used only for handling casts from chars to ints
    CharToInt,
}

#[derive(Clone, Debug, Serialize, Deserialize, PartialEq, Eq, Hash, PartialOrd, Ord, ToDebugSNode)]
pub struct FieldOpr {
    pub datatype: Path,
    pub variant: Ident,
    pub field: Ident,
    pub get_variant: bool,
}

#[derive(Clone, Debug, Serialize, Deserialize, PartialEq, Eq, Hash, PartialOrd, Ord, ToDebugSNode)]
pub enum IntegerTypeBoundKind {
    UnsignedMax,
    SignedMin,
    SignedMax,
    ArchWordBits,
}

/// More complex unary operations (requires Clone rather than Copy)
/// (Below, "boxed" refers to boxing types in the SMT encoding, not the Rust Box type)
#[derive(Clone, Debug, Serialize, Deserialize, Hash, ToDebugSNode)]
pub enum UnaryOpr {
    /// coerce Typ --> Boxed(Typ)
    Box(Typ),
    /// coerce Boxed(Typ) --> Typ
    Unbox(Typ),
    /// satisfies type invariant for Typ
    /// (should only be used when sst_to_air::typ_invariant returns Some(_))
    HasType(Typ),
    /// Test whether expression is a particular variant of a datatype
    IsVariant { datatype: Path, variant: Ident },
    /// Read .0, .1, etc. from tuple (Note: ast_simplify replaces this with Field)
    TupleField { tuple_arity: usize, field: usize },
    /// Read field from variant of datatype
    Field(FieldOpr),
    /// Bounded integer bounds. The argument is the arch word bits (16, 32, etc.)
    /// So e.g., IntegerTypeBound(SignedMax) applied to 8 would give 127
    /// The 'ArchWordBits' gives the word size in bits (ignore the argument).
    /// This can return any integer type, but that integer type needs to be large enough
    /// to hold the result.
    /// Mode is the minimum allowed mode (e.g., Spec for spec-only, Exec if allowed in exec).
    IntegerTypeBound(IntegerTypeBoundKind, Mode),
    /// Height of a data structure for the purpose of decreases-checking.
    /// Maps to the built-in intrinsic.
    Height,
    /// Custom diagnostic message
    CustomErr(Arc<String>),
}

/// Arithmetic operation that might fail (overflow or divide by zero)
#[derive(Copy, Clone, Debug, Serialize, Deserialize, PartialEq, Eq, Hash, ToDebugSNode)]
pub enum ArithOp {
    /// IntRange::Int +
    Add,
    /// IntRange::Int -
    Sub,
    /// IntRange::Int *
    Mul,
    /// IntRange::Int / defined as Euclidean (round towards -infinity, not round-towards zero)
    EuclideanDiv,
    /// IntRange::Int % defined as Euclidean (returns non-negative result even for negative divisor)
    EuclideanMod,
}

/// Bitwise operation
#[derive(Copy, Clone, Debug, Serialize, Deserialize, PartialEq, Eq, Hash, ToDebugSNode)]
pub enum BitwiseOp {
    BitXor,
    BitAnd,
    BitOr,
    Shr,
    Shl,
}

#[derive(Copy, Clone, Debug, Serialize, Deserialize, PartialEq, Eq, Hash, ToDebugSNode)]
pub enum InequalityOp {
    /// IntRange::Int <=
    Le,
    /// IntRange::Int >=
    Ge,
    /// IntRange::Int <
    Lt,
    /// IntRange::Int >
    Gt,
}

/// Primitive binary operations
/// (not arbitrary user-defined functions -- these are represented by ExprX::Call)
/// Note that all integer operations are on mathematic integers (IntRange::Int),
/// not on finite-width integer types or nat.
/// Finite-width and nat operations are represented with a combination of IntRange::Int operations
/// and UnaryOp::Clip.
#[derive(Copy, Clone, Debug, Serialize, Deserialize, PartialEq, Eq, Hash, ToDebugSNode)]
pub enum BinaryOp {
    /// boolean and (short-circuiting: right side is evaluated only if left side is true)
    And,
    /// boolean or (short-circuiting: right side is evaluated only if left side is false)
    Or,
    /// boolean xor (no short-circuiting)
    Xor,
    /// boolean implies (short-circuiting: right side is evaluated only if left side is true)
    Implies,
    /// SMT equality for any type -- two expressions are exactly the same value
    /// Some types support compilable equality (Mode == Exec); others only support spec equality (Mode == Spec)
    Eq(Mode),
    /// not Eq
    Ne,
    ///
    Inequality(InequalityOp),
    /// IntRange operations that may require overflow or divide-by-zero checks
    /// (None for InferMode means always mode Spec)
    /// TODO: if the syntax macro can tell us the Mode, can we get rid of InferMode?
    Arith(ArithOp, Option<InferMode>),
    /// Bit Vector Operators
    /// mode=Exec means we need overflow-checking
    Bitwise(BitwiseOp, Mode),
    /// Used only for handling builtin::strslice_get_char
    StrGetChar,
}

#[derive(Clone, Debug, Serialize, Deserialize, ToDebugSNode)]
pub enum MultiOp {
    Chained(Arc<Vec<InequalityOp>>),
}

/// Use Ghost(x) or Tracked(x) to unwrap an argument
#[derive(Clone, Debug, Serialize, Deserialize, ToDebugSNode)]
pub struct UnwrapParameter {
    // indicates Ghost or Tracked
    pub mode: Mode,
    // dummy name chosen for official Rust parameter name
    pub outer_name: Ident,
    // rename the parameter to a different name using a "let" binding
    pub inner_name: Ident,
}

/// Ghost annotations on functions and while loops; must appear at the beginning of function body
/// or while loop body
pub type HeaderExpr = Arc<HeaderExprX>;
#[derive(Debug, Serialize, Deserialize, ToDebugSNode)]
pub enum HeaderExprX {
    /// Use Ghost(x) or Tracked(x) to unwrap an argument, renaming outer_name to inner_name
    UnwrapParameter(UnwrapParameter),
    /// Marker that trait declaration method body is omitted and should be erased
    NoMethodBody,
    /// Preconditions on exec/proof functions
    Requires(Exprs),
    /// Postconditions on exec/proof functions, with an optional name and type for the return value
    Ensures(Option<(Ident, Typ)>, Exprs),
    /// Recommended preconditions on spec functions, used to help diagnose mistakes in specifications.
    /// Checking of recommends is disabled by default.
    Recommends(Exprs),
    /// Invariants on loops
    Invariant(Exprs),
    /// Invariants + ensures on loops
    InvariantEnsures(Exprs),
    /// Decreases clauses for functions (possibly also for while loops, but this isn't implemented yet)
    Decreases(Exprs),
    /// Recursive function is uninterpreted when Expr is false
    DecreasesWhen(Expr),
    /// Proof function to prove termination for recursive functions
    DecreasesBy(Fun),
    /// The function might open the following invariants
    InvariantOpens(Exprs),
    /// The function might open any BUT the following invariants
    InvariantOpensExcept(Exprs),
    /// Make a function f opaque (definition hidden) within the current function body.
    /// (The current function body can later reveal f in specific parts of the current function body if desired.)
    Hide(Fun),
    /// `extra_dependency(f)` means that recursion-checking should act as if the current
    /// function calls `f`
    ExtraDependency(Fun),
}

/// Primitive constant values
#[derive(Clone, Debug, Serialize, Deserialize, ToDebugSNode, PartialEq, Eq, Hash)]
pub enum Constant {
    /// true or false
    Bool(bool),
    /// integer of arbitrary size
    Int(BigInt),
    /// Hold generated string slices in here
    StrSlice(Arc<String>),
    // Hold unicode values here
    Char(char),
}

#[derive(Debug, Serialize, Deserialize)]
pub struct SpannedTyped<X> {
    pub span: Span,
    pub typ: Typ,
    pub x: X,
}

impl<X: Display> Display for SpannedTyped<X> {
    fn fmt(&self, f: &mut std::fmt::Formatter<'_>) -> std::fmt::Result {
        write!(f, "{}", self.x)
    }
}

/// Patterns for match expressions
pub type Pattern = Arc<SpannedTyped<PatternX>>;
pub type Patterns = Arc<Vec<Pattern>>;
#[derive(Debug, Serialize, Deserialize, ToDebugSNode, Clone)]
pub enum PatternX {
    /// _
    Wildcard,
    /// x or mut x
    Var {
        name: Ident,
        mutable: bool,
    },
    /// Note: ast_simplify replaces this with Constructor
    Tuple(Patterns),
    /// Match constructor of datatype Path, variant Ident
    /// For tuple-style variants, the patterns appear in order and are named "0", "1", etc.
    /// For struct-style variants, the patterns may appear in any order.
    Constructor(Path, Ident, Binders<Pattern>),
    Or(Pattern, Pattern),
}

/// Arms of match expressions
pub type Arm = Arc<Spanned<ArmX>>;
pub type Arms = Arc<Vec<Arm>>;
#[derive(Debug, Serialize, Deserialize, ToDebugSNode)]
pub struct ArmX {
    /// pattern
    pub pattern: Pattern,
    /// "if" condition on a case
    pub guard: Expr,
    /// expression or statement the executes when case matches
    pub body: Expr,
}

#[derive(Debug, Serialize, Deserialize, Clone, Copy, PartialEq, Eq, ToDebugSNode)]
pub enum LoopInvariantKind {
    Invariant,
    InvariantEnsures,
    Ensures,
}

pub type LoopInvariants = Arc<Vec<LoopInvariant>>;
#[derive(Debug, Serialize, Deserialize, Clone, ToDebugSNode)]
pub struct LoopInvariant {
    pub kind: LoopInvariantKind,
    pub inv: Expr,
}

/// Static function identifier
pub type Fun = Arc<FunX>;
#[derive(Debug, Serialize, Deserialize, ToDebugSNode, Clone, PartialEq, Eq, Hash)]
pub struct FunX {
    /// Path of function
    pub path: Path,
}

#[derive(Clone, Copy, Debug, Serialize, Deserialize, ToDebugSNode)]
pub enum BuiltinSpecFun {
    ClosureReq,
    ClosureEns,
}

#[derive(Clone, Debug, Serialize, Deserialize, ToDebugSNode)]
pub enum CallTargetKind {
    /// Statically known function
    Static,
    /// Dynamically dispatched method.  Optionally specify the statically resolved target if known.
    Method(Option<(Fun, Typs)>),
}

#[derive(Clone, Debug, Serialize, Deserialize, ToDebugSNode)]
pub enum CallTarget {
    /// Regular function, passing some type arguments
    Fun(CallTargetKind, Fun, Typs),
    /// Call a dynamically computed FnSpec (no type arguments allowed),
    /// where the function type is specified by the GenericBound of typ_param.
    FnSpec(Expr),
    BuiltinSpecFun(BuiltinSpecFun, Typs),
}

#[derive(Clone, Copy, Debug, Serialize, Deserialize, ToDebugSNode, PartialEq, Eq, Hash)]
pub enum VarAt {
    Pre,
}

#[derive(Clone, Copy, Debug, Serialize, Deserialize, ToDebugSNode, PartialEq, Eq, Hash)]
pub enum InvAtomicity {
    Atomic,
    NonAtomic,
}

#[derive(Clone, Copy, Debug, Serialize, Deserialize, ToDebugSNode, PartialEq, Eq, Hash)]
pub enum AssertQueryMode {
    NonLinear,
    BitVector,
}

#[derive(Clone, Copy, Debug, Serialize, Deserialize, PartialEq, Eq, Hash)]
pub struct Quant {
    pub quant: air::ast::Quant,
    pub boxed_params: bool,
}

/// Computation mode for assert_by_compute
#[derive(Clone, Copy, Debug, Serialize, Deserialize, PartialEq, Eq, Hash, ToDebugSNode)]
pub enum ComputeMode {
    /// After simplifying an expression as far as possible,
    /// pass the remainder as an assertion to Z3
    Z3,
    /// Asserted expression must simplify all the way to True
    ComputeOnly,
}

/// Expression, similar to rustc_hir::Expr
pub type Expr = Arc<SpannedTyped<ExprX>>;
pub type Exprs = Arc<Vec<Expr>>;
#[derive(Debug, Serialize, Deserialize)]
#[to_node_impl(name = ">")]
pub enum ExprX {
    /// Constant
    Const(Constant),
    /// Local variable as a right-hand side
    Var(Ident),
    /// Local variable as a left-hand side
    VarLoc(Ident),
    /// Local variable, at a different stage (e.g. a mutable reference in the post-state)
    VarAt(Ident, VarAt),
    /// Use of a const variable.  Note: ast_simplify replaces this with Call.
    ConstVar(Fun),
    /// Mutable reference (location)
    Loc(Expr),
    /// Call to a function passing some expression arguments
    Call(CallTarget, Exprs),
    /// Note: ast_simplify replaces this with Ctor
    Tuple(Exprs),
    /// Construct datatype value of type Path and variant Ident,
    /// with field initializers Binders<Expr> and an optional ".." update expression.
    /// For tuple-style variants, the field initializers appear in order and are named "_0", "_1", etc.
    /// For struct-style variants, the field initializers may appear in any order.
    Ctor(Path, Ident, Binders<Expr>, Option<Expr>),
    /// Primitive 0-argument operation
    NullaryOpr(NullaryOpr),
    /// Primitive unary operation
    Unary(UnaryOp, Expr),
    /// Special unary operator
    UnaryOpr(UnaryOpr, Expr),
    /// Primitive binary operation
    Binary(BinaryOp, Expr, Expr),
    /// Primitive multi-operand operation
    Multi(MultiOp, Exprs),
    /// Quantifier (forall/exists), binding the variables in Binders, with body Expr
    Quant(Quant, Binders<Typ>, Expr),
    /// Specification closure
    Closure(Binders<Typ>, Expr),
    /// Executable closure
    ExecClosure {
        params: Binders<Typ>,
        body: Expr,
        requires: Exprs,
        ensures: Exprs,
        ret: Binder<Typ>,
        /// The 'external spec' is an Option because it gets filled in during
        /// ast_simplify. It contains the assumptions that surrounding context
        /// can assume about a closure object after it is created.
        external_spec: Option<(Ident, Expr)>,
    },
    /// Choose specification values satisfying a condition, compute body
    Choose { params: Binders<Typ>, cond: Expr, body: Expr },
    /// Manually supply triggers for body of quantifier
    WithTriggers { triggers: Arc<Vec<Exprs>>, body: Expr },
    /// Assign to local variable
    /// init_not_mut = true ==> a delayed initialization of a non-mutable variable
    Assign { init_not_mut: bool, lhs: Expr, rhs: Expr },
    /// Reveal definition of an opaque function with some integer fuel amount
    Fuel(Fun, u32),
    /// Header, which must appear at the beginning of a function or while loop.
    /// Note: this only appears temporarily during rust_to_vir construction, and should not
    /// appear in the final Expr produced by rust_to_vir (see vir::headers::read_header).
    Header(HeaderExpr),
    /// Assert or assume
    AssertAssume { is_assume: bool, expr: Expr },
    /// Forall or assert-by statement; proves "forall vars. ensure" via proof.
    Forall { vars: Binders<Typ>, require: Expr, ensure: Expr, proof: Expr },
    /// If-else
    If(Expr, Expr, Option<Expr>),
    /// Match (Note: ast_simplify replaces Match with other expressions)
    Match(Expr, Arms),
    /// Loop (either "while", cond = Some(...), or "loop", cond = None), with invariants
    Loop { label: Option<String>, cond: Option<Expr>, body: Expr, invs: LoopInvariants },
    /// Open invariant
    OpenInvariant(Expr, Binder<Typ>, Expr, InvAtomicity),
    /// Return from function
    Return(Option<Expr>),
    /// break or continue
    BreakOrContinue { label: Option<String>, is_break: bool },
    /// Enter a Rust ghost block, which will be erased during compilation.
    /// In principle, this is not needed, because we can infer which code to erase using modes.
    /// However, we can't easily communicate the inferred modes back to rustc for erasure
    /// and lifetime checking -- rustc needs syntactic annotations for these, and the mode checker
    /// needs to confirm that these annotations agree with what would have been inferred.
    Ghost { alloc_wrapper: bool, tracked: bool, expr: Expr },
    /// Sequence of statements, optionally including an expression at the end
    Block(Stmts, Option<Expr>),
    /// `assert_by` with a dedicated prover option (nonlinear_arith, bit_vector)
    AssertQuery { requires: Exprs, ensures: Exprs, proof: Expr, mode: AssertQueryMode },
    /// Assertion discharged via computation
    AssertCompute(Expr, ComputeMode),
    /// Reveal a string
    RevealString(Arc<String>),
}

/// Statement, similar to rustc_hir::Stmt
pub type Stmt = Arc<Spanned<StmtX>>;
pub type Stmts = Arc<Vec<Stmt>>;
#[derive(Debug, Serialize, Deserialize, ToDebugSNode)]
pub enum StmtX {
    /// Single expression
    Expr(Expr),
    /// Declare a local variable, which may be mutable, and may have an initial value
    /// The declaration may contain a pattern;
    /// however, ast_simplify replaces all patterns with PatternX::Var
    Decl { pattern: Pattern, mode: Mode, init: Option<Expr> },
}

/// Function parameter
pub type Param = Arc<Spanned<ParamX>>;
pub type Params = Arc<Vec<Param>>;
#[derive(Debug, Serialize, Deserialize, ToDebugSNode, Clone)]
pub struct ParamX {
    pub name: Ident,
    pub typ: Typ,
    pub mode: Mode,
    /// An &mut parameter
    pub is_mut: bool,
    /// If the parameter uses a Ghost(x) or Tracked(x) pattern to unwrap the value, this is
    /// the mode of the resulting unwrapped x variable (Spec for Ghost(x), Proof for Tracked(x)).
    /// We also save a copy of the original wrapped name for lifetime_generate
    pub unwrapped_info: Option<(Mode, Ident)>,
}

pub type GenericBound = Arc<GenericBoundX>;
#[derive(Debug, Serialize, Deserialize, ToDebugSNode)]
pub enum GenericBoundX {
    /// List of implemented traits
    Traits(Vec<Path>),
}

pub type TypBounds = Arc<Vec<(Ident, GenericBound)>>;
/// Each type parameter is (name: Ident, bound: GenericBound, strictly_positive: bool)
pub type TypPositiveBounds = Arc<Vec<(Ident, GenericBound, bool)>>;

pub type FunctionAttrs = Arc<FunctionAttrsX>;
#[derive(Debug, Serialize, Deserialize, ToDebugSNode, Default, Clone)]
pub struct FunctionAttrsX {
    /// Erasure and lifetime checking based on ghost blocks
    pub uses_ghost_blocks: bool,
    /// Inline spec function for SMT
    pub inline: bool,
    /// List of functions that this function wants to view as opaque
    pub hidden: Arc<Vec<Fun>>,
    /// Create a global axiom saying forall params, require ==> ensure
    pub broadcast_forall: bool,
    /// In triggers_auto, don't use this function as a trigger
    pub no_auto_trigger: bool,
    /// Custom error message to display when a pre-condition fails
    pub custom_req_err: Option<String>,
    /// When used in a ghost context, redirect to a specified spec function
    pub autospec: Option<Fun>,
    /// Verify using bitvector theory
    pub bit_vector: bool,
    /// Is atomic (i.e., can be inside an invariant block)
    pub atomic: bool,
    /// Verify non_linear arithmetic using Singular
    pub integer_ring: bool,
    /// This is a proof of termination for another spec function
    pub is_decrease_by: bool,
    /// In a spec function, check the body for violations of recommends
    pub check_recommends: bool,
    /// set option smt.arith.nl=true
    pub nonlinear: bool,
    /// Use a dedicated Z3 process for this single query
    pub spinoff_prover: bool,
    /// Memoize function call results during interpretation
    pub memoize: bool,
}

/// Function specification of its invariant mask
#[derive(Clone, Debug, Serialize, Deserialize, ToDebugSNode)]
pub enum MaskSpec {
    InvariantOpens(Exprs),
    InvariantOpensExcept(Exprs),
    NoSpec,
}

#[derive(Debug, Serialize, Deserialize, ToDebugSNode, Clone)]
pub enum FunctionKind {
    Static,
    /// Method declaration inside a trait
    TraitMethodDecl {
        trait_path: Path,
    },
    /// Method implementation inside an impl, implementing a trait method for a trait for a datatype
    TraitMethodImpl {
        method: Fun,
        trait_path: Path,
        trait_typ_args: Typs,
        datatype: Typ,
    },
}

/// Function, including signature and body
pub type Function = Arc<Spanned<FunctionX>>;
#[derive(Debug, Serialize, Deserialize, Clone)]
#[to_node_impl]
pub struct FunctionX {
    /// Name of function
    pub name: Fun,
    /// Kind (translation to AIR is different for each different kind)
    pub kind: FunctionKind,
    /// Access control (public/private)
    pub visibility: Visibility,
    /// exec functions are compiled, proof/spec are erased
    /// exec/proof functions can have requires/ensures, spec cannot
    /// spec functions can be used in requires/ensures, proof/exec cannot
    pub mode: Mode,
    /// Default amount of fuel: 0 means opaque, >= 1 means visible
    /// For recursive functions, fuel determines the number of unfoldings that the SMT solver sees
    pub fuel: u32,
    /// Type parameters to generic functions
    pub typ_bounds: TypBounds,
    /// Function parameters
    pub params: Params,
    /// Return value (unit return type is treated specially; see FunctionX::has_return in ast_util)
    pub ret: Param,
    /// Preconditions (requires for proof/exec functions, recommends for spec functions)
    pub require: Exprs,
    /// Postconditions (proof/exec functions only)
    pub ensure: Exprs,
    /// Decreases clause to ensure recursive function termination
    /// decrease.len() == 0 means no decreases clause
    /// decrease.len() >= 1 means list of expressions, interpreted in lexicographic order
    pub decrease: Exprs,
    /// If Expr is true for the arguments to the function,
    /// the function is defined according to the function body and the decreases clauses must hold.
    /// If Expr is false, the function is uninterpreted, the body and decreases clauses are ignored.
    pub decrease_when: Option<Expr>,
    /// Prove termination with a separate proof function
    pub decrease_by: Option<Fun>,
    /// For broadcast_forall functions, poly sets this to Some((params, reqs ==> enss))
    /// where params and reqs ==> enss use coerce_typ_to_poly rather than coerce_typ_to_native
    pub broadcast_forall: Option<(Params, Expr)>,
    /// MaskSpec that specifies what invariants the function is allowed to open
    pub mask_spec: MaskSpec,
    /// is_const == true means that this function is actually a const declaration;
    /// we treat const declarations as functions with 0 arguments, having mode == Spec.
    /// However, if ret.x.mode != Spec, there are some differences: the const can dually be used as spec,
    /// and the body is restricted to a subset of expressions that are spec-safe.
    pub is_const: bool,
    /// For public spec functions, publish == None means that the body is private
    /// even though the function is public, the bool indicates false = opaque, true = visible
    /// the body is public
    pub publish: Option<bool>,
    /// Various attributes
    pub attrs: FunctionAttrs,
    /// Body of the function (may be None for foreign functions or for external_body functions)
    pub body: Option<Expr>,
    /// Extra dependencies, only used for for the purposes of recursion-well-foundedness
    /// Useful only for trusted fns.
    pub extra_dependencies: Vec<Fun>,
}

/// Single field in a variant
pub type Field = Binder<(Typ, Mode, Visibility)>;
/// List of fields in a variant
/// For tuple-style variants, the fields appear in order and are named "0", "1", etc.
/// For struct-style variants, the fields may appear in any order
pub type Fields = Binders<(Typ, Mode, Visibility)>;
pub type Variant = Binder<Fields>;
pub type Variants = Binders<Fields>;

#[derive(Clone, Debug, Serialize, Deserialize, ToDebugSNode)]
pub enum DatatypeTransparency {
    Never,
    WithinModule,
    Always,
}

/// struct or enum
#[derive(Clone, Debug, Serialize, Deserialize, ToDebugSNode)]
pub struct DatatypeX {
    pub path: Path,
    pub visibility: Visibility,
    pub transparency: DatatypeTransparency,
    pub typ_params: TypPositiveBounds,
    pub variants: Variants,
    pub mode: Mode,
}
pub type Datatype = Arc<Spanned<DatatypeX>>;
pub type Datatypes = Vec<Datatype>;

pub type Trait = Arc<Spanned<TraitX>>;
#[derive(Clone, Debug, Serialize, Deserialize, ToDebugSNode)]
pub struct TraitX {
    pub name: Path,
    pub typ_params: TypPositiveBounds,
    pub methods: Arc<Vec<Fun>>,
}

/// An entire crate
pub type Krate = Arc<KrateX>;
#[derive(Clone, Debug, Serialize, Deserialize, ToDebugSNode, Default)]
pub struct KrateX {
    /// All functions in the crate, plus foreign functions
    pub functions: Vec<Function>,
    /// All datatypes in the crate
    pub datatypes: Vec<Datatype>,
    /// All traits in the crate
    pub traits: Vec<Trait>,
    /// List of all modules in the crate
    pub module_ids: Vec<Path>,
}<|MERGE_RESOLUTION|>--- conflicted
+++ resolved
@@ -33,6 +33,14 @@
 pub struct PathX {
     pub krate: Option<Ident>, // None for local crate
     pub segments: Idents,
+}
+
+/// Static function identifier
+pub type Fun = Arc<FunX>;
+#[derive(Debug, Serialize, Deserialize, ToDebugSNode, Clone, PartialEq, Eq, Hash)]
+pub struct FunX {
+    /// Path of function
+    pub path: Path,
 }
 
 /// Describes what access other modules have to a function, datatype, etc.
@@ -114,12 +122,7 @@
 /// Rust type, but without Box, Rc, Arc, etc.
 pub type Typ = Arc<TypX>;
 pub type Typs = Arc<Vec<Typ>>;
-// Deliberately not marked Eq -- use explicit match instead, so we know where types are compared
-<<<<<<< HEAD
-#[derive(Debug, Serialize, Deserialize, Hash, ToDebugSNode)]
-=======
-#[derive(Debug, Hash, ToDebugSNode, PartialEq, Eq)]
->>>>>>> 721f4f1b
+#[derive(Debug, Serialize, Deserialize, PartialEq, Eq, Hash, ToDebugSNode)]
 pub enum TypX {
     /// Bool, Int, Datatype are translated directly into corresponding SMT types (they are not SMT-boxed)
     Bool,
@@ -454,14 +457,6 @@
 pub struct LoopInvariant {
     pub kind: LoopInvariantKind,
     pub inv: Expr,
-}
-
-/// Static function identifier
-pub type Fun = Arc<FunX>;
-#[derive(Debug, Serialize, Deserialize, ToDebugSNode, Clone, PartialEq, Eq, Hash)]
-pub struct FunX {
-    /// Path of function
-    pub path: Path,
 }
 
 #[derive(Clone, Copy, Debug, Serialize, Deserialize, ToDebugSNode)]
@@ -714,7 +709,7 @@
         method: Fun,
         trait_path: Path,
         trait_typ_args: Typs,
-        datatype: Typ,
+        self_typ: Typ,
     },
 }
 
