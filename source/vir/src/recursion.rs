use crate::ast::{
    BinaryOp, CallTarget, Constant, ExprX, Fun, Function, FunctionKind, GenericBoundX, IntRange,
    MaskSpec, Path, SpannedTyped, Typ, TypX, Typs, UnaryOp, UnaryOpr, VirErr,
};
use crate::ast_to_sst::expr_to_exp;
use crate::ast_util::{error, msg_error, QUANT_FORALL};
use crate::context::Ctx;
use crate::def::{
    decrease_at_entry, suffix_rename, unique_bound, unique_local, Spanned, FUEL_PARAM, FUEL_TYPE,
};
use crate::func_to_air::{params_to_pars, SstMap};
use crate::scc::Graph;
use crate::sst::{
    BndX, CallFun, Dest, Exp, ExpX, Exps, InternalFun, LocalDecl, LocalDeclX, Stm, StmX,
    UniqueIdent,
};
use crate::sst_to_air::PostConditionKind;
use crate::sst_visitor::{
    exp_rename_vars, exp_visitor_check, exp_visitor_dfs, map_exp_visitor, map_stm_visitor,
    stm_visitor_dfs, VisitorControlFlow,
};
use crate::util::vec_map_result;
use air::ast::{Binder, Commands, Span};
use air::ast_util::{ident_binder, str_ident, str_typ};
use air::messages::Diagnostics;
use air::scope_map::ScopeMap;
use std::collections::HashMap;
use std::sync::Arc;

#[derive(Clone, Debug, PartialEq, Eq, Hash)]
pub enum Node {
    Fun(Fun),
    Trait(Path),
<<<<<<< HEAD
    Datatype(Path),
    DatatypeTraitBound { datatype: Path, trait_path: Path },
=======
    DatatypeTraitBound { datatype: Typ, trait_path: Path },
>>>>>>> 721f4f1b
}

#[derive(Clone)]
struct Ctxt<'a> {
    recursive_function_name: Fun,
    num_decreases: usize,
    scc_rep: Node,
    ctx: &'a Ctx,
}

fn get_callee(ctx: &Ctx, target: &Fun, resolved_method: &Option<(Fun, Typs)>) -> Option<Fun> {
    let fun = &ctx.func_map[target];
    if let FunctionKind::TraitMethodDecl { .. } = &fun.x.kind {
<<<<<<< HEAD
        resolved_method.clone().map(|(x, _)| x)
=======
        let targ = &targs[0];
        match &**targ {
            TypX::TypParam(_) => None,
            _ => Some(ctx.global.method_map[&(target.clone(), targ.clone())].clone()),
        }
>>>>>>> 721f4f1b
    } else {
        Some(target.clone())
    }
}

fn is_self_call(
    ctx: &Ctx,
    target: &Fun,
    resolved_method: &Option<(Fun, Typs)>,
    name: &Fun,
) -> bool {
    get_callee(ctx, target, resolved_method) == Some(name.clone())
}

fn is_recursive_call(ctxt: &Ctxt, target: &Fun, resolved_method: &Option<(Fun, Typs)>) -> bool {
    if let Some(callee) = get_callee(ctxt.ctx, target, resolved_method) {
        callee == ctxt.recursive_function_name
            || ctxt.ctx.global.func_call_graph.get_scc_rep(&Node::Fun(callee.clone()))
                == ctxt.scc_rep
    } else {
        false
    }
}

fn height_of_exp(ctxt: &Ctxt, exp: &Exp) -> Exp {
    match &*crate::ast_util::undecorate_typ(&exp.typ) {
        TypX::Int(_) => exp.clone(),
        TypX::Datatype(..) => {
            let arg = if crate::poly::typ_is_poly(ctxt.ctx, &exp.typ) {
                exp.clone()
            } else {
                let op = UnaryOpr::Box(exp.typ.clone());
                let argx = ExpX::UnaryOpr(op, exp.clone());
                SpannedTyped::new(&exp.span, &exp.typ, argx)
            };
            let call = ExpX::UnaryOpr(UnaryOpr::Height, arg);
            SpannedTyped::new(&exp.span, &Arc::new(TypX::Int(IntRange::Int)), call)
        }
        // TODO: non-panic error message
        _ => panic!("internal error: unsupported type for decreases {:?}", exp.typ),
    }
}

fn check_decrease(ctxt: &Ctxt, span: &Span, exps: &Vec<Exp>) -> Exp {
    // When calling a function with more decreases clauses,
    // it's good enough to be equal on the shared decreases clauses
    // and to ignore the extra decreases clauses.
    let tbool = Arc::new(TypX::Bool);
    let when_equalx = ExpX::Const(Constant::Bool(ctxt.num_decreases < exps.len()));
    let when_equal = SpannedTyped::new(span, &tbool, when_equalx);

    let mut dec_exp: Exp = when_equal;
    for (i, exp) in (0..ctxt.num_decreases).zip(exps.iter()).rev() {
        let decreases_at_entryx = ExpX::Var(unique_local(&decrease_at_entry(i)));
        let decreases_at_entry =
            SpannedTyped::new(&exp.span, &Arc::new(TypX::Int(IntRange::Int)), decreases_at_entryx);
        // 0 <= decreases_exp < decreases_at_entry
        let args = vec![height_of_exp(ctxt, exp), decreases_at_entry, dec_exp];
        let call = ExpX::Call(
            CallFun::InternalFun(InternalFun::CheckDecreaseInt),
            Arc::new(vec![]),
            Arc::new(args),
        );
        dec_exp = SpannedTyped::new(&exp.span, &Arc::new(TypX::Bool), call);
    }
    dec_exp
}

fn check_decrease_call(
    ctxt: &Ctxt,
    diagnostics: &impl Diagnostics,
    fun_ssts: &SstMap,
    span: &Span,
    target: &Fun,
    resolved_method: &Option<(Fun, Typs)>,
    args: &Exps,
) -> Result<Exp, VirErr> {
    let name = if let Some(callee) = get_callee(ctxt.ctx, target, resolved_method) {
        callee
    } else {
        return Ok(SpannedTyped::new(
            span,
            &Arc::new(TypX::Bool),
            ExpX::Const(Constant::Bool(true)),
        ));
    };
    let function = &ctxt.ctx.func_map[&name];
    // check_decrease(let params = args in decreases_exp, decreases_at_entry)
    let params = &function.x.params;
    assert!(params.len() == args.len());
    let binders: Vec<Binder<Exp>> = params
        .iter()
        .zip(args.iter())
        .map(|(param, arg)| ident_binder(&suffix_rename(&param.x.name), &arg.clone()))
        .collect();
    let renames: HashMap<UniqueIdent, UniqueIdent> = params
        .iter()
        .map(|param| (unique_local(&param.x.name), unique_bound(&suffix_rename(&param.x.name))))
        .collect();
    let mut decreases_exps: Vec<Exp> = Vec::new();
    for expr in function.x.decrease.iter() {
        let decreases_exp = expr_to_exp(
            ctxt.ctx,
            diagnostics,
            fun_ssts,
            &params_to_pars(&function.x.params, true),
            expr,
        )?;
        let dec_exp = exp_rename_vars(&decreases_exp, &renames);
        let e_decx = ExpX::Bind(
            Spanned::new(span.clone(), BndX::Let(Arc::new(binders.clone()))),
            dec_exp.clone(),
        );
        decreases_exps.push(SpannedTyped::new(&span, &dec_exp.typ, e_decx));
    }
    Ok(check_decrease(ctxt, span, &decreases_exps))
}

// Check that exp terminates
fn terminates(
    ctxt: &Ctxt,
    diagnostics: &impl Diagnostics,
    fun_ssts: &SstMap,
    exp: &Exp,
) -> Result<Exp, VirErr> {
    let bool_exp = |expx: ExpX| SpannedTyped::new(&exp.span, &Arc::new(TypX::Bool), expx);
    let r = |e: &Exp| terminates(ctxt, diagnostics, fun_ssts, e);
    match &exp.x {
        ExpX::Const(_)
        | ExpX::Var(..)
        | ExpX::VarAt(..)
        | ExpX::VarLoc(..)
        | ExpX::Old(..)
        | ExpX::NullaryOpr(..) => Ok(bool_exp(ExpX::Const(Constant::Bool(true)))),
        ExpX::Loc(e) => r(e),
        ExpX::Call(CallFun::Fun(x, resolved_method), _targs, args) => {
            let mut e = if is_recursive_call(ctxt, x, resolved_method) {
                check_decrease_call(
                    ctxt,
                    diagnostics,
                    fun_ssts,
                    &exp.span,
                    x,
                    resolved_method,
                    args,
                )?
            } else {
                bool_exp(ExpX::Const(Constant::Bool(true)))
            };
            for arg in args.iter().rev() {
                let e_arg = r(arg)?;
                e = bool_exp(ExpX::Binary(BinaryOp::And, e_arg, e));
            }
            Ok(e)
        }
        ExpX::Call(CallFun::CheckTermination(_), _, _) => {
            panic!("internal error: CheckTermination")
        }
        ExpX::Call(CallFun::InternalFun(_func), _tys, args) => {
            let mut e = bool_exp(ExpX::Const(Constant::Bool(true)));
            for arg in args.iter().rev() {
                let e_arg = r(arg)?;
                e = bool_exp(ExpX::Binary(BinaryOp::And, e_arg, e));
            }
            Ok(e)
        }
        ExpX::CallLambda(_, f, args) => {
            let mut e = r(f)?;
            for arg in args.iter().rev() {
                let e_arg = r(arg)?;
                e = bool_exp(ExpX::Binary(BinaryOp::And, e_arg, e));
            }
            Ok(e)
        }
        ExpX::Ctor(_path, _ident, binders) => {
            let mut e = bool_exp(ExpX::Const(Constant::Bool(true)));
            for binder in binders.iter().rev() {
                let e_binder = r(&binder.a)?;
                e = bool_exp(ExpX::Binary(BinaryOp::And, e_binder, e));
            }
            Ok(e)
        }
        ExpX::Unary(_, e1) => r(e1),
        ExpX::UnaryOpr(_, e1) => r(e1),
        ExpX::Binary(BinaryOp::And, e1, e2) | ExpX::Binary(BinaryOp::Implies, e1, e2) => {
            let t_e1 = r(e1)?;
            let t_e2 = r(e2)?;
            let imply = bool_exp(ExpX::Binary(BinaryOp::Implies, e1.clone(), t_e2));
            Ok(bool_exp(ExpX::Binary(BinaryOp::And, t_e1, imply)))
        }
        ExpX::Binary(BinaryOp::Or, e1, e2) => {
            let t_e1 = r(e1)?;
            let t_e2 = r(e2)?;
            let not = bool_exp(ExpX::Unary(UnaryOp::Not, e1.clone()));
            let imply = bool_exp(ExpX::Binary(BinaryOp::Implies, not, t_e2));
            Ok(bool_exp(ExpX::Binary(BinaryOp::And, t_e1, imply)))
        }
        ExpX::Binary(_, e1, e2) => {
            let e1 = r(e1)?;
            let e2 = r(e2)?;
            Ok(bool_exp(ExpX::Binary(BinaryOp::And, e1, e2)))
        }
        ExpX::If(e1, e2, e3) => {
            let t_e1 = r(e1)?;
            let t_e2 = r(e2)?;
            let t_e3 = r(e3)?;
            let e_if = bool_exp(ExpX::If(e1.clone(), t_e2, t_e3));
            Ok(bool_exp(ExpX::Binary(BinaryOp::And, t_e1, e_if)))
        }
        ExpX::WithTriggers(_triggers, body) => r(body),
        ExpX::Bind(bnd, e1) => {
            let t_e1 = r(e1)?;
            match &bnd.x {
                BndX::Let(binders) => {
                    let mut e_bind = bool_exp(ExpX::Bind(
                        Spanned::new(bnd.span.clone(), BndX::Let(binders.clone())),
                        t_e1,
                    ));
                    for binder in binders.iter().rev() {
                        let e_binder = r(&binder.a)?;
                        e_bind = bool_exp(ExpX::Binary(BinaryOp::And, e_binder, e_bind));
                    }
                    Ok(e_bind)
                }
                BndX::Quant(_, binders, triggers) => Ok(bool_exp(ExpX::Bind(
                    Spanned::new(
                        bnd.span.clone(),
                        BndX::Quant(QUANT_FORALL, binders.clone(), triggers.clone()),
                    ),
                    t_e1,
                ))),
                BndX::Lambda(_, _) => {
                    disallow_recursion_exp(ctxt, e1)?;
                    Ok(bool_exp(ExpX::Const(Constant::Bool(true))))
                }
                BndX::Choose(..) => {
                    disallow_recursion_exp(ctxt, e1)?;
                    Ok(bool_exp(ExpX::Const(Constant::Bool(true))))
                }
            }
        }
        ExpX::Interp(_) => {
            panic!("Found an interpreter expression {:?} outside the interpreter", exp)
        }
    }
}

pub(crate) fn is_recursive_exp(ctx: &Ctx, name: &Fun, body: &Exp) -> bool {
    if ctx.global.func_call_graph.get_scc_size(&Node::Fun(name.clone())) > 1 {
        // This function is part of a mutually recursive component
        true
    } else {
        let mut scope_map = ScopeMap::new();
        // Check for self-recursion, which SCC computation does not account for
        match exp_visitor_dfs(body, &mut scope_map, &mut |exp, _scope_map| match &exp.x {
            ExpX::Call(CallFun::Fun(x, resolved_method), _, _)
                if is_self_call(ctx, x, resolved_method, name) =>
            {
                VisitorControlFlow::Stop(())
            }
            _ => VisitorControlFlow::Recurse,
        }) {
            VisitorControlFlow::Stop(()) => true,
            _ => false,
        }
    }
}

pub(crate) fn is_recursive_stm(ctx: &Ctx, name: &Fun, body: &Stm) -> bool {
    if ctx.global.func_call_graph.get_scc_size(&Node::Fun(name.clone())) > 1 {
        // This function is part of a mutually recursive component
        true
    } else {
        // Check for self-recursion, which SCC computation does not account for
        match stm_visitor_dfs(body, &mut |stm| match &stm.x {
            StmX::Call { fun, resolved_method, .. }
                if is_self_call(ctx, fun, resolved_method, name) =>
            {
                VisitorControlFlow::Stop(())
            }
            _ => VisitorControlFlow::Recurse,
        }) {
            VisitorControlFlow::Stop(()) => true,
            _ => false,
        }
    }
}

fn mk_decreases_at_entry(ctxt: &Ctxt, span: &Span, exps: &Vec<Exp>) -> (Vec<LocalDecl>, Vec<Stm>) {
    let mut decls: Vec<LocalDecl> = Vec::new();
    let mut stm_assigns: Vec<Stm> = Vec::new();
    for (i, exp) in exps.iter().enumerate() {
        let typ = Arc::new(TypX::Int(IntRange::Int));
        let decl = Arc::new(LocalDeclX {
            ident: unique_local(&decrease_at_entry(i)),
            typ: typ.clone(),
            mutable: false,
        });
        let uniq_ident = unique_local(&decrease_at_entry(i));
        let stm_assign = Spanned::new(
            span.clone(),
            StmX::Assign {
                lhs: Dest {
                    dest: crate::ast_to_sst::var_loc_exp(&span, &typ, uniq_ident),
                    is_init: true,
                },
                rhs: height_of_exp(ctxt, exp),
            },
        );
        decls.push(decl);
        stm_assigns.push(stm_assign);
    }
    (decls, stm_assigns)
}

// REVIEW: for simplicity, we completely disallow recursive calls from inside closures.
// It's possible that we could be allow some recursion.
fn disallow_recursion_exp(ctxt: &Ctxt, exp: &Exp) -> Result<(), VirErr> {
    let mut scope_map = ScopeMap::new();
    exp_visitor_check(exp, &mut scope_map, &mut |exp, _scope_map| match &exp.x {
        ExpX::Call(CallFun::Fun(x, resolved_method), _targs, _)
            if is_recursive_call(ctxt, x, resolved_method) =>
        {
            error(&exp.span, "recursion not allowed here")
        }
        _ => Ok(()),
    })
}

pub(crate) fn check_termination_exp(
    ctx: &Ctx,
    diagnostics: &impl Diagnostics,
    fun_ssts: &SstMap,
    function: &Function,
    mut local_decls: Vec<LocalDecl>,
    body: &Exp,
    proof_body: Vec<Stm>,
    uses_decreases_by: bool,
) -> Result<(bool, Commands, Exp), VirErr> {
    if !is_recursive_exp(ctx, &function.x.name, body) {
        return Ok((false, Arc::new(vec![]), body.clone()));
    }
    let num_decreases = function.x.decrease.len();
    if num_decreases == 0 {
        return error(&function.span, "recursive function must have a decreases clause");
    }

    let decreases_exps = vec_map_result(&function.x.decrease, |e| {
        expr_to_exp(ctx, diagnostics, fun_ssts, &params_to_pars(&function.x.params, true), e)
    })?;
    let scc_rep = ctx.global.func_call_graph.get_scc_rep(&Node::Fun(function.x.name.clone()));
    let ctxt =
        Ctxt { recursive_function_name: function.x.name.clone(), num_decreases, scc_rep, ctx };
    let check = terminates(&ctxt, diagnostics, fun_ssts, &body)?;
    let (mut decls, mut stm_assigns) = mk_decreases_at_entry(&ctxt, &body.span, &decreases_exps);
    stm_assigns.extend(proof_body.clone());
    let stm_block = Spanned::new(body.span.clone(), StmX::Block(Arc::new(stm_assigns)));

    // TODO: If we decide to support debugging decreases failures, we should plumb _snap_map
    // up to the VIR model
    local_decls.append(&mut decls);
    let (commands, _snap_map) = crate::sst_to_air::body_stm_to_air(
        ctx,
        &function.span,
        &HashMap::new(),
        &function.x.typ_params(),
        &function.x.params,
        &Arc::new(local_decls),
        &Arc::new(vec![]),
        &Arc::new(vec![]),
        &Arc::new(vec![check]),
        &Arc::new(vec![]),
        &MaskSpec::NoSpec,
        function.x.mode,
        &stm_block,
        false,
        false,
        false,
        false,
        None,
        if uses_decreases_by {
            PostConditionKind::DecreasesBy
        } else {
            PostConditionKind::DecreasesImplicitLemma
        },
    )?;

    assert_eq!(commands.len(), 1);
    let commands = commands.into_iter().next().unwrap().commands.clone();

    // New body: substitute rec%f(args, fuel) for f(args)
    let body = map_exp_visitor(&body, &mut |exp| match &exp.x {
        ExpX::Call(CallFun::Fun(x, resolved_method), typs, args)
            if is_recursive_call(&ctxt, x, resolved_method) && ctx.func_map[x].x.body.is_some() =>
        {
            let mut args = (**args).clone();
            let varx = ExpX::Var(unique_local(&str_ident(FUEL_PARAM)));
            let var_typ = Arc::new(TypX::Air(str_typ(FUEL_TYPE)));
            args.push(SpannedTyped::new(&exp.span, &var_typ, varx));
            let callx =
                ExpX::Call(CallFun::CheckTermination(x.clone()), typs.clone(), Arc::new(args));
            SpannedTyped::new(&exp.span, &exp.typ, callx)
        }
        _ => exp.clone(),
    });

    Ok((true, commands, body))
}

pub(crate) fn check_termination_stm(
    ctx: &Ctx,
    diagnostics: &impl Diagnostics,
    fun_ssts: &SstMap,
    function: &Function,
    body: &Stm,
) -> Result<(Vec<LocalDecl>, Stm), VirErr> {
    if !is_recursive_stm(ctx, &function.x.name, body) {
        return Ok((vec![], body.clone()));
    }
    let num_decreases = function.x.decrease.len();
    if num_decreases == 0 {
        return error(&function.span, "recursive function must have a decreases clause");
    }

    let decreases_exps = vec_map_result(&function.x.decrease, |e| {
        expr_to_exp(ctx, diagnostics, fun_ssts, &params_to_pars(&function.x.params, true), e)
    })?;
    let scc_rep = ctx.global.func_call_graph.get_scc_rep(&Node::Fun(function.x.name.clone()));
    let ctxt =
        Ctxt { recursive_function_name: function.x.name.clone(), num_decreases, scc_rep, ctx };
    let stm = map_stm_visitor(body, &mut |s| match &s.x {
        StmX::Call { fun, resolved_method, args, .. }
            if is_recursive_call(&ctxt, fun, resolved_method) =>
        {
            let check = check_decrease_call(
                &ctxt,
                diagnostics,
                fun_ssts,
                &s.span,
                fun,
                resolved_method,
                args,
            )?;
            let error = msg_error("could not prove termination", &s.span);
            let stm_assert = Spanned::new(s.span.clone(), StmX::Assert(Some(error), check));
            let stm_block =
                Spanned::new(s.span.clone(), StmX::Block(Arc::new(vec![stm_assert, s.clone()])));
            Ok(stm_block)
        }
        _ => Ok(s.clone()),
    })?;
    let (decls, mut stm_assigns) = mk_decreases_at_entry(&ctxt, &stm.span, &decreases_exps);
    stm_assigns.push(stm.clone());
    let stm_block = Spanned::new(stm.span.clone(), StmX::Block(Arc::new(stm_assigns)));
    Ok((decls, stm_block))
}

pub(crate) fn expand_call_graph(
    func_map: &HashMap<Fun, Function>,
<<<<<<< HEAD
=======
    method_map: &HashMap<(Fun, Typ), Fun>,
>>>>>>> 721f4f1b
    call_graph: &mut Graph<Node>,
    function: &Function,
) -> Result<(), VirErr> {
    // See recursive_types::check_traits for more documentation
    let f_node = Node::Fun(function.x.name.clone());

    // Add D: T --> f and D: T --> T where f is one of D's methods that implements T
    if let FunctionKind::TraitMethodImpl { trait_path, datatype, .. } = function.x.kind.clone() {
        let t_node = Node::Trait(trait_path.clone());
        let dt_node = Node::DatatypeTraitBound { datatype, trait_path };
        call_graph.add_edge(dt_node.clone(), t_node);
        call_graph.add_edge(dt_node, f_node.clone());
    }

    // Add f --> T for any function f<A: T> with type parameter A: T
    for (_, tbound) in function.x.typ_bounds.iter() {
        let GenericBoundX::Traits(traits) = &**tbound;
        for tr in traits {
            call_graph.add_edge(f_node.clone(), Node::Trait(tr.clone()));
        }
    }

    // Add f --> fd if fd is the decreases proof for f's definition
    if let Some(decrease_by) = &function.x.decrease_by {
        call_graph.add_edge(f_node.clone(), Node::Fun(decrease_by.clone()))
    }

    // Add f --> f2 edges where f calls f2
    // Add f --> D: T where one of f's expressions instantiates A: T with D: T
    // Add T --> f2 if the requires/ensures of T's method declarations call f2
    crate::ast_visitor::function_visitor_check::<VirErr, _>(function, &mut |expr| {
        match &expr.x {
            ExprX::Call(CallTarget::Fun(kind, x, ts), _) => {
                use crate::ast::CallTargetKind;
                let f2 = &func_map[x];
                assert!(f2.x.typ_bounds.len() == ts.len());
                let mut t_param_args = f2.x.typ_bounds.iter().zip(ts.iter());
                let callee =
                    if let FunctionKind::TraitMethodDecl { trait_path: trait_path2 } = &f2.x.kind {
                        let (tparam, t_self_arg) = t_param_args.next().expect("method Self type");
                        assert!(tparam.0 == crate::def::trait_self_type_param());
                        match (kind, &**t_self_arg) {
                            (CallTargetKind::Static, _) => panic!("expected Method"),
                            // If the Self type argument is a concrete type,
                            // then we should know concretely which function we're calling.
                            // We rely on rustc to resolve this case to Method(Some(x)):
                            (CallTargetKind::Method(Some((x, _))), _) => Some(x),
                            // By contrast, if the Self type argument is a type parameter,
                            // then we don't know concretely which function we're calling;
                            // conceptually, we're looking up the function dynamically in
                            // a dictionary.
                            // (Note that the dictionary is passed in with the type parameter;
                            // if there's no type parameter, there's no dictionary,
                            // so we can only use the dictionary in the type parameter case.)
                            (_, TypX::TypParam(p)) if p == &crate::def::trait_self_type_param() => {
                                match &function.x.kind {
                                    FunctionKind::TraitMethodDecl { trait_path: trait_path1 }
                                        if trait_path1 == trait_path2 =>
                                    {
                                        // Call to self within trait, T.f --> T.f2
                                        // (We can't use the dictionary in case, because the
                                        // dictionary is still under construction.)
                                        Some(x)
                                    }
                                    _ => {
                                        return error(&expr.span, "unsupported use of Self type");
                                    }
                                }
                            }
                            (_, TypX::TypParam(p)) => {
                                // no f --> f2 edge for calls via a type parameter A: T,
                                // because we (conceptually) get f2 from the dictionary passed for A: T.
                                let bound = function.x.typ_bounds.iter().find(|(q, _)| q == p);
                                let bound = bound.expect("missing type parameter");
                                let GenericBoundX::Traits(ts) = &*bound.1;
                                assert!(ts.iter().any(|t| t == trait_path2));
                                None
                            }
<<<<<<< HEAD
                            _ => panic!("unexpected Self type instantiation"),
=======
                            _ => {
                                if !method_map.contains_key(&(x.clone(), targ.clone())) {
                                    dbg!(&(x, targ));
                                }
                                // f1 --> D.f2
                                Some(&method_map[&(x.clone(), targ.clone())])
                            }
>>>>>>> 721f4f1b
                        }
                    } else {
                        assert!(matches!(kind, CallTargetKind::Static));
                        Some(x)
                    };

                for ((_, tbound), targ) in t_param_args {
                    // For each instantiation of a callee type parameter,
                    // if the type parameter has a bound,
                    // we need to pass in the right dictionary.
                    // (Note: we don't need to consider the Self instantiation here,
                    // because if the Self argument is a type parameter X,
                    // there's nothing to do (see TypParam case below),
                    // and if Self is concrete, we conceptually make a direct call with no
                    // need for a Self argument (see the callee selection code above).)
                    match &**tbound {
                        GenericBoundX::Traits(traits) => {
                            for tr in traits {
                                match &**targ {
<<<<<<< HEAD
                                    TypX::TypParam(..) => {
                                        // We already have the dictionaries for type parameters,
                                        // so nothing else needs to happen here.
                                    }
                                    TypX::Datatype(datatype, _) => {
                                        // f --> D: T
=======
                                    TypX::Datatype(_, _) => {
                                        // f1 --> D: T
>>>>>>> 721f4f1b
                                        call_graph.add_edge(
                                            f_node.clone(),
                                            Node::DatatypeTraitBound {
                                                datatype: targ.clone(),
                                                trait_path: tr.clone(),
                                            },
                                        );
                                    }
                                    _ => {
                                        return error(
                                            &expr.span,
                                            "not yet supported: type bounds on non-datatypes",
                                        );
                                    }
                                }
                            }
                        }
                    }
                }

                if let FunctionKind::TraitMethodDecl { trait_path } = &function.x.kind {
                    // T --> f2
                    call_graph.add_edge(Node::Trait(trait_path.clone()), Node::Fun(x.clone()));
                    if let Some(callee) = callee {
                        call_graph
                            .add_edge(Node::Trait(trait_path.clone()), Node::Fun(callee.clone()));
                    }
                }

                // f --> f2
                if let Some(callee) = callee {
                    call_graph.add_edge(f_node.clone(), Node::Fun(callee.clone()))
                }
            }
            _ => {}
        }
        Ok(())
    })?;

    for fun in &function.x.extra_dependencies {
        call_graph.add_edge(f_node.clone(), Node::Fun(fun.clone()));
    }

    Ok(())
}<|MERGE_RESOLUTION|>--- conflicted
+++ resolved
@@ -31,12 +31,8 @@
 pub enum Node {
     Fun(Fun),
     Trait(Path),
-<<<<<<< HEAD
     Datatype(Path),
-    DatatypeTraitBound { datatype: Path, trait_path: Path },
-=======
-    DatatypeTraitBound { datatype: Typ, trait_path: Path },
->>>>>>> 721f4f1b
+    DatatypeTraitBound { self_typ: Typ, trait_path: Path },
 }
 
 #[derive(Clone)]
@@ -50,15 +46,7 @@
 fn get_callee(ctx: &Ctx, target: &Fun, resolved_method: &Option<(Fun, Typs)>) -> Option<Fun> {
     let fun = &ctx.func_map[target];
     if let FunctionKind::TraitMethodDecl { .. } = &fun.x.kind {
-<<<<<<< HEAD
         resolved_method.clone().map(|(x, _)| x)
-=======
-        let targ = &targs[0];
-        match &**targ {
-            TypX::TypParam(_) => None,
-            _ => Some(ctx.global.method_map[&(target.clone(), targ.clone())].clone()),
-        }
->>>>>>> 721f4f1b
     } else {
         Some(target.clone())
     }
@@ -518,10 +506,6 @@
 
 pub(crate) fn expand_call_graph(
     func_map: &HashMap<Fun, Function>,
-<<<<<<< HEAD
-=======
-    method_map: &HashMap<(Fun, Typ), Fun>,
->>>>>>> 721f4f1b
     call_graph: &mut Graph<Node>,
     function: &Function,
 ) -> Result<(), VirErr> {
@@ -529,9 +513,9 @@
     let f_node = Node::Fun(function.x.name.clone());
 
     // Add D: T --> f and D: T --> T where f is one of D's methods that implements T
-    if let FunctionKind::TraitMethodImpl { trait_path, datatype, .. } = function.x.kind.clone() {
+    if let FunctionKind::TraitMethodImpl { trait_path, self_typ, .. } = function.x.kind.clone() {
         let t_node = Node::Trait(trait_path.clone());
-        let dt_node = Node::DatatypeTraitBound { datatype, trait_path };
+        let dt_node = Node::DatatypeTraitBound { self_typ, trait_path };
         call_graph.add_edge(dt_node.clone(), t_node);
         call_graph.add_edge(dt_node, f_node.clone());
     }
@@ -600,17 +584,7 @@
                                 assert!(ts.iter().any(|t| t == trait_path2));
                                 None
                             }
-<<<<<<< HEAD
                             _ => panic!("unexpected Self type instantiation"),
-=======
-                            _ => {
-                                if !method_map.contains_key(&(x.clone(), targ.clone())) {
-                                    dbg!(&(x, targ));
-                                }
-                                // f1 --> D.f2
-                                Some(&method_map[&(x.clone(), targ.clone())])
-                            }
->>>>>>> 721f4f1b
                         }
                     } else {
                         assert!(matches!(kind, CallTargetKind::Static));
@@ -630,29 +604,18 @@
                         GenericBoundX::Traits(traits) => {
                             for tr in traits {
                                 match &**targ {
-<<<<<<< HEAD
                                     TypX::TypParam(..) => {
                                         // We already have the dictionaries for type parameters,
                                         // so nothing else needs to happen here.
                                     }
-                                    TypX::Datatype(datatype, _) => {
+                                    _ => {
                                         // f --> D: T
-=======
-                                    TypX::Datatype(_, _) => {
-                                        // f1 --> D: T
->>>>>>> 721f4f1b
                                         call_graph.add_edge(
                                             f_node.clone(),
                                             Node::DatatypeTraitBound {
-                                                datatype: targ.clone(),
+                                                self_typ: targ.clone(),
                                                 trait_path: tr.clone(),
                                             },
-                                        );
-                                    }
-                                    _ => {
-                                        return error(
-                                            &expr.span,
-                                            "not yet supported: type bounds on non-datatypes",
                                         );
                                     }
                                 }
