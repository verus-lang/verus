use crate::ast::{
<<<<<<< HEAD
    AutospecUsage, CallTarget, CallTargetKind, Constant, ExprX, Fun, Function, FunctionKind,
    GenericBoundX, IntRange, Path, SpannedTyped, Typ, TypX, Typs, UnaryOpr, VirErr,
=======
    AutospecUsage, CallTarget, Constant, ExprX, Fun, Function, FunctionKind, GenericBoundX,
    ImplPath, IntRange, Path, SpannedTyped, Typ, TypX, Typs, UnaryOpr, VirErr,
>>>>>>> efb72d45
};
use crate::ast_to_sst::expr_to_exp_skip_checks;
use crate::ast_util::typ_to_diagnostic_str;
use crate::context::Ctx;
use crate::def::{
    decrease_at_entry, suffix_rename, unique_bound, unique_local, CommandsWithContext, Spanned,
    FUEL_PARAM, FUEL_TYPE,
};
use crate::func_to_air::{params_to_pars, SstMap};
use crate::inv_masks::MaskSet;
use crate::messages::{error, Span};
use crate::scc::Graph;
use crate::sst::{
    BndX, CallFun, Dest, Exp, ExpX, Exps, InternalFun, LocalDecl, LocalDeclX, Stm, StmX,
    UniqueIdent,
};
use crate::sst_to_air::PostConditionKind;
use crate::sst_to_air::PostConditionSst;
use crate::sst_visitor::{exp_rename_vars, map_exp_visitor, map_stm_visitor};
use crate::util::vec_map_result;
use air::ast::Binder;
use air::ast_util::{ident_binder, str_ident, str_typ};
use air::messages::Diagnostics;
use std::collections::HashMap;
use std::sync::Arc;

#[derive(Clone, Debug, PartialEq, Eq, Hash)]
pub enum Node {
    Fun(Fun),
    Datatype(Path),
    Trait(Path),
    TraitImpl(ImplPath),
    // This is used to replace an X --> Y edge with X --> SpanInfo --> Y edges
    // to give more precise span information than X or Y alone provide
    SpanInfo { span_infos_index: usize, text: String },
}

#[derive(Clone)]
struct Ctxt<'a> {
    recursive_function_name: Fun,
    num_decreases: usize,
    scc_rep: Node,
    ctx: &'a Ctx,
}

pub(crate) fn get_callee(
    ctx: &Ctx,
    target: &Fun,
    resolved_method: &Option<(Fun, Typs)>,
) -> Option<Fun> {
    let fun = &ctx.func_map[target];
    if let FunctionKind::TraitMethodDecl { .. } = &fun.x.kind {
        resolved_method.clone().map(|(x, _)| x)
    } else {
        Some(target.clone())
    }
}

fn is_recursive_call(ctxt: &Ctxt, target: &Fun, resolved_method: &Option<(Fun, Typs)>) -> bool {
    if let Some(callee) = get_callee(ctxt.ctx, target, resolved_method) {
        let callee_node = Node::Fun(callee.clone());
        callee == ctxt.recursive_function_name
            || ctxt.ctx.global.func_call_graph.get_scc_rep(&callee_node) == ctxt.scc_rep
    } else {
        false
    }
}

pub fn height_is_int(typ: &Typ) -> bool {
    match &*crate::ast_util::undecorate_typ(typ) {
        TypX::Int(_) => true,
        _ => false,
    }
}

fn height_typ(ctxt: &Ctxt, exp: &Exp) -> Typ {
    if height_is_int(&exp.typ) {
        Arc::new(TypX::Int(IntRange::Int))
    } else {
        if crate::poly::typ_is_poly(ctxt.ctx, &exp.typ) {
            exp.typ.clone()
        } else {
            Arc::new(TypX::Boxed(exp.typ.clone()))
        }
    }
}

fn exp_for_decrease(ctxt: &Ctxt, exp: &Exp) -> Result<Exp, VirErr> {
    match &*crate::ast_util::undecorate_typ(&exp.typ) {
        TypX::Int(_) => Ok(exp.clone()),
        TypX::Datatype(..) => Ok(if crate::poly::typ_is_poly(ctxt.ctx, &exp.typ) {
            exp.clone()
        } else {
            let op = UnaryOpr::Box(exp.typ.clone());
            let argx = ExpX::UnaryOpr(op, exp.clone());
            let typ = Arc::new(TypX::Boxed(exp.typ.clone()));
            SpannedTyped::new(&exp.span, &typ, argx)
        }),
        _ => Err(error(
            &exp.span,
            format!(
                "internal error: unsupported type for decreases {}",
                typ_to_diagnostic_str(&exp.typ)
            ),
        )),
    }
}

fn check_decrease(ctxt: &Ctxt, span: &Span, exps: &Vec<Exp>) -> Result<Exp, VirErr> {
    // When calling a function with more decreases clauses,
    // it's good enough to be equal on the shared decreases clauses
    // and to ignore the extra decreases clauses.
    let tbool = Arc::new(TypX::Bool);
    let when_equalx = ExpX::Const(Constant::Bool(ctxt.num_decreases < exps.len()));
    let when_equal = SpannedTyped::new(span, &tbool, when_equalx);

    let mut dec_exp: Exp = when_equal;
    for (i, exp) in (0..ctxt.num_decreases).zip(exps.iter()).rev() {
        let decreases_at_entryx = ExpX::Var(unique_local(&decrease_at_entry(i)));
        let decreases_at_entry =
            SpannedTyped::new(&exp.span, &height_typ(ctxt, exp), decreases_at_entryx);
        // 0 <= decreases_exp < decreases_at_entry
        let args = vec![exp_for_decrease(ctxt, exp)?, decreases_at_entry, dec_exp];
        let call = ExpX::Call(
            if height_is_int(&exp.typ) {
                CallFun::InternalFun(InternalFun::CheckDecreaseInt)
            } else {
                CallFun::InternalFun(InternalFun::CheckDecreaseHeight)
            },
            Arc::new(vec![]),
            Arc::new(args),
        );
        dec_exp = SpannedTyped::new(&exp.span, &Arc::new(TypX::Bool), call);
    }
    Ok(dec_exp)
}

fn check_decrease_call(
    ctxt: &Ctxt,
    diagnostics: &impl Diagnostics,
    fun_ssts: &SstMap,
    span: &Span,
    target: &Fun,
    resolved_method: &Option<(Fun, Typs)>,
    args: &Exps,
) -> Result<Exp, VirErr> {
    let name = if let Some(callee) = get_callee(ctxt.ctx, target, resolved_method) {
        callee
    } else {
        return Ok(SpannedTyped::new(
            span,
            &Arc::new(TypX::Bool),
            ExpX::Const(Constant::Bool(true)),
        ));
    };
    let function = &ctxt.ctx.func_map[&name];
    // check_decrease(let params = args in decreases_exp, decreases_at_entry)
    let params = &function.x.params;
    assert!(params.len() == args.len());
    let binders: Vec<Binder<Exp>> = params
        .iter()
        .zip(args.iter())
        .map(|(param, arg)| ident_binder(&suffix_rename(&param.x.name), &arg.clone()))
        .collect();
    let renames: HashMap<UniqueIdent, UniqueIdent> = params
        .iter()
        .map(|param| (unique_local(&param.x.name), unique_bound(&suffix_rename(&param.x.name))))
        .collect();
    let mut decreases_exps: Vec<Exp> = Vec::new();
    for expr in function.x.decrease.iter() {
        // use expr_to_exp_skip_checks here because checks in decreases done by func_def_to_air
        let decreases_exp = expr_to_exp_skip_checks(
            ctxt.ctx,
            diagnostics,
            fun_ssts,
            &params_to_pars(&function.x.params, true),
            expr,
        )?;
        let dec_exp = exp_rename_vars(&decreases_exp, &renames);
        let e_decx = ExpX::Bind(
            Spanned::new(span.clone(), BndX::Let(Arc::new(binders.clone()))),
            dec_exp.clone(),
        );
        decreases_exps.push(SpannedTyped::new(&span, &dec_exp.typ, e_decx));
    }
    check_decrease(ctxt, span, &decreases_exps)
}

pub(crate) fn fun_is_recursive(ctx: &Ctx, function: &Function) -> bool {
    let name = &function.x.name;
    let node = Node::Fun(name.clone());
    ctx.global.func_call_graph.node_is_in_cycle(&node)
}

fn mk_decreases_at_entry(
    ctxt: &Ctxt,
    span: &Span,
    exps: &Vec<Exp>,
) -> Result<(Vec<LocalDecl>, Vec<Stm>), VirErr> {
    let mut decls: Vec<LocalDecl> = Vec::new();
    let mut stm_assigns: Vec<Stm> = Vec::new();
    for (i, exp) in exps.iter().enumerate() {
        let typ = height_typ(ctxt, exp);
        let decl = Arc::new(LocalDeclX {
            ident: unique_local(&decrease_at_entry(i)),
            typ: typ.clone(),
            mutable: false,
        });
        let uniq_ident = unique_local(&decrease_at_entry(i));
        let stm_assign = Spanned::new(
            span.clone(),
            StmX::Assign {
                lhs: Dest {
                    dest: crate::ast_to_sst::var_loc_exp(&span, &typ, uniq_ident),
                    is_init: true,
                },
                rhs: exp_for_decrease(ctxt, exp)?,
            },
        );
        decls.push(decl);
        stm_assigns.push(stm_assign);
    }
    Ok((decls, stm_assigns))
}

pub(crate) fn rewrite_recursive_fun_with_fueled_rec_call(
    ctx: &Ctx,
    function: &Function,
    body: &Exp,
) -> Result<(bool, Exp, crate::recursion::Node), VirErr> {
    let caller_node = Node::Fun(function.x.name.clone());
    let scc_rep = ctx.global.func_call_graph.get_scc_rep(&caller_node);
    if !fun_is_recursive(ctx, function) {
        return Ok((false, body.clone(), scc_rep));
    }
    let num_decreases = function.x.decrease.len();
    if num_decreases == 0 {
        return Err(error(&function.span, "recursive function must have a decreases clause"));
    }
    let ctxt = Ctxt {
        recursive_function_name: function.x.name.clone(),
        num_decreases,
        scc_rep: scc_rep.clone(),
        ctx,
    };

    // New body: substitute rec%f(args, fuel) for f(args)
    let body = map_exp_visitor(&body, &mut |exp| match &exp.x {
        ExpX::Call(CallFun::Fun(x, resolved_method), typs, args)
            if is_recursive_call(&ctxt, x, resolved_method) && ctx.func_map[x].x.body.is_some() =>
        {
            let mut args = (**args).clone();
            let varx = ExpX::Var(unique_local(&str_ident(FUEL_PARAM)));
            let var_typ = Arc::new(TypX::Air(str_typ(FUEL_TYPE)));
            args.push(SpannedTyped::new(&exp.span, &var_typ, varx));
            let callx = ExpX::Call(CallFun::Recursive(x.clone()), typs.clone(), Arc::new(args));
            SpannedTyped::new(&exp.span, &exp.typ, callx)
        }
        _ => exp.clone(),
    });

    Ok((true, body, scc_rep))
}

pub(crate) fn check_termination_commands(
    ctx: &Ctx,
    diagnostics: &impl Diagnostics,
    fun_ssts: &SstMap,
    function: &Function,
    mut local_decls: Vec<LocalDecl>,
    proof_body: Stm,
    body: &Stm,
    uses_decreases_by: bool,
) -> Result<Vec<CommandsWithContext>, VirErr> {
    if !fun_is_recursive(ctx, function) {
        return Ok(vec![]);
    }

    let (ctxt, decreases_exps, stm) =
        check_termination(ctx, diagnostics, fun_ssts, function, body)?;

    let (mut decls, mut stm_assigns) = mk_decreases_at_entry(&ctxt, &body.span, &decreases_exps)?;
    stm_assigns.push(proof_body);
    stm_assigns.push(stm.clone());
    let stm_block = Spanned::new(body.span.clone(), StmX::Block(Arc::new(stm_assigns)));

    // TODO: If we decide to support debugging decreases failures, we should plumb _snap_map
    // up to the VIR model
    local_decls.append(&mut decls);
    let (commands, _snap_map) = crate::sst_to_air::body_stm_to_air(
        ctx,
        &function.span,
        &function.x.typ_params,
        &function.x.params,
        &Arc::new(local_decls),
        &Arc::new(vec![]),
        &Arc::new(vec![]),
        &PostConditionSst {
            dest: None,
            kind: if uses_decreases_by {
                PostConditionKind::DecreasesBy
            } else {
                PostConditionKind::DecreasesImplicitLemma
            },
            ens_exps: vec![],
            ens_spec_precondition_stms: vec![],
        },
        &MaskSet::empty(),
        &stm_block,
        false,
        false,
        false,
        &vec![],
    )?;

    Ok(commands)
}

fn check_termination<'a>(
    ctx: &'a Ctx,
    diagnostics: &impl Diagnostics,
    fun_ssts: &SstMap,
    function: &Function,
    body: &Stm,
) -> Result<(Ctxt<'a>, Vec<Exp>, Stm), VirErr> {
    let num_decreases = function.x.decrease.len();
    if num_decreases == 0 {
        return Err(error(&function.span, "recursive function must have a decreases clause"));
    }

    // use expr_to_exp_skip_checks here because checks in decreases done by func_def_to_air
    let decreases_exps = vec_map_result(&function.x.decrease, |e| {
        expr_to_exp_skip_checks(
            ctx,
            diagnostics,
            fun_ssts,
            &params_to_pars(&function.x.params, true),
            e,
        )
    })?;
    let scc_rep = ctx.global.func_call_graph.get_scc_rep(&Node::Fun(function.x.name.clone()));
    let ctxt =
        Ctxt { recursive_function_name: function.x.name.clone(), num_decreases, scc_rep, ctx };
    let stm = map_stm_visitor(body, &mut |s| match &s.x {
        StmX::Call { fun, resolved_method, args, dest, .. }
            if is_recursive_call(&ctxt, fun, resolved_method) =>
        {
            let check = check_decrease_call(
                &ctxt,
                diagnostics,
                fun_ssts,
                &s.span,
                fun,
                resolved_method,
                args,
            )?;
            let error = error(&s.span, "could not prove termination");
            let stm_assert = Spanned::new(s.span.clone(), StmX::Assert(Some(error), check));

            let mut stms = vec![stm_assert];
            // REVIEW: when we support spec-ensures, we will need an assume here to get the ensures
            // of the recursive call just after it was proven to terminate
            // This is instead an interim fix for incompleteness in recommends checking, due to
            // the fact that we currently do not emit AIR calls to a spec function in the same SCC.
            // Even if we _did_ emit AIR calls to spec functions in the same SCC, they would be
            // uninterpreted, because the function definition axioms must be emitted later (so
            // they cannot be used to prove their own termination).
            // Because of this, the call's destination remains uninitialized, and lacks its typing
            // invariant, causeing imcompleteness (issue #564).
            // It _might_ be sound to emit just the functions' typing invariants first,
            // but we are not sure. So, as a partial fix for (some of) the resulting incompleteness),
            // we manually emit an assume with just the typing invariant of the destination.
            // It may be okay to emit this for non-spec functions too, but I have not checked, so
            // I'm restricting this to spec functions for now.
            if ctx.func_map[fun].x.mode == crate::ast::Mode::Spec {
                if let Some(Dest { dest, is_init: true }) = &dest {
                    let has_typx =
                        ExpX::UnaryOpr(UnaryOpr::HasType(dest.typ.clone()), dest.clone());
                    let has_typ = SpannedTyped::new(&s.span, &Arc::new(TypX::Bool), has_typx);
                    let has_typ_assume = Spanned::new(s.span.clone(), StmX::Assume(has_typ));
                    stms.push(has_typ_assume);
                }
            }
            stms.push(s.clone());
            let stm_block = Spanned::new(s.span.clone(), StmX::Block(Arc::new(stms)));
            Ok(stm_block)
        }
        StmX::Fuel(callee, fuel) if *fuel >= 1 => {
            let f2 = &ctx.func_map[callee];
            if f2.x.attrs.broadcast_forall && is_recursive_call(&ctxt, callee, &None) {
                // This isn't needed for soundness, since the broadcast_forall axiom isn't
                // declared until after this SCC, but we might as well signal an error,
                // since this reveal will have no effect.
                return Err(error(&s.span, "cannot recursively reveal broadcast_forall"));
            }
            Ok(s.clone())
        }
        _ => Ok(s.clone()),
    })?;
    Ok((ctxt, decreases_exps, stm))
}

pub(crate) fn check_termination_stm(
    ctx: &Ctx,
    diagnostics: &impl Diagnostics,
    fun_ssts: &SstMap,
    function: &Function,
    body: &Stm,
) -> Result<(Vec<LocalDecl>, Stm), VirErr> {
    if !fun_is_recursive(ctx, &function) {
        return Ok((vec![], body.clone()));
    }

    let (ctxt, decreases_exps, stm) =
        check_termination(ctx, diagnostics, fun_ssts, function, body)?;

    let (decls, mut stm_assigns) = mk_decreases_at_entry(&ctxt, &stm.span, &decreases_exps)?;
    stm_assigns.push(stm.clone());
    let stm_block = Spanned::new(stm.span.clone(), StmX::Block(Arc::new(stm_assigns)));
    Ok((decls, stm_block))
}

pub(crate) fn expand_call_graph(
    func_map: &HashMap<Fun, Function>,
    trait_impl_map: &HashMap<(Fun, Path), Fun>,
    call_graph: &mut Graph<Node>,
    span_infos: &mut Vec<Span>,
    function: &Function,
) -> Result<(), VirErr> {
    // See recursive_types::check_traits for more documentation
    let f_node = Node::Fun(function.x.name.clone());

    // Add T --> f if T declares method f
    if let FunctionKind::TraitMethodDecl { trait_path } = &function.x.kind {
        // T --> f
        call_graph.add_edge(Node::Trait(trait_path.clone()), f_node.clone());
    }

    // Add D: T --> f and f --> T where f is one of D's methods that implements T
    if let FunctionKind::TraitMethodImpl { trait_path, impl_path, .. } = function.x.kind.clone() {
        let t_node = Node::Trait(trait_path.clone());
        let impl_node = Node::TraitImpl(ImplPath::TraitImplPath(impl_path.clone()));
        call_graph.add_edge(impl_node, f_node.clone());
        call_graph.add_edge(f_node.clone(), t_node);
    }

    // Add f --> T for any function f with "where ...: T(...)"
    for bound in function.x.typ_bounds.iter() {
        if let FunctionKind::TraitMethodDecl { trait_path } = &function.x.kind {
            if crate::recursive_types::suppress_bound_in_trait_decl(
                &trait_path,
                &function.x.typ_params,
                bound,
            ) {
                continue;
            }
        }
        let GenericBoundX::Trait(tr, _) = &**bound;
        call_graph.add_edge(f_node.clone(), Node::Trait(tr.clone()));
    }

    // Add f --> fd if fd is the decreases proof for f's definition
    if let Some(decrease_by) = &function.x.decrease_by {
        call_graph.add_edge(f_node.clone(), Node::Fun(decrease_by.clone()))
    }

    // Add f --> f2 edges where f calls f2
    // Add f --> D: T where one of f's expressions instantiates A: T with D: T
    let add_calls = &mut |expr: &crate::ast::Expr| {
        match &expr.x {
            ExprX::Call(CallTarget::Fun(kind, x, ts, impl_paths, autospec), _) => {
                assert!(*autospec == AutospecUsage::Final);
                let (callee, ts) =
                    if let CallTargetKind::Method(Some((x_resolved, ts_resolved, _))) = kind {
                        (x_resolved.clone(), ts_resolved.clone())
                    } else {
                        (x.clone(), ts.clone())
                    };
                let callee = {
                    let f2 = &func_map[&callee];
                    if let (
                        FunctionKind::TraitMethodImpl {
                            trait_path: caller_trait,
                            impl_path: caller_impl,
                            trait_typ_args: caller_trait_typ_args,
                            inherit_body_from,
                            ..
                        },
                        FunctionKind::TraitMethodDecl { trait_path: callee_trait, .. },
                    ) = (&function.x.kind, &f2.x.kind)
                    {
                        if callee_trait == caller_trait {
                            if let Some(f_trait) = inherit_body_from {
                                let f_trait = &func_map[f_trait];
                                let trait_typ_args = f_trait
                                    .x
                                    .typ_params
                                    .iter()
                                    .map(|x| Arc::new(TypX::TypParam(x.clone())))
                                    .collect();
                                if crate::ast_util::n_types_equal(&ts, &Arc::new(trait_typ_args)) {
                                    // Since we don't have a copy of the default method body
                                    // specialized to our impl, we need to do extra work to
                                    // redirect calls from the inherited body back to our own impl.
                                    // See comment below regarding trait_inherit_default_name.
                                    let default_name = crate::def::trait_inherit_default_name(
                                        &callee,
                                        caller_impl,
                                    );
                                    if func_map.contains_key(&default_name) {
                                        // turn T::f into impl::default-f
                                        default_name
                                    } else {
                                        // turn T::f into impl::f
                                        trait_impl_map[&(callee, caller_impl.clone())].clone()
                                    }
                                } else {
                                    // In a normal body, we rely on impl_paths to detect cycles.
                                    // Unfortunately, in an inherited body, we don't have impl_paths
                                    // specialized to our impl, so we conservatively reject
                                    // the call.
                                    return Err(error(
                                        &expr.span,
                                        "call from trait default method to same trait with different type arguments is not allowed",
                                    ));
                                }
                            } else if crate::ast_util::n_types_equal(&ts, caller_trait_typ_args) {
                                // We resolved to a method implemented in the trait (a default)
                                // Because ts is the same as caller_trait_typ_args,
                                // we infer that this is a call to our own inherited copy of the
                                // trait method, and thus is a direct call within our own impl.
                                crate::def::trait_inherit_default_name(&callee, caller_impl)
                            } else {
                                callee
                            }
                        } else {
                            callee
                        }
                    } else {
                        callee
                    }
                };
                let f2 = &func_map[&callee];

                for impl_path in impl_paths.iter() {
                    // f --> D: T
                    // (However: if we can directly resolve a call from f1 inside impl to f2 inside
                    // the same impl, then we don't try to pass a dictionary for impl from f1 to f2.
                    // This is a useful special case where we can avoid a spurious cyclic dependency
                    // error.)
                    if let (
                        FunctionKind::TraitMethodImpl { impl_path: caller_impl, .. },
                        FunctionKind::TraitMethodImpl { impl_path: callee_impl, .. },
                    ) = (&function.x.kind, &f2.x.kind)
                    {
                        if &ImplPath::TraitImplPath(caller_impl.clone()) == impl_path
                            && &ImplPath::TraitImplPath(callee_impl.clone()) == impl_path
                        {
                            continue;
                        }
                    }
                    let expr_node = crate::recursive_types::new_span_info_node(
                        span_infos,
                        expr.span.clone(),
                        ": application of a function to some type arguments, which may depend on \
                            other trait implementations to satisfy trait bounds"
                            .to_string(),
                    );
                    call_graph.add_edge(f_node.clone(), expr_node.clone());
                    call_graph.add_edge(expr_node.clone(), Node::TraitImpl(impl_path.clone()));
                }

                // f --> f2
                call_graph.add_edge(f_node.clone(), Node::Fun(callee.clone()))
            }
            ExprX::ConstVar(callee, _) => {
                call_graph.add_edge(f_node.clone(), Node::Fun(callee.clone()))
            }
            ExprX::Call(CallTarget::BuiltinSpecFun(_bsf, _typs, impl_paths), _) => {
                for impl_path in impl_paths.iter() {
                    call_graph.add_edge(f_node.clone(), Node::TraitImpl(impl_path.clone()));
                }
            }
            ExprX::Fuel(callee, fuel) if *fuel >= 1 => {
                let f2 = &func_map[callee];
                if f2.x.attrs.broadcast_forall {
                    // f --> f2
                    call_graph.add_edge(f_node.clone(), Node::Fun(callee.clone()))
                }
            }
            _ => {}
        }
        Ok(())
    };
    crate::ast_visitor::function_visitor_check::<VirErr, _>(function, add_calls)?;
    if let FunctionKind::TraitMethodImpl { inherit_body_from: Some(f_trait), .. } = &function.x.kind
    {
        crate::ast_visitor::function_visitor_check::<VirErr, _>(&func_map[f_trait], add_calls)?;
    }

    for fun in &function.x.extra_dependencies {
        call_graph.add_edge(f_node.clone(), Node::Fun(fun.clone()));
    }

    Ok(())
}<|MERGE_RESOLUTION|>--- conflicted
+++ resolved
@@ -1,11 +1,6 @@
 use crate::ast::{
-<<<<<<< HEAD
     AutospecUsage, CallTarget, CallTargetKind, Constant, ExprX, Fun, Function, FunctionKind,
-    GenericBoundX, IntRange, Path, SpannedTyped, Typ, TypX, Typs, UnaryOpr, VirErr,
-=======
-    AutospecUsage, CallTarget, Constant, ExprX, Fun, Function, FunctionKind, GenericBoundX,
-    ImplPath, IntRange, Path, SpannedTyped, Typ, TypX, Typs, UnaryOpr, VirErr,
->>>>>>> efb72d45
+    GenericBoundX, ImplPath, IntRange, Path, SpannedTyped, Typ, TypX, Typs, UnaryOpr, VirErr,
 };
 use crate::ast_to_sst::expr_to_exp_skip_checks;
 use crate::ast_util::typ_to_diagnostic_str;
