use crate::ast::{
    CallTarget, Datatype, DatatypeTransparency, Expr, ExprX, FieldOpr, Fun, Function, FunctionKind,
    Krate, MaskSpec, Mode, MultiOp, Path, TypX, UnaryOp, UnaryOpr, VirErr, VirErrAs,
};
use crate::ast_util::{
    error, is_visible_to_opt, msg_error, path_as_rust_name, referenced_vars_expr,
};
use crate::datatype_to_air::is_datatype_transparent;
use crate::def::user_local_name;
use crate::early_exit_cf::assert_no_early_exit_in_inv_block;
use air::messages::Message;
use std::collections::HashMap;
use std::collections::HashSet;
use std::sync::Arc;

struct Ctxt {
    pub(crate) funs: HashMap<Fun, Function>,
    pub(crate) dts: HashMap<Path, Datatype>,
    pub(crate) krate: Krate,
}

#[warn(unused_must_use)]
fn check_typ(ctxt: &Ctxt, typ: &Arc<TypX>, span: &air::ast::Span) -> Result<(), VirErr> {
    crate::ast_visitor::typ_visitor_check(typ, &mut |t| {
<<<<<<< HEAD
        if let TypX::Datatype(path, _) = &**t {
            let PathX { krate, segments: _ } = &**path;
            match krate {
                None => Ok(()),
                Some(krate_name) if ctxt.crate_names.contains(&krate_name) => Ok(()),
                Some(_) => error(
=======
        if let crate::ast::TypX::Datatype(path, _) = &**t {
            check_path_and_get_datatype(ctxt, path, span)?;
            Ok(())
        } else {
            Ok(())
        }
    })
}

#[warn(unused_must_use)]
fn check_path_and_get_datatype<'a>(
    ctxt: &'a Ctxt,
    path: &Path,
    span: &air::ast::Span,
) -> Result<&'a Datatype, VirErr> {
    fn is_proxy<'a>(ctxt: &'a Ctxt, path: &Path) -> Option<&'a Path> {
        for dt in &ctxt.krate.datatypes {
            match &dt.x.proxy {
                Some(proxy) => {
                    if &proxy.x == path {
                        return Some(&dt.x.path);
                    }
                }
                None => {}
            }
        }
        return None;
    }

    fn is_external(ctxt: &Ctxt, path: &Path) -> bool {
        ctxt.krate.external_types.contains(path)
    }

    match ctxt.dts.get(path) {
        Some(dt) => Ok(dt),
        None => {
            if let Some(actual_path) = is_proxy(ctxt, path) {
                return error(
>>>>>>> 7e3ad9d6
                    span,
                    &format!(
                        "cannot use type marked `external_type_specification` directly; use `{:}` instead",
                        path_as_rust_name(actual_path),
                    ),
                );
            } else if is_external(ctxt, path) {
                return error(
                    span,
                    "cannot use type marked `external`; try marking it `external_body` instead?",
                );
            } else {
                let rpath = path_as_rust_name(path);
                return error(
                    span,
                    &format!(
                        "`{rpath:}` is not supported (note: you may be able to add a Verus specification to this function with the `external_type_specification` attribute){:}",
                        if path.is_rust_std_path() {
                            " (note: the vstd library provides some specification for the Rust std library, but it is currently limited)"
                        } else {
                            ""
                        },
                    ),
                );
            }
<<<<<<< HEAD
        } else if let TypX::Projection { .. } = &**t {
            if crate::recursive_types::rooted_in_typ_param(t) {
                // Types rooted in type parameters are handled with type Poly.
                Ok(())
            } else {
                // Otherwise, we don't have a good way to handle boxing/unboxing.
                // Probably the best way to handle this would be to normalize the type
                // to a non-projection type, which could be done by rust_to_vir_base
                // during MIR-to-VIR type translation (see the comments there).
                error(span, "type projections on concrete types not yet supported")
            }
        } else {
            Ok(())
=======
>>>>>>> 7e3ad9d6
        }
    }
}

fn check_path_and_get_function<'a>(
    ctxt: &'a Ctxt,
    x: &Fun,
    disallow_private_access: Option<(&Option<Path>, &str)>,
    span: &air::ast::Span,
) -> Result<&'a Function, VirErr> {
    fn is_proxy<'a>(ctxt: &'a Ctxt, path: &Path) -> Option<&'a Path> {
        // Linear scan, but this only happens if this uncommon error message triggers
        for function in &ctxt.krate.functions {
            match &function.x.proxy {
                Some(proxy) => {
                    if &proxy.x == path {
                        return Some(&function.x.name.path);
                    }
                }
                None => {}
            }
        }
        return None;
    }

    fn is_external(ctxt: &Ctxt, fun: &Fun) -> bool {
        ctxt.krate.external_fns.contains(fun)
    }

    let f = match ctxt.funs.get(x) {
        Some(f) => f,
        None => {
            if let Some(actual_path) = is_proxy(ctxt, &x.path) {
                return error(
                    span,
                    &format!(
                        "cannot call function marked `external_fn_specification` directly; call `{:}` instead",
                        path_as_rust_name(actual_path),
                    ),
                );
            } else if is_external(ctxt, &x) {
                return error(
                    span,
                    "cannot call function marked `external`; try marking it `external_body` instead, or add a Verus specification via `external_fn_specification`?",
                );
            } else {
                let path = path_as_rust_name(&x.path);
                return error(
                    span,
                    &format!(
                        "`{path:}` is not supported (note: you may be able to add a Verus specification to this function with the `external_fn_specification` attribute){:}",
                        if x.path.is_rust_std_path() {
                            " (note: the vstd library provides some specification for the Rust std library, but it is currently limited)"
                        } else {
                            ""
                        },
                    ),
                );
            }
        }
    };

    if let Some((source_module, reason)) = disallow_private_access {
        if !is_visible_to_opt(&f.x.visibility, source_module) {
            let kind = if f.x.is_const { "const" } else { "function" };
            let msg = format!("in {reason:}, cannot refer to private {kind:}");
            return error(&span, msg);
        }
    }

    Ok(f)
}

fn check_one_expr(
    ctxt: &Ctxt,
    function: &Function,
    expr: &Expr,
    disallow_private_access: Option<(&Option<Path>, &str)>,
) -> Result<(), VirErr> {
    match &expr.x {
        ExprX::ConstVar(x) => {
            check_path_and_get_function(ctxt, x, disallow_private_access, &expr.span)?;
        }
        ExprX::Call(CallTarget::Fun(_, x, _, _), args) => {
            let f = check_path_and_get_function(ctxt, x, disallow_private_access, &expr.span)?;
            if f.x.attrs.is_decrease_by {
                // a decreases_by function isn't a real function;
                // it's just a container for proof code that goes in the corresponding spec function
                return error(
                    &expr.span,
                    "cannot call a decreases_by/recommends_by function directly",
                );
            }
            if f.x.attrs.broadcast_forall && f.x.params.len() == 0 {
                // REVIEW: this is a rather arbitrary restriction due to ast_simplify's treatment of 0-argument functions.
                // When we generalize broadcast_forall, this restriction should be removed.
                return error(
                    &expr.span,
                    "cannot call a broadcast_forall function with 0 arguments directly",
                );
            }
            for (_param, arg) in f.x.params.iter().zip(args.iter()).filter(|(p, _)| p.x.is_mut) {
                fn is_ok(e: &Expr) -> bool {
                    match &e.x {
                        ExprX::VarLoc(_) => true,
                        ExprX::Unary(UnaryOp::CoerceMode { .. }, e1) => is_ok(e1),
                        ExprX::UnaryOpr(UnaryOpr::Field { .. }, base) => is_ok(base),
                        ExprX::Block(stmts, Some(e1)) if stmts.len() == 0 => is_ok(e1),
                        ExprX::Ghost { alloc_wrapper: false, tracked: true, expr: e1 } => is_ok(e1),
                        _ => false,
                    }
                }
                let arg_x = match &arg.x {
                    // Tracked(&mut x) and Ghost(&mut x) arguments appear as
                    // Expr::Ghost { ... Expr::Loc ... }
                    ExprX::Ghost { alloc_wrapper: true, tracked: _, expr: e } => &e.x,
                    e => e,
                };
                let is_ok = match &arg_x {
                    ExprX::Loc(l) => is_ok(l),
                    _ => false,
                };
                if !is_ok {
                    return error(
                        &arg.span,
                        "complex arguments to &mut parameters are currently unsupported",
                    );
                }
            }
        }
        ExprX::Ctor(path, _variant, _fields, _update) => {
            let dt = check_path_and_get_datatype(ctxt, path, &expr.span)?;
            if let Some(module) = &function.x.owning_module {
                if !is_datatype_transparent(&module, dt) {
                    return Err(msg_error(
                        "constructor of datatype with inaccessible fields",
                        &expr.span,
                    ).secondary_label(
                        &dt.span,
                        "a datatype is treated as opaque whenever at least one field is not visible"
                    ));
                }
            }
            let field_vis = match &dt.x.transparency {
                DatatypeTransparency::Never => None,
                DatatypeTransparency::WhenVisible(vis) => Some(vis.clone()),
            };
            match (disallow_private_access, field_vis) {
                (None, _) => {}
                (Some((source_module, _)), Some(field_vis))
                    if is_visible_to_opt(&field_vis, source_module) => {}
                (Some((_, reason)), _) => {
                    let msg = format!(
                        "in {reason:}, cannot use constructor of private datatype or datatype whose fields are private"
                    );
                    return error(&expr.span, msg);
                }
            }
        }
        ExprX::UnaryOpr(UnaryOpr::CustomErr(_), e) => {
            if !crate::ast_util::type_is_bool(&e.typ) {
                return error(
                    &expr.span,
                    "`custom_err` attribute only makes sense for bool expressions",
                );
            }
        }
        ExprX::UnaryOpr(
            UnaryOpr::Field(FieldOpr { datatype: path, variant, field, get_variant: _ }),
            _,
        ) => {
            if let Some(dt) = ctxt.dts.get(path) {
                if let Some(module) = &function.x.owning_module {
                    if !is_datatype_transparent(&module, dt) {
                        return Err(msg_error(
                            "field access of datatype with inaccessible fields",
                            &expr.span,
                        ).secondary_label(
                            &dt.span,
                            "a datatype is treated as opaque whenever at least one field is not visible"
                        ));
                    }
                }
                if let Some((source_module, reason)) = disallow_private_access {
                    let variant = dt.x.get_variant(variant);
                    let (_, _, vis) = &crate::ast_util::get_field(&variant.a, &field).a;
                    if !is_visible_to_opt(vis, source_module) {
                        let msg = format!(
                            "in {reason:}, cannot access any field of a datatype where one or more fields are private"
                        );
                        return error(&expr.span, msg);
                    }
                }
            } else {
                return error(&expr.span, "field access of datatype with inaccessible fields");
            }
        }
        ExprX::Multi(MultiOp::Chained(ops), _) => {
            if ops.len() < 1 {
                return error(&expr.span, "chained inequalities must have at least one inequality");
            }
        }
        ExprX::OpenInvariant(_inv, _binder, body, _atomicity) => {
            assert_no_early_exit_in_inv_block(&body.span, body)?;
        }
        ExprX::AssertQuery { requires, ensures, proof, mode: _ } => {
            if function.x.attrs.nonlinear {
                return error(
                    &expr.span,
                    "assert_by_query not allowed in #[verifier(nonlinear)] functions",
                );
            }

            let mut referenced = HashSet::new();
            for r in requires.iter() {
                referenced.extend(referenced_vars_expr(r).into_iter());
            }
            for r in ensures.iter() {
                referenced.extend(referenced_vars_expr(r).into_iter());
            }

            use crate::visitor::VisitorControlFlow;

            match crate::ast_visitor::expr_visitor_dfs(
                proof,
                &mut crate::ast_visitor::VisitorScopeMap::new(),
                &mut |scope_map, e| match &e.x {
                    ExprX::Var(x) | ExprX::VarLoc(x)
                        if !scope_map.contains_key(&x) && !referenced.contains(x) =>
                    {
                        VisitorControlFlow::Stop(msg_error(
                            format!("variable {} not mentioned in requires/ensures", x).as_str(),
                            &e.span,
                        ))
                    }
                    _ => VisitorControlFlow::Recurse,
                },
            ) {
                VisitorControlFlow::Recurse => Ok(()),
                VisitorControlFlow::Return => unreachable!(),
                VisitorControlFlow::Stop(e) => Err(e),
            }?;
        }
        ExprX::ExecClosure { params, ret, .. } => {
            for p in params.iter() {
                check_typ(ctxt, &p.a, &expr.span)?;
            }
            check_typ(ctxt, &ret.a, &expr.span)?;

            crate::closures::check_closure_well_formed(expr)?;
        }
        ExprX::Fuel(f, fuel) => {
            let f = check_path_and_get_function(ctxt, f, None, &expr.span)?;
            if f.x.mode != Mode::Spec {
                return error(
                    &expr.span,
                    &format!(
                        "reveal/fuel statements require a spec-mode function, got {:}-mode function",
                        f.x.mode
                    ),
                );
            }
            if f.x.decrease.is_empty() && *fuel > 1 {
                return error(
                    &expr.span,
                    "reveal_with_fuel statements require a function with a decreases clause",
                );
            }
        }
        _ => {}
    }
    Ok(())
}

fn check_expr(
    ctxt: &Ctxt,
    function: &Function,
    expr: &Expr,
    disallow_private_access: Option<(&Option<Path>, &str)>,
) -> Result<(), VirErr> {
    crate::ast_visitor::expr_visitor_check(expr, &mut |_scope_map, expr| {
        check_one_expr(ctxt, function, expr, disallow_private_access)
    })
}

fn check_function(
    ctxt: &Ctxt,
    function: &Function,
    diags: &mut Vec<VirErrAs>,
) -> Result<(), VirErr> {
    if let FunctionKind::TraitMethodDecl { .. } = function.x.kind {
        if function.x.body.is_some() && function.x.mode != Mode::Exec {
            // REVIEW: If we allow default method implementations, we'll need to make sure
            // it doesn't introduce nontermination into proof/spec.
            return error(
                &function.span,
                "trait proof/spec method declaration cannot provide a default implementation",
            );
        }
        if !matches!(function.x.mask_spec, MaskSpec::NoSpec) {
            return error(
                &function.span,
                "not yet supported: trait method declarations that open invariants",
            );
        }
    }

    if let FunctionKind::TraitMethodImpl { .. } = &function.x.kind {
        if function.x.require.len() + function.x.ensure.len() != 0 {
            return error(
                &function.span,
                "trait method implementation cannot declare requires/ensures; these can only be inherited from the trait declaration",
            );
        }
        if !matches!(function.x.mask_spec, MaskSpec::NoSpec) {
            return error(
                &function.span,
                "trait method implementation cannot open invariants; this can only be inherited from the trait declaration",
            );
        }
    }

    if function.x.attrs.is_decrease_by {
        match function.x.kind {
            FunctionKind::Static => {}
            FunctionKind::TraitMethodDecl { .. }
            | FunctionKind::TraitMethodImpl { .. }
            | FunctionKind::ForeignTraitMethodImpl(_) => {
                return error(
                    &function.span,
                    "decreases_by/recommends_by function cannot be a trait method",
                );
            }
        }
        if function.x.mode != Mode::Proof {
            return error(
                &function.span,
                "decreases_by/recommends_by function must have mode proof",
            );
        }
        if function.x.decrease.len() != 0 {
            return error(
                &function.span,
                "decreases_by/recommends_by function cannot have its own decreases clause",
            );
        }
        if function.x.require.len() != 0 {
            return error(
                &function.span,
                "decreases_by/recommends_by function cannot have requires clauses (use decreases_when in the spec function instead)",
            );
        }
        if function.x.ensure.len() != 0 {
            return error(
                &function.span,
                "decreases_by/recommends_by function cannot have ensures clauses",
            );
        }
        if function.x.has_return() {
            return error(
                &function.span,
                "decreases_by/recommends_by function cannot have a return value",
            );
        }
    }

    if function.x.decrease_by.is_some() {
        if function.x.mode != Mode::Spec {
            return error(&function.span, "only spec functions can use decreases_by/recommends_by");
        }
    }

    let ret_name = user_local_name(&*function.x.ret.x.name);
    for p in function.x.params.iter() {
        check_typ(ctxt, &p.x.typ, &p.span)?;
        if user_local_name(&*p.x.name) == ret_name {
            return error(&p.span, "parameter name cannot be the same as the return value name");
        }
    }
    check_typ(ctxt, &function.x.ret.x.typ, &function.x.ret.span)?;

    if function.x.attrs.inline {
        if function.x.mode != Mode::Spec {
            return error(&function.span, "'inline' is only allowed for 'spec' functions");
        }
        // make sure we don't leak private bodies by inlining
        if !function.x.visibility.is_private_to(&function.x.owning_module)
            && function.x.publish != Some(true)
        {
            return error(
                &function.span,
                "'inline' is only allowed for private or 'open spec' functions",
            );
        }
        if function.x.decrease.len() != 0 {
            return error(&function.span, "'inline' functions cannot be recursive");
        }
        if function.x.body.is_none() {
            return error(&function.span, "'inline' functions must have a body");
        }
    }

    if function.x.attrs.atomic {
        if function.x.mode != Mode::Exec {
            return error(&function.span, "'atomic' only makes sense on an 'exec' function");
        }
    }
    match &function.x.mask_spec {
        MaskSpec::NoSpec => {}
        _ => {
            if function.x.mode == Mode::Spec {
                return error(&function.span, "invariants cannot be opened in spec functions");
            }
        }
    }
    if function.x.attrs.broadcast_forall {
        if function.x.mode != Mode::Proof {
            return error(&function.span, "broadcast_forall function must be declared as proof");
        }
        if function.x.has_return() {
            return error(&function.span, "broadcast_forall function cannot have return type");
        }
        for param in function.x.params.iter() {
            if param.x.mode != Mode::Spec {
                return error(
                    &function.span,
                    "broadcast_forall function must have spec parameters",
                );
            }
        }
        if function.x.body.is_some() {
            return error(
                &function.span,
                "broadcast_forall function must be declared as external_body",
            );
        }
    }

    if (function.x.attrs.bit_vector
        && (function.x.attrs.nonlinear || function.x.attrs.integer_ring))
        || (!function.x.attrs.bit_vector
            && function.x.attrs.nonlinear
            && function.x.attrs.integer_ring)
    {
        return error(
            &function.span,
            "Select at most one verifier attribute: integer_ring, non_linear, bit_vector",
        );
    }

    if function.x.attrs.bit_vector {
        if function.x.mode != Mode::Proof {
            return error(&function.span, "bit-vector function mode must be declared as proof");
        }
        if let Some(body) = &function.x.body {
            crate::ast_visitor::expr_visitor_check(body, &mut |_scope_map, expr| {
                match &expr.x {
                    ExprX::Block(_, _) => {}
                    _ => {
                        return error(
                            &function.span,
                            "bit-vector function mode cannot have a body",
                        );
                    }
                }
                Ok(())
            })?;
        }
        for p in function.x.params.iter() {
            match *p.x.typ {
                TypX::Bool | TypX::Int(_) | TypX::Boxed(_) => {}
                _ => {
                    return error(
                        &p.span,
                        "bit-vector function mode cannot have a datatype other than Integer/Boolean",
                    );
                }
            }
        }
    }

    #[cfg(not(feature = "singular"))]
    if function.x.attrs.integer_ring {
        return error(
            &function.span,
            "Please cargo build with `--features singular` to use integer_ring attribute",
        );
    }

    #[cfg(feature = "singular")]
    if function.x.attrs.integer_ring {
        use crate::ast_util::undecorate_typ;
        let _ = match std::env::var("VERUS_SINGULAR_PATH") {
            Ok(_) => {}
            Err(_) => {
                return error(
                    &function.span,
                    "Please provide VERUS_SINGULAR_PATH to use integer_ring attribute",
                );
            }
        };

        if function.x.mode != Mode::Proof {
            return error(&function.span, "integer_ring mode must be declared as proof");
        }
        if let Some(body) = &function.x.body {
            crate::ast_visitor::expr_visitor_check(body, &mut |_scope_map, expr| {
                match &expr.x {
                    ExprX::Block(_, _) => {}
                    _ => {
                        return error(&function.span, "integer_ring mode cannot have a body");
                    }
                }
                Ok(())
            })?;
        }
        for p in function.x.params.iter() {
            match *undecorate_typ(&p.x.typ) {
                TypX::Int(crate::ast::IntRange::Int) => {}
                TypX::Boxed(_) => {}
                _ => {
                    return error(
                        &p.span,
                        "integer_ring proof's parameters should all be int type",
                    );
                }
            }
        }
        if function.x.ensure.len() != 1 {
            return error(&function.span, "only a single ensures is allowed in integer_ring mode");
        } else {
            let ens = function.x.ensure[0].clone();
            if let crate::ast::ExprX::Binary(crate::ast::BinaryOp::Eq(_), lhs, rhs) = &ens.x {
                if let crate::ast::ExprX::Binary(
                    crate::ast::BinaryOp::Arith(crate::ast::ArithOp::EuclideanMod, _),
                    _,
                    _,
                ) = &lhs.x
                {
                    match &rhs.x {
                        crate::ast::ExprX::Const(crate::ast::Constant::Int(zero))
                            if "0" == zero.to_string() => {}
                        _ => {
                            return error(
                                &function.span,
                                "integer_ring mode ensures expression error: when the lhs is has % operator, the rhs should be zero. The ensures expression should be `Expr % m == 0` or `Expr == Expr` ",
                            );
                        }
                    }
                }
            } else {
                return error(
                    &function.span,
                    "In the integer_ring's ensures expression, the outermost operator should be equality operator. For example, inequality operator is not supported",
                );
            }
        }
        if function.x.has_return() {
            return error(&function.span, "integer_ring mode function cannot have a return value");
        }
        for req in function.x.require.iter() {
            crate::ast_visitor::expr_visitor_check(req, &mut |_scope_map, expr| {
                match *undecorate_typ(&expr.typ) {
                    TypX::Int(crate::ast::IntRange::Int) => {}
                    TypX::Bool => {}
                    TypX::Boxed(_) => {}
                    _ => {
                        return error(
                            &req.span,
                            "integer_ring mode's expressions should be int/bool type",
                        );
                    }
                }
                Ok(())
            })?;
        }
        for ens in function.x.ensure.iter() {
            crate::ast_visitor::expr_visitor_check(ens, &mut |_scope_map, expr| {
                match *undecorate_typ(&expr.typ) {
                    TypX::Int(crate::ast::IntRange::Int) => {}
                    TypX::Bool => {}
                    TypX::Boxed(_) => {}
                    _ => {
                        return error(
                            &ens.span,
                            "integer_ring mode's expressions should be int/bool type",
                        );
                    }
                }
                Ok(())
            })?;
        }
    }

    if function.x.attrs.nonlinear {
        if function.x.mode == Mode::Spec {
            return error(
                &function.span,
                "#[verifier(nonlinear) is only allowed on proof and exec functions",
            );
        }
    }

    if function.x.publish.is_some() && function.x.mode != Mode::Spec {
        return error(
            &function.span,
            "function is marked #[verifier(publish)] but not marked #[verifier::spec]",
        );
    }

    if function.x.is_main() && function.x.mode != Mode::Exec {
        return error(&function.span, "`main` function should be #[verifier::exec]");
    }

    if function.x.publish.is_some()
        && function.x.visibility.is_private_to(&function.x.owning_module)
    {
        return error(
            &function.span,
            "function is marked #[verifier(publish)] but not marked `pub`; for the body of a function to be visible, the function symbol must also be visible",
        );
    }

    for req in function.x.require.iter() {
        let msg = "'requires' clause of public function";
        let disallow_private_access = Some((&function.x.visibility.restricted_to, msg));
        check_expr(ctxt, function, req, disallow_private_access)?;
        crate::ast_visitor::expr_visitor_check(req, &mut |_scope_map, expr| {
            if let ExprX::Var(x) = &expr.x {
                for param in function.x.params.iter().filter(|p| p.x.is_mut) {
                    if *x == param.x.name {
                        return error(
                            &expr.span,
                            format!(
                                "in requires, use `old({})` to refer to the pre-state of an &mut variable",
                                crate::def::user_local_name(&param.x.name)
                            ),
                        );
                    }
                }
            }
            Ok(())
        })?;
    }
    for ens in function.x.ensure.iter() {
        let msg = "'ensures' clause of public function";
        let disallow_private_access = Some((&function.x.visibility.restricted_to, msg));
        check_expr(ctxt, function, ens, disallow_private_access)?;
    }
    for expr in function.x.decrease.iter() {
        let msg = "'decreases' clause of public function";
        let disallow_private_access = Some((&function.x.visibility.restricted_to, msg));
        check_expr(ctxt, function, expr, disallow_private_access)?;
    }
    if let Some(expr) = &function.x.decrease_when {
        let msg = "'when' clause of public function";
        let disallow_private_access = Some((&function.x.visibility.restricted_to, msg));
        if function.x.mode != Mode::Spec {
            return error(
                &function.span,
                "only spec functions can use decreases_when (use requires for proof/exec functions)",
            );
        }
        if function.x.decrease.len() == 0 {
            return error(
                &function.span,
                "decreases_when can only be used when there is a decreases clause (use recommends(...) for nonrecursive functions)",
            );
        }
        check_expr(ctxt, function, expr, disallow_private_access)?;
    }

    if function.x.mode == Mode::Exec
        && (function.x.decrease.len() > 0 || function.x.decrease_by.is_some())
    {
        diags.push(VirErrAs::Warning(
            msg_error("decreases checks in exec functions do not guarantee termination of functions with loops or of their callers", &function.span),
        ));
    }

    if let Some(body) = &function.x.body {
        // Check that public, non-abstract spec function bodies don't refer to private items:
        let disallow_private_access = match (&function.x.publish, function.x.mode) {
            (Some(_), Mode::Spec) => {
                let msg = "pub open spec function";
                Some((&function.x.visibility.restricted_to, msg))
            }
            _ => None,
        };
        check_expr(ctxt, function, body, disallow_private_access)?;
    }
    Ok(())
}

fn check_datatype(ctxt: &Ctxt, dt: &Datatype) -> Result<(), VirErr> {
    for variant in dt.x.variants.iter() {
        for field in variant.a.iter() {
            let typ = &field.a.0;
            check_typ(ctxt, typ, &dt.span)?;
        }
    }

    Ok(())
}

fn check_functions_match(
    msg: &str,
    check_names: bool,
    check_modes: bool,
    check_return: bool,
    f1: &Function,
    f2: &Function,
) -> Result<(), VirErr> {
    if f1.x.typ_bounds.len() != f2.x.typ_bounds.len() {
        return Err(air::messages::error(
            format!("{msg} function should have the same type bounds"),
            &f1.span,
        )
        .secondary_span(&f2.span));
    }
    for ((px, pb), (fx, fb)) in f1.x.typ_bounds.iter().zip(f2.x.typ_bounds.iter()) {
        if px != fx || !crate::ast_util::generic_bounds_equal(&pb, &fb) {
            return Err(air::messages::error(
                format!("{msg} function should have the same type bounds"),
                &f1.span,
            )
            .secondary_span(&f2.span));
        }
    }
    if f1.x.params.len() != f2.x.params.len() {
        return Err(air::messages::error(
            format!("{msg} function should have the same number of parameters"),
            &f1.span,
        )
        .secondary_span(&f2.span));
    }
    for (pp, fp) in f1.x.params.iter().zip(f2.x.params.iter()) {
        if !crate::ast_util::params_equal_opt(&pp, &fp, check_names, check_modes) {
            return Err(air::messages::error(
                format!("{msg} function should have the same parameters"),
                &pp.span,
            )
            .secondary_span(&fp.span));
        }
    }
    if check_return {
        if !crate::ast_util::params_equal_opt(&f1.x.ret, &f2.x.ret, check_names, check_modes) {
            return Err(air::messages::error(
                format!("{msg} function should have the same return types"),
                &f1.x.ret.span,
            )
            .secondary_span(&f2.x.ret.span));
        }
    }
    Ok(())
}

/// Construct an error message for when our Krate has two functions of the same name.
/// If this happen it's probably either:
///  (i) an issue with our conversion from rust paths to VIR paths not being injective
///  (ii) the user's use of `external_fn_specification` resulting in overlap
///  (iii) an existing issue related to traits
fn func_conflict_error(function1: &Function, function2: &Function) -> Message {
    let add_label = |err: Message, function: &Function| match &function.x.proxy {
        Some(proxy) => {
            err.primary_label(&proxy.span, "specification declared via `external_fn_specification`")
        }
        None => err.primary_label(&function.span, "declared here (and not marked as `external`)"),
    };

    let err = air::messages::error_bare(format!(
        "duplicate specification for `{:}`",
        crate::ast_util::path_as_rust_name(&function1.x.name.path)
    ));
    let err = add_label(err, function1);
    let err = add_label(err, function2);
    err
}

/// Similar to above, for datatypes
fn datatype_conflict_error(dt1: &Datatype, dt2: &Datatype) -> Message {
    let add_label = |err: Message, dt: &Datatype| match &dt.x.proxy {
        Some(proxy) => err
            .primary_label(&proxy.span, "specification declared via `external_type_specification`"),
        None => err.primary_label(&dt.span, "declared here (and not marked as `external`)"),
    };

    let err = air::messages::error_bare(format!(
        "duplicate specification for `{:}`",
        crate::ast_util::path_as_rust_name(&dt1.x.path)
    ));
    let err = add_label(err, dt1);
    let err = add_label(err, dt2);
    err
}

pub fn check_crate(krate: &Krate, diags: &mut Vec<VirErrAs>) -> Result<(), VirErr> {
    let mut funs: HashMap<Fun, Function> = HashMap::new();
    for function in krate.functions.iter() {
        match funs.get(&function.x.name) {
            Some(other_function) => {
                return Err(func_conflict_error(function, other_function));
            }
            None => {}
        }
        funs.insert(function.x.name.clone(), function.clone());
    }
    let mut dts: HashMap<Path, Datatype> = HashMap::new();
    for datatype in krate.datatypes.iter() {
        match dts.get(&datatype.x.path) {
            Some(other_datatype) => {
                return Err(datatype_conflict_error(datatype, other_datatype));
            }
            None => {}
        }
        dts.insert(datatype.x.path.clone(), datatype.clone());
    }

    // Check connections between decreases_by specs and proofs
    let mut decreases_by_proof_to_spec: HashMap<Fun, Fun> = HashMap::new();
    for function in krate.functions.iter() {
        if let Some(proof_fun) = &function.x.decrease_by {
            let proof_function = if let Some(proof_function) = funs.get(proof_fun) {
                proof_function
            } else {
                return error(
                    &function.span,
                    "cannot find function referred to in decreases_by/recommends_by",
                );
            };
            if !proof_function.x.attrs.is_decrease_by {
                return Err(air::messages::error(
                    "proof function must be marked #[verifier(decreases_by)] or #[verifier(recommends_by)] to be used as decreases_by/recommends_by",
                    &proof_function.span,
                )
                .secondary_span(&function.span));
            }
            if let Some(prev) = decreases_by_proof_to_spec.get(proof_fun) {
                return Err(air::messages::error(
                    "same proof function used for two different decreases_by/recommends_by",
                    &proof_function.span,
                )
                .secondary_span(&funs[prev].span)
                .secondary_span(&function.span));
            }
            if proof_fun.path.pop_segment() != function.x.name.path.pop_segment() {
                return Err(air::messages::error(
                    "a decreases_by function must be in the same module as the function definition",
                    &proof_function.span,
                )
                .secondary_span(&function.span));
            }
            decreases_by_proof_to_spec.insert(proof_fun.clone(), function.x.name.clone());
            check_functions_match(
                "decreases_by/recommends_by",
                true,
                true,
                false,
                &proof_function,
                &function,
            )?;
        }
        if let Some(spec_fun) = &function.x.attrs.autospec {
            let spec_function = if let Some(spec_function) = funs.get(spec_fun) {
                spec_function
            } else {
                return error(
                    &function.span,
                    "cannot find function referred to in when_used_as_spec",
                );
            };
            if function.x.mode != Mode::Exec || spec_function.x.mode != Mode::Spec {
                return Err(air::messages::error(
                    "when_used_as_spec must point from an exec function to a spec function",
                    &spec_function.span,
                )
                .secondary_span(&function.span));
            }

            if !is_visible_to_opt(&spec_function.x.visibility, &function.x.visibility.restricted_to)
            {
                return error(
                    &function.span,
                    "when_used_as_spec refers to function which is more private",
                );
            }

            check_functions_match(
                "when_used_as_spec",
                false,
                false,
                true,
                &spec_function,
                &function,
            )?;
        }
    }
    for function in krate.functions.iter() {
        if function.x.attrs.is_decrease_by
            && !decreases_by_proof_to_spec.contains_key(&function.x.name)
        {
            return error(
                &function.span,
                "function cannot be marked #[verifier(decreases_by)] or #[verifier(recommends_by)] unless it is used in some decreases_by/recommends_by",
            );
        }
    }

    let ctxt = Ctxt { funs, dts, krate: krate.clone() };
    for function in krate.functions.iter() {
        check_function(&ctxt, function, diags)?;
    }
    for dt in krate.datatypes.iter() {
        check_datatype(&ctxt, dt)?;
    }
    crate::recursive_types::check_recursive_types(krate)?;
    Ok(())
}<|MERGE_RESOLUTION|>--- conflicted
+++ resolved
@@ -22,17 +22,20 @@
 #[warn(unused_must_use)]
 fn check_typ(ctxt: &Ctxt, typ: &Arc<TypX>, span: &air::ast::Span) -> Result<(), VirErr> {
     crate::ast_visitor::typ_visitor_check(typ, &mut |t| {
-<<<<<<< HEAD
         if let TypX::Datatype(path, _) = &**t {
-            let PathX { krate, segments: _ } = &**path;
-            match krate {
-                None => Ok(()),
-                Some(krate_name) if ctxt.crate_names.contains(&krate_name) => Ok(()),
-                Some(_) => error(
-=======
-        if let crate::ast::TypX::Datatype(path, _) = &**t {
             check_path_and_get_datatype(ctxt, path, span)?;
             Ok(())
+        } else if let TypX::Projection { .. } = &**t {
+            if crate::recursive_types::rooted_in_typ_param(t) {
+                // Types rooted in type parameters are handled with type Poly.
+                Ok(())
+            } else {
+                // Otherwise, we don't have a good way to handle boxing/unboxing.
+                // Probably the best way to handle this would be to normalize the type
+                // to a non-projection type, which could be done by rust_to_vir_base
+                // during MIR-to-VIR type translation (see the comments there).
+                error(span, "type projections on concrete types not yet supported")
+            }
         } else {
             Ok(())
         }
@@ -68,7 +71,6 @@
         None => {
             if let Some(actual_path) = is_proxy(ctxt, path) {
                 return error(
->>>>>>> 7e3ad9d6
                     span,
                     &format!(
                         "cannot use type marked `external_type_specification` directly; use `{:}` instead",
@@ -94,22 +96,6 @@
                     ),
                 );
             }
-<<<<<<< HEAD
-        } else if let TypX::Projection { .. } = &**t {
-            if crate::recursive_types::rooted_in_typ_param(t) {
-                // Types rooted in type parameters are handled with type Poly.
-                Ok(())
-            } else {
-                // Otherwise, we don't have a good way to handle boxing/unboxing.
-                // Probably the best way to handle this would be to normalize the type
-                // to a non-projection type, which could be done by rust_to_vir_base
-                // during MIR-to-VIR type translation (see the comments there).
-                error(span, "type projections on concrete types not yet supported")
-            }
-        } else {
-            Ok(())
-=======
->>>>>>> 7e3ad9d6
         }
     }
 }
