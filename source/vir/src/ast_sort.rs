use crate::ast::{Krate, KrateX, Path};
use std::collections::HashMap;
use std::sync::Arc;

pub fn sort_krate(krate: &Krate) -> Krate {
    // REVIEW:
    // In principle, the ordering of items within a crate is irrelevant.
    // In practice, it currently matters for two reasons:
    // - we don't yet have an ordering for broadcast_forall (this is TODO),
    //   so these show up in the order they appear in the crate
    // - error messages for the user are printed in the order that the errant items appear in the crate
    // Unfortunately, macros that act on items dump the items out of order,
    // scattering them across modules.
    // We try to put the items back in some intuitive order here.
    // The ordering we choose is:
    // - child modules appear before parent modules
    // - otherwise, modules are ordered as they appear in the crate
    // - all items from a module are grouped together

    let KrateX {
        functions,
        datatypes,
        traits,
<<<<<<< HEAD
        assoc_type_impls,
        module_ids,
        external_fns,
        external_types,
=======
        module_ids,
        external_fns,
        external_types,
        path_as_rust_names,
>>>>>>> edfbae71
    } = &**krate;
    let mut functions = functions.clone();
    let mut datatypes = datatypes.clone();
    let traits = traits.clone();
    let assoc_type_impls = assoc_type_impls.clone();
    let mut module_ids = module_ids.clone();
    let external_fns = external_fns.clone();
    let external_types = external_types.clone();

    // Stable sort to move children before parents, but otherwise leave children in order
    module_ids.sort_by(|p1, p2| p2.segments.len().cmp(&p1.segments.len()));

    // Remember the module order:
    let mut module_order: HashMap<Option<Path>, usize> = HashMap::new();
    module_order.insert(None, 0);
    for (i, path) in module_ids.iter().enumerate() {
        module_order.insert(Some(path.clone()), i + 1);
    }

    // Sort the items by owning module:
    functions.sort_by(|i1, i2| {
        module_order.get(&i1.x.owning_module).cmp(&module_order.get(&i2.x.owning_module))
    });
    datatypes.sort_by(|i1, i2| {
        module_order.get(&i1.x.owning_module).cmp(&module_order.get(&i2.x.owning_module))
    });

    Arc::new(KrateX {
        functions,
        datatypes,
        traits,
<<<<<<< HEAD
        assoc_type_impls,
        module_ids,
        external_fns,
        external_types,
=======
        module_ids,
        external_fns,
        external_types,
        path_as_rust_names: path_as_rust_names.clone(),
>>>>>>> edfbae71
    })
}<|MERGE_RESOLUTION|>--- conflicted
+++ resolved
@@ -21,17 +21,11 @@
         functions,
         datatypes,
         traits,
-<<<<<<< HEAD
         assoc_type_impls,
         module_ids,
         external_fns,
         external_types,
-=======
-        module_ids,
-        external_fns,
-        external_types,
         path_as_rust_names,
->>>>>>> edfbae71
     } = &**krate;
     let mut functions = functions.clone();
     let mut datatypes = datatypes.clone();
@@ -63,16 +57,10 @@
         functions,
         datatypes,
         traits,
-<<<<<<< HEAD
         assoc_type_impls,
         module_ids,
         external_fns,
         external_types,
-=======
-        module_ids,
-        external_fns,
-        external_types,
         path_as_rust_names: path_as_rust_names.clone(),
->>>>>>> edfbae71
     })
 }