use crate::ast::TypX;
use crate::ast::{
<<<<<<< HEAD
    BinaryOp, CallTarget, Datatype, Expr, ExprX, FieldOpr, Fun, Function, FunctionKind, Ident,
    InferMode, InvAtomicity, Krate, Mode, ModeCoercion, MultiOp, Path, Pattern, PatternX, Stmt,
    StmtX, Typ, UnaryOp, UnaryOpr, VirErr,
=======
    AutospecUsage, BinaryOp, CallTarget, Datatype, Expr, ExprX, FieldOpr, Fun, Function,
    FunctionKind, Ident, InferMode, InvAtomicity, Krate, Mode, ModeCoercion, MultiOp, Path,
    Pattern, PatternX, Stmt, StmtX, UnaryOp, UnaryOpr, VirErr,
>>>>>>> 9a067e48
};
use crate::ast_util::{error, error_with_help, get_field, msg_error, path_as_vstd_name};
use crate::def::user_local_name;
use crate::util::vec_map_result;
use air::ast::Span;
use air::messages::{error_bare, error_with_label};
use air::scope_map::ScopeMap;
use std::cmp::min;
use std::collections::{HashMap, HashSet};
use std::mem::swap;

// Exec <= Proof <= Spec
pub fn mode_le(m1: Mode, m2: Mode) -> bool {
    match (m1, m2) {
        (_, Mode::Spec) => true,
        (Mode::Exec, _) => true,
        _ if m1 == m2 => true,
        _ => false,
    }
}

// least upper bound
pub fn mode_join(m1: Mode, m2: Mode) -> Mode {
    match (m1, m2) {
        (_, Mode::Spec) => Mode::Spec,
        (Mode::Spec, _) => Mode::Spec,
        (Mode::Exec, m) => m,
        (m, Mode::Exec) => m,
        (Mode::Proof, Mode::Proof) => Mode::Proof,
    }
}

/// Represents Rust ghost blocks
#[derive(Copy, Clone, Debug, PartialEq, Eq)]
enum Ghost {
    /// Not in a ghost block
    Exec,
    /// In a ghost block
    Ghost,
}

// Placeholder for the erasure expected mode, which is computed after first mode checking pass.
// (See in erase_expr(..., expect: Mode, ...) in erase.rs.)
// We compute the erasure expected mode here so that the AIR/SMT generation can use it.
// For example, if there are arithmetic operations that are exec (and therefore not erased),
// then the AIR/SMT code will insert overflow checks for those arithmetic operations.
// Example:
//   fn test(#[verifier::exec] e: u64, #[verifier::spec] s: u64) {
//     if e + 1 < s { ... }
//   }
// Here, e + 1 < y is erased because the "<" comparison with s is spec, not exec.
// Therefore, the e + 1 is a spec-mode arithmetic operation, not an exec-mode arithmetic operation.
// However, the mode checker doesn't know this when it first descends into e + 1:
//   - the "if" expression can take a spec or proof or exec condition, so this doesn't constrain
//     the mode of e + 1 < s a priori
//   - the "<" expression can take spec or proof or exec subexpressions, so this doesn't constrain
//     the mode of e + 1 a priori
//   - we check the left side e + 1 before we check the right side s,
//     so when we first reach e + 1, we don't yet know that "<"'s right side is spec
// Therefore, we use Cell to delay the decision about the erasure expected mode of e + 1.
type ErasureMode = std::rc::Rc<ErasureModeX>;
enum ErasureModeX {
    Mode(std::cell::Cell<Option<Mode>>),
    Join(ErasureMode, ErasureMode),
}

impl ErasureModeX {
    fn new(mode: Option<Mode>) -> ErasureMode {
        std::rc::Rc::new(ErasureModeX::Mode(std::cell::Cell::new(mode)))
    }
    fn join(m1: &ErasureMode, m2: &ErasureMode) -> ErasureMode {
        std::rc::Rc::new(ErasureModeX::Join(m1.clone(), m2.clone()))
    }
    fn set(&self, mode: Mode) {
        if let ErasureModeX::Mode(cell) = self {
            cell.set(Some(mode));
        } else {
            panic!("unexpected ErasureMode");
        }
    }
    fn force(&self) -> Mode {
        match self {
            ErasureModeX::Mode(cell) => cell.get().expect("unresolved ErasureMode"),
            ErasureModeX::Join(m1, m2) => mode_join(m1.force(), m2.force()),
        }
    }
}

#[derive(Clone, Debug)]
pub struct ErasureModes {
    // Modes of conditions in If
    pub condition_modes: Vec<(Span, Mode)>,
    // Modes of variables in Var, Assign, Decl
    pub var_modes: Vec<(Span, Mode)>,
}

impl Ghost {
    fn of_mode(mode: Mode) -> Ghost {
        match mode {
            Mode::Spec | Mode::Proof => Ghost::Ghost,
            Mode::Exec => Ghost::Exec,
        }
    }

    fn join_mode(self, mode: Mode) -> Mode {
        match self {
            Ghost::Ghost => mode_join(mode, Mode::Proof),
            Ghost::Exec => mode,
        }
    }
}

struct Typing {
    pub(crate) funs: HashMap<Fun, Function>,
    pub(crate) datatypes: HashMap<Path, Datatype>,
    pub(crate) traits: HashSet<Path>,
    // for each variable: (is_mutable, mode)
    pub(crate) vars: ScopeMap<Ident, (bool, Mode)>,
    pub(crate) erasure_modes: ErasureModes,
    inferred_modes: HashMap<InferMode, ErasureMode>,
    pub(crate) in_forall_stmt: bool,
    pub(crate) check_ghost_blocks: bool,
    pub(crate) macro_erasure: bool,
    // Are we in a syntactic ghost block?
    // If not, Ghost::Exec (corresponds to exec mode).
    // If yes (corresponding to proof/spec mode), say whether variables are tracked or not.
    // (note that tracked may be false even in proof mode,
    // and tracked is allowed in spec mode, although that would be needlessly constraining)
    pub(crate) block_ghostness: Ghost,
    pub(crate) fun_mode: Mode,
    pub(crate) ret_mode: Option<Mode>,
    pub(crate) atomic_insts: Option<AtomicInstCollector>,
}

impl Typing {
    fn get(&self, x: &Ident) -> (bool, Mode) {
        *self.vars.get(x).expect("internal error: missing mode")
    }

    fn insert(&mut self, _span: &Span, x: &Ident, mutable: bool, mode: Mode) {
        self.vars.insert(x.clone(), (mutable, mode)).expect("internal error: Typing insert");
    }

    fn typ_mode(&self, typ: &Typ) -> Mode {
        match &**typ {
            TypX::Bool | TypX::Int(_) | TypX::Char | TypX::StrSlice => Mode::Exec,
            TypX::TypParam(_) => Mode::Exec,
            TypX::Lambda(_, _) => Mode::Spec,
            TypX::Datatype(datatype, _typ_args) => self.datatypes[datatype].x.mode,
            TypX::Decorate(_, t) | TypX::Boxed(t) => self.typ_mode(t),
            TypX::Tuple(..) | TypX::AnonymousClosure(..) => panic!("unknown mode for type"),
            TypX::TypeId | TypX::ConstInt(..) | TypX::Air(..) => panic!("unknown mode for type"),
        }
    }
}

// One tricky thing in mode-checking is that an invariant block needs to have
// *at most one* atomic instruction in it.
// Thus, we can't just declare everything inside it to be 'proof' code,
// but we can't allow it all to be 'exec' code either.
// Instead, we need to measure *how much* exec code there is.
//
// Our plan is to pass around this AtomicInstCollector object. We instantiate a fresh
// one when we begin an atomic block; as we traverse the atomic block, we collect
// relevant information; when we're done with the block,
// we look at what we picked up and error if necessary.
// For simplicity, we just wait until the end of the block for the validation,
// rather than erroring as soon as we find something bad.
//
// Note that we aren't interested in local manipulations like field accesses,
// even if it's exec code. (We just need to make sure any exec code is terminating.)
// What we're really interested in is *calls*. Any call can either be "atomic"
// (if it is marked as such as its definition) or "non-atomic" (anything else).
// Any non-atomic call at all is an error. It's also an error to have >= 2 atomic calls.
//
// We disallow loops entirely. (It would be OK to allow proof-only loops, but those
// currently aren't supported at all.) We don't do anything fancy for branching statements.
// In principle, we could do something fancy and allow 1 atomic instruction in each branch,
// but for now we just error if there is more than 1 atomic call in the AST.

#[derive(Default)]
struct AtomicInstCollector {
    atomics: Vec<Span>,
    non_atomics: Vec<Span>,
    loops: Vec<Span>,
}

impl AtomicInstCollector {
    fn new() -> AtomicInstCollector {
        Default::default()
    }

    fn add_atomic(&mut self, span: &Span) {
        self.atomics.push(span.clone());
    }

    fn add_non_atomic(&mut self, span: &Span) {
        self.non_atomics.push(span.clone());
    }

    fn add_loop(&mut self, span: &Span) {
        self.loops.push(span.clone());
    }

    /// Check that the collected operations are well-formed; error if not
    /// `is_atomic_fn` is for error-reporting purposes; if 'true', then the check
    /// is for a fn marked #[verifier(atomic)]. Otherwise, it's for a invariant block.
    pub fn validate(&self, inv_block_span: &Span, is_atomic_fn: bool) -> Result<(), VirErr> {
        let context = if is_atomic_fn { "atomic function" } else { "open_atomic_invariant" };

        if self.loops.len() > 0 {
            return Err(error_with_label(
                format!("{context:} cannot contain an 'exec' loop"),
                inv_block_span,
                "this invariant block contains a loop",
            )
            .secondary_span(&self.loops[0]));
        } else if self.non_atomics.len() > 0 {
            let mut e = msg_error(
                format!("{context:} cannot contain non-atomic operations"),
                inv_block_span,
            );
            for i in 0..min(self.non_atomics.len(), 3) {
                e = e.secondary_label(&self.non_atomics[i], "non-atomic here");
            }
            return Err(e);
        } else if self.atomics.len() > 1 {
            let mut e = msg_error(
                format!("{context:} cannot contain more than 1 atomic operation"),
                inv_block_span,
            );
            for i in 0..min(self.atomics.len(), 3) {
                e = e.secondary_label(&self.atomics[i], "atomic here");
            }
            return Err(e);
        }
        Ok(())
    }
}

fn add_pattern(typing: &mut Typing, mode: Mode, pattern: &Pattern) -> Result<(), VirErr> {
    let mut decls = vec![];
    add_pattern_rec(typing, &mut decls, mode, pattern, false)?;
    for decl in decls {
        let PatternBoundDecl { span, name, mutable, mode } = decl;
        typing.insert(&span, &name, mutable, mode);
    }
    Ok(())
}

struct PatternBoundDecl {
    span: Span,
    name: Ident,
    mutable: bool,
    mode: Mode,
}

fn add_pattern_rec(
    typing: &mut Typing,
    decls: &mut Vec<PatternBoundDecl>,
    mode: Mode,
    pattern: &Pattern,
    // Is the parent node of this node an 'Or'
    in_or: bool,
) -> Result<(), VirErr> {
    // Testing this condition prevents us from adding duplicate spans into var_modes
    if !(in_or && matches!(&pattern.x, PatternX::Or(..)))
        && !matches!(&pattern.x, PatternX::Wildcard(true))
    {
        typing.erasure_modes.var_modes.push((pattern.span.clone(), mode));
    }

    match &pattern.x {
        PatternX::Wildcard(_dd) => Ok(()),
        PatternX::Var { name: x, mutable } => {
            decls.push(PatternBoundDecl {
                span: pattern.span.clone(),
                name: x.clone(),
                mutable: *mutable,
                mode,
            });
            Ok(())
        }
        PatternX::Tuple(patterns) => {
            for p in patterns.iter() {
                add_pattern_rec(typing, decls, mode, p, false)?;
            }
            Ok(())
        }
        PatternX::Constructor(datatype, variant, patterns) => {
            let datatype = typing.datatypes[datatype].clone();
            let variant =
                datatype.x.variants.iter().find(|v| v.name == *variant).expect("missing variant");
            for binder in patterns.iter() {
                let field = get_field(&variant.a, &binder.name);
                let (_, field_mode, _) = field.a;
                add_pattern_rec(typing, decls, mode_join(field_mode, mode), &binder.a, false)?;
            }
            Ok(())
        }
        PatternX::Or(pat1, pat2) => {
            let mut decls1 = vec![];
            let mut decls2 = vec![];
            add_pattern_rec(typing, &mut decls1, mode, pat1, true)?;
            add_pattern_rec(typing, &mut decls2, mode, pat2, true)?;

            // Rust type-checking should have made sure that both sides
            // of the pattern bound the same variables with the same types.
            // But we need to check that they have the same modes.

            assert!(decls1.len() == decls2.len());
            for d1 in decls1 {
                let d2 = decls2
                    .iter()
                    .find(|d| d.name == d1.name)
                    .expect("both sides of 'or' pattern should bind the same variables");
                assert!(d1.mutable == d2.mutable);

                if d1.mode != d2.mode {
                    let e = error_bare(format!(
                        "variable `{}` has different modes across alternatives separated by `|`",
                        user_local_name(&d1.name.to_string())
                    ));
                    let e = e.primary_label(&d1.span, format!("has mode `{}`", d1.mode));
                    let e = e.primary_label(&d2.span, format!("has mode `{}`", d2.mode));
                    return Err(e);
                }

                decls.push(d1);
            }

            Ok(())
        }
    }
}

fn get_var_loc_mode(
    typing: &mut Typing,
    outer_mode: Mode,
    expr_inner_mode: Option<Mode>,
    expr: &Expr,
    init_not_mut: bool,
) -> Result<Mode, VirErr> {
    let x_mode = match &expr.x {
        ExprX::VarLoc(x) => {
            let (_, x_mode) = typing.get(x);

            if typing.check_ghost_blocks
                && typing.block_ghostness == Ghost::Exec
                && x_mode != Mode::Exec
            {
                return error(&expr.span, &format!("exec code cannot mutate non-exec variable"));
            }

            x_mode
        }
        ExprX::Unary(
            UnaryOp::CoerceMode { op_mode, from_mode, to_mode, kind: ModeCoercion::BorrowMut },
            e1,
        ) => {
            assert!(!init_not_mut);
            if typing.check_ghost_blocks {
                if (*op_mode == Mode::Exec) != (typing.block_ghostness == Ghost::Exec) {
                    return error(
                        &expr.span,
                        format!("cannot perform operation with mode {}", op_mode),
                    );
                }
            }
            if outer_mode != *op_mode {
                return error(
                    &expr.span,
                    format!("cannot perform operation with mode {}", op_mode),
                );
            }
            let mode1 = get_var_loc_mode(typing, outer_mode, Some(*to_mode), e1, init_not_mut)?;
            if !mode_le(mode1, *from_mode) {
                return error(
                    &expr.span,
                    format!("expected mode {}, found mode {}", *from_mode, mode1),
                );
            }
            *to_mode
        }
        ExprX::UnaryOpr(
            UnaryOpr::Field(FieldOpr { datatype, variant: _, field, get_variant }),
            rcvr,
        ) => {
            let rcvr_mode =
                get_var_loc_mode(typing, outer_mode, expr_inner_mode, rcvr, init_not_mut)?;
            let datatype = &typing.datatypes[datatype].x;
            assert!(datatype.variants.len() == 1);
            let (_, field_mode, _) = &datatype.variants[0]
                .a
                .iter()
                .find(|x| x.name == *field)
                .expect("datatype field valid")
                .a;
            let call_mode = if *get_variant { Mode::Spec } else { rcvr_mode };
            mode_join(call_mode, *field_mode)
        }
        ExprX::Block(stmts, Some(e1)) if stmts.len() == 0 => {
            // For now, only support the special case for Tracked::borrow_mut.
            get_var_loc_mode(typing, outer_mode, None, e1, init_not_mut)?
        }
        ExprX::Ghost { alloc_wrapper: false, tracked: true, expr: e1 } => {
            // For now, only support the special case for Tracked::borrow_mut.
            let prev = typing.block_ghostness;
            typing.block_ghostness = Ghost::Ghost;
            let mode = get_var_loc_mode(typing, outer_mode, None, e1, init_not_mut)?;
            typing.block_ghostness = prev;
            mode
        }
        _ => {
            panic!("unexpected loc {:?}", expr);
        }
    };
    if x_mode == Mode::Spec && init_not_mut {
        return error(
            &expr.span,
            "delayed assignment to non-mut let not allowed for spec variables",
        );
    }
    match &expr.x {
        ExprX::Ghost { .. } => {}
        _ => {
            let push_mode = expr_inner_mode.unwrap_or(x_mode);
            typing.erasure_modes.var_modes.push((expr.span.clone(), push_mode));
        }
    }
    Ok(x_mode)
}

fn check_expr_has_mode(
    typing: &mut Typing,
    outer_mode: Mode,
    expr: &Expr,
    expected: Mode,
) -> Result<(), VirErr> {
    let mode = check_expr(typing, outer_mode, &ErasureModeX::new(Some(expected)), expr)?;
    match &*expr.typ {
        crate::ast::TypX::Tuple(ts) if ts.len() == 0 => return Ok(()),
        _ => {}
    }
    if !mode_le(mode, expected) {
        error(&expr.span, format!("expression has mode {}, expected mode {}", mode, expected))
    } else {
        Ok(())
    }
}

fn check_expr(
    typing: &mut Typing,
    outer_mode: Mode,
    erasure_mode: &ErasureMode,
    expr: &Expr,
) -> Result<Mode, VirErr> {
    Ok(check_expr_handle_mut_arg(typing, outer_mode, erasure_mode, expr)?.0)
}

fn check_expr_handle_mut_arg(
    typing: &mut Typing,
    outer_mode: Mode,
    erasure_mode: &ErasureMode,
    expr: &Expr,
) -> Result<(Mode, Option<Mode>), VirErr> {
    let mode = match &expr.x {
        ExprX::Const(_) => Ok(Mode::Exec),
        ExprX::Var(x) | ExprX::VarLoc(x) | ExprX::VarAt(x, _) => {
            if typing.in_forall_stmt {
                // Proof variables may be used as spec, but not as proof inside forall statements.
                // This protects against effectively consuming a linear proof variable
                // multiple times for different instantiations of the forall variables.
                return Ok((Mode::Spec, None));
            }

            let x_mode = typing.get(x).1;

            if typing.check_ghost_blocks
                && typing.block_ghostness == Ghost::Exec
                && x_mode != Mode::Exec
            {
                return error(&expr.span, &format!("cannot use {x_mode} variable in exec-code"));
            }

            let mode = mode_join(outer_mode, x_mode);

            let mode = if typing.check_ghost_blocks {
                typing.block_ghostness.join_mode(mode)
            } else {
                mode
            };
            typing.erasure_modes.var_modes.push((expr.span.clone(), mode));
            return Ok((mode, Some(x_mode)));
        }
        ExprX::ConstVar(x) => {
            let function = match typing.funs.get(x) {
                None => {
                    let name = crate::ast_util::path_as_rust_name(&x.path);
                    return error(&expr.span, format!("cannot find constant {}", name));
                }
                Some(f) => f.clone(),
            };
            let mode = function.x.ret.x.mode;
            let mode = if typing.check_ghost_blocks {
                typing.block_ghostness.join_mode(mode)
            } else {
                mode
            };
            typing.erasure_modes.var_modes.push((expr.span.clone(), mode));
            Ok(mode)
        }
<<<<<<< HEAD
        ExprX::Call(CallTarget::Fun(_, x, _), es) => {
=======
        ExprX::Call(CallTarget::Fun(_, x, _, autospec_usage), es) => {
            assert!(*autospec_usage == AutospecUsage::Final);

            let x = x;
>>>>>>> 9a067e48
            let function = match typing.funs.get(x) {
                None => {
                    let name = crate::ast_util::path_as_rust_name(&x.path);
                    return error(&expr.span, format!("cannot find function {}", name));
                }
                Some(f) => f.clone(),
            };

            if function.x.mode == Mode::Exec {
                match &mut typing.atomic_insts {
                    None => {}
                    Some(ai) => {
                        if function.x.attrs.atomic {
                            ai.add_atomic(&expr.span);
                        } else {
                            ai.add_non_atomic(&expr.span);
                        }
                    }
                }
            }
            let mode_error_msg = || {
                if path_as_vstd_name(&x.path)
                    == path_as_vstd_name(&crate::def::exec_nonstatic_call_path(&None))
                {
                    format!("to call a non-static function in ghost code, it must be a FnSpec")
                } else {
                    format!("cannot call function with mode {}", function.x.mode)
                }
            };
            if typing.check_ghost_blocks {
                if (function.x.mode == Mode::Exec) != (typing.block_ghostness == Ghost::Exec) {
                    return error(&expr.span, mode_error_msg());
                }
            }
            if !mode_le(outer_mode, function.x.mode) {
                return error(&expr.span, mode_error_msg());
            }
            for (param, arg) in function.x.params.iter().zip(es.iter()) {
                let param_mode = mode_join(outer_mode, param.x.mode);
                if param.x.is_mut {
                    if typing.in_forall_stmt {
                        return error(
                            &arg.span,
                            "cannot call function with &mut parameter inside 'assert ... by' statements",
                        );
                    }
                    let arg_erasure = ErasureModeX::new(Some(param.x.mode));
                    let (arg_mode_read, arg_mode_write) =
                        check_expr_handle_mut_arg(typing, outer_mode, &arg_erasure, arg)?;
                    let arg_mode_write = if let Some(arg_mode_write) = arg_mode_write {
                        arg_mode_write
                    } else {
                        return error(
                            &arg.span,
                            format!("cannot write to argument with mode {}", param_mode),
                        );
                    };
                    if arg_mode_read != param_mode {
                        return error(
                            &arg.span,
                            format!(
                                "expected mode {}, &mut argument has mode {}",
                                param_mode, arg_mode_read
                            ),
                        );
                    }
                    if arg_mode_write != param_mode {
                        return error(
                            &arg.span,
                            format!(
                                "expected mode {}, &mut argument has mode {}",
                                param_mode, arg_mode_write
                            ),
                        );
                    }
                } else {
                    check_expr_has_mode(typing, param_mode, arg, param.x.mode)?;
                }
            }
            Ok(function.x.ret.x.mode)
        }
        ExprX::Call(CallTarget::FnSpec(e0), es) => {
            if typing.check_ghost_blocks && typing.block_ghostness == Ghost::Exec {
                return error(&expr.span, "cannot call spec function from exec mode");
            }
            check_expr_has_mode(typing, Mode::Spec, e0, Mode::Spec)?;
            for arg in es.iter() {
                check_expr_has_mode(typing, Mode::Spec, arg, Mode::Spec)?;
            }
            Ok(Mode::Spec)
        }
        ExprX::Call(CallTarget::BuiltinSpecFun(_f, _typs), es) => {
            if typing.check_ghost_blocks && typing.block_ghostness == Ghost::Exec {
                return error(&expr.span, "cannot call spec function from exec mode");
            }
            for arg in es.iter() {
                check_expr_has_mode(typing, Mode::Spec, arg, Mode::Spec)?;
            }
            Ok(Mode::Spec)
        }
        ExprX::Tuple(es) => {
            let modes = vec_map_result(es, |e| check_expr(typing, outer_mode, erasure_mode, e))?;
            Ok(modes.into_iter().fold(outer_mode, mode_join))
        }
        ExprX::Ctor(path, variant, binders, update) => {
            let datatype = &typing.datatypes[path].clone();
            let variant = datatype.x.get_variant(variant);
            let mut mode = mode_join(outer_mode, datatype.x.mode);
            if let Some(update) = update {
                mode = mode_join(mode, check_expr(typing, outer_mode, erasure_mode, update)?);
            }
            for arg in binders.iter() {
                let (_, field_mode, _) = get_field(&variant.a, &arg.name).a;
                let field_erasure_mode =
                    ErasureModeX::join(&erasure_mode, &ErasureModeX::new(Some(field_mode)));
                let mode_arg = check_expr(
                    typing,
                    mode_join(outer_mode, field_mode),
                    &field_erasure_mode,
                    &arg.a,
                )?;
                if !mode_le(mode_arg, field_mode) {
                    // allow this arg by weakening whole struct's mode
                    mode = mode_join(mode, mode_arg);
                }
            }

            Ok(mode)
        }
        ExprX::NullaryOpr(crate::ast::NullaryOpr::ConstGeneric(_)) => Ok(Mode::Exec),
        ExprX::Unary(UnaryOp::CoerceMode { op_mode, from_mode, to_mode, kind }, e1) => {
            // same as a call to an op_mode function with parameter from_mode and return to_mode
            if typing.check_ghost_blocks {
                if (*op_mode == Mode::Exec) != (typing.block_ghostness == Ghost::Exec) {
                    return error(
                        &expr.span,
                        format!("cannot perform operation with mode {}", op_mode),
                    );
                }
            }
            if !mode_le(outer_mode, *op_mode) {
                return error(
                    &expr.span,
                    format!("cannot perform operation with mode {}", op_mode),
                );
            }
            let param_mode = mode_join(outer_mode, *from_mode);
            check_expr_has_mode(typing, param_mode, e1, *from_mode)?;
            if *kind == ModeCoercion::BorrowMut {
                return Ok((*to_mode, Some(*to_mode)));
            } else {
                Ok(*to_mode)
            }
        }
        ExprX::Unary(_, e1) => check_expr(typing, outer_mode, erasure_mode, e1),
        ExprX::UnaryOpr(UnaryOpr::Box(_), e1) => check_expr(typing, outer_mode, erasure_mode, e1),
        ExprX::UnaryOpr(UnaryOpr::Unbox(_), e1) => check_expr(typing, outer_mode, erasure_mode, e1),
        ExprX::UnaryOpr(UnaryOpr::HasType(_), _) => panic!("internal error: HasType in modes.rs"),
        ExprX::UnaryOpr(UnaryOpr::IsVariant { .. }, e1) => {
            if typing.check_ghost_blocks && typing.block_ghostness == Ghost::Exec {
                return error(&expr.span, "cannot test variant in exec mode");
            }
            check_expr(typing, outer_mode, erasure_mode, e1)
        }
        ExprX::UnaryOpr(UnaryOpr::TupleField { .. }, e1) => {
            return check_expr_handle_mut_arg(typing, outer_mode, erasure_mode, e1);
        }
        ExprX::UnaryOpr(
            UnaryOpr::Field(FieldOpr { datatype, variant, field, get_variant }),
            e1,
        ) => {
            if *get_variant && typing.check_ghost_blocks && typing.block_ghostness == Ghost::Exec {
                return error(&expr.span, "cannot get variant in exec mode");
            }
            let (e1_mode_read, e1_mode_write) =
                check_expr_handle_mut_arg(typing, outer_mode, erasure_mode, e1)?;
            let datatype = &typing.datatypes[datatype];
            let field = get_field(&datatype.x.get_variant(variant).a, field);
            let field_mode = field.a.1;
            let mode_read = mode_join(e1_mode_read, field_mode);
            if let Some(e1_mode_write) = e1_mode_write {
                return Ok((mode_read, Some(mode_join(e1_mode_write, field_mode))));
            } else {
                Ok(mode_read)
            }
        }
        ExprX::UnaryOpr(UnaryOpr::IntegerTypeBound(_kind, min_mode), e1) => {
            let joined_mode = mode_join(outer_mode, *min_mode);
            let mode = check_expr(typing, joined_mode, erasure_mode, e1)?;
            Ok(mode_join(*min_mode, mode))
        }
        ExprX::UnaryOpr(UnaryOpr::Height, e1) => {
            if typing.check_ghost_blocks && typing.block_ghostness == Ghost::Exec {
                return error(&expr.span, "cannot test 'height' in exec mode");
            }
            check_expr_has_mode(typing, Mode::Spec, e1, Mode::Spec)?;
            Ok(Mode::Spec)
        }
        ExprX::UnaryOpr(UnaryOpr::CustomErr(_), e1) => {
            check_expr_has_mode(typing, Mode::Spec, e1, Mode::Spec)?;
            Ok(Mode::Spec)
        }
        ExprX::Loc(e) => {
            return check_expr_handle_mut_arg(typing, outer_mode, erasure_mode, e);
        }
        ExprX::Binary(op, e1, e2) => {
            let op_mode = match op {
                BinaryOp::Eq(mode) => *mode,
                _ => Mode::Exec,
            };
            match op {
                BinaryOp::Arith(_, Some(id)) => {
                    assert!(!typing.inferred_modes.contains_key(id));
                    typing.inferred_modes.insert(*id, erasure_mode.clone());
                }
                _ => {}
            }
            let outer_mode = match op {
                // because Implies isn't compiled, make it spec-only
                BinaryOp::Implies => mode_join(outer_mode, Mode::Spec),
                _ => outer_mode,
            };
            let mode1 = check_expr(typing, outer_mode, erasure_mode, e1)?;
            let mode2 = check_expr(typing, outer_mode, erasure_mode, e2)?;
            Ok(mode_join(op_mode, mode_join(mode1, mode2)))
        }
        ExprX::BinaryOpr(crate::ast::BinaryOpr::ExtEq(..), e1, e2) => {
            check_expr_has_mode(typing, Mode::Spec, e1, Mode::Spec)?;
            check_expr_has_mode(typing, Mode::Spec, e2, Mode::Spec)?;
            Ok(Mode::Spec)
        }
        ExprX::Multi(MultiOp::Chained(_), es) => {
            for e in es.iter() {
                check_expr_has_mode(typing, Mode::Spec, e, Mode::Spec)?;
            }
            Ok(Mode::Spec)
        }
        ExprX::Quant(_, binders, e1) => {
            if typing.check_ghost_blocks && typing.block_ghostness == Ghost::Exec {
                return error(&expr.span, "cannot use forall/exists in exec mode");
            }
            typing.vars.push_scope(true);
            for binder in binders.iter() {
                typing.insert(&expr.span, &binder.name, false, Mode::Spec);
            }
            check_expr_has_mode(typing, Mode::Spec, e1, Mode::Spec)?;
            typing.vars.pop_scope();
            Ok(Mode::Spec)
        }
        ExprX::Closure(params, body) => {
            if typing.check_ghost_blocks && typing.block_ghostness == Ghost::Exec {
                return error(&expr.span, "cannot use FnSpec closure in 'exec' mode");
            }
            typing.vars.push_scope(true);
            for binder in params.iter() {
                typing.insert(&expr.span, &binder.name, false, Mode::Spec);
            }

            let mut inner_atomic_insts = None;
            swap(&mut inner_atomic_insts, &mut typing.atomic_insts);

            check_expr_has_mode(typing, Mode::Spec, body, Mode::Spec)?;

            swap(&mut inner_atomic_insts, &mut typing.atomic_insts);

            typing.vars.pop_scope();
            Ok(Mode::Spec)
        }
        ExprX::ExecClosure { params, ret, requires, ensures, body, external_spec } => {
            // This should not be filled in yet
            assert!(external_spec.is_none());

            if typing.block_ghostness != Ghost::Exec || outer_mode != Mode::Exec {
                return error(
                    &expr.span,
                    "closure in ghost code must be marked as a FnSpec by wrapping it in `closure_to_fn_spec` (this should happen automatically in the Verus syntax macro)",
                );
            }
            typing.vars.push_scope(true);
            for binder in params.iter() {
                typing.insert(&expr.span, &binder.name, false, Mode::Exec);
            }

            let mut inner_atomic_insts = None;
            let mut ret_mode = Some(Mode::Exec);
            let mut block_ghostness = Ghost::Ghost;
            swap(&mut inner_atomic_insts, &mut typing.atomic_insts);
            swap(&mut ret_mode, &mut typing.ret_mode);
            swap(&mut block_ghostness, &mut typing.block_ghostness);

            for req in requires.iter() {
                check_expr_has_mode(typing, Mode::Spec, req, Mode::Spec)?;
            }

            typing.vars.push_scope(true);
            typing.insert(&expr.span, &ret.name, false, Mode::Exec);
            for ens in ensures.iter() {
                check_expr_has_mode(typing, Mode::Spec, ens, Mode::Spec)?;
            }
            typing.vars.pop_scope();

            swap(&mut block_ghostness, &mut typing.block_ghostness);

            check_expr_has_mode(typing, Mode::Exec, body, Mode::Exec)?;

            swap(&mut inner_atomic_insts, &mut typing.atomic_insts);
            swap(&mut ret_mode, &mut typing.ret_mode);

            typing.vars.pop_scope();
            Ok(Mode::Exec)
        }
        ExprX::Choose { params, cond, body } => {
            if typing.check_ghost_blocks && typing.block_ghostness == Ghost::Exec {
                return error(&expr.span, "cannot use choose in exec mode");
            }
            typing.vars.push_scope(true);
            for binder in params.iter() {
                typing.insert(&expr.span, &binder.name, false, Mode::Spec);
            }
            check_expr_has_mode(typing, Mode::Spec, cond, Mode::Spec)?;
            check_expr_has_mode(typing, Mode::Spec, body, Mode::Spec)?;
            typing.vars.pop_scope();
            Ok(Mode::Spec)
        }
        ExprX::WithTriggers { triggers, body } => {
            for trigger in triggers.iter() {
                for term in trigger.iter() {
                    check_expr_has_mode(typing, Mode::Spec, term, Mode::Spec)?;
                }
            }
            check_expr_has_mode(typing, Mode::Spec, body, Mode::Spec)?;
            Ok(Mode::Spec)
        }
        ExprX::Assign { init_not_mut, lhs, rhs } => {
            if typing.in_forall_stmt {
                return error(&expr.span, "assignment is not allowed in 'assert ... by' statement");
            }
            let x_mode = get_var_loc_mode(typing, outer_mode, None, lhs, *init_not_mut)?;
            if !mode_le(outer_mode, x_mode) {
                return error(
                    &expr.span,
                    format!("cannot assign to {x_mode} variable from {outer_mode} mode"),
                );
            }
            check_expr_has_mode(typing, outer_mode, rhs, x_mode)?;
            Ok(x_mode)
        }
        ExprX::Fuel(_, _) => {
            if typing.macro_erasure && typing.block_ghostness == Ghost::Exec {
                return error_with_help(
                    &expr.span,
                    "cannot use reveal/hide in exec mode",
                    "wrap the reveal call in a `proof` block",
                );
            }
            Ok(outer_mode)
        }
        ExprX::RevealString(_) => {
            if typing.macro_erasure && typing.block_ghostness == Ghost::Exec {
                return error_with_help(
                    &expr.span,
                    "cannot use reveal_strlit in exec mode",
                    "wrap the reveal_strlit call in a `proof` block",
                );
            }
            Ok(outer_mode)
        }
        ExprX::Header(_) => panic!("internal error: Header shouldn't exist here"),
        ExprX::AssertAssume { is_assume: _, expr: e } => {
            if typing.check_ghost_blocks && typing.block_ghostness == Ghost::Exec {
                return error(&expr.span, "cannot use assert or assume in exec mode");
            }
            check_expr_has_mode(typing, Mode::Spec, e, Mode::Spec)?;
            Ok(outer_mode)
        }
        ExprX::Forall { vars, require, ensure, proof } => {
            if typing.check_ghost_blocks && typing.block_ghostness == Ghost::Exec {
                return error_with_help(
                    &expr.span,
                    "cannot use 'assert ... by' in exec mode",
                    "use a `proof` block",
                );
            }
            let in_forall_stmt = typing.in_forall_stmt;
            // REVIEW: we could allow proof vars when vars.len() == 0,
            // but we'd have to implement the proper lifetime checking in erase.rs
            typing.in_forall_stmt = true;
            typing.vars.push_scope(true);
            for var in vars.iter() {
                typing.insert(&expr.span, &var.name, false, Mode::Spec);
            }
            check_expr_has_mode(typing, Mode::Spec, require, Mode::Spec)?;
            check_expr_has_mode(typing, Mode::Spec, ensure, Mode::Spec)?;
            check_expr_has_mode(typing, Mode::Proof, proof, Mode::Proof)?;
            typing.vars.pop_scope();
            typing.in_forall_stmt = in_forall_stmt;
            Ok(Mode::Proof)
        }
        ExprX::AssertQuery { requires, ensures, proof, mode: _ } => {
            if typing.check_ghost_blocks && typing.block_ghostness == Ghost::Exec {
                return error(&expr.span, "cannot use assert in exec mode");
            }
            for req in requires.iter() {
                check_expr_has_mode(typing, Mode::Spec, req, Mode::Spec)?;
            }
            for ens in ensures.iter() {
                check_expr_has_mode(typing, Mode::Spec, ens, Mode::Spec)?;
            }
            check_expr_has_mode(typing, Mode::Proof, proof, Mode::Proof)?;
            Ok(Mode::Proof)
        }
        ExprX::AssertCompute(e, _) => {
            if typing.check_ghost_blocks && typing.block_ghostness == Ghost::Exec {
                return error(&expr.span, "cannot use assert in exec mode");
            }
            check_expr_has_mode(typing, Mode::Spec, e, Mode::Spec)?;
            Ok(Mode::Proof)
        }
        ExprX::If(e1, e2, e3) => {
            let erasure_mode1 = ErasureModeX::new(None);
            let mode1 = check_expr(typing, outer_mode, &erasure_mode1, e1)?;
            if typing.check_ghost_blocks
                && typing.block_ghostness == Ghost::Exec
                && mode1 != Mode::Exec
            {
                return error(&expr.span, "condition must have mode exec");
            }
            erasure_mode1.set(mode1);
            typing.erasure_modes.condition_modes.push((expr.span.clone(), mode1));

            let mode_branch = match (outer_mode, mode1) {
                (Mode::Exec, Mode::Spec) => Mode::Proof,
                _ => outer_mode,
            };
            let mode2 = check_expr(typing, mode_branch, erasure_mode, e2)?;
            match e3 {
                None => Ok(mode2),
                Some(e3) => {
                    let mode3 = check_expr(typing, mode_branch, erasure_mode, e3)?;
                    Ok(mode_join(mode2, mode3))
                }
            }
        }
        ExprX::Match(e1, arms) => {
            let erasure_mode1 = ErasureModeX::new(None);
            let mode1 = check_expr(typing, outer_mode, &erasure_mode1, e1)?;
            if typing.check_ghost_blocks
                && typing.block_ghostness == Ghost::Exec
                && mode1 != Mode::Exec
            {
                return error(&expr.span, "exec code cannot match on non-exec value");
            }
            erasure_mode1.set(mode1);
            typing.erasure_modes.condition_modes.push((expr.span.clone(), mode1));

            match (mode1, arms.len()) {
                (Mode::Spec, 0) => {
                    // We treat spec types as inhabited,
                    // so empty matches on spec values would be unsound.
                    return error(&expr.span, "match must have at least one arm");
                }
                _ => {}
            }
            let mut final_mode = outer_mode;
            for arm in arms.iter() {
                typing.vars.push_scope(true);
                add_pattern(typing, mode1, &arm.x.pattern)?;
                let arm_outer_mode = match (outer_mode, mode1) {
                    (Mode::Exec, Mode::Spec | Mode::Proof) => Mode::Proof,
                    (m, _) => m,
                };
                let guard_mode = check_expr(typing, arm_outer_mode, erasure_mode, &arm.x.guard)?;
                let arm_outer_mode = match (arm_outer_mode, guard_mode) {
                    (Mode::Exec, Mode::Spec | Mode::Proof) => Mode::Proof,
                    (m, _) => m,
                };
                let arm_mode = check_expr(typing, arm_outer_mode, erasure_mode, &arm.x.body)?;
                final_mode = mode_join(final_mode, arm_mode);
                typing.vars.pop_scope();
            }
            Ok(final_mode)
        }
        ExprX::Loop { label: _, cond, body, invs } => {
            // We could also allow this for proof, if we check it for termination
            if typing.check_ghost_blocks && typing.block_ghostness != Ghost::Exec {
                return error(&expr.span, "cannot use while in proof or spec mode");
            }
            match &mut typing.atomic_insts {
                None => {}
                Some(ai) => ai.add_loop(&expr.span),
            }
            if let Some(cond) = cond {
                check_expr_has_mode(typing, outer_mode, cond, Mode::Exec)?;
            }
            check_expr_has_mode(typing, outer_mode, body, Mode::Exec)?;
            for inv in invs.iter() {
                let prev = typing.block_ghostness;
                typing.block_ghostness = Ghost::Ghost;
                check_expr_has_mode(typing, Mode::Spec, &inv.inv, Mode::Spec)?;
                typing.block_ghostness = prev;
            }
            Ok(Mode::Exec)
        }
        ExprX::Return(e1) => {
            if typing.check_ghost_blocks {
                match (typing.fun_mode, typing.block_ghostness) {
                    (Mode::Exec, Ghost::Exec) => {}
                    (Mode::Proof, _) => {}
                    (Mode::Spec, _) => {}
                    (Mode::Exec, _) => {
                        return error(
                            &expr.span,
                            "cannot return from non-exec code in exec function",
                        );
                    }
                }
            } else {
                match (typing.fun_mode, outer_mode) {
                    (Mode::Exec, Mode::Exec) => {}
                    (Mode::Proof, _) => {}
                    (Mode::Spec, _) => {}
                    (Mode::Exec, _) => {
                        return error(
                            &expr.span,
                            "cannot return from non-exec code in exec function",
                        );
                    }
                }
            }
            if typing.in_forall_stmt {
                return error(&expr.span, "return is not allowed in 'assert ... by' statements");
            }
            match (e1, typing.ret_mode) {
                (None, _) => {}
                (Some(v), None)
                    if if let crate::ast::TypX::Tuple(tp) = &*v.typ {
                        tp.len() == 0
                    } else {
                        false
                    } => {}
                (_, None) => panic!("internal error: missing return type"),
                (Some(e1), Some(ret_mode)) => {
                    check_expr_has_mode(typing, outer_mode, e1, ret_mode)?;
                }
            }
            Ok(Mode::Exec)
        }
        ExprX::BreakOrContinue { label: _, is_break: _ } => Ok(Mode::Exec),
        ExprX::Ghost { alloc_wrapper, tracked, expr: e1 } => {
            let prev = typing.block_ghostness;
            let block_ghostness = match (prev, alloc_wrapper, tracked) {
                (Ghost::Exec, false, false) => match &*e1.typ {
                    crate::ast::TypX::Tuple(ts) if ts.len() == 0 => Ghost::Ghost,
                    _ => {
                        return error(&expr.span, "proof block must have type ()");
                    }
                },
                (_, false, false) => {
                    return error(&expr.span, "already in proof mode");
                }
                (Ghost::Exec, false, true) => {
                    return error(&expr.span, "cannot mark expression as tracked in exec mode");
                }
                (Ghost::Ghost, false, true) => Ghost::Ghost,
                (Ghost::Exec, true, _) => Ghost::Ghost,
                (Ghost::Ghost, true, _) => {
                    return error(
                        &expr.span,
                        "Ghost(...) or Tracked(...) can only be used in exec mode",
                    );
                }
            };
            typing.block_ghostness = block_ghostness;
            let outer_mode = match (outer_mode, block_ghostness) {
                (Mode::Exec, Ghost::Ghost) => Mode::Proof,
                _ => outer_mode,
            };
            let inner_mode = check_expr_handle_mut_arg(typing, outer_mode, erasure_mode, e1)?;
            let mode = if *alloc_wrapper {
                let (inner_read, inner_write) = inner_mode;
                let target_mode = if *tracked { Mode::Proof } else { Mode::Spec };
                if !mode_le(inner_read, target_mode) {
                    return error(
                        &expr.span,
                        format!(
                            "expression has mode {}, expected mode {}",
                            inner_read, target_mode
                        ),
                    );
                }
                let outer_write = if inner_write == Some(inner_read) && inner_read == target_mode {
                    Some(Mode::Exec)
                } else {
                    None
                };
                (Mode::Exec, outer_write)
            } else {
                inner_mode
            };
            typing.block_ghostness = prev;
            return Ok(mode);
        }
        ExprX::Block(ss, Some(e1)) if ss.len() == 0 => {
            return check_expr_handle_mut_arg(typing, outer_mode, erasure_mode, e1);
        }
        ExprX::Block(ss, e1) => {
            for stmt in ss.iter() {
                typing.vars.push_scope(true);
                check_stmt(typing, outer_mode, erasure_mode, stmt)?;
            }
            let mode = match e1 {
                None => outer_mode,
                Some(expr) => check_expr(typing, outer_mode, erasure_mode, expr)?,
            };
            for _ in ss.iter() {
                typing.vars.pop_scope();
            }
            Ok(mode)
        }
        ExprX::OpenInvariant(inv, binder, body, atomicity) => {
            if outer_mode == Mode::Spec {
                return error(&expr.span, format!("Cannot open invariant in Spec mode."));
            }

            let prev = typing.block_ghostness;
            typing.block_ghostness = Ghost::Ghost;
            let mode1 = check_expr(typing, outer_mode, erasure_mode, inv)?;
            typing.block_ghostness = prev;

            if mode1 != Mode::Proof {
                return error(&inv.span, format!("Invariant must be Proof mode."));
            }
            typing.vars.push_scope(true);
            typing.insert(&expr.span, &binder.name, /* mutable */ true, Mode::Proof);

            if *atomicity == InvAtomicity::NonAtomic
                || typing.atomic_insts.is_some()
                || outer_mode != Mode::Exec
            {
                // If we're a nested atomic block, we don't need to create a new
                // AtomicInstCollector. We just rely on the outer one.
                // Also, if we're already in Proof mode, then we just recurse in Proof
                // mode, and we don't need to do the atomicity check at all.
                // And of course, we don't do atomicity checks for the 'NonAtomic'
                // invariant type.
                let _ = check_expr(typing, outer_mode, erasure_mode, body)?;
            } else {
                let mut my_atomic_insts = Some(AtomicInstCollector::new());
                swap(&mut my_atomic_insts, &mut typing.atomic_insts);
                let _ = check_expr(typing, outer_mode, erasure_mode, body)?;
                swap(&mut my_atomic_insts, &mut typing.atomic_insts);
                my_atomic_insts.expect("my_atomic_insts").validate(&body.span, false)?;
            }

            typing.vars.pop_scope();
            Ok(Mode::Exec)
        }
    };
    Ok((mode?, None))
}

fn check_stmt(
    typing: &mut Typing,
    outer_mode: Mode,
    erasure_mode: &ErasureMode,
    stmt: &Stmt,
) -> Result<(), VirErr> {
    match &stmt.x {
        StmtX::Expr(e) => {
            let _ = check_expr(typing, outer_mode, erasure_mode, e)?;
            Ok(())
        }
        StmtX::Decl { pattern, mode, init } => {
            let mode = if typing.block_ghostness != Ghost::Exec && *mode == Mode::Exec {
                Mode::Spec
            } else {
                *mode
            };
            if typing.check_ghost_blocks
                && typing.block_ghostness == Ghost::Exec
                && mode != Mode::Exec
                && init.is_some()
            {
                return error(&stmt.span, "exec code cannot initialize non-exec variables");
            }
            if !mode_le(outer_mode, mode) {
                return error(&stmt.span, format!("pattern cannot have mode {}", mode));
            }
            add_pattern(typing, mode, pattern)?;
            match init.as_ref() {
                None => {}
                Some(expr) => {
                    check_expr_has_mode(typing, outer_mode, expr, mode)?;
                }
            }
            Ok(())
        }
    }
}

fn check_function(typing: &mut Typing, function: &Function) -> Result<(), VirErr> {
    typing.vars.push_scope(true);

    if let FunctionKind::TraitMethodImpl { method, trait_path, self_typ, .. } = &function.x.kind {
        let self_typ_mode = typing.typ_mode(&self_typ);
        let our_trait = typing.traits.contains(trait_path);
        let (expected_params, expected_ret_mode): (Vec<Mode>, Mode) = if our_trait {
            let trait_method = &typing.funs[method];
            let expect_mode = mode_join(trait_method.x.mode, self_typ_mode);
            if function.x.mode != expect_mode {
                return error(&function.span, format!("function must have mode {}", expect_mode));
            }
            (trait_method.x.params.iter().map(|f| f.x.mode).collect(), trait_method.x.ret.x.mode)
        } else {
            (function.x.params.iter().map(|_| Mode::Exec).collect(), Mode::Exec)
        };
        assert!(expected_params.len() == function.x.params.len());
        for (param, expect) in function.x.params.iter().zip(expected_params.iter()) {
            let expect_mode = mode_join(*expect, self_typ_mode);
            if param.x.mode != expect_mode {
                return error(&param.span, format!("parameter must have mode {}", expect_mode));
            }
        }
        if function.x.ret.x.mode != mode_join(expected_ret_mode, self_typ_mode) {
            return error(
                &function.span,
                format!("function return value must have mode {}", expected_ret_mode),
            );
        }
    }

    for param in function.x.params.iter() {
        if !mode_le(function.x.mode, param.x.mode) {
            return error(
                &function.span,
                format!("parameter {} cannot have mode {}", param.x.name, param.x.mode),
            );
        }
        let inner_param_mode =
            if let Some((mode, _)) = param.x.unwrapped_info { mode } else { param.x.mode };
        typing.insert(&function.span, &param.x.name, param.x.is_mut, inner_param_mode);
    }

    for expr in function.x.require.iter() {
        typing.block_ghostness = Ghost::Ghost;
        check_expr_has_mode(typing, Mode::Spec, expr, Mode::Spec)?;
    }

    typing.vars.push_scope(true);
    if function.x.has_return() {
        typing.insert(&function.span, &function.x.ret.x.name, false, function.x.ret.x.mode);
    }
    for expr in function.x.ensure.iter() {
        typing.block_ghostness = Ghost::Ghost;
        check_expr_has_mode(typing, Mode::Spec, expr, Mode::Spec)?;
    }
    typing.vars.pop_scope();

    for expr in function.x.decrease.iter() {
        typing.block_ghostness = Ghost::Ghost;
        check_expr_has_mode(typing, Mode::Spec, expr, Mode::Spec)?;
    }

    if function.x.has_return() {
        let ret_mode = function.x.ret.x.mode;
        if !function.x.is_const && !mode_le(function.x.mode, ret_mode) {
            return error(&function.span, format!("return type cannot have mode {}", ret_mode));
        }
        if function.x.body.is_none()
            && !matches!(&function.x.kind, FunctionKind::TraitMethodDecl { .. })
        {
            // can't erase return values in external_body functions, so:
            // (note: proof functions that are external_body are usually implemented
            // as `unimplemented!()` and don't actually return anything, so it should
            // be fine.)
            if function.x.mode == Mode::Exec && function.x.mode != ret_mode {
                return error(
                    &function.span,
                    format!(
                        "because function has no body, return type cannot have mode {}",
                        ret_mode
                    ),
                );
            }
        }
        typing.ret_mode = Some(ret_mode);
    }
    if let Some(body) = &function.x.body {
        typing.block_ghostness = Ghost::of_mode(function.x.mode);
        check_expr_has_mode(typing, function.x.mode, body, function.x.ret.x.mode)?;
    }
    typing.ret_mode = None;
    typing.vars.pop_scope();
    assert_eq!(typing.vars.num_scopes(), 0);
    Ok(())
}

pub fn check_crate(
    krate: &Krate,
    macro_erasure: bool, // TODO(main_new) remove, always true
) -> Result<(ErasureModes, HashMap<InferMode, Mode>), VirErr> {
    let mut funs: HashMap<Fun, Function> = HashMap::new();
    let mut datatypes: HashMap<Path, Datatype> = HashMap::new();
    for function in krate.functions.iter() {
        funs.insert(function.x.name.clone(), function.clone());
    }
    for datatype in krate.datatypes.iter() {
        datatypes.insert(datatype.x.path.clone(), datatype.clone());
    }
    let erasure_modes = ErasureModes { condition_modes: vec![], var_modes: vec![] };
    let mut typing = Typing {
        funs,
        datatypes,
        traits: krate.traits.iter().map(|t| t.x.name.clone()).collect(),
        vars: ScopeMap::new(),
        erasure_modes,
        inferred_modes: HashMap::new(),
        in_forall_stmt: false,
        check_ghost_blocks: false,
        macro_erasure,
        block_ghostness: Ghost::Exec,
        fun_mode: Mode::Exec,
        ret_mode: None,
        atomic_insts: None,
    };
    for function in krate.functions.iter() {
        typing.check_ghost_blocks = function.x.attrs.uses_ghost_blocks;
        typing.fun_mode = function.x.mode;
        if function.x.attrs.atomic {
            let mut my_atomic_insts = Some(AtomicInstCollector::new());
            swap(&mut my_atomic_insts, &mut typing.atomic_insts);

            check_function(&mut typing, function)?;

            swap(&mut my_atomic_insts, &mut typing.atomic_insts);
            my_atomic_insts.expect("my_atomic_insts").validate(&function.span, true)?;
        } else {
            check_function(&mut typing, function)?;
        }
    }
    let inferred_modes = typing.inferred_modes.into_iter().map(|(k, m)| (k, m.force())).collect();
    Ok((typing.erasure_modes, inferred_modes))
}<|MERGE_RESOLUTION|>--- conflicted
+++ resolved
@@ -1,14 +1,8 @@
 use crate::ast::TypX;
 use crate::ast::{
-<<<<<<< HEAD
-    BinaryOp, CallTarget, Datatype, Expr, ExprX, FieldOpr, Fun, Function, FunctionKind, Ident,
-    InferMode, InvAtomicity, Krate, Mode, ModeCoercion, MultiOp, Path, Pattern, PatternX, Stmt,
-    StmtX, Typ, UnaryOp, UnaryOpr, VirErr,
-=======
     AutospecUsage, BinaryOp, CallTarget, Datatype, Expr, ExprX, FieldOpr, Fun, Function,
     FunctionKind, Ident, InferMode, InvAtomicity, Krate, Mode, ModeCoercion, MultiOp, Path,
-    Pattern, PatternX, Stmt, StmtX, UnaryOp, UnaryOpr, VirErr,
->>>>>>> 9a067e48
+    Pattern, PatternX, Stmt, StmtX, Typ, UnaryOp, UnaryOpr, VirErr,
 };
 use crate::ast_util::{error, error_with_help, get_field, msg_error, path_as_vstd_name};
 use crate::def::user_local_name;
@@ -521,14 +515,9 @@
             typing.erasure_modes.var_modes.push((expr.span.clone(), mode));
             Ok(mode)
         }
-<<<<<<< HEAD
-        ExprX::Call(CallTarget::Fun(_, x, _), es) => {
-=======
         ExprX::Call(CallTarget::Fun(_, x, _, autospec_usage), es) => {
             assert!(*autospec_usage == AutospecUsage::Final);
 
-            let x = x;
->>>>>>> 9a067e48
             let function = match typing.funs.get(x) {
                 None => {
                     let name = crate::ast_util::path_as_rust_name(&x.path);
