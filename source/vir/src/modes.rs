use crate::ast::TypX;
use crate::ast::{
    BinaryOp, CallTarget, Datatype, Expr, ExprX, FieldOpr, Fun, Function, FunctionKind, Ident,
    InferMode, InvAtomicity, Krate, Mode, ModeCoercion, MultiOp, Path, Pattern, PatternX, Stmt,
    StmtX, Typ, UnaryOp, UnaryOpr, VirErr,
};
use crate::ast_util::{error, error_with_help, get_field, msg_error, path_as_vstd_name};
use crate::def::user_local_name;
use crate::util::vec_map_result;
use air::ast::Span;
use air::messages::{error_bare, error_with_label};
use air::scope_map::ScopeMap;
use std::cmp::min;
use std::collections::{HashMap, HashSet};
use std::mem::swap;

// Exec <= Proof <= Spec
pub fn mode_le(m1: Mode, m2: Mode) -> bool {
    match (m1, m2) {
        (_, Mode::Spec) => true,
        (Mode::Exec, _) => true,
        _ if m1 == m2 => true,
        _ => false,
    }
}

// least upper bound
pub fn mode_join(m1: Mode, m2: Mode) -> Mode {
    match (m1, m2) {
        (_, Mode::Spec) => Mode::Spec,
        (Mode::Spec, _) => Mode::Spec,
        (Mode::Exec, m) => m,
        (m, Mode::Exec) => m,
        (Mode::Proof, Mode::Proof) => Mode::Proof,
    }
}

/// Represents Rust ghost blocks
#[derive(Copy, Clone, Debug, PartialEq, Eq)]
enum Ghost {
    /// Not in a ghost block
    Exec,
    /// In a ghost block
    Ghost,
}

// Placeholder for the erasure expected mode, which is computed after first mode checking pass.
// (See in erase_expr(..., expect: Mode, ...) in erase.rs.)
// We compute the erasure expected mode here so that the AIR/SMT generation can use it.
// For example, if there are arithmetic operations that are exec (and therefore not erased),
// then the AIR/SMT code will insert overflow checks for those arithmetic operations.
// Example:
//   fn test(#[verifier::exec] e: u64, #[verifier::spec] s: u64) {
//     if e + 1 < s { ... }
//   }
// Here, e + 1 < y is erased because the "<" comparison with s is spec, not exec.
// Therefore, the e + 1 is a spec-mode arithmetic operation, not an exec-mode arithmetic operation.
// However, the mode checker doesn't know this when it first descends into e + 1:
//   - the "if" expression can take a spec or proof or exec condition, so this doesn't constrain
//     the mode of e + 1 < s a priori
//   - the "<" expression can take spec or proof or exec subexpressions, so this doesn't constrain
//     the mode of e + 1 a priori
//   - we check the left side e + 1 before we check the right side s,
//     so when we first reach e + 1, we don't yet know that "<"'s right side is spec
// Therefore, we use Cell to delay the decision about the erasure expected mode of e + 1.
type ErasureMode = std::rc::Rc<ErasureModeX>;
enum ErasureModeX {
    Mode(std::cell::Cell<Option<Mode>>),
    Join(ErasureMode, ErasureMode),
}

impl ErasureModeX {
    fn new(mode: Option<Mode>) -> ErasureMode {
        std::rc::Rc::new(ErasureModeX::Mode(std::cell::Cell::new(mode)))
    }
    fn join(m1: &ErasureMode, m2: &ErasureMode) -> ErasureMode {
        std::rc::Rc::new(ErasureModeX::Join(m1.clone(), m2.clone()))
    }
    fn set(&self, mode: Mode) {
        if let ErasureModeX::Mode(cell) = self {
            cell.set(Some(mode));
        } else {
            panic!("unexpected ErasureMode");
        }
    }
    fn force(&self) -> Mode {
        match self {
            ErasureModeX::Mode(cell) => cell.get().expect("unresolved ErasureMode"),
            ErasureModeX::Join(m1, m2) => mode_join(m1.force(), m2.force()),
        }
    }
}

#[derive(Clone, Debug)]
pub struct ErasureModes {
    // Modes of conditions in If
    pub condition_modes: Vec<(Span, Mode)>,
    // Modes of variables in Var, Assign, Decl
    pub var_modes: Vec<(Span, Mode)>,
}

impl Ghost {
    fn of_mode(mode: Mode) -> Ghost {
        match mode {
            Mode::Spec | Mode::Proof => Ghost::Ghost,
            Mode::Exec => Ghost::Exec,
        }
    }

    fn join_mode(self, mode: Mode) -> Mode {
        match self {
            Ghost::Ghost => mode_join(mode, Mode::Proof),
            Ghost::Exec => mode,
        }
    }
}

struct Typing {
    pub(crate) funs: HashMap<Fun, Function>,
    pub(crate) datatypes: HashMap<Path, Datatype>,
    pub(crate) traits: HashSet<Path>,
    // for each variable: (is_mutable, mode)
    pub(crate) vars: ScopeMap<Ident, (bool, Mode)>,
    pub(crate) erasure_modes: ErasureModes,
    inferred_modes: HashMap<InferMode, ErasureMode>,
    pub(crate) in_forall_stmt: bool,
    pub(crate) check_ghost_blocks: bool,
    pub(crate) macro_erasure: bool,
    // Are we in a syntactic ghost block?
    // If not, Ghost::Exec (corresponds to exec mode).
    // If yes (corresponding to proof/spec mode), say whether variables are tracked or not.
    // (note that tracked may be false even in proof mode,
    // and tracked is allowed in spec mode, although that would be needlessly constraining)
    pub(crate) block_ghostness: Ghost,
    pub(crate) fun_mode: Mode,
    pub(crate) ret_mode: Option<Mode>,
    pub(crate) atomic_insts: Option<AtomicInstCollector>,
}

impl Typing {
    fn get(&self, x: &Ident) -> (bool, Mode) {
        *self.vars.get(x).expect("internal error: missing mode")
    }

    fn insert(&mut self, _span: &Span, x: &Ident, mutable: bool, mode: Mode) {
        self.vars.insert(x.clone(), (mutable, mode)).expect("internal error: Typing insert");
    }

    // TODO(tchajed): replace with `typ_min_mode` from #323, once that's merged
    fn typ_mode(&self, typ: Typ) -> Mode {
        use TypX::*;
        match &*typ {
            Bool | Int(_) => Mode::Exec,
            Lambda(_, _) => Mode::Spec,
            Datatype(datatype, _typ_args) => self.datatypes[datatype].x.mode,
            _ => panic!("unknown mode for type"),
        }
    }
}

// One tricky thing in mode-checking is that an invariant block needs to have
// *at most one* atomic instruction in it.
// Thus, we can't just declare everything inside it to be 'proof' code,
// but we can't allow it all to be 'exec' code either.
// Instead, we need to measure *how much* exec code there is.
//
// Our plan is to pass around this AtomicInstCollector object. We instantiate a fresh
// one when we begin an atomic block; as we traverse the atomic block, we collect
// relevant information; when we're done with the block,
// we look at what we picked up and error if necessary.
// For simplicity, we just wait until the end of the block for the validation,
// rather than erroring as soon as we find something bad.
//
// Note that we aren't interested in local manipulations like field accesses,
// even if it's exec code. (We just need to make sure any exec code is terminating.)
// What we're really interested in is *calls*. Any call can either be "atomic"
// (if it is marked as such as its definition) or "non-atomic" (anything else).
// Any non-atomic call at all is an error. It's also an error to have >= 2 atomic calls.
//
// We disallow loops entirely. (It would be OK to allow proof-only loops, but those
// currently aren't supported at all.) We don't do anything fancy for branching statements.
// In principle, we could do something fancy and allow 1 atomic instruction in each branch,
// but for now we just error if there is more than 1 atomic call in the AST.

#[derive(Default)]
struct AtomicInstCollector {
    atomics: Vec<Span>,
    non_atomics: Vec<Span>,
    loops: Vec<Span>,
}

impl AtomicInstCollector {
    fn new() -> AtomicInstCollector {
        Default::default()
    }

    fn add_atomic(&mut self, span: &Span) {
        self.atomics.push(span.clone());
    }

    fn add_non_atomic(&mut self, span: &Span) {
        self.non_atomics.push(span.clone());
    }

    fn add_loop(&mut self, span: &Span) {
        self.loops.push(span.clone());
    }

    /// Check that the collected operations are well-formed; error if not
    /// `is_atomic_fn` is for error-reporting purposes; if 'true', then the check
    /// is for a fn marked #[verifier(atomic)]. Otherwise, it's for a invariant block.
    pub fn validate(&self, inv_block_span: &Span, is_atomic_fn: bool) -> Result<(), VirErr> {
        let context = if is_atomic_fn { "atomic function" } else { "open_atomic_invariant" };

        if self.loops.len() > 0 {
            return Err(error_with_label(
                format!("{context:} cannot contain an 'exec' loop"),
                inv_block_span,
                "this invariant block contains a loop",
            )
            .secondary_span(&self.loops[0]));
        } else if self.non_atomics.len() > 0 {
            let mut e = msg_error(
                format!("{context:} cannot contain non-atomic operations"),
                inv_block_span,
            );
            for i in 0..min(self.non_atomics.len(), 3) {
                e = e.secondary_label(&self.non_atomics[i], "non-atomic here");
            }
            return Err(e);
        } else if self.atomics.len() > 1 {
            let mut e = msg_error(
                format!("{context:} cannot contain more than 1 atomic operation"),
                inv_block_span,
            );
            for i in 0..min(self.atomics.len(), 3) {
                e = e.secondary_label(&self.atomics[i], "atomic here");
            }
            return Err(e);
        }
        Ok(())
    }
}

fn add_pattern(typing: &mut Typing, mode: Mode, pattern: &Pattern) -> Result<(), VirErr> {
    let mut decls = vec![];
    add_pattern_rec(typing, &mut decls, mode, pattern, false)?;
    for decl in decls {
        let PatternBoundDecl { span, name, mutable, mode } = decl;
        typing.insert(&span, &name, mutable, mode);
    }
    Ok(())
}

struct PatternBoundDecl {
    span: Span,
    name: Ident,
    mutable: bool,
    mode: Mode,
}

fn add_pattern_rec(
    typing: &mut Typing,
    decls: &mut Vec<PatternBoundDecl>,
    mode: Mode,
    pattern: &Pattern,
    // Is the parent node of this node an 'Or'
    in_or: bool,
) -> Result<(), VirErr> {
    // Testing this condition prevents us from adding duplicate spans into var_modes
    if !(in_or && matches!(&pattern.x, PatternX::Or(..))) {
        typing.erasure_modes.var_modes.push((pattern.span.clone(), mode));
    }

    match &pattern.x {
        PatternX::Wildcard => Ok(()),
        PatternX::Var { name: x, mutable } => {
            decls.push(PatternBoundDecl {
                span: pattern.span.clone(),
                name: x.clone(),
                mutable: *mutable,
                mode,
            });
            Ok(())
        }
        PatternX::Tuple(patterns) => {
            for p in patterns.iter() {
                add_pattern_rec(typing, decls, mode, p, false)?;
            }
            Ok(())
        }
        PatternX::Constructor(datatype, variant, patterns) => {
            let datatype = typing.datatypes[datatype].clone();
            let variant =
                datatype.x.variants.iter().find(|v| v.name == *variant).expect("missing variant");
            for binder in patterns.iter() {
                let field = get_field(&variant.a, &binder.name);
                let (_, field_mode, _) = field.a;
                add_pattern_rec(typing, decls, mode_join(field_mode, mode), &binder.a, false)?;
            }
            Ok(())
        }
        PatternX::Or(pat1, pat2) => {
            let mut decls1 = vec![];
            let mut decls2 = vec![];
            add_pattern_rec(typing, &mut decls1, mode, pat1, true)?;
            add_pattern_rec(typing, &mut decls2, mode, pat2, true)?;

            // Rust type-checking should have made sure that both sides
            // of the pattern bound the same variables with the same types.
            // But we need to check that they have the same modes.

            assert!(decls1.len() == decls2.len());
            for d1 in decls1 {
                let d2 = decls2
                    .iter()
                    .find(|d| d.name == d1.name)
                    .expect("both sides of 'or' pattern should bind the same variables");
                assert!(d1.mutable == d2.mutable);

                if d1.mode != d2.mode {
                    let e = error_bare(format!(
                        "variable `{}` has different modes across alternatives separated by `|`",
                        user_local_name(&d1.name.to_string())
                    ));
                    let e = e.primary_label(&d1.span, format!("has mode `{}`", d1.mode));
                    let e = e.primary_label(&d2.span, format!("has mode `{}`", d2.mode));
                    return Err(e);
                }

                decls.push(d1);
            }

            Ok(())
        }
    }
}

fn get_var_loc_mode(
    typing: &mut Typing,
    outer_mode: Mode,
    expr_inner_mode: Option<Mode>,
    expr: &Expr,
    init_not_mut: bool,
) -> Result<Mode, VirErr> {
    let x_mode = match &expr.x {
        ExprX::VarLoc(x) => {
            let (_, x_mode) = typing.get(x);

            if typing.check_ghost_blocks
                && typing.block_ghostness == Ghost::Exec
                && x_mode != Mode::Exec
            {
                return error(&expr.span, &format!("exec code cannot mutate non-exec variable"));
            }

            x_mode
        }
        ExprX::Unary(
            UnaryOp::CoerceMode { op_mode, from_mode, to_mode, kind: ModeCoercion::BorrowMut },
            e1,
        ) => {
            assert!(!init_not_mut);
            if typing.check_ghost_blocks {
                if (*op_mode == Mode::Exec) != (typing.block_ghostness == Ghost::Exec) {
                    return error(
                        &expr.span,
                        format!("cannot perform operation with mode {}", op_mode),
                    );
                }
            }
            if outer_mode != *op_mode {
                return error(
                    &expr.span,
                    format!("cannot perform operation with mode {}", op_mode),
                );
            }
            let mode1 = get_var_loc_mode(typing, outer_mode, Some(*to_mode), e1, init_not_mut)?;
            if !mode_le(mode1, *from_mode) {
                return error(
                    &expr.span,
                    format!("expected mode {}, found mode {}", *from_mode, mode1),
                );
            }
            *to_mode
        }
        ExprX::UnaryOpr(
            UnaryOpr::Field(FieldOpr { datatype, variant: _, field, get_variant }),
            rcvr,
        ) => {
            let rcvr_mode =
                get_var_loc_mode(typing, outer_mode, expr_inner_mode, rcvr, init_not_mut)?;
            let datatype = &typing.datatypes[datatype].x;
            assert!(datatype.variants.len() == 1);
            let (_, field_mode, _) = &datatype.variants[0]
                .a
                .iter()
                .find(|x| x.name == *field)
                .expect("datatype field valid")
                .a;
            let call_mode = if *get_variant { Mode::Spec } else { rcvr_mode };
            mode_join(call_mode, *field_mode)
        }
        ExprX::Block(stmts, Some(e1)) if stmts.len() == 0 => {
            // For now, only support the special case for Tracked::borrow_mut.
            get_var_loc_mode(typing, outer_mode, None, e1, init_not_mut)?
        }
        ExprX::Ghost { alloc_wrapper: false, tracked: true, expr: e1 } => {
            // For now, only support the special case for Tracked::borrow_mut.
            let prev = typing.block_ghostness;
            typing.block_ghostness = Ghost::Ghost;
            let mode = get_var_loc_mode(typing, outer_mode, None, e1, init_not_mut)?;
            typing.block_ghostness = prev;
            mode
        }
        _ => {
            panic!("unexpected loc {:?}", expr);
        }
    };
    if x_mode == Mode::Spec && init_not_mut {
        return error(
            &expr.span,
            "delayed assignment to non-mut let not allowed for spec variables",
        );
    }
    match &expr.x {
        ExprX::Ghost { .. } => {}
        _ => {
            let push_mode = expr_inner_mode.unwrap_or(x_mode);
            typing.erasure_modes.var_modes.push((expr.span.clone(), push_mode));
        }
    }
    Ok(x_mode)
}

fn check_expr_has_mode(
    typing: &mut Typing,
    outer_mode: Mode,
    expr: &Expr,
    expected: Mode,
) -> Result<(), VirErr> {
    let mode = check_expr(typing, outer_mode, &ErasureModeX::new(Some(expected)), expr)?;
    match &*expr.typ {
        crate::ast::TypX::Tuple(ts) if ts.len() == 0 => return Ok(()),
        _ => {}
    }
    if !mode_le(mode, expected) {
        error(&expr.span, format!("expression has mode {}, expected mode {}", mode, expected))
    } else {
        Ok(())
    }
}

fn check_expr(
    typing: &mut Typing,
    outer_mode: Mode,
    erasure_mode: &ErasureMode,
    expr: &Expr,
) -> Result<Mode, VirErr> {
    Ok(check_expr_handle_mut_arg(typing, outer_mode, erasure_mode, expr)?.0)
}

fn check_expr_handle_mut_arg(
    typing: &mut Typing,
    outer_mode: Mode,
    erasure_mode: &ErasureMode,
    expr: &Expr,
) -> Result<(Mode, Option<Mode>), VirErr> {
    let mode = match &expr.x {
        ExprX::Const(_) => Ok(Mode::Exec),
        ExprX::Var(x) | ExprX::VarLoc(x) | ExprX::VarAt(x, _) => {
            if typing.in_forall_stmt {
                // Proof variables may be used as spec, but not as proof inside forall statements.
                // This protects against effectively consuming a linear proof variable
                // multiple times for different instantiations of the forall variables.
                return Ok((Mode::Spec, None));
            }

            let x_mode = typing.get(x).1;

            if typing.check_ghost_blocks
                && typing.block_ghostness == Ghost::Exec
                && x_mode != Mode::Exec
            {
                return error(&expr.span, &format!("cannot use {x_mode} variable in exec-code"));
            }

            let mode = mode_join(outer_mode, x_mode);

            let mode = if typing.check_ghost_blocks {
                typing.block_ghostness.join_mode(mode)
            } else {
                mode
            };
            typing.erasure_modes.var_modes.push((expr.span.clone(), mode));
            return Ok((mode, Some(x_mode)));
        }
        ExprX::ConstVar(x) => {
            let function = match typing.funs.get(x) {
                None => {
                    let name = crate::ast_util::path_as_rust_name(&x.path);
                    return error(&expr.span, format!("cannot find constant {}", name));
                }
                Some(f) => f.clone(),
            };
            let mode = function.x.ret.x.mode;
            let mode = if typing.check_ghost_blocks {
                typing.block_ghostness.join_mode(mode)
            } else {
                mode
            };
            typing.erasure_modes.var_modes.push((expr.span.clone(), mode));
            Ok(mode)
        }
        ExprX::Call(CallTarget::Fun(_, x, _), es) => {
            let function = match typing.funs.get(x) {
                None => {
                    let name = crate::ast_util::path_as_rust_name(&x.path);
                    return error(&expr.span, format!("cannot find function {}", name));
                }
                Some(f) => f.clone(),
            };
            if function.x.mode == Mode::Exec {
                match &mut typing.atomic_insts {
                    None => {}
                    Some(ai) => {
                        if function.x.attrs.atomic {
                            ai.add_atomic(&expr.span);
                        } else {
                            ai.add_non_atomic(&expr.span);
                        }
                    }
                }
            }
            let mode_error_msg = || {
                if path_as_vstd_name(&x.path)
                    == path_as_vstd_name(&crate::def::exec_nonstatic_call_path(&None))
                {
                    format!("to call a non-static function in ghost code, it must be a FnSpec")
                } else {
                    format!("cannot call function with mode {}", function.x.mode)
                }
            };
            if typing.check_ghost_blocks {
                if (function.x.mode == Mode::Exec) != (typing.block_ghostness == Ghost::Exec) {
                    return error(&expr.span, mode_error_msg());
                }
            }
            if !mode_le(outer_mode, function.x.mode) {
                return error(&expr.span, mode_error_msg());
            }
            for (param, arg) in function.x.params.iter().zip(es.iter()) {
                let param_mode = mode_join(outer_mode, param.x.mode);
                if param.x.is_mut {
                    if typing.in_forall_stmt {
                        return error(
                            &arg.span,
                            "cannot call function with &mut parameter inside 'assert ... by' statements",
                        );
                    }
                    let arg_erasure = ErasureModeX::new(Some(param.x.mode));
                    let (arg_mode_read, arg_mode_write) =
                        check_expr_handle_mut_arg(typing, outer_mode, &arg_erasure, arg)?;
                    let arg_mode_write = if let Some(arg_mode_write) = arg_mode_write {
                        arg_mode_write
                    } else {
                        return error(
                            &arg.span,
                            format!("cannot write to argument with mode {}", param_mode),
                        );
                    };
                    if arg_mode_read != param_mode {
                        return error(
                            &arg.span,
                            format!(
                                "expected mode {}, &mut argument has mode {}",
                                param_mode, arg_mode_read
                            ),
                        );
                    }
                    if arg_mode_write != param_mode {
                        return error(
                            &arg.span,
                            format!(
                                "expected mode {}, &mut argument has mode {}",
                                param_mode, arg_mode_write
                            ),
                        );
                    }
                } else {
                    check_expr_has_mode(typing, param_mode, arg, param.x.mode)?;
                }
            }
            Ok(function.x.ret.x.mode)
        }
        ExprX::Call(CallTarget::FnSpec(e0), es) => {
            if typing.check_ghost_blocks && typing.block_ghostness == Ghost::Exec {
                return error(&expr.span, "cannot call spec function from exec mode");
            }
            check_expr_has_mode(typing, Mode::Spec, e0, Mode::Spec)?;
            for arg in es.iter() {
                check_expr_has_mode(typing, Mode::Spec, arg, Mode::Spec)?;
            }
            Ok(Mode::Spec)
        }
        ExprX::Call(CallTarget::BuiltinSpecFun(_f, _typs), es) => {
            if typing.check_ghost_blocks && typing.block_ghostness == Ghost::Exec {
                return error(&expr.span, "cannot call spec function from exec mode");
            }
            for arg in es.iter() {
                check_expr_has_mode(typing, Mode::Spec, arg, Mode::Spec)?;
            }
            Ok(Mode::Spec)
        }
        ExprX::Tuple(es) => {
            let modes = vec_map_result(es, |e| check_expr(typing, outer_mode, erasure_mode, e))?;
            Ok(modes.into_iter().fold(outer_mode, mode_join))
        }
        ExprX::Ctor(path, variant, binders, update) => {
            let datatype = &typing.datatypes[path].clone();
            let variant = datatype.x.get_variant(variant);
            let mut mode = mode_join(outer_mode, datatype.x.mode);
            if let Some(update) = update {
                mode = mode_join(mode, check_expr(typing, outer_mode, erasure_mode, update)?);
            }
            for arg in binders.iter() {
                let (_, field_mode, _) = get_field(&variant.a, &arg.name).a;
                let field_erasure_mode =
                    ErasureModeX::join(&erasure_mode, &ErasureModeX::new(Some(field_mode)));
                let mode_arg = check_expr(
                    typing,
                    mode_join(outer_mode, field_mode),
                    &field_erasure_mode,
                    &arg.a,
                )?;
                if !mode_le(mode_arg, field_mode) {
                    // allow this arg by weakening whole struct's mode
                    mode = mode_join(mode, mode_arg);
                }
            }

            Ok(mode)
        }
        ExprX::NullaryOpr(crate::ast::NullaryOpr::ConstGeneric(_)) => Ok(Mode::Exec),
        ExprX::Unary(UnaryOp::CoerceMode { op_mode, from_mode, to_mode, kind }, e1) => {
            // same as a call to an op_mode function with parameter from_mode and return to_mode
            if typing.check_ghost_blocks {
                if (*op_mode == Mode::Exec) != (typing.block_ghostness == Ghost::Exec) {
                    return error(
                        &expr.span,
                        format!("cannot perform operation with mode {}", op_mode),
                    );
                }
            }
            if !mode_le(outer_mode, *op_mode) {
                return error(
                    &expr.span,
                    format!("cannot perform operation with mode {}", op_mode),
                );
            }
            let param_mode = mode_join(outer_mode, *from_mode);
            check_expr_has_mode(typing, param_mode, e1, *from_mode)?;
            if *kind == ModeCoercion::BorrowMut {
                return Ok((*to_mode, Some(*to_mode)));
            } else {
                Ok(*to_mode)
            }
        }
        ExprX::Unary(_, e1) => check_expr(typing, outer_mode, erasure_mode, e1),
        ExprX::UnaryOpr(UnaryOpr::Box(_), e1) => check_expr(typing, outer_mode, erasure_mode, e1),
        ExprX::UnaryOpr(UnaryOpr::Unbox(_), e1) => check_expr(typing, outer_mode, erasure_mode, e1),
        ExprX::UnaryOpr(UnaryOpr::HasType(_), _) => panic!("internal error: HasType in modes.rs"),
        ExprX::UnaryOpr(UnaryOpr::IsVariant { .. }, e1) => {
            if typing.check_ghost_blocks && typing.block_ghostness == Ghost::Exec {
                return error(&expr.span, "cannot test variant in exec mode");
            }
            check_expr(typing, outer_mode, erasure_mode, e1)
        }
        ExprX::UnaryOpr(UnaryOpr::TupleField { .. }, e1) => {
            return check_expr_handle_mut_arg(typing, outer_mode, erasure_mode, e1);
        }
        ExprX::UnaryOpr(
            UnaryOpr::Field(FieldOpr { datatype, variant, field, get_variant }),
            e1,
        ) => {
            if *get_variant && typing.check_ghost_blocks && typing.block_ghostness == Ghost::Exec {
                return error(&expr.span, "cannot get variant in exec mode");
            }
            let (e1_mode_read, e1_mode_write) =
                check_expr_handle_mut_arg(typing, outer_mode, erasure_mode, e1)?;
            let datatype = &typing.datatypes[datatype];
            let field = get_field(&datatype.x.get_variant(variant).a, field);
            let field_mode = field.a.1;
            let mode_read = mode_join(e1_mode_read, field_mode);
            if let Some(e1_mode_write) = e1_mode_write {
                return Ok((mode_read, Some(mode_join(e1_mode_write, field_mode))));
            } else {
                Ok(mode_read)
            }
        }
        ExprX::UnaryOpr(UnaryOpr::IntegerTypeBound(_kind, min_mode), e1) => {
            let joined_mode = mode_join(outer_mode, *min_mode);
            let mode = check_expr(typing, joined_mode, erasure_mode, e1)?;
            Ok(mode_join(*min_mode, mode))
        }
        ExprX::UnaryOpr(UnaryOpr::Height, e1) => {
            if typing.check_ghost_blocks && typing.block_ghostness == Ghost::Exec {
                return error(&expr.span, "cannot test 'height' in exec mode");
            }
            check_expr_has_mode(typing, Mode::Spec, e1, Mode::Spec)?;
            Ok(Mode::Spec)
        }
        ExprX::UnaryOpr(UnaryOpr::CustomErr(_), e1) => {
            check_expr_has_mode(typing, Mode::Spec, e1, Mode::Spec)?;
            Ok(Mode::Spec)
        }
        ExprX::Loc(e) => {
            return check_expr_handle_mut_arg(typing, outer_mode, erasure_mode, e);
        }
        ExprX::Binary(op, e1, e2) => {
            let op_mode = match op {
                BinaryOp::Eq(mode) => *mode,
                _ => Mode::Exec,
            };
            match op {
                BinaryOp::Arith(_, Some(id)) => {
                    assert!(!typing.inferred_modes.contains_key(id));
                    typing.inferred_modes.insert(*id, erasure_mode.clone());
                }
                _ => {}
            }
            let outer_mode = match op {
                // because Implies isn't compiled, make it spec-only
                BinaryOp::Implies => mode_join(outer_mode, Mode::Spec),
                _ => outer_mode,
            };
            let mode1 = check_expr(typing, outer_mode, erasure_mode, e1)?;
            let mode2 = check_expr(typing, outer_mode, erasure_mode, e2)?;
            Ok(mode_join(op_mode, mode_join(mode1, mode2)))
        }
        ExprX::Multi(MultiOp::Chained(_), es) => {
            for e in es.iter() {
                check_expr_has_mode(typing, Mode::Spec, e, Mode::Spec)?;
            }
            Ok(Mode::Spec)
        }
        ExprX::Quant(_, binders, e1) => {
            if typing.check_ghost_blocks && typing.block_ghostness == Ghost::Exec {
                return error(&expr.span, "cannot use forall/exists in exec mode");
            }
            typing.vars.push_scope(true);
            for binder in binders.iter() {
                typing.insert(&expr.span, &binder.name, false, Mode::Spec);
            }
            check_expr_has_mode(typing, Mode::Spec, e1, Mode::Spec)?;
            typing.vars.pop_scope();
            Ok(Mode::Spec)
        }
        ExprX::Closure(params, body) => {
            if typing.check_ghost_blocks && typing.block_ghostness == Ghost::Exec {
                return error(&expr.span, "cannot use FnSpec closure in 'exec' mode");
            }
            typing.vars.push_scope(true);
            for binder in params.iter() {
                typing.insert(&expr.span, &binder.name, false, Mode::Spec);
            }

            let mut inner_atomic_insts = None;
            swap(&mut inner_atomic_insts, &mut typing.atomic_insts);

            check_expr_has_mode(typing, Mode::Spec, body, Mode::Spec)?;

            swap(&mut inner_atomic_insts, &mut typing.atomic_insts);

            typing.vars.pop_scope();
            Ok(Mode::Spec)
        }
        ExprX::ExecClosure { params, ret, requires, ensures, body, external_spec } => {
            // This should not be filled in yet
            assert!(external_spec.is_none());

            if typing.block_ghostness != Ghost::Exec || outer_mode != Mode::Exec {
                return error(
                    &expr.span,
                    "closure in ghost code must be marked as a FnSpec by wrapping it in `closure_to_fn_spec` (this should happen automatically in the Verus syntax macro)",
                );
            }
            typing.vars.push_scope(true);
            for binder in params.iter() {
                typing.insert(&expr.span, &binder.name, false, Mode::Exec);
            }

            let mut inner_atomic_insts = None;
            let mut ret_mode = Some(Mode::Exec);
            let mut block_ghostness = Ghost::Ghost;
            swap(&mut inner_atomic_insts, &mut typing.atomic_insts);
            swap(&mut ret_mode, &mut typing.ret_mode);
            swap(&mut block_ghostness, &mut typing.block_ghostness);

            for req in requires.iter() {
                check_expr_has_mode(typing, Mode::Spec, req, Mode::Spec)?;
            }

            typing.vars.push_scope(true);
            typing.insert(&expr.span, &ret.name, false, Mode::Exec);
            for ens in ensures.iter() {
                check_expr_has_mode(typing, Mode::Spec, ens, Mode::Spec)?;
            }
            typing.vars.pop_scope();

            swap(&mut block_ghostness, &mut typing.block_ghostness);

            check_expr_has_mode(typing, Mode::Exec, body, Mode::Exec)?;

            swap(&mut inner_atomic_insts, &mut typing.atomic_insts);
            swap(&mut ret_mode, &mut typing.ret_mode);

            typing.vars.pop_scope();
            Ok(Mode::Exec)
        }
        ExprX::Choose { params, cond, body } => {
            if typing.check_ghost_blocks && typing.block_ghostness == Ghost::Exec {
                return error(&expr.span, "cannot use choose in exec mode");
            }
            typing.vars.push_scope(true);
            for binder in params.iter() {
                typing.insert(&expr.span, &binder.name, false, Mode::Spec);
            }
            check_expr_has_mode(typing, Mode::Spec, cond, Mode::Spec)?;
            check_expr_has_mode(typing, Mode::Spec, body, Mode::Spec)?;
            typing.vars.pop_scope();
            Ok(Mode::Spec)
        }
        ExprX::WithTriggers { triggers, body } => {
            for trigger in triggers.iter() {
                for term in trigger.iter() {
                    check_expr_has_mode(typing, Mode::Spec, term, Mode::Spec)?;
                }
            }
            check_expr_has_mode(typing, Mode::Spec, body, Mode::Spec)?;
            Ok(Mode::Spec)
        }
        ExprX::Assign { init_not_mut, lhs, rhs } => {
            if typing.in_forall_stmt {
                return error(&expr.span, "assignment is not allowed in 'assert ... by' statement");
            }
            let x_mode = get_var_loc_mode(typing, outer_mode, None, lhs, *init_not_mut)?;
            if !mode_le(outer_mode, x_mode) {
                return error(
                    &expr.span,
                    format!("cannot assign to {x_mode} variable from {outer_mode} mode"),
                );
            }
            check_expr_has_mode(typing, outer_mode, rhs, x_mode)?;
            Ok(x_mode)
        }
        ExprX::Fuel(_, _) => {
            if typing.macro_erasure && typing.block_ghostness == Ghost::Exec {
                return error_with_help(
                    &expr.span,
                    "cannot use reveal/hide in exec mode",
                    "wrap the reveal call in a `proof` block",
                );
            }
            Ok(outer_mode)
        }
        ExprX::RevealString(_) => {
            if typing.macro_erasure && typing.block_ghostness == Ghost::Exec {
                return error_with_help(
                    &expr.span,
                    "cannot use reveal_strlit in exec mode",
                    "wrap the reveal_strlit call in a `proof` block",
                );
            }
            Ok(outer_mode)
        }
        ExprX::Header(_) => panic!("internal error: Header shouldn't exist here"),
        ExprX::AssertAssume { is_assume: _, expr: e } => {
            if typing.check_ghost_blocks && typing.block_ghostness == Ghost::Exec {
                return error(&expr.span, "cannot use assert or assume in exec mode");
            }
            check_expr_has_mode(typing, Mode::Spec, e, Mode::Spec)?;
            Ok(outer_mode)
        }
        ExprX::Forall { vars, require, ensure, proof } => {
            if typing.check_ghost_blocks && typing.block_ghostness == Ghost::Exec {
                return error_with_help(
                    &expr.span,
                    "cannot use 'assert ... by' in exec mode",
                    "use a `proof` block",
                );
            }
            let in_forall_stmt = typing.in_forall_stmt;
            // REVIEW: we could allow proof vars when vars.len() == 0,
            // but we'd have to implement the proper lifetime checking in erase.rs
            typing.in_forall_stmt = true;
            typing.vars.push_scope(true);
            for var in vars.iter() {
                typing.insert(&expr.span, &var.name, false, Mode::Spec);
            }
            check_expr_has_mode(typing, Mode::Spec, require, Mode::Spec)?;
            check_expr_has_mode(typing, Mode::Spec, ensure, Mode::Spec)?;
            check_expr_has_mode(typing, Mode::Proof, proof, Mode::Proof)?;
            typing.vars.pop_scope();
            typing.in_forall_stmt = in_forall_stmt;
            Ok(Mode::Proof)
        }
        ExprX::AssertQuery { requires, ensures, proof, mode: _ } => {
            if typing.check_ghost_blocks && typing.block_ghostness == Ghost::Exec {
                return error(&expr.span, "cannot use assert in exec mode");
            }
            for req in requires.iter() {
                check_expr_has_mode(typing, Mode::Spec, req, Mode::Spec)?;
            }
            for ens in ensures.iter() {
                check_expr_has_mode(typing, Mode::Spec, ens, Mode::Spec)?;
            }
            check_expr_has_mode(typing, Mode::Proof, proof, Mode::Proof)?;
            Ok(Mode::Proof)
        }
        ExprX::AssertCompute(e, _) => {
            if typing.check_ghost_blocks && typing.block_ghostness == Ghost::Exec {
                return error(&expr.span, "cannot use assert in exec mode");
            }
            check_expr_has_mode(typing, Mode::Spec, e, Mode::Spec)?;
            Ok(Mode::Proof)
        }
        ExprX::If(e1, e2, e3) => {
            let erasure_mode1 = ErasureModeX::new(None);
            let mode1 = check_expr(typing, outer_mode, &erasure_mode1, e1)?;
            if typing.check_ghost_blocks
                && typing.block_ghostness == Ghost::Exec
                && mode1 != Mode::Exec
            {
                return error(&expr.span, "condition must have mode exec");
            }
            erasure_mode1.set(mode1);
            typing.erasure_modes.condition_modes.push((expr.span.clone(), mode1));

            let mode_branch = match (outer_mode, mode1) {
                (Mode::Exec, Mode::Spec) => Mode::Proof,
                _ => outer_mode,
            };
            let mode2 = check_expr(typing, mode_branch, erasure_mode, e2)?;
            match e3 {
                None => Ok(mode2),
                Some(e3) => {
                    let mode3 = check_expr(typing, mode_branch, erasure_mode, e3)?;
                    Ok(mode_join(mode2, mode3))
                }
            }
        }
        ExprX::Match(e1, arms) => {
            let erasure_mode1 = ErasureModeX::new(None);
            let mode1 = check_expr(typing, outer_mode, &erasure_mode1, e1)?;
            if typing.check_ghost_blocks
                && typing.block_ghostness == Ghost::Exec
                && mode1 != Mode::Exec
            {
                return error(&expr.span, "exec code cannot match on non-exec value");
            }
            erasure_mode1.set(mode1);
            typing.erasure_modes.condition_modes.push((expr.span.clone(), mode1));

            match (mode1, arms.len()) {
                (Mode::Spec, 0) => {
                    // We treat spec types as inhabited,
                    // so empty matches on spec values would be unsound.
                    return error(&expr.span, "match must have at least one arm");
                }
                _ => {}
            }
            let mut final_mode = outer_mode;
            for arm in arms.iter() {
                typing.vars.push_scope(true);
                add_pattern(typing, mode1, &arm.x.pattern)?;
                let arm_outer_mode = match (outer_mode, mode1) {
                    (Mode::Exec, Mode::Spec | Mode::Proof) => Mode::Proof,
                    (m, _) => m,
                };
                let guard_mode = check_expr(typing, arm_outer_mode, erasure_mode, &arm.x.guard)?;
                let arm_outer_mode = match (arm_outer_mode, guard_mode) {
                    (Mode::Exec, Mode::Spec | Mode::Proof) => Mode::Proof,
                    (m, _) => m,
                };
                let arm_mode = check_expr(typing, arm_outer_mode, erasure_mode, &arm.x.body)?;
                final_mode = mode_join(final_mode, arm_mode);
                typing.vars.pop_scope();
            }
            Ok(final_mode)
        }
        ExprX::Loop { label: _, cond, body, invs } => {
            // We could also allow this for proof, if we check it for termination
            if typing.check_ghost_blocks && typing.block_ghostness != Ghost::Exec {
                return error(&expr.span, "cannot use while in proof or spec mode");
            }
            match &mut typing.atomic_insts {
                None => {}
                Some(ai) => ai.add_loop(&expr.span),
            }
            if let Some(cond) = cond {
                check_expr_has_mode(typing, outer_mode, cond, Mode::Exec)?;
            }
            check_expr_has_mode(typing, outer_mode, body, Mode::Exec)?;
            for inv in invs.iter() {
                let prev = typing.block_ghostness;
                typing.block_ghostness = Ghost::Ghost;
                check_expr_has_mode(typing, Mode::Spec, &inv.inv, Mode::Spec)?;
                typing.block_ghostness = prev;
            }
            Ok(Mode::Exec)
        }
        ExprX::Return(e1) => {
            if typing.check_ghost_blocks {
                match (typing.fun_mode, typing.block_ghostness) {
                    (Mode::Exec, Ghost::Exec) => {}
                    (Mode::Proof, _) => {}
                    (Mode::Spec, _) => {}
                    (Mode::Exec, _) => {
                        return error(
                            &expr.span,
                            "cannot return from non-exec code in exec function",
                        );
                    }
                }
            } else {
                match (typing.fun_mode, outer_mode) {
                    (Mode::Exec, Mode::Exec) => {}
                    (Mode::Proof, _) => {}
                    (Mode::Spec, _) => {}
                    (Mode::Exec, _) => {
                        return error(
                            &expr.span,
                            "cannot return from non-exec code in exec function",
                        );
                    }
                }
            }
            if typing.in_forall_stmt {
                return error(&expr.span, "return is not allowed in 'assert ... by' statements");
            }
            match (e1, typing.ret_mode) {
                (None, _) => {}
                (Some(v), None)
                    if if let crate::ast::TypX::Tuple(tp) = &*v.typ {
                        tp.len() == 0
                    } else {
                        false
                    } => {}
                (_, None) => panic!("internal error: missing return type"),
                (Some(e1), Some(ret_mode)) => {
                    check_expr_has_mode(typing, outer_mode, e1, ret_mode)?;
                }
            }
            Ok(Mode::Exec)
        }
        ExprX::BreakOrContinue { label: _, is_break: _ } => Ok(Mode::Exec),
        ExprX::Ghost { alloc_wrapper, tracked, expr: e1 } => {
            let prev = typing.block_ghostness;
            let block_ghostness = match (prev, alloc_wrapper, tracked) {
                (Ghost::Exec, false, false) => match &*e1.typ {
                    crate::ast::TypX::Tuple(ts) if ts.len() == 0 => Ghost::Ghost,
                    _ => {
                        return error(&expr.span, "proof block must have type ()");
                    }
                },
                (_, false, false) => {
                    return error(&expr.span, "already in proof mode");
                }
                (Ghost::Exec, false, true) => {
                    return error(&expr.span, "cannot mark expression as tracked in exec mode");
                }
                (Ghost::Ghost, false, true) => Ghost::Ghost,
                (Ghost::Exec, true, _) => Ghost::Ghost,
                (Ghost::Ghost, true, _) => {
                    return error(
                        &expr.span,
                        "Ghost(...) or Tracked(...) can only be used in exec mode",
                    );
                }
            };
            typing.block_ghostness = block_ghostness;
            let outer_mode = match (outer_mode, block_ghostness) {
                (Mode::Exec, Ghost::Ghost) => Mode::Proof,
                _ => outer_mode,
            };
            let inner_mode = check_expr_handle_mut_arg(typing, outer_mode, erasure_mode, e1)?;
            let mode = if *alloc_wrapper {
                let (inner_read, inner_write) = inner_mode;
                let target_mode = if *tracked { Mode::Proof } else { Mode::Spec };
                if !mode_le(inner_read, target_mode) {
                    return error(
                        &expr.span,
                        format!(
                            "expression has mode {}, expected mode {}",
                            inner_read, target_mode
                        ),
                    );
                }
                let outer_write = if inner_write == Some(inner_read) && inner_read == target_mode {
                    Some(Mode::Exec)
                } else {
                    None
                };
                (Mode::Exec, outer_write)
            } else {
                inner_mode
            };
            typing.block_ghostness = prev;
            return Ok(mode);
        }
        ExprX::Block(ss, Some(e1)) if ss.len() == 0 => {
            return check_expr_handle_mut_arg(typing, outer_mode, erasure_mode, e1);
        }
        ExprX::Block(ss, e1) => {
            for stmt in ss.iter() {
                typing.vars.push_scope(true);
                check_stmt(typing, outer_mode, erasure_mode, stmt)?;
            }
            let mode = match e1 {
                None => outer_mode,
                Some(expr) => check_expr(typing, outer_mode, erasure_mode, expr)?,
            };
            for _ in ss.iter() {
                typing.vars.pop_scope();
            }
            Ok(mode)
        }
        ExprX::OpenInvariant(inv, binder, body, atomicity) => {
            if outer_mode == Mode::Spec {
                return error(&expr.span, format!("Cannot open invariant in Spec mode."));
            }

            let prev = typing.block_ghostness;
            typing.block_ghostness = Ghost::Ghost;
            let mode1 = check_expr(typing, outer_mode, erasure_mode, inv)?;
            typing.block_ghostness = prev;

            if mode1 != Mode::Proof {
                return error(&inv.span, format!("Invariant must be Proof mode."));
            }
            typing.vars.push_scope(true);
            typing.insert(&expr.span, &binder.name, /* mutable */ true, Mode::Proof);

            if *atomicity == InvAtomicity::NonAtomic
                || typing.atomic_insts.is_some()
                || outer_mode != Mode::Exec
            {
                // If we're a nested atomic block, we don't need to create a new
                // AtomicInstCollector. We just rely on the outer one.
                // Also, if we're already in Proof mode, then we just recurse in Proof
                // mode, and we don't need to do the atomicity check at all.
                // And of course, we don't do atomicity checks for the 'NonAtomic'
                // invariant type.
                let _ = check_expr(typing, outer_mode, erasure_mode, body)?;
            } else {
                let mut my_atomic_insts = Some(AtomicInstCollector::new());
                swap(&mut my_atomic_insts, &mut typing.atomic_insts);
                let _ = check_expr(typing, outer_mode, erasure_mode, body)?;
                swap(&mut my_atomic_insts, &mut typing.atomic_insts);
                my_atomic_insts.expect("my_atomic_insts").validate(&body.span, false)?;
            }

            typing.vars.pop_scope();
            Ok(Mode::Exec)
        }
    };
    Ok((mode?, None))
}

fn check_stmt(
    typing: &mut Typing,
    outer_mode: Mode,
    erasure_mode: &ErasureMode,
    stmt: &Stmt,
) -> Result<(), VirErr> {
    match &stmt.x {
        StmtX::Expr(e) => {
            let _ = check_expr(typing, outer_mode, erasure_mode, e)?;
            Ok(())
        }
        StmtX::Decl { pattern, mode, init } => {
            let mode = if typing.block_ghostness != Ghost::Exec && *mode == Mode::Exec {
                Mode::Spec
            } else {
                *mode
            };
            if typing.check_ghost_blocks
                && typing.block_ghostness == Ghost::Exec
                && mode != Mode::Exec
                && init.is_some()
            {
                return error(&stmt.span, "exec code cannot initialize non-exec variables");
            }
            if !mode_le(outer_mode, mode) {
                return error(&stmt.span, format!("pattern cannot have mode {}", mode));
            }
            add_pattern(typing, mode, pattern)?;
            match init.as_ref() {
                None => {}
                Some(expr) => {
                    check_expr_has_mode(typing, outer_mode, expr, mode)?;
                }
            }
            Ok(())
        }
    }
}

fn check_function(typing: &mut Typing, function: &Function) -> Result<(), VirErr> {
    typing.vars.push_scope(true);

    if let FunctionKind::TraitMethodImpl { method, trait_path, datatype, .. } = &function.x.kind {
<<<<<<< HEAD
        let datatype_mode = typing.datatypes[datatype].x.mode;
=======
        let datatype_mode = typing.typ_mode(datatype.clone());
        let self_mode = function.x.params[0].x.mode;
>>>>>>> 721f4f1b
        let our_trait = typing.traits.contains(trait_path);
        let (expected_params, expected_ret_mode): (Vec<Mode>, Mode) = if our_trait {
            let trait_method = &typing.funs[method];
            let expect_mode = mode_join(trait_method.x.mode, datatype_mode);
            if function.x.mode != expect_mode {
                return error(&function.span, format!("function must have mode {}", expect_mode));
            }
            (trait_method.x.params.iter().map(|f| f.x.mode).collect(), trait_method.x.ret.x.mode)
        } else {
            (function.x.params.iter().map(|_| Mode::Exec).collect(), Mode::Exec)
        };
        assert!(expected_params.len() == function.x.params.len());
        for (param, expect) in function.x.params.iter().zip(expected_params.iter()) {
            let expect_mode = mode_join(*expect, datatype_mode);
            if param.x.mode != expect_mode {
                return error(&param.span, format!("parameter must have mode {}", expect_mode));
            }
        }
        if function.x.ret.x.mode != mode_join(expected_ret_mode, datatype_mode) {
            return error(
                &function.span,
                format!("function return value must have mode {}", expected_ret_mode),
            );
        }
    }

    for param in function.x.params.iter() {
        if !mode_le(function.x.mode, param.x.mode) {
            return error(
                &function.span,
                format!("parameter {} cannot have mode {}", param.x.name, param.x.mode),
            );
        }
        let inner_param_mode =
            if let Some((mode, _)) = param.x.unwrapped_info { mode } else { param.x.mode };
        typing.insert(&function.span, &param.x.name, param.x.is_mut, inner_param_mode);
    }

    for expr in function.x.require.iter() {
        typing.block_ghostness = Ghost::Ghost;
        check_expr_has_mode(typing, Mode::Spec, expr, Mode::Spec)?;
    }

    typing.vars.push_scope(true);
    if function.x.has_return() {
        typing.insert(&function.span, &function.x.ret.x.name, false, function.x.ret.x.mode);
    }
    for expr in function.x.ensure.iter() {
        typing.block_ghostness = Ghost::Ghost;
        check_expr_has_mode(typing, Mode::Spec, expr, Mode::Spec)?;
    }
    typing.vars.pop_scope();

    for expr in function.x.decrease.iter() {
        typing.block_ghostness = Ghost::Ghost;
        check_expr_has_mode(typing, Mode::Spec, expr, Mode::Spec)?;
    }

    if function.x.has_return() {
        let ret_mode = function.x.ret.x.mode;
        if !function.x.is_const && !mode_le(function.x.mode, ret_mode) {
            return error(&function.span, format!("return type cannot have mode {}", ret_mode));
        }
        if function.x.body.is_none()
            && !matches!(&function.x.kind, FunctionKind::TraitMethodDecl { .. })
        {
            // can't erase return values in external_body functions, so:
            // (note: proof functions that are external_body are usually implemented
            // as `unimplemented!()` and don't actually return anything, so it should
            // be fine.)
            if function.x.mode == Mode::Exec && function.x.mode != ret_mode {
                return error(
                    &function.span,
                    format!(
                        "because function has no body, return type cannot have mode {}",
                        ret_mode
                    ),
                );
            }
        }
        typing.ret_mode = Some(ret_mode);
    }
    if let Some(body) = &function.x.body {
        typing.block_ghostness = Ghost::of_mode(function.x.mode);
        check_expr_has_mode(typing, function.x.mode, body, function.x.ret.x.mode)?;
    }
    typing.ret_mode = None;
    typing.vars.pop_scope();
    assert_eq!(typing.vars.num_scopes(), 0);
    Ok(())
}

pub fn check_crate(
    krate: &Krate,
    macro_erasure: bool, // TODO(main_new) remove, always true
) -> Result<(ErasureModes, HashMap<InferMode, Mode>), VirErr> {
    let mut funs: HashMap<Fun, Function> = HashMap::new();
    let mut datatypes: HashMap<Path, Datatype> = HashMap::new();
    for function in krate.functions.iter() {
        funs.insert(function.x.name.clone(), function.clone());
    }
    for datatype in krate.datatypes.iter() {
        datatypes.insert(datatype.x.path.clone(), datatype.clone());
    }
    let erasure_modes = ErasureModes { condition_modes: vec![], var_modes: vec![] };
    let mut typing = Typing {
        funs,
        datatypes,
        traits: krate.traits.iter().map(|t| t.x.name.clone()).collect(),
        vars: ScopeMap::new(),
        erasure_modes,
        inferred_modes: HashMap::new(),
        in_forall_stmt: false,
        check_ghost_blocks: false,
        macro_erasure,
        block_ghostness: Ghost::Exec,
        fun_mode: Mode::Exec,
        ret_mode: None,
        atomic_insts: None,
    };
    for function in krate.functions.iter() {
        typing.check_ghost_blocks = function.x.attrs.uses_ghost_blocks;
        typing.fun_mode = function.x.mode;
        if function.x.attrs.atomic {
            let mut my_atomic_insts = Some(AtomicInstCollector::new());
            swap(&mut my_atomic_insts, &mut typing.atomic_insts);

            check_function(&mut typing, function)?;

            swap(&mut my_atomic_insts, &mut typing.atomic_insts);
            my_atomic_insts.expect("my_atomic_insts").validate(&function.span, true)?;
        } else {
            check_function(&mut typing, function)?;
        }
    }
    let inferred_modes = typing.inferred_modes.into_iter().map(|(k, m)| (k, m.force())).collect();
    Ok((typing.erasure_modes, inferred_modes))
}<|MERGE_RESOLUTION|>--- conflicted
+++ resolved
@@ -146,14 +146,15 @@
         self.vars.insert(x.clone(), (mutable, mode)).expect("internal error: Typing insert");
     }
 
-    // TODO(tchajed): replace with `typ_min_mode` from #323, once that's merged
-    fn typ_mode(&self, typ: Typ) -> Mode {
-        use TypX::*;
-        match &*typ {
-            Bool | Int(_) => Mode::Exec,
-            Lambda(_, _) => Mode::Spec,
-            Datatype(datatype, _typ_args) => self.datatypes[datatype].x.mode,
-            _ => panic!("unknown mode for type"),
+    fn typ_mode(&self, typ: &Typ) -> Mode {
+        match &**typ {
+            TypX::Bool | TypX::Int(_) | TypX::Char | TypX::StrSlice => Mode::Exec,
+            TypX::TypParam(_) => Mode::Exec,
+            TypX::Lambda(_, _) => Mode::Spec,
+            TypX::Datatype(datatype, _typ_args) => self.datatypes[datatype].x.mode,
+            TypX::Decorate(_, t) | TypX::Boxed(t) => self.typ_mode(t),
+            TypX::Tuple(..) | TypX::AnonymousClosure(..) => panic!("unknown mode for type"),
+            TypX::TypeId | TypX::ConstInt(..) | TypX::Air(..) => panic!("unknown mode for type"),
         }
     }
 }
@@ -1210,17 +1211,12 @@
 fn check_function(typing: &mut Typing, function: &Function) -> Result<(), VirErr> {
     typing.vars.push_scope(true);
 
-    if let FunctionKind::TraitMethodImpl { method, trait_path, datatype, .. } = &function.x.kind {
-<<<<<<< HEAD
-        let datatype_mode = typing.datatypes[datatype].x.mode;
-=======
-        let datatype_mode = typing.typ_mode(datatype.clone());
-        let self_mode = function.x.params[0].x.mode;
->>>>>>> 721f4f1b
+    if let FunctionKind::TraitMethodImpl { method, trait_path, self_typ, .. } = &function.x.kind {
+        let self_typ_mode = typing.typ_mode(&self_typ);
         let our_trait = typing.traits.contains(trait_path);
         let (expected_params, expected_ret_mode): (Vec<Mode>, Mode) = if our_trait {
             let trait_method = &typing.funs[method];
-            let expect_mode = mode_join(trait_method.x.mode, datatype_mode);
+            let expect_mode = mode_join(trait_method.x.mode, self_typ_mode);
             if function.x.mode != expect_mode {
                 return error(&function.span, format!("function must have mode {}", expect_mode));
             }
@@ -1230,12 +1226,12 @@
         };
         assert!(expected_params.len() == function.x.params.len());
         for (param, expect) in function.x.params.iter().zip(expected_params.iter()) {
-            let expect_mode = mode_join(*expect, datatype_mode);
+            let expect_mode = mode_join(*expect, self_typ_mode);
             if param.x.mode != expect_mode {
                 return error(&param.span, format!("parameter must have mode {}", expect_mode));
             }
         }
-        if function.x.ret.x.mode != mode_join(expected_ret_mode, datatype_mode) {
+        if function.x.ret.x.mode != mode_join(expected_ret_mode, self_typ_mode) {
             return error(
                 &function.span,
                 format!("function return value must have mode {}", expected_ret_mode),
