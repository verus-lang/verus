--- conflicted
+++ resolved
@@ -851,13 +851,8 @@
             check_expr_has_mode(typing, outer_mode, body, Mode::Exec)?;
             for inv in invs.iter() {
                 let prev = typing.block_ghostness;
-<<<<<<< HEAD
-                typing.block_ghostness = Ghost::Ghost { tracked: false };
+                typing.block_ghostness = Ghost::Ghost;
                 check_expr_has_mode(typing, Mode::Spec, &inv.inv, Mode::Spec)?;
-=======
-                typing.block_ghostness = Ghost::Ghost;
-                check_expr_has_mode(typing, Mode::Spec, inv, Mode::Spec)?;
->>>>>>> 58ac89f9
                 typing.block_ghostness = prev;
             }
             Ok(Mode::Exec)
