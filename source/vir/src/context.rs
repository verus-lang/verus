--- conflicted
+++ resolved
@@ -592,11 +592,6 @@
         let mut commands: Vec<Command> = Vec::new();
         let mut names: Vec<Fun> = Vec::new();
         for function in &self.functions {
-<<<<<<< HEAD
-            match (function.x.mode, function.x.body.as_ref(), function.x.attrs.broadcast_forall) {
-                (Mode::Spec, Some(_), false) | (Mode::Proof, _, true) => {
-                    names.push(function.x.name.clone());
-=======
             match (
                 function.x.mode,
                 function.x.body.as_ref(),
@@ -604,12 +599,7 @@
                 function.x.attrs.broadcast_forall,
             ) {
                 (Mode::Spec, Some(_), _, false) | (Mode::Proof, _, false, true) => {
-                    let id = crate::def::prefix_fuel_id(&fun_to_air_ident(&function.x.name));
-                    ids.push(air::ast_util::ident_var(&id));
-                    let typ_fuel_id = str_typ(&FUEL_ID);
-                    let decl = Arc::new(DeclX::Const(id, typ_fuel_id));
-                    commands.push(Arc::new(CommandX::Global(decl)));
->>>>>>> 78a91232
+                    names.push(function.x.name.clone());
                 }
                 _ => {}
             }
