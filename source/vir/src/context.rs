--- conflicted
+++ resolved
@@ -312,11 +312,8 @@
 
             crate::recursion::expand_call_graph(
                 &func_map,
-<<<<<<< HEAD
+                &trait_impl_map,
                 &reveal_group_set,
-=======
-                &trait_impl_map,
->>>>>>> 1f9cc3fc
                 &mut func_call_graph,
                 &mut span_infos,
                 f,
