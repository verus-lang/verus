--- conflicted
+++ resolved
@@ -70,18 +70,15 @@
     pub(crate) trait_map: HashMap<Path, Trait>,
     pub fun: Option<FunctionCtx>,
     pub global: GlobalCtx,
-<<<<<<< HEAD
-    // proof debug purposes
-    pub debug: bool,
-    pub expand_flag: bool,
-    pub debug_expand_targets: Vec<air::errors::Error>,
-=======
     // In the very unlikely case where we get sha512 collisions
     // we use this to panic rather than introduce unsoundness.
     // Of course it can be argued that accounting for sha512 collisions
     // is overkill, perhaps this should be revisited.
     pub(crate) string_hashes: RefCell<HashMap<BigUint, Arc<String>>>,
->>>>>>> 0a01ae9b
+    // proof debug purposes
+    pub debug: bool,
+    pub expand_flag: bool,
+    pub debug_expand_targets: Vec<air::errors::Error>,
 }
 
 impl Ctx {
@@ -282,13 +279,10 @@
             trait_map,
             fun: None,
             global,
-<<<<<<< HEAD
+            string_hashes,
             debug,
             expand_flag: false,
             debug_expand_targets: vec![],
-=======
-            string_hashes,
->>>>>>> 0a01ae9b
         })
     }
 
