use crate::ast::{
<<<<<<< HEAD
    ArchWordBits, Datatype, Fun, Function, GenericBounds, Ident, ImplPath, IntRange, Krate, Mode,
    Module, Path, Primitive, Trait, TypPositives, TypX, Variants, VirErr,
=======
    ArchWordBits, Datatype, Fun, Function, FunctionAttrs, GenericBounds, Ident, ImplPath, IntRange,
    Krate, Mode, Path, Primitive, Trait, TypPositives, TypX, Variants, VirErr,
>>>>>>> 1f9e3342
};
use crate::ast_util::path_as_friendly_rust_name_raw;
use crate::datatype_to_air::is_datatype_transparent;
use crate::def::FUEL_ID;
use crate::messages::{error, Span};
use crate::poly::MonoTyp;
use crate::recursion::Node;
use crate::scc::Graph;
use crate::sst::BndInfo;
use crate::sst_to_air::fun_to_air_ident;
use air::ast::{Command, CommandX, Commands, DeclX, MultiOp};
use air::ast_util::str_typ;
use num_bigint::BigUint;
use std::cell::Cell;
use std::cell::RefCell;
use std::collections::{HashMap, HashSet};
use std::fs::File;
use std::sync::Arc;

// Use decorated types in addition to undecorated types (see sst_to_air::typ_to_ids)
pub(crate) const DECORATE: bool = true;

pub type ChosenTrigger = Vec<(Span, String)>;
#[derive(Debug, Clone)]
pub struct ChosenTriggers {
    pub module: Path,
    pub span: Span,
    pub triggers: Vec<ChosenTrigger>,
    pub low_confidence: bool,
}

/// Context for across all modules
pub struct GlobalCtx {
    pub(crate) chosen_triggers: std::cell::RefCell<Vec<ChosenTriggers>>, // diagnostics
    pub(crate) datatypes: Arc<HashMap<Path, (TypPositives, Variants)>>,
    pub(crate) fun_bounds: Arc<HashMap<Fun, GenericBounds>>,
    pub(crate) fun_attrs: Arc<HashMap<Fun, FunctionAttrs>>,
    /// Used for synthesized AST nodes that have no relation to any location in the original code:
    pub(crate) no_span: Span,
    pub func_call_graph: Arc<Graph<Node>>,
    pub func_call_sccs: Arc<Vec<Node>>,
    pub(crate) datatype_graph: Arc<Graph<crate::recursive_types::TypNode>>,
    pub(crate) datatype_graph_span_infos: Vec<Span>,
    /// Connects quantifier identifiers to the original expression
    pub qid_map: RefCell<HashMap<String, BndInfo>>,
    pub(crate) rlimit: f32,
    pub(crate) interpreter_log: Arc<std::sync::Mutex<Option<File>>>,
    pub(crate) func_call_graph_log: Arc<std::sync::Mutex<Option<FuncCallGraphLogFiles>>>,
    pub arch: crate::ast::ArchWordBits,
    pub crate_name: Ident,
    pub vstd_crate_name: Ident,
}

// Context for verifying one function
#[derive(Debug)]
pub struct FunctionCtx {
    // false normally, true if we're just checking spec preconditions
    pub checking_spec_preconditions: bool,
    // false normally, true if we're just checking spec preconditions for a non-spec function
    pub checking_spec_preconditions_for_non_spec: bool,
    // false normally, true if we're just checking decreases of recursive spec function
    pub checking_spec_decreases: bool,
    // used to print diagnostics for triggers
    pub module_for_chosen_triggers: Option<Path>,
    // used to create quantifier identifiers and for checking_spec_preconditions
    pub current_fun: Fun,
}

// Context for verifying one module
pub struct Ctx {
    pub(crate) module: Module,
    pub(crate) datatype_is_transparent: HashMap<Path, bool>,
    pub(crate) datatypes_with_invariant: HashSet<Path>,
    pub(crate) mono_types: Vec<MonoTyp>,
    pub(crate) lambda_types: Vec<usize>,
    pub(crate) bound_traits: HashSet<Path>,
    pub(crate) fndef_types: Vec<Fun>,
    pub(crate) fndef_type_set: HashSet<Fun>,
    pub functions: Vec<Function>,
    pub func_map: HashMap<Fun, Function>,
    pub(crate) reveal_groups: Vec<crate::ast::RevealGroup>,
    pub(crate) reveal_group_set: HashSet<Fun>,
    // Ensure a unique identifier for each quantifier in a given function
    pub quantifier_count: Cell<u64>,
    pub(crate) funcs_with_ensure_predicate: HashMap<Fun, bool>,
    pub(crate) datatype_map: HashMap<Path, Datatype>,
    pub(crate) trait_map: HashMap<Path, Trait>,
    pub fun: Option<FunctionCtx>,
    pub global: GlobalCtx,
    // In the very unlikely case where we get sha512 collisions
    // we use this to panic rather than introduce unsoundness.
    // Of course it can be argued that accounting for sha512 collisions
    // is overkill, perhaps this should be revisited.
    pub(crate) string_hashes: RefCell<HashMap<BigUint, Arc<String>>>,
    // proof debug purposes
    pub debug: bool,
    pub expand_flag: bool,
    pub debug_expand_targets: Vec<crate::messages::Message>,
    pub arch_word_bits: ArchWordBits,
}

impl Ctx {
    pub fn checking_spec_preconditions(&self) -> bool {
        match self.fun {
            Some(FunctionCtx { checking_spec_preconditions: true, .. }) => true,
            _ => false,
        }
    }

    pub fn checking_spec_preconditions_for_non_spec(&self) -> bool {
        match self.fun {
            Some(FunctionCtx { checking_spec_preconditions_for_non_spec: true, .. }) => true,
            _ => false,
        }
    }

    pub fn checking_spec_decreases(&self) -> bool {
        match self.fun {
            Some(FunctionCtx { checking_spec_decreases: true, .. }) => true,
            _ => false,
        }
    }
}

fn datatypes_inv_visit(
    back_pointers: &HashMap<Path, HashSet<Path>>,
    has_inv: &mut HashSet<Path>,
    root: &Path,
) {
    if has_inv.contains(root) {
        return;
    }
    has_inv.insert(root.clone());
    for container_path in &back_pointers[root] {
        datatypes_inv_visit(back_pointers, has_inv, container_path);
    }
}

// If a datatype's fields have invariants, the datatype needs an invariant
fn datatypes_invs(
    module: &Path,
    datatype_is_transparent: &HashMap<Path, bool>,
    datatypes: &Vec<Datatype>,
) -> HashSet<Path> {
    let mut back_pointers: HashMap<Path, HashSet<Path>> =
        datatypes.iter().map(|d| (d.x.path.clone(), HashSet::new())).collect();
    let mut has_inv: HashSet<Path> = HashSet::new();
    let mut roots: HashSet<Path> = HashSet::new();
    for datatype in datatypes {
        if is_datatype_transparent(module, datatype) {
            let container_path = &datatype.x.path;
            for variant in datatype.x.variants.iter() {
                for field in variant.fields.iter() {
                    match &*crate::ast_util::undecorate_typ(&field.a.0) {
                        // Should be kept in sync with vir::sst_to_air::typ_invariant
                        TypX::Int(IntRange::Int) => {}
                        TypX::Int(_) | TypX::TypParam(_) | TypX::Projection { .. } => {
                            roots.insert(container_path.clone());
                        }
                        TypX::Lambda(..) => {
                            roots.insert(container_path.clone());
                        }
                        TypX::Datatype(field_path, _, _) => {
                            if datatype_is_transparent[field_path] {
                                back_pointers
                                    .get_mut(field_path)
                                    .expect("datatypes_invs")
                                    .insert(container_path.clone());
                            } else {
                                if crate::poly::typ_as_mono(&field.a.0).is_none() {
                                    roots.insert(container_path.clone());
                                }
                            }
                        }
                        TypX::FnDef(..) => {}
                        TypX::Decorate(..) => unreachable!("TypX::Decorate"),
                        TypX::Boxed(_) => {}
                        TypX::TypeId => {}
                        TypX::Bool | TypX::StrSlice | TypX::Char | TypX::AnonymousClosure(..) => {}
                        TypX::Tuple(_) | TypX::Air(_) => panic!("datatypes_invs"),
                        TypX::ConstInt(_) => {}
                        TypX::Primitive(Primitive::Array, _) => {
                            roots.insert(container_path.clone());
                        }
                        TypX::Primitive(Primitive::Slice, _) => {}
                    }
                }
            }
        }
    }
    for root in &roots {
        datatypes_inv_visit(&back_pointers, &mut has_inv, root);
    }
    has_inv
}

pub struct FuncCallGraphLogFiles {
    pub all_initial: File,
    pub all_simplified: File,
    pub nostd_initial: File,
    pub nostd_simplified: File,
}

impl GlobalCtx {
    pub fn new(
        krate: &Krate,
        crate_name: Ident,
        no_span: Span,
        rlimit: f32,
        interpreter_log: Arc<std::sync::Mutex<Option<File>>>,
        func_call_graph_log: Arc<std::sync::Mutex<Option<FuncCallGraphLogFiles>>>,
        after_simplify: bool,
    ) -> Result<Self, VirErr> {
        let chosen_triggers: std::cell::RefCell<Vec<ChosenTriggers>> =
            std::cell::RefCell::new(Vec::new());

        let datatypes: HashMap<Path, (TypPositives, Variants)> = krate
            .datatypes
            .iter()
            .map(|d| (d.x.path.clone(), (d.x.typ_params.clone(), d.x.variants.clone())))
            .collect();
        let mut func_map: HashMap<Fun, Function> = HashMap::new();
        for function in krate.functions.iter() {
            assert!(!func_map.contains_key(&function.x.name));
            func_map.insert(function.x.name.clone(), function.clone());
        }
        let mut fun_bounds: HashMap<Fun, GenericBounds> = HashMap::new();
<<<<<<< HEAD
        let reveal_group_set: HashSet<Fun> =
            krate.reveal_groups.iter().map(|g| g.x.name.clone()).collect();

=======
        let mut fun_attrs: HashMap<Fun, FunctionAttrs> = HashMap::new();
>>>>>>> 1f9e3342
        let mut func_call_graph: Graph<Node> = Graph::new();

        for t in &krate.traits {
            crate::recursive_types::add_trait_to_graph(&mut func_call_graph, t);
        }
        for f in &krate.functions {
            // Heuristic: add all external_body functions first.
            // This is currently needed because external_body broadcast_forall functions
            // are currently implicitly imported.
            // In the future, this might become less important; we could remove this heuristic.
            if f.x.body.is_none() && f.x.extra_dependencies.len() == 0 {
                func_call_graph.add_node(Node::Fun(f.x.name.clone()));
            }
        }
        for f in &krate.functions {
            // HACK: put spec functions early, because the call graph is currently missing some
            // dependencies that should explicitly force these functions to appear early.
            // TODO: add these dependencies to the call graph.
            if f.x.mode == Mode::Spec {
                func_call_graph.add_node(Node::Fun(f.x.name.clone()));
            }
        }
        for t in &krate.trait_impls {
            // Heuristic: put trait impls first, because functions don't necessarily have
            // explicit dependencies on all the trait impls when they are implicitly
            // used to satisfy broadcast_forall trait bounds.
            // (This arises because unlike in Coq or F*, Rust programs don't define a
            // total ordering on declarations, and the call graph only provides a partial order.)
            // test_broadcast_forall2 in rust_verify_test/tests/traits.rs is one (contrived) example
            // that would fail without this heuristic.
            // A simpler example would be a broadcast_forall function with a type parameter
            // "A: View", and someone might rely on this broadcast_forall, instantiating A with
            // some struct S that implements View, but without actually calling any View methods
            // on S:
            //   trait View { spec fn view(...) -> ...; }
            //   struct S;
            //   impl View for S { ... }
            //   #[verifier::broadcast_forall] fn b<A: View>(a: A) ensures foo(a) { ... }
            //   fn test(s: S) { assert(foo(s)); }
            // Here, there are no explicit dependencies in the call graph that force
            // TraitImpl for S: View to appear before "test" in the generated AIR code.
            // If the TraitImpl axiom for S: View appeared after test,
            // then test might fail because the broadcast_forall b for s isn't enabled
            // without S: View.  The programmer would have to provide some explicit ordering,
            // such as using s.view() in test so that test depends on S: View, to fix this.
            func_call_graph
                .add_node(Node::TraitImpl(ImplPath::TraitImplPath(t.x.impl_path.clone())));
        }

        let mut span_infos: Vec<Span> = Vec::new();
        for t in &krate.trait_impls {
            crate::recursive_types::add_trait_impl_to_graph(
                &mut span_infos,
                &mut func_call_graph,
                t,
            );
        }

        for f in &krate.functions {
            fun_bounds.insert(f.x.name.clone(), f.x.typ_bounds.clone());
            let fun_node = Node::Fun(f.x.name.clone());
            let fndef_impl_node = Node::TraitImpl(ImplPath::FnDefImplPath(f.x.name.clone()));
            func_call_graph.add_node(fun_node.clone());
            func_call_graph.add_node(fndef_impl_node.clone());
            func_call_graph.add_edge(fndef_impl_node, fun_node);

            fun_attrs.insert(f.x.name.clone(), f.x.attrs.clone());

            crate::recursion::expand_call_graph(
                &func_map,
                &reveal_group_set,
                &mut func_call_graph,
                &mut span_infos,
                f,
            )?;
        }
        for group in &krate.reveal_groups {
            let group_node = Node::Fun(group.x.name.clone());
            func_call_graph.add_node(group_node.clone());
            for member in group.x.members.iter() {
                let target = Node::Fun(member.clone());
                func_call_graph.add_node(target.clone());
                func_call_graph.add_edge(group_node.clone(), target);
            }
        }
        for module in &krate.modules {
            if let Some(ref reveals) = module.x.reveals {
                let module_reveal_node = Node::ModuleReveal(module.x.path.clone());
                func_call_graph.add_node(module_reveal_node.clone());
                for fun in reveals.x.iter() {
                    let target = Node::Fun(fun.clone());
                    func_call_graph.add_node(target.clone());
                    func_call_graph.add_edge(module_reveal_node.clone(), target);
                }

                for f in krate
                    .functions
                    .iter()
                    .filter(|f| f.x.owning_module.as_ref() == Some(&module.x.path))
                {
                    let source = Node::Fun(f.x.name.clone());
                    func_call_graph.add_node(source.clone());
                    func_call_graph.add_edge(source, module_reveal_node.clone());
                }
            }
        }

        func_call_graph.compute_sccs();
        let func_call_sccs = func_call_graph.sort_sccs();

        if let Some(FuncCallGraphLogFiles {
            all_initial,
            all_simplified,
            nostd_initial,
            nostd_simplified,
        }) = &mut *func_call_graph_log.lock().expect("cannot lock call graph log file")
        {
            fn node_options(n: &Node) -> String {
                fn labelize(name: &str, s: String) -> String {
                    let label = s.replace("\"", "\\\"");
                    format!("margin=0.1, label=\"{}\\n{}\"", name, label)
                }
                #[rustfmt::skip] // v to work around attributes being experimental on expressions
                let v = match n {
                    Node::Fun(fun) =>                         labelize("Fun", path_as_friendly_rust_name_raw(&fun.path)) + ", shape=\"cds\"",
                    Node::Datatype(path) =>                   labelize("Datatype", path_as_friendly_rust_name_raw(path)) + ", shape=\"folder\"",
                    Node::Trait(path) =>                      labelize("Trait", path_as_friendly_rust_name_raw(path)) + ", shape=\"tab\"",
                    Node::TraitImpl(impl_path) => {
                        match impl_path {
                            ImplPath::TraitImplPath(path) =>  labelize("TraitImplPath", path_as_friendly_rust_name_raw(path)) + ", shape=\"component\"",
                            ImplPath::FnDefImplPath(fun) =>   labelize("FnDefImplPath", path_as_friendly_rust_name_raw(&fun.path)) + ", shape=\"component\"",
                        }
                    }
                    Node::ModuleReveal(path) =>               labelize("ModuleReveal", path_as_friendly_rust_name_raw(path)) + ", shape=\"component\"",
                    Node::SpanInfo { span_infos_index: _, text: _ } => {
                        format!("shape=\"point\"")
                    }
                };
                v
            }

            fn nostd_filter(n: &Node) -> (bool, bool) {
                fn is_not_std(path: &Path) -> bool {
                    match path.krate.as_ref().map(|x| x.as_str()) {
                        Some("vstd") | Some("core") | Some("alloc") => false,
                        _ => true,
                    }
                }
                let render = match n {
                    Node::Fun(fun) => is_not_std(&fun.path),
                    Node::Datatype(path) => is_not_std(path),
                    Node::Trait(path) => is_not_std(path),
                    Node::TraitImpl(ImplPath::TraitImplPath(path)) => is_not_std(path),
                    Node::TraitImpl(ImplPath::FnDefImplPath(fun)) => is_not_std(&fun.path),
                    Node::ModuleReveal(path) => is_not_std(path),
                    Node::SpanInfo { .. } => true,
                };
                (render, render && !matches!(n, Node::SpanInfo { .. }))
            }

            if !after_simplify {
                func_call_graph.to_dot(all_initial, |_| (true, true), node_options);
                func_call_graph.to_dot(nostd_initial, nostd_filter, node_options);
            } else {
                func_call_graph.to_dot(all_simplified, |_| (true, true), node_options);
                func_call_graph.to_dot(nostd_simplified, nostd_filter, node_options);
            }
        }

        for f in &krate.functions {
            let f_node = Node::Fun(f.x.name.clone());
            if f.x.attrs.is_decrease_by {
                for g_node in func_call_graph.get_scc_nodes(&f_node) {
                    if f_node != g_node {
                        let g =
                            krate.functions.iter().find(|g| Node::Fun(g.x.name.clone()) == g_node);
                        return Err(crate::messages::error(
                            &f.span,
                            "found cyclic dependency in decreases_by function",
                        )
                        .secondary_span(&g.unwrap().span));
                    }
                }
            }
            if f.x.attrs.atomic {
                let fun_node = Node::Fun(f.x.name.clone());
                if func_call_graph.node_is_in_cycle(&fun_node) {
                    return Err(error(&f.span, "'atomic' cannot be used on a recursive function"));
                }
            }
        }
        let qid_map = RefCell::new(HashMap::new());

        let datatype_graph = crate::recursive_types::build_datatype_graph(krate, &mut span_infos);
        let vstd_crate_name = Arc::new(crate::def::VERUSLIB.to_string());

        Ok(GlobalCtx {
            chosen_triggers,
            datatypes: Arc::new(datatypes),
            fun_bounds: Arc::new(fun_bounds),
            fun_attrs: Arc::new(fun_attrs),
            no_span,
            func_call_graph: Arc::new(func_call_graph),
            func_call_sccs: Arc::new(func_call_sccs),
            datatype_graph: Arc::new(datatype_graph),
            datatype_graph_span_infos: span_infos,
            qid_map,
            rlimit,
            interpreter_log,
            arch: krate.arch.word_bits,
            crate_name,
            vstd_crate_name,
            func_call_graph_log,
        })
    }

    pub fn from_self_with_log(&self, interpreter_log: Arc<std::sync::Mutex<Option<File>>>) -> Self {
        let chosen_triggers: std::cell::RefCell<Vec<ChosenTriggers>> =
            std::cell::RefCell::new(Vec::new());
        let qid_map = RefCell::new(HashMap::new());

        GlobalCtx {
            chosen_triggers,
            datatypes: self.datatypes.clone(),
            fun_bounds: self.fun_bounds.clone(),
            fun_attrs: self.fun_attrs.clone(),
            no_span: self.no_span.clone(),
            func_call_graph: self.func_call_graph.clone(),
            datatype_graph: self.datatype_graph.clone(),
            datatype_graph_span_infos: self.datatype_graph_span_infos.clone(),
            func_call_sccs: self.func_call_sccs.clone(),
            qid_map,
            rlimit: self.rlimit,
            interpreter_log,
            arch: self.arch,
            crate_name: self.crate_name.clone(),
            vstd_crate_name: self.vstd_crate_name.clone(),
            func_call_graph_log: self.func_call_graph_log.clone(),
        }
    }

    pub fn merge(&mut self, other: Self) {
        self.qid_map.borrow_mut().extend(other.qid_map.into_inner());
        self.chosen_triggers.borrow_mut().extend(other.chosen_triggers.into_inner());
    }

    // Report chosen triggers as strings for printing diagnostics
    pub fn get_chosen_triggers(&self) -> Vec<ChosenTriggers> {
        self.chosen_triggers.borrow().clone()
    }

    pub fn set_interpreter_log_file(
        &mut self,
        interpreter_log: Arc<std::sync::Mutex<Option<File>>>,
    ) {
        self.interpreter_log = interpreter_log;
    }
}

impl Ctx {
    pub fn new(
        krate: &Krate,
        global: GlobalCtx,
        module: Module,
        mono_types: Vec<MonoTyp>,
        lambda_types: Vec<usize>,
        bound_traits: HashSet<Path>,
        fndef_types: Vec<Fun>,
        debug: bool,
    ) -> Result<Self, VirErr> {
        let mut datatype_is_transparent: HashMap<Path, bool> = HashMap::new();
        for datatype in krate.datatypes.iter() {
            datatype_is_transparent
                .insert(datatype.x.path.clone(), is_datatype_transparent(&module.x.path, datatype));
        }
        let datatypes_with_invariant =
            datatypes_invs(&module.x.path, &datatype_is_transparent, &krate.datatypes);
        let mut functions: Vec<Function> = Vec::new();
        let mut func_map: HashMap<Fun, Function> = HashMap::new();
        let funcs_with_ensure_predicate: HashMap<Fun, bool> = HashMap::new();
        for function in krate.functions.iter() {
            func_map.insert(function.x.name.clone(), function.clone());
            functions.push(function.clone());
        }
        let mut datatype_map: HashMap<Path, Datatype> = HashMap::new();
        for datatype in krate.datatypes.iter() {
            datatype_map.insert(datatype.x.path.clone(), datatype.clone());
        }
        let mut trait_map: HashMap<Path, Trait> = HashMap::new();
        for tr in krate.traits.iter() {
            trait_map.insert(tr.x.name.clone(), tr.clone());
        }
        let reveal_group_set: HashSet<Fun> =
            krate.reveal_groups.iter().map(|g| g.x.name.clone()).collect();
        let quantifier_count = Cell::new(0);
        let string_hashes = RefCell::new(HashMap::new());

        let mut fndef_type_set = HashSet::new();
        for fndef_type in fndef_types.iter() {
            fndef_type_set.insert(fndef_type.clone());
        }

        Ok(Ctx {
            module,
            datatype_is_transparent,
            datatypes_with_invariant,
            mono_types,
            lambda_types,
            bound_traits,
            fndef_types,
            fndef_type_set,
            functions,
            func_map,
            reveal_groups: krate.reveal_groups.clone(),
            reveal_group_set,
            quantifier_count,
            funcs_with_ensure_predicate,
            datatype_map,
            trait_map,
            fun: None,
            global,
            string_hashes,
            debug,
            expand_flag: false,
            debug_expand_targets: vec![],
            arch_word_bits: krate.arch.word_bits,
        })
    }

    pub fn free(self) -> GlobalCtx {
        self.global
    }

    pub fn prelude(prelude_config: crate::prelude::PreludeConfig) -> Commands {
        let nodes = crate::prelude::prelude_nodes(prelude_config);
        air::parser::Parser::new(Arc::new(crate::messages::VirMessageInterface {}))
            .nodes_to_commands(&nodes)
            .expect("internal error: malformed prelude")
    }

    pub fn module_path(&self) -> Path {
        self.module.x.path.clone()
    }

    pub fn fuel(&self) -> Commands {
        let mut ids: Vec<air::ast::Expr> = Vec::new();
        let mut commands: Vec<Command> = Vec::new();
        let mut names: Vec<Fun> = Vec::new();
        for function in &self.functions {
            match (function.x.mode, function.x.body.as_ref(), function.x.attrs.broadcast_forall) {
                (Mode::Spec, Some(_), false) | (Mode::Proof, _, true) => {
                    names.push(function.x.name.clone());
                }
                _ => {}
            }
        }
        for group in &self.reveal_groups {
            names.push(group.x.name.clone());
        }
        for name in names {
            let id = crate::def::prefix_fuel_id(&fun_to_air_ident(&name));
            ids.push(air::ast_util::ident_var(&id));
            let decl = Arc::new(DeclX::Const(id, str_typ(&FUEL_ID)));
            commands.push(Arc::new(CommandX::Global(decl)));
        }
        let distinct = Arc::new(air::ast::ExprX::Multi(MultiOp::Distinct, Arc::new(ids)));
        let decl = Arc::new(DeclX::Axiom(distinct));
        commands.push(Arc::new(CommandX::Global(decl)));
        for group in &self.reveal_groups {
            crate::func_to_air::broadcast_forall_group_axioms(
                self,
                &mut commands,
                group,
                &self.global.crate_name,
            );
        }
        crate::func_to_air::module_reveal_axioms(self, &mut commands, &self.module.x.reveals);
        Arc::new(commands)
    }
}<|MERGE_RESOLUTION|>--- conflicted
+++ resolved
@@ -1,11 +1,6 @@
 use crate::ast::{
-<<<<<<< HEAD
-    ArchWordBits, Datatype, Fun, Function, GenericBounds, Ident, ImplPath, IntRange, Krate, Mode,
-    Module, Path, Primitive, Trait, TypPositives, TypX, Variants, VirErr,
-=======
     ArchWordBits, Datatype, Fun, Function, FunctionAttrs, GenericBounds, Ident, ImplPath, IntRange,
-    Krate, Mode, Path, Primitive, Trait, TypPositives, TypX, Variants, VirErr,
->>>>>>> 1f9e3342
+    Krate, Mode, Module, Path, Primitive, Trait, TypPositives, TypX, Variants, VirErr,
 };
 use crate::ast_util::path_as_friendly_rust_name_raw;
 use crate::datatype_to_air::is_datatype_transparent;
@@ -233,13 +228,10 @@
             func_map.insert(function.x.name.clone(), function.clone());
         }
         let mut fun_bounds: HashMap<Fun, GenericBounds> = HashMap::new();
-<<<<<<< HEAD
+        let mut fun_attrs: HashMap<Fun, FunctionAttrs> = HashMap::new();
         let reveal_group_set: HashSet<Fun> =
             krate.reveal_groups.iter().map(|g| g.x.name.clone()).collect();
 
-=======
-        let mut fun_attrs: HashMap<Fun, FunctionAttrs> = HashMap::new();
->>>>>>> 1f9e3342
         let mut func_call_graph: Graph<Node> = Graph::new();
 
         for t in &krate.traits {
