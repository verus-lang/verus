use crate::ast::{
<<<<<<< HEAD
    Datatype, Fun, Function, GenericBound, Ident, InferMode, IntRange, Krate, Mode, Path, Trait,
    TypX, Variants, VirErr,
=======
    Datatype, Fun, Function, FunctionKind, GenericBound, InferMode, IntRange, Krate, Mode, Path,
    Trait, Typ, TypX, Variants, VirErr,
>>>>>>> 721f4f1b
};
use crate::datatype_to_air::is_datatype_transparent;
use crate::def::FUEL_ID;
use crate::poly::MonoTyp;
use crate::prelude::ArchWordBits;
use crate::recursion::Node;
use crate::scc::Graph;
use crate::sst::BndInfo;
use crate::sst_to_air::fun_to_air_ident;
use crate::util::vec_map;
use air::ast::{Command, CommandX, Commands, DeclX, MultiOp, Span};
use air::ast_util::str_typ;
use num_bigint::BigUint;
use std::cell::Cell;
use std::cell::RefCell;
use std::collections::{HashMap, HashSet};
use std::fs::File;
use std::rc::Rc;
use std::sync::Arc;

// Use decorated types in addition to undecorated types (see sst_to_air::typ_to_id)
pub(crate) const DECORATE: bool = true;

pub type ChosenTrigger = Vec<(Span, String)>;
#[derive(Debug, Clone)]
pub struct ChosenTriggers {
    pub module: Path,
    pub span: Span,
    pub triggers: Vec<ChosenTrigger>,
    pub low_confidence: bool,
}

/// Context for across all modules
pub struct GlobalCtx {
    pub(crate) chosen_triggers: std::cell::RefCell<Vec<ChosenTriggers>>, // diagnostics
    pub(crate) datatypes: HashMap<Path, Variants>,
    pub(crate) fun_bounds: HashMap<Fun, Vec<GenericBound>>,
    /// Used for synthesized AST nodes that have no relation to any location in the original code:
    pub(crate) no_span: Span,
    pub func_call_graph: Graph<Node>,
    pub func_call_sccs: Vec<Node>,
    /// Connects quantifier identifiers to the original expression
    pub qid_map: RefCell<HashMap<String, BndInfo>>,
<<<<<<< HEAD
=======
    /// Collects mappings from (trait function def, implementing type) to function impl.
    /// The type makes it unique.
    pub method_map: HashMap<(Fun, Typ), Fun>,
>>>>>>> 721f4f1b
    pub(crate) inferred_modes: HashMap<InferMode, Mode>,
    pub(crate) rlimit: u32,
    pub(crate) interpreter_log: Rc<RefCell<Option<File>>>,
    pub(crate) vstd_crate_name: Option<Ident>,
    pub arch: ArchWordBits,
}

// Context for verifying one function
pub struct FunctionCtx {
    // false normally, true if we're just checking recommends
    pub checking_recommends: bool,
    // false normally, true if we're just checking recommends for a non-spec function
    pub checking_recommends_for_non_spec: bool,
    // used to print diagnostics for triggers
    pub module_for_chosen_triggers: Option<Path>,
    // used to create quantifier identifiers and for checking_recommends
    pub current_fun: Fun,
}

// Context for verifying one module
pub struct Ctx {
    pub(crate) module: Path,
    pub(crate) datatype_is_transparent: HashMap<Path, bool>,
    pub(crate) datatypes_with_invariant: HashSet<Path>,
    pub(crate) mono_abstract_datatypes: Vec<MonoTyp>,
    pub(crate) lambda_types: Vec<usize>,
    pub functions: Vec<Function>,
    pub func_map: HashMap<Fun, Function>,
    // Ensure a unique identifier for each quantifier in a given function
    pub quantifier_count: Cell<u64>,
    pub(crate) funcs_with_ensure_predicate: HashSet<Fun>,
    pub(crate) datatype_map: HashMap<Path, Datatype>,
    pub(crate) trait_map: HashMap<Path, Trait>,
    pub fun: Option<FunctionCtx>,
    pub global: GlobalCtx,
    // In the very unlikely case where we get sha512 collisions
    // we use this to panic rather than introduce unsoundness.
    // Of course it can be argued that accounting for sha512 collisions
    // is overkill, perhaps this should be revisited.
    pub(crate) string_hashes: RefCell<HashMap<BigUint, Arc<String>>>,
    // proof debug purposes
    pub debug: bool,
    pub expand_flag: bool,
    pub debug_expand_targets: Vec<air::messages::Message>,
}

impl Ctx {
    pub fn checking_recommends(&self) -> bool {
        match self.fun {
            Some(FunctionCtx { checking_recommends: true, .. }) => true,
            _ => false,
        }
    }

    pub fn checking_recommends_for_non_spec(&self) -> bool {
        match self.fun {
            Some(FunctionCtx { checking_recommends_for_non_spec: true, .. }) => true,
            _ => false,
        }
    }
}

fn datatypes_inv_visit(
    back_pointers: &HashMap<Path, HashSet<Path>>,
    has_inv: &mut HashSet<Path>,
    root: &Path,
) {
    if has_inv.contains(root) {
        return;
    }
    has_inv.insert(root.clone());
    for container_path in &back_pointers[root] {
        datatypes_inv_visit(back_pointers, has_inv, container_path);
    }
}

// If a datatype's fields have invariants, the datatype needs an invariant
fn datatypes_invs(
    module: &Path,
    datatype_is_transparent: &HashMap<Path, bool>,
    datatypes: &Vec<Datatype>,
) -> HashSet<Path> {
    let mut back_pointers: HashMap<Path, HashSet<Path>> =
        datatypes.iter().map(|d| (d.x.path.clone(), HashSet::new())).collect();
    let mut has_inv: HashSet<Path> = HashSet::new();
    let mut roots: HashSet<Path> = HashSet::new();
    for datatype in datatypes {
        if is_datatype_transparent(module, datatype) {
            let container_path = &datatype.x.path;
            for variant in datatype.x.variants.iter() {
                for field in variant.a.iter() {
                    match &*field.a.0 {
                        // Should be kept in sync with vir::sst_to_air::typ_invariant
                        TypX::Int(IntRange::Int) => {}
                        TypX::Int(_) | TypX::TypParam(_) => {
                            roots.insert(container_path.clone());
                        }
                        TypX::Lambda(..) => {
                            roots.insert(container_path.clone());
                        }
                        TypX::Datatype(field_path, _) => {
                            if datatype_is_transparent[field_path] {
                                back_pointers
                                    .get_mut(field_path)
                                    .expect("datatypes_invs")
                                    .insert(container_path.clone());
                            } else {
                                if crate::poly::typ_as_mono(&field.a.0).is_none() {
                                    roots.insert(container_path.clone());
                                }
                            }
                        }
                        _ => {}
                    }
                }
            }
        }
    }
    for root in &roots {
        datatypes_inv_visit(&back_pointers, &mut has_inv, root);
    }
    has_inv
}

impl GlobalCtx {
    pub fn new(
        krate: &Krate,
        no_span: Span,
        inferred_modes: HashMap<InferMode, Mode>,
        rlimit: u32,
        interpreter_log: Rc<RefCell<Option<File>>>,
        vstd_crate_name: Option<Ident>,
        arch: ArchWordBits,
    ) -> Result<Self, VirErr> {
        let chosen_triggers: std::cell::RefCell<Vec<ChosenTriggers>> =
            std::cell::RefCell::new(Vec::new());
        let datatypes: HashMap<Path, Variants> =
            krate.datatypes.iter().map(|d| (d.x.path.clone(), d.x.variants.clone())).collect();
        let mut func_map: HashMap<Fun, Function> = HashMap::new();
        for function in krate.functions.iter() {
            assert!(!func_map.contains_key(&function.x.name));
            func_map.insert(function.x.name.clone(), function.clone());
        }
<<<<<<< HEAD
=======
        let mut method_map: HashMap<(Fun, Typ), Fun> = HashMap::new();
        for function in krate.functions.iter() {
            if let FunctionKind::TraitMethodImpl { method, datatype, .. } = &function.x.kind {
                // TODO(tchajed): how to add trait methods to this method_map?
                let key = (method.clone(), datatype.clone());
                assert!(!method_map.contains_key(&key));
                method_map.insert(key, function.x.name.clone());
            }
        }
>>>>>>> 721f4f1b
        let mut fun_bounds: HashMap<Fun, Vec<GenericBound>> = HashMap::new();
        let mut func_call_graph: Graph<Node> = Graph::new();
        for t in &krate.traits {
            crate::recursive_types::add_trait_to_graph(&mut func_call_graph, t);
        }
        for f in &krate.functions {
            let bounds = vec_map(&f.x.typ_bounds, |(_, bound)| bound.clone());
            fun_bounds.insert(f.x.name.clone(), bounds);
            func_call_graph.add_node(Node::Fun(f.x.name.clone()));
            crate::recursion::expand_call_graph(&func_map, &mut func_call_graph, f)?;
        }

        func_call_graph.compute_sccs();
        let func_call_sccs = func_call_graph.sort_sccs();
        for f in &krate.functions {
            if f.x.attrs.is_decrease_by {
                let f_node = Node::Fun(f.x.name.clone());
                for g_node in func_call_graph.get_scc_nodes(&f_node) {
                    if f_node != g_node {
                        let g =
                            krate.functions.iter().find(|g| Node::Fun(g.x.name.clone()) == g_node);
                        return Err(air::messages::error(
                            "found cyclic dependency in decreases_by function",
                            &f.span,
                        )
                        .secondary_span(&g.unwrap().span));
                    }
                }
            }
        }
        let qid_map = RefCell::new(HashMap::new());

        Ok(GlobalCtx {
            chosen_triggers,
            datatypes,
            fun_bounds,
            no_span,
            func_call_graph,
            func_call_sccs,
            qid_map,
            inferred_modes,
            rlimit,
            interpreter_log,
            vstd_crate_name,
            arch,
        })
    }

    // Report chosen triggers as strings for printing diagnostics
    pub fn get_chosen_triggers(&self) -> Vec<ChosenTriggers> {
        self.chosen_triggers.borrow().clone()
    }
}

impl Ctx {
    pub fn new(
        krate: &Krate,
        global: GlobalCtx,
        module: Path,
        mono_abstract_datatypes: Vec<MonoTyp>,
        lambda_types: Vec<usize>,
        debug: bool,
    ) -> Result<Self, VirErr> {
        let mut datatype_is_transparent: HashMap<Path, bool> = HashMap::new();
        for datatype in krate.datatypes.iter() {
            datatype_is_transparent
                .insert(datatype.x.path.clone(), is_datatype_transparent(&module, datatype));
        }
        let datatypes_with_invariant =
            datatypes_invs(&module, &datatype_is_transparent, &krate.datatypes);
        let mut functions: Vec<Function> = Vec::new();
        let mut func_map: HashMap<Fun, Function> = HashMap::new();
        let funcs_with_ensure_predicate: HashSet<Fun> = HashSet::new();
        for function in krate.functions.iter() {
            func_map.insert(function.x.name.clone(), function.clone());
            functions.push(function.clone());
        }
        let mut datatype_map: HashMap<Path, Datatype> = HashMap::new();
        for datatype in krate.datatypes.iter() {
            datatype_map.insert(datatype.x.path.clone(), datatype.clone());
        }
        let mut trait_map: HashMap<Path, Trait> = HashMap::new();
        for tr in krate.traits.iter() {
            trait_map.insert(tr.x.name.clone(), tr.clone());
        }
        let quantifier_count = Cell::new(0);
        let string_hashes = RefCell::new(HashMap::new());
        Ok(Ctx {
            module,
            datatype_is_transparent,
            datatypes_with_invariant,
            mono_abstract_datatypes,
            lambda_types,
            functions,
            func_map,
            quantifier_count,
            funcs_with_ensure_predicate,
            datatype_map,
            trait_map,
            fun: None,
            global,
            string_hashes,
            debug,
            expand_flag: false,
            debug_expand_targets: vec![],
        })
    }

    pub fn free(self) -> GlobalCtx {
        self.global
    }

    pub fn prelude(prelude_config: crate::prelude::PreludeConfig) -> Commands {
        let nodes = crate::prelude::prelude_nodes(prelude_config);
        air::parser::Parser::new()
            .nodes_to_commands(&nodes)
            .expect("internal error: malformed prelude")
    }

    pub fn module(&self) -> Path {
        self.module.clone()
    }

    pub fn fuel(&self) -> Commands {
        let mut ids: Vec<air::ast::Expr> = Vec::new();
        let mut commands: Vec<Command> = Vec::new();
        for function in &self.functions {
            match (function.x.mode, function.x.body.as_ref()) {
                (Mode::Spec, Some(_)) => {
                    let id = crate::def::prefix_fuel_id(&fun_to_air_ident(&function.x.name));
                    ids.push(air::ast_util::ident_var(&id));
                    let typ_fuel_id = str_typ(&FUEL_ID);
                    let decl = Arc::new(DeclX::Const(id, typ_fuel_id));
                    commands.push(Arc::new(CommandX::Global(decl)));
                }
                _ => {}
            }
        }
        let distinct = Arc::new(air::ast::ExprX::Multi(MultiOp::Distinct, Arc::new(ids)));
        let decl = Arc::new(DeclX::Axiom(distinct));
        commands.push(Arc::new(CommandX::Global(decl)));
        Arc::new(commands)
    }
}<|MERGE_RESOLUTION|>--- conflicted
+++ resolved
@@ -1,11 +1,6 @@
 use crate::ast::{
-<<<<<<< HEAD
     Datatype, Fun, Function, GenericBound, Ident, InferMode, IntRange, Krate, Mode, Path, Trait,
     TypX, Variants, VirErr,
-=======
-    Datatype, Fun, Function, FunctionKind, GenericBound, InferMode, IntRange, Krate, Mode, Path,
-    Trait, Typ, TypX, Variants, VirErr,
->>>>>>> 721f4f1b
 };
 use crate::datatype_to_air::is_datatype_transparent;
 use crate::def::FUEL_ID;
@@ -49,12 +44,6 @@
     pub func_call_sccs: Vec<Node>,
     /// Connects quantifier identifiers to the original expression
     pub qid_map: RefCell<HashMap<String, BndInfo>>,
-<<<<<<< HEAD
-=======
-    /// Collects mappings from (trait function def, implementing type) to function impl.
-    /// The type makes it unique.
-    pub method_map: HashMap<(Fun, Typ), Fun>,
->>>>>>> 721f4f1b
     pub(crate) inferred_modes: HashMap<InferMode, Mode>,
     pub(crate) rlimit: u32,
     pub(crate) interpreter_log: Rc<RefCell<Option<File>>>,
@@ -198,18 +187,6 @@
             assert!(!func_map.contains_key(&function.x.name));
             func_map.insert(function.x.name.clone(), function.clone());
         }
-<<<<<<< HEAD
-=======
-        let mut method_map: HashMap<(Fun, Typ), Fun> = HashMap::new();
-        for function in krate.functions.iter() {
-            if let FunctionKind::TraitMethodImpl { method, datatype, .. } = &function.x.kind {
-                // TODO(tchajed): how to add trait methods to this method_map?
-                let key = (method.clone(), datatype.clone());
-                assert!(!method_map.contains_key(&key));
-                method_map.insert(key, function.x.name.clone());
-            }
-        }
->>>>>>> 721f4f1b
         let mut fun_bounds: HashMap<Fun, Vec<GenericBound>> = HashMap::new();
         let mut func_call_graph: Graph<Node> = Graph::new();
         for t in &krate.traits {
