use crate::ast::{BinaryOp, BinaryOpr, Mode, Typ, TypX, UnaryOp, UnaryOpr};
use crate::context::Ctx;
use crate::sst::{BndX, Exp, ExpX};
use std::sync::Arc;

fn auto_ext_equal_typ(ctx: &Ctx, typ: &Typ) -> bool {
    match &**typ {
        TypX::Int(_) => false,
        TypX::Bool => false,
        TypX::SpecFn(_, _) => true,
        TypX::AnonymousClosure(..) => {
            panic!("internal error: AnonymousClosure should have been removed by ast_simplify")
        }
        TypX::Datatype(path, _, _) => ctx.datatype_map[path].x.ext_equal,
        TypX::Decorate(_, _, t) => auto_ext_equal_typ(ctx, t),
        TypX::Boxed(typ) => auto_ext_equal_typ(ctx, typ),
        TypX::TypParam(_) => false,
        TypX::Projection { .. } => false,
        TypX::TypeId => panic!("internal error: uses_ext_equal of TypeId"),
        TypX::ConstInt(_) => false,
<<<<<<< HEAD
        TypX::Poly => false,
=======
        TypX::ConstBool(_) => false,
>>>>>>> ec16d0fb
        TypX::Air(_) => panic!("internal error: uses_ext_equal of Air"),
        TypX::Primitive(crate::ast::Primitive::Array, _) => true,
        TypX::Primitive(crate::ast::Primitive::Slice, _) => true,
        TypX::Primitive(crate::ast::Primitive::StrSlice, _) => true,
        TypX::Primitive(crate::ast::Primitive::Ptr, _) => false,
        TypX::Primitive(crate::ast::Primitive::Global, _) => false,
        TypX::FnDef(..) => false,
    }
}

fn insert_auto_ext_equal(ctx: &Ctx, exp: &Exp) -> Exp {
    // In ordinary asserts,
    // in positive positions,
    // for == on types explicitly supporting ext_eq,
    // replace == with =~=
    // Example:
    //   assert(b ==> c && x == y); // x: S and y: S where S is ext_eq
    // -->
    //   assert(b ==> c && x =~= y);
    // Rationale: assert and assert-by are sort of tactics for various proof techniques
    // (e.g. nonlinear_arith, bit_vector, compute),
    // and in this spirit,
    // the ordinary assert can supply a default "tactic" with some basic heuristics.
    // (To opt out of such heuristics, we could support something like "assert(expr) by()"
    // with an empty by().)
    match &exp.x {
        ExpX::Unary(op, e) => match op {
            UnaryOp::Not | UnaryOp::BitNot(_) | UnaryOp::Clip { .. } => exp.clone(),
            UnaryOp::StrLen | UnaryOp::StrIsAscii => exp.clone(),
            UnaryOp::InferSpecForLoopIter { .. } => exp.clone(),
            UnaryOp::Trigger(_)
            | UnaryOp::CoerceMode { .. }
            | UnaryOp::MustBeFinalized
            | UnaryOp::MustBeElaborated
            | UnaryOp::HeightTrigger
            | UnaryOp::CastToInteger => exp.new_x(ExpX::Unary(*op, insert_auto_ext_equal(ctx, e))),
        },
        ExpX::UnaryOpr(op, e) => match op {
            UnaryOpr::HasType(_) | UnaryOpr::IsVariant { .. } => exp.clone(),
            UnaryOpr::Field(_) => exp.clone(),
            UnaryOpr::IntegerTypeBound(..) => exp.clone(),
            UnaryOpr::Box(_) | UnaryOpr::Unbox(_) => panic!("unexpected box"),
            UnaryOpr::CustomErr(_) => {
                exp.new_x(ExpX::UnaryOpr(op.clone(), insert_auto_ext_equal(ctx, e)))
            }
        },
        ExpX::Binary(op, e1, e2) => match op {
            BinaryOp::Eq(Mode::Spec)
                if auto_ext_equal_typ(ctx, &e1.typ)
                    && crate::ast_util::types_equal(&e1.typ, &e2.typ) =>
            {
                let op = BinaryOpr::ExtEq(false, e1.typ.clone());
                exp.new_x(ExpX::BinaryOpr(op, e1.clone(), e2.clone()))
            }
            BinaryOp::And | BinaryOp::Or => {
                let e1 = insert_auto_ext_equal(ctx, e1);
                let e2 = insert_auto_ext_equal(ctx, e2);
                exp.new_x(ExpX::Binary(*op, e1, e2))
            }
            BinaryOp::Implies => {
                let e2 = insert_auto_ext_equal(ctx, e2);
                exp.new_x(ExpX::Binary(*op, e1.clone(), e2))
            }
            BinaryOp::Eq(_)
            | BinaryOp::HeightCompare { .. }
            | BinaryOp::Ne
            | BinaryOp::Inequality(_)
            | BinaryOp::Xor
            | BinaryOp::Arith(..)
            | BinaryOp::Bitwise(..)
            | BinaryOp::StrGetChar
            | BinaryOp::ArrayIndex => exp.clone(),
        },
        ExpX::BinaryOpr(BinaryOpr::ExtEq(..), _, _) => exp.clone(),
        ExpX::If(e1, e2, e3) => {
            let e2 = insert_auto_ext_equal(ctx, e2);
            let e3 = insert_auto_ext_equal(ctx, e3);
            exp.new_x(ExpX::If(e1.clone(), e2, e3))
        }
        ExpX::WithTriggers(trigs, e) => {
            let e = insert_auto_ext_equal(ctx, e);
            exp.new_x(ExpX::WithTriggers(trigs.clone(), e.clone()))
        }
        ExpX::Bind(bnd, e) => match &bnd.x {
            BndX::Let(..) | BndX::Quant(..) => {
                let e = insert_auto_ext_equal(ctx, e);
                exp.new_x(ExpX::Bind(bnd.clone(), e))
            }
            BndX::Lambda(..) | BndX::Choose(..) => exp.clone(),
        },
        ExpX::ArrayLiteral(es) => {
            let es = es.iter().map(|e| insert_auto_ext_equal(ctx, e)).collect();
            exp.new_x(ExpX::ArrayLiteral(Arc::new(es)))
        }
        ExpX::Const(_)
        | ExpX::Var(_)
        | ExpX::StaticVar(_)
        | ExpX::VarLoc(_)
        | ExpX::VarAt(..)
        | ExpX::Loc(_)
        | ExpX::Old(..)
        | ExpX::Call(..)
        | ExpX::CallLambda(..)
        | ExpX::Ctor(..)
        | ExpX::NullaryOpr(_)
        | ExpX::ExecFnByName(_)
        | ExpX::FuelConst(_)
        | ExpX::Interp(_) => exp.clone(),
    }
}

pub(crate) fn maybe_insert_auto_ext_equal<F>(ctx: &Ctx, exp: &Exp, enable: F) -> Exp
where
    F: Fn(&crate::ast::AutoExtEqual) -> bool,
{
    let enabled = if let Some(f) = &ctx.fun {
        enable(&f.current_fun_attrs.auto_ext_equal)
    } else {
        enable(&crate::ast::AutoExtEqual::default())
    };
    if enabled { insert_auto_ext_equal(ctx, exp) } else { exp.clone() }
}<|MERGE_RESOLUTION|>--- conflicted
+++ resolved
@@ -18,11 +18,8 @@
         TypX::Projection { .. } => false,
         TypX::TypeId => panic!("internal error: uses_ext_equal of TypeId"),
         TypX::ConstInt(_) => false,
-<<<<<<< HEAD
         TypX::Poly => false,
-=======
         TypX::ConstBool(_) => false,
->>>>>>> ec16d0fb
         TypX::Air(_) => panic!("internal error: uses_ext_equal of Air"),
         TypX::Primitive(crate::ast::Primitive::Array, _) => true,
         TypX::Primitive(crate::ast::Primitive::Slice, _) => true,
