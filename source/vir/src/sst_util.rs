use crate::ast::{
    ArithOp, BinaryOp, BitwiseOp, Constant, InequalityOp, IntRange, IntegerTypeBoundKind, Mode,
    Quant, SpannedTyped, Typ, TypX, UnaryOp, UnaryOpr,
};
use crate::def::{unique_bound, Spanned};
use crate::interpreter::InterpExp;
use crate::prelude::ArchWordBits;
use crate::sst::{BndX, CallFun, Exp, ExpX, Stm, Trig, Trigs, UniqueIdent};
use air::ast::{Binder, BinderX, Binders, Ident, Span};
use air::scope_map::ScopeMap;
use std::collections::HashMap;
use std::fmt;
use std::sync::Arc;

pub(crate) fn free_vars_exp(exp: &Exp) -> HashMap<UniqueIdent, Typ> {
    free_vars_exp_scope(exp, &mut crate::sst_visitor::VisitorScopeMap::new())
}

fn free_vars_exp_scope(
    exp: &Exp,
    scope_map: &mut crate::sst_visitor::VisitorScopeMap,
) -> HashMap<UniqueIdent, Typ> {
    let mut vars: HashMap<UniqueIdent, Typ> = HashMap::new();
    crate::sst_visitor::exp_visitor_dfs::<(), _>(exp, scope_map, &mut |e, scope_map| {
        match &e.x {
            ExpX::Var(x) | ExpX::VarLoc(x) if !scope_map.contains_key(&x.name) => {
                vars.insert(x.clone(), e.typ.clone());
            }
            _ => (),
        }
        crate::sst_visitor::VisitorControlFlow::Recurse
    });
    vars
}

pub(crate) fn free_vars_stm(stm: &Stm) -> HashMap<UniqueIdent, Typ> {
    let mut vars: HashMap<UniqueIdent, Typ> = HashMap::new();
    crate::sst_visitor::stm_exp_visitor_dfs::<(), _>(stm, &mut |exp, scope_map| {
        vars.extend(free_vars_exp_scope(exp, scope_map).into_iter());
        crate::sst_visitor::VisitorControlFlow::Recurse
    });
    vars
}

fn subst_typ(typ_substs: &HashMap<Ident, Typ>, typ: &Typ) -> Typ {
    crate::ast_visitor::map_typ_visitor(typ, &|t: &Typ| match &**t {
        TypX::TypParam(x) => match typ_substs.get(x) {
            Some(t) => Ok(t.clone()),
            None => Ok(t.clone()),
        },
        _ => Ok(t.clone()),
    })
    .expect("subst_typ")
}

fn subst_rename_binders<A: Clone, FA: Fn(&A) -> A, FT: Fn(&A) -> Typ>(
    span: &Span,
    substs: &mut ScopeMap<UniqueIdent, Exp>,
    free_vars: &mut ScopeMap<UniqueIdent, ()>,
    bs: &Binders<A>,
    fa: FA,
    f_typ: FT,
) -> Binders<A> {
    substs.push_scope(false);
    free_vars.push_scope(false);
    let mut binders: Vec<Binder<A>> = Vec::new();
    for b in bs.iter() {
        let unique = unique_bound(&b.name);
        let name = if free_vars.contains_key(&unique) {
            // capture-avoiding substitution:
            // rename bound variable to avoid capturing free variable
            let mut n: u64 = 0;
            loop {
                let name = crate::def::subst_rename_ident(&b.name, n);
                let rename = unique_bound(&name);
                if !free_vars.contains_key(&rename) {
                    free_vars.insert(rename.clone(), ()).expect("subst_rename_binders free_vars");
                    let typ = f_typ(&b.a);
                    let var = SpannedTyped::new(span, &typ, ExpX::Var(rename.clone()));
                    substs.insert(unique, var).expect("subst_rename_binders substs");
                    break name;
                }
                n += 1;
            }
        } else {
            b.name.clone()
        };
        binders.push(Arc::new(BinderX { name, a: fa(&b.a) }));
    }
    Arc::new(binders)
}

fn subst_exp_rec(
    typ_substs: &HashMap<Ident, Typ>,
    substs: &mut ScopeMap<UniqueIdent, Exp>,
    free_vars: &mut ScopeMap<UniqueIdent, ()>,
    exp: &Exp,
) -> Exp {
    let typ = subst_typ(typ_substs, &exp.typ);
    let mk_exp = |e: ExpX| SpannedTyped::new(&exp.span, &typ, e);
    let ft = |t: &Typ| subst_typ(typ_substs, t);
    match &exp.x {
        ExpX::Const(..)
        | ExpX::Loc(..)
        | ExpX::Old(..)
        | ExpX::Call(..)
        | ExpX::CallLambda(..)
        | ExpX::Ctor(..)
        | ExpX::NullaryOpr(..)
        | ExpX::Unary(..)
        | ExpX::UnaryOpr(..)
        | ExpX::Binary(..)
        | ExpX::If(..)
        | ExpX::WithTriggers(..) => crate::sst_visitor::map_shallow_exp(
            exp,
            &mut (substs, free_vars),
            &|_, t| Ok(subst_typ(typ_substs, t)),
            &|(substs, free_vars), e| Ok(subst_exp_rec(typ_substs, substs, free_vars, e)),
        )
        .expect("map_shallow_exp for subst_exp_rec"),
        ExpX::Var(x) => match substs.get(x) {
            None => mk_exp(ExpX::Var(x.clone())),
            Some(e) => e.clone(),
        },
        ExpX::VarLoc(x) => match substs.get(x) {
            None => mk_exp(ExpX::VarLoc(x.clone())),
            Some(_) => panic!("cannot substitute for VarLoc"),
        },
        ExpX::VarAt(x, a) => match substs.get(x) {
            None => mk_exp(ExpX::VarAt(x.clone(), *a)),
            Some(_) => panic!("cannot substitute for VarAt"),
        },
        ExpX::Bind(bnd, e1) => {
            let ftrigs = |substs: &mut ScopeMap<UniqueIdent, Exp>,
                          free_vars: &mut ScopeMap<UniqueIdent, ()>,
                          triggers: &Trigs|
             -> Trigs {
                let mut trigs: Vec<Trig> = Vec::new();
                for trigger in triggers.iter() {
                    let mut trig: Vec<Exp> = Vec::new();
                    for t in trigger.iter() {
                        trig.push(subst_exp_rec(typ_substs, substs, free_vars, t));
                    }
                    trigs.push(Arc::new(trig));
                }
                Arc::new(trigs)
            };
            let bndx = match &bnd.x {
                BndX::Let(bs) => {
                    let mut binders: Vec<Binder<Exp>> = Vec::new();
                    for b in bs.iter() {
                        binders.push(b.new_a(subst_exp_rec(typ_substs, substs, free_vars, &b.a)));
                    }
                    let binders = subst_rename_binders(
                        &bnd.span,
                        substs,
                        free_vars,
                        &Arc::new(binders),
                        |e: &Exp| e.clone(),
                        |e: &Exp| e.typ.clone(),
                    );
                    BndX::Let(binders)
                }
                BndX::Quant(quant, binders, ts) => {
                    let binders =
                        subst_rename_binders(&bnd.span, substs, free_vars, binders, ft, ft);
                    BndX::Quant(*quant, binders, ftrigs(substs, free_vars, ts))
                }
                BndX::Lambda(binders, ts) => {
                    let binders =
                        subst_rename_binders(&bnd.span, substs, free_vars, binders, ft, ft);
                    BndX::Lambda(binders, ftrigs(substs, free_vars, ts))
                }
                BndX::Choose(binders, ts, cond) => {
                    let binders =
                        subst_rename_binders(&bnd.span, substs, free_vars, binders, ft, ft);
                    let cond = subst_exp_rec(typ_substs, substs, free_vars, cond);
                    BndX::Choose(binders, ftrigs(substs, free_vars, ts), cond)
                }
            };
            let bnd = Spanned::new(bnd.span.clone(), bndx);
            let e1 = subst_exp_rec(typ_substs, substs, free_vars, e1);
            substs.pop_scope();
            free_vars.pop_scope();
            SpannedTyped::new(&exp.span, &typ, ExpX::Bind(bnd, e1))
        }
        ExpX::Interp(_) => {
            panic!("Found an interpreter expression {:?} outside the interpreter", exp)
        }
    }
}

pub(crate) fn subst_exp(
    typ_substs: &HashMap<Ident, Typ>,
    substs: &HashMap<UniqueIdent, Exp>,
    exp: &Exp,
) -> Exp {
    if typ_substs.len() == 0 && substs.len() == 0 {
        return exp.clone();
    }

    let mut scope_substs: ScopeMap<UniqueIdent, Exp> = ScopeMap::new();
    let mut free_vars: ScopeMap<UniqueIdent, ()> = ScopeMap::new();
    scope_substs.push_scope(false);
    free_vars.push_scope(false);
    for (x, v) in substs {
        scope_substs.insert(x.clone(), v.clone()).expect("subst_exp scope_substs.insert");
        for (y, _) in free_vars_exp(v) {
            let _ = free_vars.insert(y.clone(), ());
        }
    }
    let e = subst_exp_rec(&typ_substs, &mut scope_substs, &mut free_vars, exp);
    scope_substs.pop_scope();
    free_vars.pop_scope();
    assert_eq!(scope_substs.num_scopes(), 0);
    assert_eq!(free_vars.num_scopes(), 0);
    e
}

pub(crate) fn subst_stm(
    typ_substs: &HashMap<Ident, Typ>,
    substs: &HashMap<UniqueIdent, Exp>,
    stm: &Stm,
) -> Stm {
    let stm = crate::sst_visitor::map_stm_visitor(&stm, &mut |stm| {
        crate::sst_visitor::map_shallow_stm_typ(&stm, &|typ| Ok(subst_typ(typ_substs, typ)))
    })
    .unwrap();
    crate::sst_visitor::map_stm_exp_visitor(&stm, &|exp| Ok(subst_exp(typ_substs, substs, exp)))
        .unwrap()
}

///////////////////////////////////////
// Printing for SST expressions
///////////////////////////////////////

impl BinaryOp {
    // Based on the "Expression precedence" table here:
    // https://doc.rust-lang.org/reference/expressions.html
    fn prec_of_binary_op(&self) -> (u32, u32, u32) {
        use ArithOp::*;
        use BinaryOp::*;
        use BitwiseOp::*;
        match &self {
            And => (8, 8, 9),
            Or => (6, 6, 7),
            Xor => (22, 22, 23), // Rust doesn't have a logical XOR, so this is consistent with BitXor
            Implies => (3, 4, 3),
            Eq(_) | Ne => (10, 11, 11),
            Inequality(_) => (10, 10, 10),
            Arith(o, _) => match o {
                Add | Sub => (30, 30, 31),
                Mul | EuclideanDiv | EuclideanMod => (40, 40, 41),
            },
            Bitwise(o, _) => match o {
                BitXor => (22, 22, 23),
                BitAnd => (24, 24, 25),
                BitOr => (20, 20, 21),
                Shr | Shl => (26, 26, 27),
            },
            StrGetChar => (90, 90, 90),
        }
    }
}

impl ExpX {
    fn to_string_prec(&self, precedence: u32) -> String {
        use ExpX::*;
        let (s, inner_precedence) = match &self {
            Const(c) => match c {
                Constant::Bool(b) => (format!("{}", b), 99),
                Constant::Int(i) => (format!("{}", i), 99),
                Constant::StrSlice(s) => (format!("\"{}\"", s), 99),
                Constant::Char(c) => (format!("'{}'", c), 99),
            },
            Var(id) | VarLoc(id) => (format!("{}", id.name), 99),
            VarAt(id, _at) => (format!("old({})", id.name), 99),
            Loc(exp) => (format!("{}", exp), 99), // REVIEW: Additional decoration required?
<<<<<<< HEAD
            Call(CallFun::Fun(fun, _) | CallFun::CheckTermination(fun), _, exps) => {
=======
            Call(CallFun::Fun(fun) | CallFun::CheckTermination(fun), _, exps) => {
>>>>>>> 12fd3f21
                let args = exps.iter().map(|e| e.to_string()).collect::<Vec<_>>().join(", ");
                (format!("{}({})", fun.path.segments.last().unwrap(), args), 90)
            }
            Call(CallFun::InternalFun(func), _, exps) => {
                let args = exps.iter().map(|e| e.to_string()).collect::<Vec<_>>().join(", ");
                (format!("{:?}({})", func, args), 90)
            }
            NullaryOpr(crate::ast::NullaryOpr::ConstGeneric(_)) => {
                ("const_generic".to_string(), 99)
            }
            Unary(op, exp) => match op {
                UnaryOp::Not | UnaryOp::BitNot => (format!("!{}", exp.x.to_string_prec(99)), 90),
                UnaryOp::Clip { .. } => (format!("clip({})", exp), 99),
                UnaryOp::StrLen => (format!("{}.len()", exp.x.to_string_prec(99)), 90),
                UnaryOp::StrIsAscii => (format!("{}.is_ascii()", exp.x.to_string_prec(99)), 90),
                UnaryOp::CharToInt => (format!("{} as char", exp.x.to_string_prec(99)), 90),
                UnaryOp::Trigger(..) | UnaryOp::CoerceMode { .. } | UnaryOp::MustBeFinalized => {
                    ("".to_string(), 0)
                }
            },
            UnaryOpr(op, exp) => {
                use crate::ast::UnaryOpr::*;
                match op {
                    Box(_) => (format!("box({})", exp), 99),
                    Unbox(_) => (format!("unbox({})", exp), 99),
                    Height => (format!("height({})", exp), 99),
                    HasType(t) => (format!("{}.has_type({:?})", exp, t), 99),
                    IntegerTypeBound(kind, mode) => {
                        (format!("{:?}.{:?}({:?})", kind, mode, exp), 99)
                    }
                    IsVariant { datatype: _, variant } => {
                        (format!("{}.is_type({})", exp, variant), 99)
                    }
                    TupleField { tuple_arity: _, field } => (format!("{}.{}", exp, field), 99),
                    Field(field) => (format!("{}.{}", exp, field.field), 99),
                    CustomErr(_msg) => (format!("with_diagnostic({})", exp), 99),
                }
            }
            Binary(op, e1, e2) => {
                let (prec_exp, prec_left, prec_right) = op.prec_of_binary_op();
                use ArithOp::*;
                use BinaryOp::*;
                use BitwiseOp::*;
                use InequalityOp::*;
                let left = e1.x.to_string_prec(prec_left);
                let right = e2.x.to_string_prec(prec_right);
                let op_str = match op {
                    And => "&&",
                    Or => "||",
                    Xor => "^",
                    Implies => "==>",
                    Eq(_) => "==",
                    Ne => "!=",
                    Inequality(o) => match o {
                        Le => "<=",
                        Ge => ">=",
                        Lt => "<",
                        Gt => ">",
                    },
                    Arith(o, _) => match o {
                        Add => "+",
                        Sub => "-",
                        Mul => "*",
                        EuclideanDiv => "/",
                        EuclideanMod => "%",
                    },
                    Bitwise(o, _) => match o {
                        BitXor => "^",
                        BitAnd => "&",
                        BitOr => "|",
                        Shr => ">>",
                        Shl => "<<",
                    },
                    StrGetChar => "ignored", // This is our only non-inline BinaryOp, so it needs special handling below
                };
                if let BinaryOp::StrGetChar = op {
                    (format!("{}.get_char({})", left, e2), prec_exp)
                } else {
                    (format!("{} {} {}", left, op_str, right), prec_exp)
                }
            }
            If(e1, e2, e3) => (format!("if {} {{ {} }} else {{ {} }}", e1, e2, e3), 99),
            Bind(bnd, exp) => {
                let s = match &bnd.x {
                    BndX::Let(bnds) => {
                        let assigns = bnds
                            .iter()
                            .map(|b| format!("{} = {}", b.name, b.a))
                            .collect::<Vec<_>>()
                            .join(", ");
                        format!("let {} in {}", assigns, exp)
                    }
                    BndX::Quant(Quant { quant: q, .. }, bnds, _trigs) => {
                        let q_str = match q {
                            air::ast::Quant::Forall => "forall",
                            air::ast::Quant::Exists => "exists",
                        };
                        let vars = bnds
                            .iter()
                            .map(|b| format!("{}", b.name))
                            .collect::<Vec<_>>()
                            .join(", ");

                        format!("({} |{}| {})", q_str, vars, exp)
                    }
                    BndX::Lambda(bnds, _trigs) => {
                        let assigns = bnds
                            .iter()
                            .map(|b| format!("{}", b.name))
                            .collect::<Vec<_>>()
                            .join(", ");
                        format!("(|{}| {})", assigns, exp)
                    }
                    BndX::Choose(bnds, _trigs, cond) => {
                        let vars = bnds
                            .iter()
                            .map(|b| format!("{}", b.name))
                            .collect::<Vec<_>>()
                            .join(", ");
                        format!("(choose |{}| {}, {})", vars, cond, exp)
                    }
                };
                (s, 99)
            }
            Ctor(_path, id, bnds) => {
                let args = bnds.iter().map(|b| b.a.to_string()).collect::<Vec<_>>().join(", ");
                (format!("{}({})", id, args), 99)
            }
            CallLambda(_typ, e, args) => {
                let args = args.iter().map(|e| e.to_string()).collect::<Vec<_>>().join(", ");
                (format!("{}({})", e, args), 99)
            }
            Interp(e) => {
                use InterpExp::*;
                match e {
                    FreeVar(id) => (format!("{}", id.name), 99),
                    Seq(s) => {
                        let v = s.iter().map(|e| e.to_string()).collect::<Vec<_>>().join(", ");
                        (format!("[{}]", v), 99)
                    }
                    Closure(e, _ctx) => (format!("{}", e), 99),
                }
            }
            Old(..) | WithTriggers(..) => ("".to_string(), 99), // We don't show the user these internal expressions
        };
        if precedence <= inner_precedence { s } else { format!("({})", s) }
    }
}

impl fmt::Display for ExpX {
    fn fmt(&self, f: &mut fmt::Formatter<'_>) -> fmt::Result {
        write!(f, "{}", self.to_string_prec(5))
    }
}

pub fn sst_arch_word_bits(span: &Span) -> Exp {
    SpannedTyped::new(
        span,
        &Arc::new(TypX::Int(IntRange::Int)),
        ExpX::UnaryOpr(
            UnaryOpr::IntegerTypeBound(
                IntegerTypeBoundKind::ArchWordBits,
                Mode::Spec, // mode doesn't matter
            ),
            sst_int_literal(span, 0),
        ),
    )
}

/// Returns an Exp (of type `int`) that represents the bit-width of the given
/// type. For example:
///   - If the input type is `u8`, then it returns a constant `8`
///   - If the input type is `usize`, then it returns the symbolic `arch_word_bits`

pub fn bitwidth_sst_from_typ(span: &Span, t: &Typ, arch: &ArchWordBits) -> Exp {
    let bitwidth = crate::ast_util::bitwidth_from_type(t)
        .expect("bitwidth_sst_from_typ expects bounded integer type");
    match bitwidth.to_exact(arch) {
        Some(w) => sst_int_literal(span, w as i128),
        None => sst_arch_word_bits(span),
    }
}

fn chain_binary(span: &Span, op: BinaryOp, init: &Exp, exps: &Vec<Exp>) -> Exp {
    let mut exp = init.clone();
    for e in exps.iter() {
        exp = SpannedTyped::new(span, &init.typ, ExpX::Binary(op, exp, e.clone()));
    }
    exp
}

pub fn sst_bool(span: &Span, b: bool) -> Exp {
    SpannedTyped::new(span, &Arc::new(TypX::Bool), ExpX::Const(Constant::Bool(b)))
}

pub fn sst_conjoin(span: &Span, exps: &Vec<Exp>) -> Exp {
    chain_binary(span, BinaryOp::And, &sst_bool(span, true), exps)
}

pub fn sst_lt(span: &Span, e1: &Exp, e2: &Exp) -> Exp {
    let op = BinaryOp::Inequality(InequalityOp::Lt);
    SpannedTyped::new(span, &Arc::new(TypX::Bool), ExpX::Binary(op, e1.clone(), e2.clone()))
}

pub fn sst_le(span: &Span, e1: &Exp, e2: &Exp) -> Exp {
    let op = BinaryOp::Inequality(InequalityOp::Le);
    SpannedTyped::new(span, &Arc::new(TypX::Bool), ExpX::Binary(op, e1.clone(), e2.clone()))
}

pub fn sst_int_literal(span: &Span, i: i128) -> Exp {
    SpannedTyped::new(
        span,
        &Arc::new(TypX::Int(IntRange::Int)),
        ExpX::Const(crate::ast_util::const_int_from_i128(i)),
    )
}<|MERGE_RESOLUTION|>--- conflicted
+++ resolved
@@ -276,11 +276,7 @@
             Var(id) | VarLoc(id) => (format!("{}", id.name), 99),
             VarAt(id, _at) => (format!("old({})", id.name), 99),
             Loc(exp) => (format!("{}", exp), 99), // REVIEW: Additional decoration required?
-<<<<<<< HEAD
             Call(CallFun::Fun(fun, _) | CallFun::CheckTermination(fun), _, exps) => {
-=======
-            Call(CallFun::Fun(fun) | CallFun::CheckTermination(fun), _, exps) => {
->>>>>>> 12fd3f21
                 let args = exps.iter().map(|e| e.to_string()).collect::<Vec<_>>().join(", ");
                 (format!("{}({})", fun.path.segments.last().unwrap(), args), 90)
             }
