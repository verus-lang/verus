use crate::ast::{DatatypeTransparency, DatatypeX, GenericBoundX, Krate, KrateX, Mode, Visibility};
use crate::def::Spanned;
use air::ast::Span;
use air::ast_util::ident_binder;
use std::sync::Arc;

pub fn krate_add_builtins(no_span: &Span, krate: &mut KrateX) {
    // Add a datatype for 'slice'

    let path = crate::def::slice_type();
    let visibility = Visibility { owning_module: None, restricted_to: None };
    let transparency = DatatypeTransparency::Never;

    // Create a fake variant; it shouldn't matter, since transparency is Never.
    let fields = Arc::new(vec![]);
    let variant = ident_binder(&Arc::new("DummySliceVariant".to_string()), &fields);
    let variants = Arc::new(vec![variant]);

    let bound = Arc::new(GenericBoundX::Traits(vec![]));
<<<<<<< HEAD
    let is_strictly_positive = true;
    let typ_params = Arc::new(vec![(crate::def::slice_param(), bound, is_strictly_positive)]);
    let datatypex = DatatypeX {
        path,
        visibility,
        transparency,
        typ_params,
        variants,
        mode: Mode::Exec,
        ext_equal: false,
    };
=======
    let accept_rec = crate::ast::AcceptRecursiveType::Accept;
    let typ_params = Arc::new(vec![(crate::def::slice_param(), bound, accept_rec)]);
    let datatypex =
        DatatypeX { path, visibility, transparency, typ_params, variants, mode: Mode::Exec };
>>>>>>> 6ccb2226
    krate.datatypes.push(Spanned::new(no_span.clone(), datatypex));
}

pub fn builtin_krate(no_span: &Span) -> Krate {
    let mut kratex = KrateX {
        functions: Vec::new(),
        datatypes: Vec::new(),
        traits: Vec::new(),
        module_ids: Vec::new(),
        external_fns: Vec::new(),
    };
    krate_add_builtins(no_span, &mut kratex);
    Arc::new(kratex)
}<|MERGE_RESOLUTION|>--- conflicted
+++ resolved
@@ -17,9 +17,8 @@
     let variants = Arc::new(vec![variant]);
 
     let bound = Arc::new(GenericBoundX::Traits(vec![]));
-<<<<<<< HEAD
-    let is_strictly_positive = true;
-    let typ_params = Arc::new(vec![(crate::def::slice_param(), bound, is_strictly_positive)]);
+    let accept_rec = crate::ast::AcceptRecursiveType::Accept;
+    let typ_params = Arc::new(vec![(crate::def::slice_param(), bound, accept_rec)]);
     let datatypex = DatatypeX {
         path,
         visibility,
@@ -29,12 +28,6 @@
         mode: Mode::Exec,
         ext_equal: false,
     };
-=======
-    let accept_rec = crate::ast::AcceptRecursiveType::Accept;
-    let typ_params = Arc::new(vec![(crate::def::slice_param(), bound, accept_rec)]);
-    let datatypex =
-        DatatypeX { path, visibility, transparency, typ_params, variants, mode: Mode::Exec };
->>>>>>> 6ccb2226
     krate.datatypes.push(Spanned::new(no_span.clone(), datatypex));
 }
 
