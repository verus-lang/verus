/// 1) Optimize generated SMT by pruning unreachable declarations and definitions.
///    This is strictly an optimization; it should not affect the SMT validity.
/// 2) Also remove any broadcast_forall from any modules that are unreachable
///    from this module.  This could, in principle, result in incompleteness.
/// 3) Also compute names for abstract datatype sorts for the module,
///    since we're traversing the module-visible datatypes anyway.
use crate::ast::{
    AutospecUsage, CallTarget, Datatype, Expr, ExprX, Fun, Function, FunctionKind, Ident, Krate,
    KrateX, Mode, Path, Stmt, Typ, TypX,
};
use crate::ast_util::{is_visible_to, is_visible_to_of_owner};
use crate::datatype_to_air::is_datatype_transparent;
use crate::def::{fn_inv_name, fn_namespace_name, Spanned};
use crate::poly::MonoTyp;
use air::scope_map::ScopeMap;
use std::collections::{HashMap, HashSet};
use std::sync::Arc;

#[derive(Debug, Hash, Clone, PartialEq, Eq)]
// Overapproximation of TypX, used to overapproximate the reached types
// (it's ok if we fail to prune away some types)
// For example, if we reach Datatype("D"), and D is generic,
// we reach D applied to all possible type arguments.
enum ReachedType {
    None,
    Bool,
    Int(crate::ast::IntRange),
    Lambda(usize),
    Datatype(Path),
    StrSlice,
    Char,
}

struct Ctxt {
    module: Path,
    function_map: HashMap<Fun, Function>,
    datatype_map: HashMap<Path, Datatype>,
    // Map (D, T.f) -> D.f if D implements T.f:
<<<<<<< HEAD
    method_map: HashMap<(ReachedType, Fun), Vec<Fun>>,
=======
    method_map: HashMap<(Path, Fun), Vec<Fun>>,
>>>>>>> 9a067e48
    all_functions_in_each_module: HashMap<Path, Vec<Fun>>,
    vstd_crate_name: Option<Ident>,
}

#[derive(Default)]
struct State {
    reached_functions: HashSet<Fun>,
    reached_types: HashSet<ReachedType>,
    reached_modules: HashSet<Path>,
    worklist_functions: Vec<Fun>,
    worklist_types: Vec<ReachedType>,
    worklist_modules: Vec<Path>,
    mono_abstract_datatypes: HashSet<MonoTyp>,
    lambda_types: HashSet<usize>,
}

fn typ_to_reached_type(typ: &Typ) -> ReachedType {
    match &**typ {
        TypX::Bool => ReachedType::Bool,
        TypX::Int(range) => ReachedType::Int(*range),
        TypX::Tuple(_) => panic!("unexpected TypX::Tuple"),
        TypX::Lambda(ts, _) => ReachedType::Lambda(ts.len()),
        TypX::AnonymousClosure(..) => panic!("unexpected TypX::AnonymousClosure"),
        TypX::Datatype(path, _) => ReachedType::Datatype(path.clone()),
        TypX::Decorate(_, t) => typ_to_reached_type(t),
        TypX::Boxed(t) => typ_to_reached_type(t),
        TypX::TypParam(_) => ReachedType::None,
        TypX::TypeId => ReachedType::None,
        TypX::ConstInt(_) => ReachedType::None,
        TypX::Air(_) => panic!("unexpected TypX::Air"),
        TypX::StrSlice => ReachedType::StrSlice,
        TypX::Char => ReachedType::Char,
    }
}

fn record_datatype(ctxt: &Ctxt, state: &mut State, typ: &Typ, path: &Path) {
    if let Some(d) = ctxt.datatype_map.get(path) {
        let is_vis = is_visible_to(&d.x.visibility, &ctxt.module);
        let is_transparent = is_datatype_transparent(&ctxt.module, &d);
        if is_vis && !is_transparent {
            if let Some(monotyp) = crate::poly::typ_as_mono(typ) {
                state.mono_abstract_datatypes.insert(monotyp);
            }
        }
    }
}

fn reach<A: std::hash::Hash + std::cmp::Eq + Clone>(
    reached: &mut HashSet<A>,
    worklist: &mut Vec<A>,
    id: &A,
) {
    if !reached.contains(id) {
        reached.insert(id.clone());
        worklist.push(id.clone());
    }
}

fn reach_function(ctxt: &Ctxt, state: &mut State, name: &Fun) {
    if ctxt.function_map.contains_key(name) {
        reach(&mut state.reached_functions, &mut state.worklist_functions, name);
<<<<<<< HEAD
    }
}

fn reach_type(ctxt: &Ctxt, state: &mut State, typ: &ReachedType) {
    match typ {
        ReachedType::Datatype(path) => {
            if ctxt.datatype_map.contains_key(path) {
                reach(&mut state.reached_types, &mut state.worklist_types, typ);
            }
        }
        _ => {
            reach(&mut state.reached_types, &mut state.worklist_types, typ);
=======
        if let Some(module_path) = &ctxt.function_map[name].x.visibility.owning_module {
            reach(&mut state.reached_modules, &mut state.worklist_modules, module_path);
        }
    }
}

fn reach_datatype(ctxt: &Ctxt, state: &mut State, path: &Path) {
    if ctxt.datatype_map.contains_key(path) {
        reach(&mut state.reached_datatypes, &mut state.worklist_datatypes, path);
        if let Some(module_path) = &ctxt.datatype_map[path].x.visibility.owning_module {
            reach(&mut state.reached_modules, &mut state.worklist_modules, module_path);
>>>>>>> 9a067e48
        }
    }
}

fn reached_methods<'a, 'b, I>(ctxt: &Ctxt, iter: I) -> Vec<Fun>
where
    I: Iterator<Item = (&'a ReachedType, &'b Fun)>,
{
    // If:
    // - we reach both D and T.f
    // - and D implements T.f with D.f
    // add D.f
    let mut method_impls: Vec<Fun> = Vec::new();
<<<<<<< HEAD
    for (self_typ, function) in iter {
        if let Some(ms) = ctxt.method_map.get(&(self_typ.clone(), function.clone())) {
=======
    for (datatype, function) in iter {
        if let Some(ms) = ctxt.method_map.get(&(datatype.clone(), function.clone())) {
>>>>>>> 9a067e48
            for method_impl in ms {
                method_impls.push(method_impl.clone());
            }
        }
    }
    method_impls
}

fn reach_methods(ctxt: &Ctxt, state: &mut State, method_impls: Vec<Fun>) {
    for method_impl in &method_impls {
        reach_function(ctxt, state, method_impl);
    }
}

fn traverse_reachable(ctxt: &Ctxt, state: &mut State) {
    loop {
        let ft = |state: &mut State, t: &Typ| {
            reach_type(ctxt, state, &typ_to_reached_type(t));
            if let TypX::Datatype(path, _) = &**t {
                record_datatype(ctxt, state, t, path);
            }
            Ok(t.clone())
        };
        if let Some(f) = state.worklist_functions.pop() {
            let module_path = f.path.pop_segment();
            reach(&mut state.reached_modules, &mut state.worklist_modules, &module_path);
            let function = &ctxt.function_map[&f];
            if let FunctionKind::TraitMethodImpl { method, .. } = &function.x.kind {
                reach_function(ctxt, state, method);
            }
            let fe = |state: &mut State, _: &mut ScopeMap<Ident, Typ>, e: &Expr| {
                // note: the visitor automatically reaches e.typ
                match &e.x {
<<<<<<< HEAD
                    ExprX::Call(CallTarget::Fun(kind, name, _), _) => {
=======
                    ExprX::Call(CallTarget::Fun(kind, name, _, autospec), _) => {
                        assert!(*autospec == AutospecUsage::Final);
>>>>>>> 9a067e48
                        reach_function(ctxt, state, name);
                        if let crate::ast::CallTargetKind::Method(Some((resolved, _))) = kind {
                            reach_function(ctxt, state, resolved);
                        }
                    }
                    ExprX::OpenInvariant(_, _, _, atomicity) => {
                        // SST -> AIR conversion for OpenInvariant may introduce
                        // references to these particular names.
                        reach_function(
                            ctxt,
                            state,
                            &fn_inv_name(&ctxt.vstd_crate_name, *atomicity),
                        );
                        reach_function(
                            ctxt,
                            state,
                            &fn_namespace_name(&ctxt.vstd_crate_name, *atomicity),
                        );
                    }
                    _ => {}
                }
                Ok(e.clone())
            };
            let fs = |_: &mut State, _: &mut ScopeMap<Ident, Typ>, s: &Stmt| Ok(vec![s.clone()]);
            let mut map: ScopeMap<Ident, Typ> = ScopeMap::new();
            crate::ast_visitor::map_function_visitor_env(&function, &mut map, state, &fe, &fs, &ft)
                .unwrap();
            let methods = reached_methods(ctxt, state.reached_types.iter().map(|t| (t, &f)));
            reach_methods(ctxt, state, methods);
            continue;
        }
        if let Some(t) = state.worklist_types.pop() {
            match &t {
                ReachedType::Datatype(path) => {
                    let module_path = path.pop_segment();
                    reach(&mut state.reached_modules, &mut state.worklist_modules, &module_path);
                    let datatype = &ctxt.datatype_map[path];
                    crate::ast_visitor::map_datatype_visitor_env(&datatype, state, &ft).unwrap();
                }
                ReachedType::Lambda(arity) => {
                    state.lambda_types.insert(*arity);
                }
                ReachedType::StrSlice => {
                    let path = crate::def::strslice_defn_path(&ctxt.vstd_crate_name);
                    let module_path = path.pop_segment();
                    reach(&mut state.reached_modules, &mut state.worklist_modules, &module_path);
                }
                _ => {}
            }
            let methods = reached_methods(ctxt, state.reached_functions.iter().map(|f| (&t, f)));
            reach_methods(ctxt, state, methods);
            continue;
        }
        if let Some(m) = state.worklist_modules.pop() {
            if let Some(fs) = ctxt.all_functions_in_each_module.get(&m) {
                for f in fs {
                    let function = &ctxt.function_map[f];
                    if function.x.attrs.broadcast_forall {
                        // If we reach m, we reach all broadcast_forall functions in m
                        reach_function(ctxt, state, f);
                    }
                }
            }
            continue;
        }
        break;
    }
}

pub fn prune_krate_for_module(
    krate: &Krate,
    module: &Path,
    vstd_crate_name: &Option<Ident>,
) -> (Krate, Vec<MonoTyp>, Vec<usize>) {
    let mut state: State = Default::default();
    state.reached_modules.insert(module.clone());
    state.worklist_modules.push(module.clone());

    // Collect all functions that our module reveals:
    let mut revealed_functions: HashSet<Fun> = HashSet::new();
    for f in &krate.functions {
        match (&f.x.visibility.owning_module, &f.x.body) {
            (Some(path), Some(body)) if path == module => {
                crate::ast_visitor::expr_visitor_check::<(), _>(
                    body,
                    &mut |_scope_map, e: &Expr| {
                        match &e.x {
                            ExprX::Fuel(path, fuel) if *fuel > 0 => {
                                revealed_functions.insert(path.clone());
                            }
                            _ => {}
                        }
                        Ok(())
                    },
                )
                .expect("expr_visitor_check failed unexpectedly");
            }
            _ => {}
        }
    }

    // Collect functions and datatypes,
    // pruning all bodies and variants that are not visible to our module
    let mut functions: Vec<Function> = Vec::new();
    let mut datatypes: Vec<Datatype> = Vec::new();
    for f in &krate.functions {
        match &f.x.visibility.owning_module {
            Some(path) if path == module => {
                // our function
                functions.push(f.clone());
                state.reached_functions.insert(f.x.name.clone());
                state.worklist_functions.push(f.x.name.clone());
                continue;
            }
            _ => {}
        }
        // Remove body if any of the following are true:
        // - function is not visible
        // - function is abstract
        // - function is opaque and not revealed
        // - function is exec or proof
        let vis = f.x.visibility.clone();
        let is_vis = is_visible_to(&vis, module);
        let within_module = is_visible_to_of_owner(&vis.owning_module, module);
        let is_non_opaque =
            if within_module { f.x.fuel > 0 } else { f.x.fuel > 0 && f.x.publish == Some(true) };
        let is_revealed = is_non_opaque || revealed_functions.contains(&f.x.name);
        let is_spec = f.x.mode == Mode::Spec;
        if is_vis && is_revealed && is_spec {
            if !within_module && f.x.publish == Some(false) {
                let mut function = f.x.clone();
                function.fuel = 0;
                functions.push(Spanned::new(f.span.clone(), function));
            } else {
                functions.push(f.clone());
            }
        } else if f.x.body.is_none() {
            functions.push(f.clone());
        } else {
            let mut function = f.x.clone();
            function.body = None;
            functions.push(Spanned::new(f.span.clone(), function));
        }
    }
    for d in &krate.datatypes {
        match &d.x.visibility.owning_module {
            Some(path) if path == module => {
                // our datatype
                let t = ReachedType::Datatype(d.x.path.clone());
                state.reached_types.insert(t.clone());
                state.worklist_types.push(t);
            }
            _ => {}
        }
        let is_vis = is_visible_to(&d.x.visibility, module);
        let is_transparent = is_datatype_transparent(module, &d);
        if is_vis {
            if is_transparent {
                datatypes.push(d.clone());
            } else {
                let mut datatype = d.x.clone();
                datatype.variants = Arc::new(vec![]);
                datatypes.push(Spanned::new(d.span.clone(), datatype));
            }
        }
    }

    let mut function_map: HashMap<Fun, Function> = HashMap::new();
    let mut datatype_map: HashMap<Path, Datatype> = HashMap::new();
<<<<<<< HEAD
    let mut method_map: HashMap<(ReachedType, Fun), Vec<Fun>> = HashMap::new();
    let mut all_functions_in_each_module: HashMap<Path, Vec<Fun>> = HashMap::new();
    for f in &functions {
        function_map.insert(f.x.name.clone(), f.clone());
        if let FunctionKind::TraitMethodImpl { method, self_typ, .. } = &f.x.kind {
            let key = (typ_to_reached_type(self_typ), method.clone());
=======
    let mut method_map: HashMap<(Path, Fun), Vec<Fun>> = HashMap::new();
    let mut all_functions_in_each_module: HashMap<Path, Vec<Fun>> = HashMap::new();
    for f in &functions {
        function_map.insert(f.x.name.clone(), f.clone());
        if let FunctionKind::TraitMethodImpl { method, datatype, .. } = &f.x.kind {
            let key = (datatype.clone(), method.clone());
>>>>>>> 9a067e48
            if !method_map.contains_key(&key) {
                method_map.insert(key.clone(), Vec::new());
            }
            method_map.get_mut(&key).unwrap().push(f.x.name.clone());
        }
        let module = f.x.visibility.owning_module.clone().expect("owning_module");
        if !all_functions_in_each_module.contains_key(&module) {
            all_functions_in_each_module.insert(module.clone(), Vec::new());
        }
        all_functions_in_each_module.get_mut(&module).unwrap().push(f.x.name.clone());
    }
    for d in &datatypes {
        datatype_map.insert(d.x.path.clone(), d.clone());
    }
    let ctxt = Ctxt {
        module: module.clone(),
        function_map,
        datatype_map,
        method_map,
        all_functions_in_each_module,
        vstd_crate_name: vstd_crate_name.clone(),
    };
    traverse_reachable(&ctxt, &mut state);

    let kratex = KrateX {
        functions: functions
            .into_iter()
            .filter(|f| state.reached_functions.contains(&f.x.name))
            .collect(),
        datatypes: datatypes
            .into_iter()
            .filter(|d| state.reached_types.contains(&ReachedType::Datatype(d.x.path.clone())))
            .collect(),
        traits: krate.traits.clone(),
        module_ids: krate.module_ids.clone(),
        external_fns: krate.external_fns.clone(),
    };
    let mut lambda_types: Vec<usize> = state.lambda_types.into_iter().collect();
    lambda_types.sort();
    let mut mono_abstract_datatypes: Vec<MonoTyp> =
        state.mono_abstract_datatypes.into_iter().collect();
    mono_abstract_datatypes.sort();
    (Arc::new(kratex), mono_abstract_datatypes, lambda_types)
}<|MERGE_RESOLUTION|>--- conflicted
+++ resolved
@@ -36,11 +36,7 @@
     function_map: HashMap<Fun, Function>,
     datatype_map: HashMap<Path, Datatype>,
     // Map (D, T.f) -> D.f if D implements T.f:
-<<<<<<< HEAD
     method_map: HashMap<(ReachedType, Fun), Vec<Fun>>,
-=======
-    method_map: HashMap<(Path, Fun), Vec<Fun>>,
->>>>>>> 9a067e48
     all_functions_in_each_module: HashMap<Path, Vec<Fun>>,
     vstd_crate_name: Option<Ident>,
 }
@@ -102,7 +98,6 @@
 fn reach_function(ctxt: &Ctxt, state: &mut State, name: &Fun) {
     if ctxt.function_map.contains_key(name) {
         reach(&mut state.reached_functions, &mut state.worklist_functions, name);
-<<<<<<< HEAD
     }
 }
 
@@ -115,19 +110,6 @@
         }
         _ => {
             reach(&mut state.reached_types, &mut state.worklist_types, typ);
-=======
-        if let Some(module_path) = &ctxt.function_map[name].x.visibility.owning_module {
-            reach(&mut state.reached_modules, &mut state.worklist_modules, module_path);
-        }
-    }
-}
-
-fn reach_datatype(ctxt: &Ctxt, state: &mut State, path: &Path) {
-    if ctxt.datatype_map.contains_key(path) {
-        reach(&mut state.reached_datatypes, &mut state.worklist_datatypes, path);
-        if let Some(module_path) = &ctxt.datatype_map[path].x.visibility.owning_module {
-            reach(&mut state.reached_modules, &mut state.worklist_modules, module_path);
->>>>>>> 9a067e48
         }
     }
 }
@@ -141,13 +123,8 @@
     // - and D implements T.f with D.f
     // add D.f
     let mut method_impls: Vec<Fun> = Vec::new();
-<<<<<<< HEAD
     for (self_typ, function) in iter {
         if let Some(ms) = ctxt.method_map.get(&(self_typ.clone(), function.clone())) {
-=======
-    for (datatype, function) in iter {
-        if let Some(ms) = ctxt.method_map.get(&(datatype.clone(), function.clone())) {
->>>>>>> 9a067e48
             for method_impl in ms {
                 method_impls.push(method_impl.clone());
             }
@@ -172,21 +149,18 @@
             Ok(t.clone())
         };
         if let Some(f) = state.worklist_functions.pop() {
-            let module_path = f.path.pop_segment();
-            reach(&mut state.reached_modules, &mut state.worklist_modules, &module_path);
             let function = &ctxt.function_map[&f];
+            if let Some(module_path) = &function.x.visibility.owning_module {
+                reach(&mut state.reached_modules, &mut state.worklist_modules, module_path);
+            }
             if let FunctionKind::TraitMethodImpl { method, .. } = &function.x.kind {
                 reach_function(ctxt, state, method);
             }
             let fe = |state: &mut State, _: &mut ScopeMap<Ident, Typ>, e: &Expr| {
                 // note: the visitor automatically reaches e.typ
                 match &e.x {
-<<<<<<< HEAD
-                    ExprX::Call(CallTarget::Fun(kind, name, _), _) => {
-=======
                     ExprX::Call(CallTarget::Fun(kind, name, _, autospec), _) => {
                         assert!(*autospec == AutospecUsage::Final);
->>>>>>> 9a067e48
                         reach_function(ctxt, state, name);
                         if let crate::ast::CallTargetKind::Method(Some((resolved, _))) = kind {
                             reach_function(ctxt, state, resolved);
@@ -221,9 +195,10 @@
         if let Some(t) = state.worklist_types.pop() {
             match &t {
                 ReachedType::Datatype(path) => {
-                    let module_path = path.pop_segment();
-                    reach(&mut state.reached_modules, &mut state.worklist_modules, &module_path);
                     let datatype = &ctxt.datatype_map[path];
+                    if let Some(module_path) = &datatype.x.visibility.owning_module {
+                        reach(&mut state.reached_modules, &mut state.worklist_modules, module_path);
+                    }
                     crate::ast_visitor::map_datatype_visitor_env(&datatype, state, &ft).unwrap();
                 }
                 ReachedType::Lambda(arity) => {
@@ -356,21 +331,12 @@
 
     let mut function_map: HashMap<Fun, Function> = HashMap::new();
     let mut datatype_map: HashMap<Path, Datatype> = HashMap::new();
-<<<<<<< HEAD
     let mut method_map: HashMap<(ReachedType, Fun), Vec<Fun>> = HashMap::new();
     let mut all_functions_in_each_module: HashMap<Path, Vec<Fun>> = HashMap::new();
     for f in &functions {
         function_map.insert(f.x.name.clone(), f.clone());
         if let FunctionKind::TraitMethodImpl { method, self_typ, .. } = &f.x.kind {
             let key = (typ_to_reached_type(self_typ), method.clone());
-=======
-    let mut method_map: HashMap<(Path, Fun), Vec<Fun>> = HashMap::new();
-    let mut all_functions_in_each_module: HashMap<Path, Vec<Fun>> = HashMap::new();
-    for f in &functions {
-        function_map.insert(f.x.name.clone(), f.clone());
-        if let FunctionKind::TraitMethodImpl { method, datatype, .. } = &f.x.kind {
-            let key = (datatype.clone(), method.clone());
->>>>>>> 9a067e48
             if !method_map.contains_key(&key) {
                 method_map.insert(key.clone(), Vec::new());
             }
