--- conflicted
+++ resolved
@@ -122,11 +122,8 @@
         TypX::Projection { trait_typ_args, .. } => typ_to_reached_type(&trait_typ_args[0]),
         TypX::TypeId => ReachedType::None,
         TypX::ConstInt(_) => ReachedType::None,
-<<<<<<< HEAD
+        TypX::ConstBool(_) => ReachedType::None,
         TypX::Poly => ReachedType::None,
-=======
-        TypX::ConstBool(_) => ReachedType::None,
->>>>>>> ec16d0fb
         TypX::Air(_) => panic!("unexpected TypX::Air"),
         TypX::Primitive(Primitive::StrSlice, _) => ReachedType::StrSlice,
         TypX::Primitive(Primitive::Array, _) => ReachedType::Array,
