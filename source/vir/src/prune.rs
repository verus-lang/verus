--- conflicted
+++ resolved
@@ -540,11 +540,7 @@
     current_crate: Option<&Krate>,
     module: Option<Path>,
     fun: Option<&Fun>,
-<<<<<<< HEAD
-) -> (Krate, Vec<MonoTyp>, Vec<usize>, bool, HashSet<Path>, Vec<Fun>) {
-=======
-) -> (Krate, Vec<MonoTyp>, Vec<usize>, Vec<Fun>) {
->>>>>>> edb8f536
+) -> (Krate, Vec<MonoTyp>, Vec<usize>, bool, Vec<Fun>) {
     assert!(module.is_some() != current_crate.is_some());
 
     let mut root_modules: HashSet<Path> = HashSet::new();
@@ -941,17 +937,5 @@
     let mut mono_abstract_datatypes: Vec<MonoTyp> =
         state.mono_abstract_datatypes.into_iter().collect();
     mono_abstract_datatypes.sort();
-<<<<<<< HEAD
-    let State { reached_bound_traits, .. } = state;
-    (
-        Arc::new(kratex),
-        mono_abstract_datatypes,
-        spec_fn_types,
-        state.uses_array,
-        reached_bound_traits,
-        fndef_types,
-    )
-=======
-    (Arc::new(kratex), mono_abstract_datatypes, spec_fn_types, fndef_types)
->>>>>>> edb8f536
+    (Arc::new(kratex), mono_abstract_datatypes, spec_fn_types, state.uses_array, fndef_types)
 }