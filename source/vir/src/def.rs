--- conflicted
+++ resolved
@@ -603,11 +603,7 @@
         Arc::new(Spanned { span: span, x: x })
     }
 
-<<<<<<< HEAD
     pub fn new_x<X2>(&self, x: X2) -> Arc<Spanned<X2>> {
-=======
-    pub fn new_x(&self, x: X) -> Arc<Spanned<X>> {
->>>>>>> efb72d45
         Arc::new(Spanned { span: self.span.clone(), x })
     }
 
