//! VIR-AST -> VIR-AST transformation to simplify away some complicated features

use crate::ast::Quant;
use crate::ast::Typs;
use crate::ast::{
    AssocTypeImpl, AutospecUsage, BinaryOp, Binder, BuiltinSpecFun, CallTarget, Constant, Datatype,
    DatatypeTransparency, DatatypeX, Expr, ExprX, Exprs, Field, FieldOpr, Function, FunctionKind,
    GenericBound, GenericBoundX, Ident, IntRange, Krate, KrateX, Mode, MultiOp, Path, Pattern,
    PatternX, SpannedTyped, Stmt, StmtX, Typ, TypX, UnaryOp, UnaryOpr, VirErr, Visibility,
};
use crate::ast_util::{conjoin, disjoin, if_then_else};
use crate::ast_util::{error, wrap_in_trigger};
use crate::context::GlobalCtx;
use crate::def::{prefix_tuple_field, prefix_tuple_param, prefix_tuple_variant, Spanned};
use crate::util::vec_map_result;
use air::ast::BinderX;
use air::ast::Binders;
use air::ast::Span;
use air::ast_util::ident_binder;
use air::scope_map::ScopeMap;
use std::collections::HashMap;
use std::sync::Arc;

struct State {
    // Counter to generate temporary variables
    next_var: u64,
    // Name of a datatype to represent each tuple arity
    tuple_typs: HashMap<usize, Path>,
    // Name of a datatype to represent each tuple arity
    closure_typs: HashMap<usize, Path>,
}

impl State {
    fn new() -> Self {
        State { next_var: 0, tuple_typs: HashMap::new(), closure_typs: HashMap::new() }
    }

    fn reset_for_function(&mut self) {
        self.next_var = 0;
    }

    fn next_temp(&mut self) -> Ident {
        self.next_var += 1;
        crate::def::prefix_simplify_temp_var(self.next_var)
    }

    fn tuple_type_name(&mut self, arity: usize) -> Path {
        if !self.tuple_typs.contains_key(&arity) {
            self.tuple_typs.insert(arity, crate::def::prefix_tuple_type(arity));
        }
        self.tuple_typs[&arity].clone()
    }

    fn closure_type_name(&mut self, id: usize) -> Path {
        if !self.closure_typs.contains_key(&id) {
            self.closure_typs.insert(id, crate::def::prefix_closure_type(id));
        }
        self.closure_typs[&id].clone()
    }
}

struct LocalCtxt {
    span: Span,
    typ_params: Vec<Ident>,
    bounds: HashMap<Ident, GenericBound>,
}

fn is_small_expr(expr: &Expr) -> bool {
    match &expr.x {
        ExprX::Const(_) | ExprX::Var(_) | ExprX::VarAt(..) => true,
        ExprX::Unary(UnaryOp::Not | UnaryOp::Clip { .. }, e) => is_small_expr(e),
        ExprX::UnaryOpr(UnaryOpr::Box(_) | UnaryOpr::Unbox(_), e) => is_small_expr(e),
        ExprX::Loc(_) => panic!("expr is a location"),
        _ => false,
    }
}

fn temp_expr(state: &mut State, expr: &Expr) -> (Stmt, Expr) {
    // put expr into a temp variable to avoid duplicating it
    let temp = state.next_temp();
    let name = temp.clone();
    let patternx = PatternX::Var { name, mutable: false };
    let pattern = SpannedTyped::new(&expr.span, &expr.typ, patternx);
    let decl = StmtX::Decl { pattern, mode: Mode::Exec, init: Some(expr.clone()) };
    let temp_decl = Spanned::new(expr.span.clone(), decl);
    (temp_decl, SpannedTyped::new(&expr.span, &expr.typ, ExprX::Var(temp)))
}

fn small_or_temp(state: &mut State, expr: &Expr) -> (Vec<Stmt>, Expr) {
    if is_small_expr(&expr) {
        (vec![], expr.clone())
    } else {
        let (ts, te) = temp_expr(state, expr);
        (vec![ts], te)
    }
}

// TODO this can probably be simplified away now
fn keep_bound(bound: &GenericBound) -> bool {
    // Remove FnSpec type bounds
    match &**bound {
        GenericBoundX::Traits(_) => true,
    }
}

fn pattern_field_expr(span: &Span, expr: &Expr, pat_typ: &Typ, field_op: UnaryOpr) -> Expr {
    let field = ExprX::UnaryOpr(field_op, expr.clone());
    SpannedTyped::new(span, pat_typ, field)
}

// Compute:
// - expression that tests whether exp matches pattern
// - bindings of pattern variables to fields of exp
fn pattern_to_exprs(
    ctx: &GlobalCtx,
    state: &mut State,
    expr: &Expr,
    pattern: &Pattern,
    decls: &mut Vec<Stmt>,
) -> Result<Expr, VirErr> {
    let mut pattern_bound_decls = vec![];
    let e = pattern_to_exprs_rec(ctx, state, expr, pattern, &mut pattern_bound_decls)?;

    for pbd in pattern_bound_decls {
        let PatternBoundDecl { name, mutable, expr } = pbd;
        let patternx = PatternX::Var { name, mutable };
        let pattern = SpannedTyped::new(&expr.span, &expr.typ, patternx);
        // Mode doesn't matter at this stage; arbitrarily set it to 'exec'
        let decl = StmtX::Decl { pattern, mode: Mode::Exec, init: Some(expr.clone()) };
        decls.push(Spanned::new(expr.span.clone(), decl));
    }

    Ok(e)
}

struct PatternBoundDecl {
    name: Ident,
    mutable: bool,
    expr: Expr,
}

fn pattern_to_exprs_rec(
    ctx: &GlobalCtx,
    state: &mut State,
    expr: &Expr,
    pattern: &Pattern,
    decls: &mut Vec<PatternBoundDecl>,
) -> Result<Expr, VirErr> {
    let t_bool = Arc::new(TypX::Bool);
    match &pattern.x {
        PatternX::Wildcard(_) => {
            Ok(SpannedTyped::new(&pattern.span, &t_bool, ExprX::Const(Constant::Bool(true))))
        }
        PatternX::Var { name: x, mutable } => {
            decls.push(PatternBoundDecl { name: x.clone(), mutable: *mutable, expr: expr.clone() });
            Ok(SpannedTyped::new(&expr.span, &t_bool, ExprX::Const(Constant::Bool(true))))
        }
        PatternX::Tuple(patterns) => {
            let arity = patterns.len();
            let path = state.tuple_type_name(arity);
            let variant = prefix_tuple_variant(arity);
            let mut test =
                SpannedTyped::new(&pattern.span, &t_bool, ExprX::Const(Constant::Bool(true)));
            for (i, pat) in patterns.iter().enumerate() {
                let field_op = UnaryOpr::Field(FieldOpr {
                    datatype: path.clone(),
                    variant: variant.clone(),
                    field: prefix_tuple_field(i),
                    get_variant: false,
                });
                let field_exp = pattern_field_expr(&pattern.span, expr, &pat.typ, field_op);
                let pattern_test = pattern_to_exprs_rec(ctx, state, &field_exp, pat, decls)?;
                let and = ExprX::Binary(BinaryOp::And, test, pattern_test);
                test = SpannedTyped::new(&pattern.span, &t_bool, and);
            }
            Ok(test)
        }
        PatternX::Constructor(path, variant, patterns) => {
            let is_variant_opr =
                UnaryOpr::IsVariant { datatype: path.clone(), variant: variant.clone() };
            let test_variant = ExprX::UnaryOpr(is_variant_opr, expr.clone());
            let mut test = SpannedTyped::new(&pattern.span, &t_bool, test_variant);
            for binder in patterns.iter() {
                let field_op = UnaryOpr::Field(FieldOpr {
                    datatype: path.clone(),
                    variant: variant.clone(),
                    field: binder.name.clone(),
                    get_variant: false,
                });
                let field_exp = pattern_field_expr(&pattern.span, expr, &binder.a.typ, field_op);
                let pattern_test = pattern_to_exprs_rec(ctx, state, &field_exp, &binder.a, decls)?;
                let and = ExprX::Binary(BinaryOp::And, test, pattern_test);
                test = SpannedTyped::new(&pattern.span, &t_bool, and);
            }
            Ok(test)
        }
        PatternX::Or(pat1, pat2) => {
            let mut decls1 = vec![];
            let mut decls2 = vec![];

            let pat1_matches = pattern_to_exprs_rec(ctx, state, expr, pat1, &mut decls1)?;
            let pat2_matches = pattern_to_exprs_rec(ctx, state, expr, pat2, &mut decls2)?;

            let matches = disjoin(&pattern.span, &vec![pat1_matches.clone(), pat2_matches]);

            assert!(decls1.len() == decls2.len());
            for d1 in decls1 {
                let d2 = decls2
                    .iter()
                    .find(|d| d.name == d1.name)
                    .expect("both sides of 'or' pattern should bind the same variables");
                assert!(d1.mutable == d2.mutable);
                let combined_decl = PatternBoundDecl {
                    name: d1.name,
                    mutable: d1.mutable,
                    expr: if_then_else(&pattern.span, &pat1_matches, &d1.expr, &d2.expr),
                };
                decls.push(combined_decl);
            }

            Ok(matches)
        }
    }
}

// note that this gets called *bottom up*
// that is, if node A is the parent of children B and C,
// then simplify_one_expr is called first on B and C, and then on A

fn simplify_one_expr(ctx: &GlobalCtx, state: &mut State, expr: &Expr) -> Result<Expr, VirErr> {
    use crate::ast::CallTargetKind;
    match &expr.x {
        ExprX::ConstVar(x) => {
            let call = ExprX::Call(
                CallTarget::Fun(
                    CallTargetKind::Static,
                    x.clone(),
                    Arc::new(vec![]),
                    AutospecUsage::Final,
                ),
                Arc::new(vec![]),
            );
            Ok(SpannedTyped::new(&expr.span, &expr.typ, call))
        }
        ExprX::Call(CallTarget::Fun(kind, tgt, typs, autospec_usage), args) => {
            assert!(*autospec_usage == AutospecUsage::Final);

            // Remove FnSpec type arguments
            let bounds = &ctx.fun_bounds[tgt];
            let typs: Vec<Typ> = typs
                .iter()
                .zip(bounds.iter())
                .filter(|(_, bound)| keep_bound(bound))
                .map(|(t, _)| t.clone())
                .collect();
            let is_trait_impl = matches!(kind, CallTargetKind::Method(..));
            let args = if typs.len() == 0 && args.len() == 0 && !is_trait_impl {
                // To simplify the AIR/SMT encoding, add a dummy argument to any function with 0 arguments
                let typ = Arc::new(TypX::Int(IntRange::Int));
                use num_traits::Zero;
                let argx = ExprX::Const(Constant::Int(num_bigint::BigInt::zero()));
                let arg = SpannedTyped::new(&expr.span, &typ, argx);
                Arc::new(vec![arg])
            } else {
                args.clone()
            };
            let call = ExprX::Call(
                CallTarget::Fun(kind.clone(), tgt.clone(), Arc::new(typs), *autospec_usage),
                args,
            );
            Ok(SpannedTyped::new(&expr.span, &expr.typ, call))
        }
        ExprX::Tuple(args) => {
            let arity = args.len();
            let datatype = state.tuple_type_name(arity);
            let variant = prefix_tuple_variant(arity);
            let mut binders: Vec<Binder<Expr>> = Vec::new();
            for (i, arg) in args.iter().enumerate() {
                let field = prefix_tuple_field(i);
                binders.push(ident_binder(&field, &arg));
            }
            let binders = Arc::new(binders);
            let exprx = ExprX::Ctor(datatype, variant, binders, None);
            Ok(SpannedTyped::new(&expr.span, &expr.typ, exprx))
        }
        ExprX::Ctor(path, variant, partial_binders, Some(update)) => {
            let (temp_decl, update) = small_or_temp(state, update);
            let mut decls: Vec<Stmt> = Vec::new();
            let mut binders: Vec<Binder<Expr>> = Vec::new();
            if temp_decl.len() == 0 {
                for binder in partial_binders.iter() {
                    binders.push(binder.clone());
                }
            } else {
                // Because of Rust's order of evaluation here,
                // we have to put binders in temp vars, too.
                for binder in partial_binders.iter() {
                    let (temp_decl_inner, e) = small_or_temp(state, &binder.a);
                    decls.extend(temp_decl_inner.into_iter());
                    binders.push(binder.map_a(|_| e));
                }
                decls.extend(temp_decl.into_iter());
            }
            let datatype = &ctx.datatypes[path];
            assert_eq!(datatype.len(), 1);
            let fields = &datatype[0].a;
            // replace ..update
            // with f1: update.f1, f2: update.f2, ...
            for field in fields.iter() {
                if binders.iter().find(|b| b.name == field.name).is_none() {
                    let op = UnaryOpr::Field(FieldOpr {
                        datatype: path.clone(),
                        variant: variant.clone(),
                        field: field.name.clone(),
                        get_variant: false,
                    });
                    let exprx = ExprX::UnaryOpr(op, update.clone());
                    let field_exp = SpannedTyped::new(&expr.span, &field.a.0, exprx);
                    binders.push(ident_binder(&field.name, &field_exp));
                }
            }
            let ctorx = ExprX::Ctor(path.clone(), variant.clone(), Arc::new(binders), None);
            let ctor = SpannedTyped::new(&expr.span, &expr.typ, ctorx);
            if decls.len() == 0 {
                Ok(ctor)
            } else {
                let block = ExprX::Block(Arc::new(decls), Some(ctor));
                Ok(SpannedTyped::new(&expr.span, &expr.typ, block))
            }
        }
        ExprX::Unary(UnaryOp::CoerceMode { .. }, expr0) => Ok(expr0.clone()),
        ExprX::UnaryOpr(UnaryOpr::TupleField { tuple_arity, field }, expr0) => {
            Ok(tuple_get_field_expr(state, &expr.span, &expr.typ, expr0, *tuple_arity, *field))
        }
        ExprX::Multi(MultiOp::Chained(ops), args) => {
            assert!(args.len() == ops.len() + 1);
            let mut stmts: Vec<Stmt> = Vec::new();
            let mut es: Vec<Expr> = Vec::new();
            for i in 0..args.len() {
                if i == 0 || i == args.len() - 1 {
                    es.push(args[i].clone());
                } else {
                    let (decls, e) = small_or_temp(state, &args[i]);
                    stmts.extend(decls);
                    es.push(e);
                }
            }
            let mut conjunction: Expr = es[0].clone();
            for i in 0..ops.len() {
                let op = BinaryOp::Inequality(ops[i]);
                let left = es[i].clone();
                let right = es[i + 1].clone();
                let span = left.span.clone();
                let binary = SpannedTyped::new(&span, &expr.typ, ExprX::Binary(op, left, right));
                if i == 0 {
                    conjunction = binary;
                } else {
                    let exprx = ExprX::Binary(BinaryOp::And, conjunction, binary);
                    conjunction = SpannedTyped::new(&span, &expr.typ, exprx);
                }
            }
            if stmts.len() == 0 {
                Ok(conjunction)
            } else {
                let block = ExprX::Block(Arc::new(stmts), Some(conjunction));
                Ok(SpannedTyped::new(&expr.span, &expr.typ, block))
            }
        }
        ExprX::Match(expr0, arms1) => {
            let (temp_decl, expr0) = small_or_temp(state, &expr0);
            // Translate into If expression
            let t_bool = Arc::new(TypX::Bool);
            let mut if_expr: Option<Expr> = None;
            for arm in arms1.iter().rev() {
                let mut decls: Vec<Stmt> = Vec::new();
                let test_pattern =
                    pattern_to_exprs(ctx, state, &expr0, &arm.x.pattern, &mut decls)?;
                let test = match &arm.x.guard.x {
                    ExprX::Const(Constant::Bool(true)) => test_pattern,
                    _ => {
                        let guard = arm.x.guard.clone();
                        let test_exp = ExprX::Binary(BinaryOp::And, test_pattern, guard);
                        let test = SpannedTyped::new(&arm.x.pattern.span, &t_bool, test_exp);
                        let block = ExprX::Block(Arc::new(decls.clone()), Some(test));
                        SpannedTyped::new(&arm.x.pattern.span, &t_bool, block)
                    }
                };
                let block = ExprX::Block(Arc::new(decls), Some(arm.x.body.clone()));
                let body = SpannedTyped::new(&arm.x.pattern.span, &expr.typ, block);
                if let Some(prev) = if_expr {
                    // if pattern && guard then body else prev
                    let ifx = ExprX::If(test.clone(), body, Some(prev));
                    if_expr = Some(SpannedTyped::new(&test.span, &expr.typ.clone(), ifx));
                } else {
                    // last arm is unconditional
                    if_expr = Some(body);
                }
            }
            if let Some(if_expr) = if_expr {
                let if_expr = if temp_decl.len() != 0 {
                    let block = ExprX::Block(Arc::new(temp_decl), Some(if_expr));
                    SpannedTyped::new(&expr.span, &expr.typ, block)
                } else {
                    if_expr
                };
                Ok(if_expr)
            } else {
                error(&expr.span, "not yet implemented: zero-arm match expressions")
            }
        }
        ExprX::Ghost { alloc_wrapper: _, tracked: _, expr: expr1 } => Ok(expr1.clone()),
        ExprX::ExecClosure { params, body, requires, ensures, ret, external_spec } => {
            assert!(external_spec.is_none());

            let closure_var_ident = state.next_temp();
            let closure_var = SpannedTyped::new(
                &expr.span,
                &expr.typ.clone(),
                ExprX::Var(closure_var_ident.clone()),
            );

            let external_spec_expr =
                exec_closure_spec(state, &expr.span, &closure_var, params, ret, requires, ensures)?;
            let external_spec = Some((closure_var_ident, external_spec_expr));

            Ok(SpannedTyped::new(
                &expr.span,
                &expr.typ,
                ExprX::ExecClosure {
                    params: params.clone(),
                    body: body.clone(),
                    requires: requires.clone(),
                    ensures: ensures.clone(),
                    ret: ret.clone(),
                    external_spec,
                },
            ))
        }
        _ => Ok(expr.clone()),
    }
}

fn tuple_get_field_expr(
    state: &mut State,
    span: &Span,
    typ: &Typ,
    tuple_expr: &Expr,
    tuple_arity: usize,
    field: usize,
) -> Expr {
    let datatype = state.tuple_type_name(tuple_arity);
    let variant = prefix_tuple_variant(tuple_arity);
    let field = prefix_tuple_field(field);
    let op = UnaryOpr::Field(FieldOpr { datatype, variant, field, get_variant: false });
    let field_expr = SpannedTyped::new(span, typ, ExprX::UnaryOpr(op, tuple_expr.clone()));
    field_expr
}

fn simplify_one_stmt(ctx: &GlobalCtx, state: &mut State, stmt: &Stmt) -> Result<Vec<Stmt>, VirErr> {
    match &stmt.x {
        StmtX::Decl { pattern, mode: _, init: None } => match &pattern.x {
            PatternX::Var { .. } => Ok(vec![stmt.clone()]),
            _ => error(&stmt.span, "let-pattern declaration must have an initializer"),
        },
        StmtX::Decl { pattern, mode: _, init: Some(init) }
            if !matches!(pattern.x, PatternX::Var { .. }) =>
        {
            let mut decls: Vec<Stmt> = Vec::new();
            let (temp_decl, init) = small_or_temp(state, init);
            decls.extend(temp_decl.into_iter());
            let _ = pattern_to_exprs(ctx, state, &init, &pattern, &mut decls)?;
            Ok(decls)
        }
        _ => Ok(vec![stmt.clone()]),
    }
}

fn simplify_one_typ(local: &LocalCtxt, state: &mut State, typ: &Typ) -> Result<Typ, VirErr> {
    match &**typ {
        TypX::Tuple(typs) => {
            let path = state.tuple_type_name(typs.len());
            Ok(Arc::new(TypX::Datatype(path, typs.clone())))
        }
        TypX::AnonymousClosure(_typs, _typ, id) => {
            let path = state.closure_type_name(*id);
            Ok(Arc::new(TypX::Datatype(path, Arc::new(vec![]))))
        }
        TypX::TypParam(x) => {
            if !local.bounds.contains_key(x) {
                return error(
                    &local.span,
                    format!("type parameter {} used before being declared", x),
                );
            }
            match &*local.bounds[x] {
                GenericBoundX::Traits(_) => Ok(typ.clone()),
            }
        }
        _ => Ok(typ.clone()),
    }
}

fn closure_trait_call_typ_args(state: &mut State, fn_val: &Expr, params: &Binders<Typ>) -> Typs {
    let path = state.tuple_type_name(params.len());

    let param_typs: Vec<Typ> = params.iter().map(|p| p.a.clone()).collect();
    let tup_typ = Arc::new(TypX::Datatype(path, Arc::new(param_typs)));

    Arc::new(vec![fn_val.typ.clone(), tup_typ])
}

fn mk_closure_req_call(
    state: &mut State,
    span: &Span,
    params: &Binders<Typ>,
    fn_val: &Expr,
    arg_tuple: &Expr,
) -> Expr {
    let bool_typ = Arc::new(TypX::Bool);
    SpannedTyped::new(
        span,
        &bool_typ,
        ExprX::Call(
            CallTarget::BuiltinSpecFun(
                BuiltinSpecFun::ClosureReq,
                closure_trait_call_typ_args(state, fn_val, params),
            ),
            Arc::new(vec![fn_val.clone(), arg_tuple.clone()]),
        ),
    )
}

fn mk_closure_ens_call(
    state: &mut State,
    span: &Span,
    params: &Binders<Typ>,
    fn_val: &Expr,
    arg_tuple: &Expr,
    ret_arg: &Expr,
) -> Expr {
    let bool_typ = Arc::new(TypX::Bool);
    SpannedTyped::new(
        span,
        &bool_typ,
        ExprX::Call(
            CallTarget::BuiltinSpecFun(
                BuiltinSpecFun::ClosureEns,
                closure_trait_call_typ_args(state, fn_val, params),
            ),
            Arc::new(vec![fn_val.clone(), arg_tuple.clone(), ret_arg.clone()]),
        ),
    )
}

fn exec_closure_spec_requires(
    state: &mut State,
    span: &Span,
    closure_var: &Expr,
    params: &Binders<Typ>,
    requires: &Exprs,
) -> Result<Expr, VirErr> {
    // For requires:

    // If the closure has `|a0, a1, a2| requires f(a0, a1, a2)`
    // then we emit a spec of the form
    //
    //      forall x :: f(x.0, x.1, x.2) ==> closure.requires(x)
    //
    // with `closure.requires(x)` as the trigger

    // (Since the user doesn't have the option to specify a trigger here,
    // we need to use the most general one, and that means we need to
    // quantify over a tuple.)

    let param_typs: Vec<Typ> = params.iter().map(|p| p.a.clone()).collect();
    let tuple_path = state.tuple_type_name(params.len());
    let tuple_typ = Arc::new(TypX::Datatype(tuple_path, Arc::new(param_typs)));
    let tuple_ident = state.next_temp();
    let tuple_var = SpannedTyped::new(span, &tuple_typ, ExprX::Var(tuple_ident.clone()));

    let reqs = conjoin(span, requires);

    // Supply 'let' statements of the form 'let a0 = x.0; let a1 = x.1; ...' etc.

    let mut decls: Vec<Stmt> = Vec::new();
    for (i, p) in params.iter().enumerate() {
        let patternx = PatternX::Var { name: p.name.clone(), mutable: false };
        let pattern = SpannedTyped::new(span, &p.a, patternx);
        let tuple_field = tuple_get_field_expr(state, span, &p.a, &tuple_var, params.len(), i);
        let decl = StmtX::Decl { pattern, mode: Mode::Spec, init: Some(tuple_field) };
        decls.push(Spanned::new(span.clone(), decl));
    }

    let reqs_body =
        SpannedTyped::new(&reqs.span, &reqs.typ, ExprX::Block(Arc::new(decls), Some(reqs.clone())));

    let closure_req_call =
        wrap_in_trigger(&mk_closure_req_call(state, span, params, closure_var, &tuple_var));

    let bool_typ = Arc::new(TypX::Bool);
    let req_quant_body = SpannedTyped::new(
        span,
        &bool_typ,
        ExprX::Binary(BinaryOp::Implies, reqs_body, closure_req_call.clone()),
    );

    let forall = Quant { quant: air::ast::Quant::Forall, boxed_params: true };
    let binders = Arc::new(vec![Arc::new(BinderX { name: tuple_ident, a: tuple_typ })]);
    let req_forall =
        SpannedTyped::new(span, &bool_typ, ExprX::Quant(forall, binders, req_quant_body));

    Ok(req_forall)
}

fn exec_closure_spec_ensures(
    state: &mut State,
    span: &Span,
    closure_var: &Expr,
    params: &Binders<Typ>,
    ret: &Binder<Typ>,
    ensures: &Exprs,
) -> Result<Expr, VirErr> {
    // For ensures:

    // If the closure has `|a0, a1, a2| ensures |b| f(a0, a1, a2, b)`
    // then we emit a spec of the form
    //
    //      forall x, y :: closure.ensures(x, y) ==> f(x.0, x.1, x.2, y)
    //
    // with `closure.ensures(x)` as the trigger

    let param_typs: Vec<Typ> = params.iter().map(|p| p.a.clone()).collect();
    let tuple_path = state.tuple_type_name(params.len());
    let tuple_typ = Arc::new(TypX::Datatype(tuple_path, Arc::new(param_typs)));
    let tuple_ident = state.next_temp();
    let tuple_var = SpannedTyped::new(span, &tuple_typ, ExprX::Var(tuple_ident.clone()));

    let ret_ident = &ret.name;
    let ret_var = SpannedTyped::new(span, &ret.a, ExprX::Var(ret_ident.clone()));

    let enss = conjoin(span, ensures);

    // Supply 'let' statements of the form 'let a0 = x.0; let a1 = x.1; ...' etc.

    let mut decls: Vec<Stmt> = Vec::new();
    for (i, p) in params.iter().enumerate() {
        let patternx = PatternX::Var { name: p.name.clone(), mutable: false };
        let pattern = SpannedTyped::new(span, &p.a, patternx);
        let tuple_field = tuple_get_field_expr(state, span, &p.a, &tuple_var, params.len(), i);
        let decl = StmtX::Decl { pattern, mode: Mode::Spec, init: Some(tuple_field) };
        decls.push(Spanned::new(span.clone(), decl));
    }

    let enss_body =
        SpannedTyped::new(&enss.span, &enss.typ, ExprX::Block(Arc::new(decls), Some(enss.clone())));

    let closure_ens_call = wrap_in_trigger(&mk_closure_ens_call(
        state,
        span,
        params,
        closure_var,
        &tuple_var,
        &ret_var,
    ));

    let bool_typ = Arc::new(TypX::Bool);
    let ens_quant_body = SpannedTyped::new(
        span,
        &bool_typ,
        ExprX::Binary(BinaryOp::Implies, closure_ens_call.clone(), enss_body),
    );

    let forall = Quant { quant: air::ast::Quant::Forall, boxed_params: true };
    let binders =
        Arc::new(vec![Arc::new(BinderX { name: tuple_ident, a: tuple_typ }), ret.clone()]);
    let ens_forall =
        SpannedTyped::new(span, &bool_typ, ExprX::Quant(forall, binders, ens_quant_body));

    Ok(ens_forall)
}

fn exec_closure_spec(
    state: &mut State,
    span: &Span,
    closure_var: &Expr,
    params: &Binders<Typ>,
    ret: &Binder<Typ>,
    requires: &Exprs,
    ensures: &Exprs,
) -> Result<Expr, VirErr> {
    let req_forall = exec_closure_spec_requires(state, span, closure_var, params, requires)?;

    if ensures.len() > 0 {
        let ens_forall = exec_closure_spec_ensures(state, span, closure_var, params, ret, ensures)?;
        Ok(conjoin(span, &vec![req_forall, ens_forall]))
    } else {
        Ok(req_forall)
    }
}

fn simplify_function(
    ctx: &GlobalCtx,
    state: &mut State,
    function: &Function,
) -> Result<Function, VirErr> {
    state.reset_for_function();
    let mut functionx = function.x.clone();
    let mut local =
        LocalCtxt { span: function.span.clone(), typ_params: Vec::new(), bounds: HashMap::new() };
    for (x, bound) in functionx.typ_bounds.iter() {
        match &**bound {
            GenericBoundX::Traits(_) => local.typ_params.push(x.clone()),
        }
        // simplify types in bounds and disallow recursive bounds like F: FnSpec(F, F) -> F
        let bound = crate::ast_visitor::map_generic_bound_visitor(bound, state, &|state, typ| {
            simplify_one_typ(&local, state, typ)
        })?;
        local.bounds.insert(x.clone(), bound.clone());
    }

    // remove FnSpec from typ_params
    functionx.typ_bounds = Arc::new(
        functionx
            .typ_bounds
            .iter()
            .filter(|(_, bound)| keep_bound(bound))
            .map(|x| x.clone())
            .collect(),
    );

    let is_trait_impl = matches!(functionx.kind, FunctionKind::TraitMethodImpl { .. });

    // To simplify the AIR/SMT encoding, add a dummy argument to any function with 0 arguments
    if functionx.typ_bounds.len() == 0
        && functionx.params.len() == 0
        && !functionx.is_const
        && !functionx.attrs.broadcast_forall
        && !is_trait_impl
    {
        let paramx = crate::ast::ParamX {
            name: Arc::new(crate::def::DUMMY_PARAM.to_string()),
            typ: Arc::new(TypX::Int(IntRange::Int)),
            mode: Mode::Spec,
            is_mut: false,
            unwrapped_info: None,
        };
        let param = Spanned::new(function.span.clone(), paramx);
        functionx.params = Arc::new(vec![param]);
    }

    let function = Spanned::new(function.span.clone(), functionx);
    let mut map: ScopeMap<Ident, Typ> = ScopeMap::new();
    crate::ast_visitor::map_function_visitor_env(
        &function,
        &mut map,
        state,
        &|state, _, expr| simplify_one_expr(ctx, state, expr),
        &|state, _, stmt| simplify_one_stmt(ctx, state, stmt),
        &|state, typ| simplify_one_typ(&local, state, typ),
    )
}

fn simplify_datatype(state: &mut State, datatype: &Datatype) -> Result<Datatype, VirErr> {
    let mut local =
        LocalCtxt { span: datatype.span.clone(), typ_params: Vec::new(), bounds: HashMap::new() };
    for (x, bound, _strict_pos) in datatype.x.typ_params.iter() {
        local.typ_params.push(x.clone());
        local.bounds.insert(x.clone(), bound.clone());
    }
    crate::ast_visitor::map_datatype_visitor_env(datatype, state, &|state, typ| {
        simplify_one_typ(&local, state, typ)
    })
}

fn simplify_assoc_type_impl(
    state: &mut State,
    assoc: &AssocTypeImpl,
) -> Result<AssocTypeImpl, VirErr> {
    let mut local =
        LocalCtxt { span: assoc.span.clone(), typ_params: Vec::new(), bounds: HashMap::new() };
    for (x, bound) in assoc.x.typ_params.iter() {
        local.typ_params.push(x.clone());
        local.bounds.insert(x.clone(), bound.clone());
    }
    crate::ast_visitor::map_assoc_type_impl_visitor_env(assoc, state, &|state, typ| {
        simplify_one_typ(&local, state, typ)
    })
}

/*
fn mk_fun_decl(
    span: &Span,
    path: &Path,
    typ_params: &Idents,
    params: &Params,
    ret: &Param,
) -> Function {
    let mut attrs: crate::ast::FunctionAttrsX = Default::default();
    attrs.no_auto_trigger = true;
    Spanned::new(
        span.clone(),
        FunctionX {
            name: Arc::new(FunX { path: path.clone() }),
            visibility: Visibility { owning_module: None, restricted_to: None },
            mode: Mode::Spec,
            fuel: 0,
            typ_bounds: Arc::new(vec_map(typ_params, |x| {
                (x.clone(), Arc::new(GenericBoundX::None))
            })),
            params: params.clone(),
            ret: ret.clone(),
            require: Arc::new(vec![]),
            ensure: Arc::new(vec![]),
            decrease: None,
            is_const: false,
            is_abstract: false,
            attrs: Arc::new(attrs),
            body: None,
        },
    )
}
*/

pub fn simplify_krate(ctx: &mut GlobalCtx, krate: &Krate) -> Result<Krate, VirErr> {
    let KrateX {
        functions,
        datatypes,
        traits,
<<<<<<< HEAD
        assoc_type_impls,
        module_ids,
        external_fns,
        external_types,
=======
        module_ids,
        external_fns,
        external_types,
        path_as_rust_names,
>>>>>>> edfbae71
    } = &**krate;
    let mut state = State::new();

    // Pre-emptively add this because unit values might be added later.
    state.tuple_type_name(0);

    let functions = vec_map_result(functions, |f| simplify_function(ctx, &mut state, f))?;
    let mut datatypes = vec_map_result(&datatypes, |d| simplify_datatype(&mut state, d))?;
    let assoc_type_impls =
        vec_map_result(&assoc_type_impls, |a| simplify_assoc_type_impl(&mut state, a))?;

    // Add a generic datatype to represent each tuple arity
    // Iterate in sorted order to get consistent output
    let mut tuples: Vec<_> = state.tuple_typs.into_iter().collect();
    tuples.sort_by_key(|kv| kv.0);
    for (arity, path) in tuples {
        let visibility = Visibility { restricted_to: None };
        let transparency = DatatypeTransparency::WhenVisible(visibility.clone());
        let bound = Arc::new(GenericBoundX::Traits(vec![]));
        let acc = crate::ast::AcceptRecursiveType::RejectInGround;
        let typ_params =
            Arc::new((0..arity).map(|i| (prefix_tuple_param(i), bound.clone(), acc)).collect());
        let mut fields: Vec<Field> = Vec::new();
        for i in 0..arity {
            let typ = Arc::new(TypX::TypParam(prefix_tuple_param(i)));
            let vis = Visibility { restricted_to: None };
            // Note: the mode is irrelevant at this stage, so we arbitrarily use Mode::Exec
            fields.push(ident_binder(&prefix_tuple_field(i), &(typ, Mode::Exec, vis)));
        }
        let variant = ident_binder(&prefix_tuple_variant(arity), &Arc::new(fields));
        let variants = Arc::new(vec![variant]);
        let datatypex = DatatypeX {
            path,
            proxy: None,
            visibility,
            owning_module: None,
            transparency,
            typ_params,
            variants,
            mode: Mode::Exec,
            ext_equal: arity > 0,
        };
        datatypes.push(Spanned::new(ctx.no_span.clone(), datatypex));
    }

    let mut closures: Vec<_> = state.closure_typs.into_iter().collect();
    closures.sort_by_key(|kv| kv.0);
    for (_id, path) in closures {
        // Right now, we translate the closure type into an a global datatype.
        //
        // However, I'm pretty sure an anonymous closure can't actually be referenced
        // from outside the item that defines it (Rust seems to represent it as an
        // "opaque type" if it escapes through an existential type, which Verus currently
        // doesn't support anyway.)
        // So in principle, we could make the type private to the item and not emit any
        // global declarations for it.
        //
        // Also, note that the closure type doesn't take any type params, although
        // theoretically it depends on any type params of the enclosing item.
        // e.g., if we have
        //      fn foo<T>(...) {
        //          let x = |t: T| { ... };
        //      }
        // Then the closure type is dependent on T.
        // But since the closure type is only referenced from the item, we can consider
        // T to be fixed, so we don't need to define the closure type polymorphically.

        // Also, note that Rust already prohibits a closure type from depending on itself
        // (not even via reference types, which would be allowed for other types).
        // As such, we don't have to worry about any kind of recursion-checking:
        // a closure type cannot possibly be involved in any type cycle.
        // (In principle, the closure should depend negatively on its param and return types,
        // since they are arguments to the 'requires' and 'ensures' predicates, but thanks
        // to Rust's restrictions, we don't have to do any additional checks.)

        let visibility = Visibility { restricted_to: None };
        let transparency = DatatypeTransparency::Never;

        let typ_params = Arc::new(vec![]);
        let variants = Arc::new(vec![]);

        let datatypex = DatatypeX {
            path,
            proxy: None,
            visibility,
            owning_module: None,
            transparency,
            typ_params,
            variants,
            mode: Mode::Exec,
            ext_equal: false,
        };
        datatypes.push(Spanned::new(ctx.no_span.clone(), datatypex));
    }

    let traits = traits.clone();
    let module_ids = module_ids.clone();
    let external_fns = external_fns.clone();
    let external_types = external_types.clone();
    let krate = Arc::new(KrateX {
        functions,
        datatypes,
        traits,
<<<<<<< HEAD
        assoc_type_impls,
        module_ids,
        external_fns,
        external_types,
=======
        module_ids,
        external_fns,
        external_types,
        path_as_rust_names: path_as_rust_names.clone(),
>>>>>>> edfbae71
    });
    *ctx = crate::context::GlobalCtx::new(
        &krate,
        ctx.no_span.clone(),
        ctx.inferred_modes.clone(),
        ctx.rlimit,
        ctx.interpreter_log.clone(),
        ctx.vstd_crate_name.clone(),
        ctx.arch,
    )?;
    Ok(krate)
}

pub fn merge_krates(krates: Vec<Krate>) -> Result<Krate, VirErr> {
    let mut kratex = KrateX {
        functions: Vec::new(),
        datatypes: Vec::new(),
        traits: Vec::new(),
        assoc_type_impls: Vec::new(),
        module_ids: Vec::new(),
        external_fns: Vec::new(),
        external_types: Vec::new(),
        path_as_rust_names: Vec::new(),
    };
    for k in krates.into_iter() {
        kratex.functions.extend(k.functions.clone());
        kratex.datatypes.extend(k.datatypes.clone());
        kratex.traits.extend(k.traits.clone());
        kratex.assoc_type_impls.extend(k.assoc_type_impls.clone());
        kratex.module_ids.extend(k.module_ids.clone());
        kratex.external_fns.extend(k.external_fns.clone());
        kratex.external_types.extend(k.external_types.clone());
        kratex.path_as_rust_names.extend(k.path_as_rust_names.clone());
    }
    Ok(Arc::new(kratex))
}<|MERGE_RESOLUTION|>--- conflicted
+++ resolved
@@ -826,17 +826,11 @@
         functions,
         datatypes,
         traits,
-<<<<<<< HEAD
         assoc_type_impls,
         module_ids,
         external_fns,
         external_types,
-=======
-        module_ids,
-        external_fns,
-        external_types,
         path_as_rust_names,
->>>>>>> edfbae71
     } = &**krate;
     let mut state = State::new();
 
@@ -940,17 +934,11 @@
         functions,
         datatypes,
         traits,
-<<<<<<< HEAD
         assoc_type_impls,
         module_ids,
         external_fns,
         external_types,
-=======
-        module_ids,
-        external_fns,
-        external_types,
         path_as_rust_names: path_as_rust_names.clone(),
->>>>>>> edfbae71
     });
     *ctx = crate::context::GlobalCtx::new(
         &krate,
