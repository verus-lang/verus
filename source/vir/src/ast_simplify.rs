--- conflicted
+++ resolved
@@ -232,27 +232,19 @@
     match &expr.x {
         ExprX::ConstVar(x) => {
             let call = ExprX::Call(
-<<<<<<< HEAD
-                CallTarget::Fun(CallTargetKind::Static, x.clone(), Arc::new(vec![])),
-=======
                 CallTarget::Fun(
                     CallTargetKind::Static,
                     x.clone(),
                     Arc::new(vec![]),
                     AutospecUsage::Final,
                 ),
->>>>>>> 9a067e48
                 Arc::new(vec![]),
             );
             Ok(SpannedTyped::new(&expr.span, &expr.typ, call))
         }
-<<<<<<< HEAD
-        ExprX::Call(CallTarget::Fun(kind, tgt, typs), args) => {
-=======
         ExprX::Call(CallTarget::Fun(kind, tgt, typs, autospec_usage), args) => {
             assert!(*autospec_usage == AutospecUsage::Final);
 
->>>>>>> 9a067e48
             // Remove FnSpec type arguments
             let bounds = &ctx.fun_bounds[tgt];
             let typs: Vec<Typ> = typs
@@ -272,15 +264,10 @@
             } else {
                 args.clone()
             };
-<<<<<<< HEAD
-            let call =
-                ExprX::Call(CallTarget::Fun(kind.clone(), tgt.clone(), Arc::new(typs)), args);
-=======
             let call = ExprX::Call(
                 CallTarget::Fun(kind.clone(), tgt.clone(), Arc::new(typs), *autospec_usage),
                 args,
             );
->>>>>>> 9a067e48
             Ok(SpannedTyped::new(&expr.span, &expr.typ, call))
         }
         ExprX::Tuple(args) => {
