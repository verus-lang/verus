//! VIR-AST -> VIR-AST transformation to simplify away some complicated features

use crate::ast::Quant;
use crate::ast::Typs;
use crate::ast::{
    AssocTypeImpl, AutospecUsage, BinaryOp, Binder, BuiltinSpecFun, CallTarget, Constant, Datatype,
    DatatypeTransparency, DatatypeX, Expr, ExprX, Exprs, Field, FieldOpr, Function, FunctionKind,
    GenericBound, GenericBoundX, Ident, IntRange, Krate, KrateX, Mode, MultiOp, Path, Pattern,
    PatternX, SpannedTyped, Stmt, StmtX, Typ, TypX, UnaryOp, UnaryOpr, VirErr, Visibility,
};
use crate::ast_util::{conjoin, disjoin, if_then_else};
use crate::ast_util::{error, wrap_in_trigger};
use crate::context::GlobalCtx;
use crate::def::{prefix_tuple_field, prefix_tuple_param, prefix_tuple_variant, Spanned};
use crate::util::vec_map_result;
use air::ast::BinderX;
use air::ast::Binders;
use air::ast::Span;
use air::ast_util::ident_binder;
use air::scope_map::ScopeMap;
use std::collections::HashMap;
use std::sync::Arc;

struct State {
    // Counter to generate temporary variables
    next_var: u64,
    // Name of a datatype to represent each tuple arity
    tuple_typs: HashMap<usize, Path>,
    // Name of a datatype to represent each tuple arity
    closure_typs: HashMap<usize, Path>,
}

impl State {
    fn new() -> Self {
        State { next_var: 0, tuple_typs: HashMap::new(), closure_typs: HashMap::new() }
    }

    fn reset_for_function(&mut self) {
        self.next_var = 0;
    }

    fn next_temp(&mut self) -> Ident {
        self.next_var += 1;
        crate::def::prefix_simplify_temp_var(self.next_var)
    }

    fn tuple_type_name(&mut self, arity: usize) -> Path {
        if !self.tuple_typs.contains_key(&arity) {
            self.tuple_typs.insert(arity, crate::def::prefix_tuple_type(arity));
        }
        self.tuple_typs[&arity].clone()
    }

    fn closure_type_name(&mut self, id: usize) -> Path {
        if !self.closure_typs.contains_key(&id) {
            self.closure_typs.insert(id, crate::def::prefix_closure_type(id));
        }
        self.closure_typs[&id].clone()
    }
}

struct LocalCtxt {
    span: Span,
    typ_params: Vec<Ident>,
    bounds: HashMap<Ident, GenericBound>,
}

fn is_small_expr(expr: &Expr) -> bool {
    match &expr.x {
        ExprX::Const(_) | ExprX::Var(_) | ExprX::VarAt(..) => true,
        ExprX::Unary(UnaryOp::Not | UnaryOp::Clip { .. }, e) => is_small_expr(e),
        ExprX::UnaryOpr(UnaryOpr::Box(_) | UnaryOpr::Unbox(_), e) => is_small_expr(e),
        ExprX::Loc(_) => panic!("expr is a location"),
        _ => false,
    }
}

fn temp_expr(state: &mut State, expr: &Expr) -> (Stmt, Expr) {
    // put expr into a temp variable to avoid duplicating it
    let temp = state.next_temp();
    let name = temp.clone();
    let patternx = PatternX::Var { name, mutable: false };
    let pattern = SpannedTyped::new(&expr.span, &expr.typ, patternx);
    let decl = StmtX::Decl { pattern, mode: Mode::Exec, init: Some(expr.clone()) };
    let temp_decl = Spanned::new(expr.span.clone(), decl);
    (temp_decl, SpannedTyped::new(&expr.span, &expr.typ, ExprX::Var(temp)))
}

fn small_or_temp(state: &mut State, expr: &Expr) -> (Vec<Stmt>, Expr) {
    if is_small_expr(&expr) {
        (vec![], expr.clone())
    } else {
        let (ts, te) = temp_expr(state, expr);
        (vec![ts], te)
    }
}

// TODO this can probably be simplified away now
fn keep_bound(bound: &GenericBound) -> bool {
    // Remove FnSpec type bounds
    match &**bound {
        GenericBoundX::Traits(_) => true,
    }
}

fn pattern_field_expr(span: &Span, expr: &Expr, pat_typ: &Typ, field_op: UnaryOpr) -> Expr {
    let field = ExprX::UnaryOpr(field_op, expr.clone());
    SpannedTyped::new(span, pat_typ, field)
}

// Compute:
// - expression that tests whether exp matches pattern
// - bindings of pattern variables to fields of exp
fn pattern_to_exprs(
    ctx: &GlobalCtx,
    state: &mut State,
    expr: &Expr,
    pattern: &Pattern,
    decls: &mut Vec<Stmt>,
) -> Result<Expr, VirErr> {
    let mut pattern_bound_decls = vec![];
    let e = pattern_to_exprs_rec(ctx, state, expr, pattern, &mut pattern_bound_decls)?;

    for pbd in pattern_bound_decls {
        let PatternBoundDecl { name, mutable, expr } = pbd;
        let patternx = PatternX::Var { name, mutable };
        let pattern = SpannedTyped::new(&expr.span, &expr.typ, patternx);
        // Mode doesn't matter at this stage; arbitrarily set it to 'exec'
        let decl = StmtX::Decl { pattern, mode: Mode::Exec, init: Some(expr.clone()) };
        decls.push(Spanned::new(expr.span.clone(), decl));
    }

    Ok(e)
}

struct PatternBoundDecl {
    name: Ident,
    mutable: bool,
    expr: Expr,
}

fn pattern_to_exprs_rec(
    ctx: &GlobalCtx,
    state: &mut State,
    expr: &Expr,
    pattern: &Pattern,
    decls: &mut Vec<PatternBoundDecl>,
) -> Result<Expr, VirErr> {
    let t_bool = Arc::new(TypX::Bool);
    match &pattern.x {
        PatternX::Wildcard(_) => {
            Ok(SpannedTyped::new(&pattern.span, &t_bool, ExprX::Const(Constant::Bool(true))))
        }
        PatternX::Var { name: x, mutable } => {
            decls.push(PatternBoundDecl { name: x.clone(), mutable: *mutable, expr: expr.clone() });
            Ok(SpannedTyped::new(&expr.span, &t_bool, ExprX::Const(Constant::Bool(true))))
        }
        PatternX::Tuple(patterns) => {
            let arity = patterns.len();
            let path = state.tuple_type_name(arity);
            let variant = prefix_tuple_variant(arity);
            let mut test =
                SpannedTyped::new(&pattern.span, &t_bool, ExprX::Const(Constant::Bool(true)));
            for (i, pat) in patterns.iter().enumerate() {
                let field_op = UnaryOpr::Field(FieldOpr {
                    datatype: path.clone(),
                    variant: variant.clone(),
                    field: prefix_tuple_field(i),
                    get_variant: false,
                });
                let field_exp = pattern_field_expr(&pattern.span, expr, &pat.typ, field_op);
                let pattern_test = pattern_to_exprs_rec(ctx, state, &field_exp, pat, decls)?;
                let and = ExprX::Binary(BinaryOp::And, test, pattern_test);
                test = SpannedTyped::new(&pattern.span, &t_bool, and);
            }
            Ok(test)
        }
        PatternX::Constructor(path, variant, patterns) => {
            let is_variant_opr =
                UnaryOpr::IsVariant { datatype: path.clone(), variant: variant.clone() };
            let test_variant = ExprX::UnaryOpr(is_variant_opr, expr.clone());
            let mut test = SpannedTyped::new(&pattern.span, &t_bool, test_variant);
            for binder in patterns.iter() {
                let field_op = UnaryOpr::Field(FieldOpr {
                    datatype: path.clone(),
                    variant: variant.clone(),
                    field: binder.name.clone(),
                    get_variant: false,
                });
                let field_exp = pattern_field_expr(&pattern.span, expr, &binder.a.typ, field_op);
                let pattern_test = pattern_to_exprs_rec(ctx, state, &field_exp, &binder.a, decls)?;
                let and = ExprX::Binary(BinaryOp::And, test, pattern_test);
                test = SpannedTyped::new(&pattern.span, &t_bool, and);
            }
            Ok(test)
        }
        PatternX::Or(pat1, pat2) => {
            let mut decls1 = vec![];
            let mut decls2 = vec![];

            let pat1_matches = pattern_to_exprs_rec(ctx, state, expr, pat1, &mut decls1)?;
            let pat2_matches = pattern_to_exprs_rec(ctx, state, expr, pat2, &mut decls2)?;

            let matches = disjoin(&pattern.span, &vec![pat1_matches.clone(), pat2_matches]);

            assert!(decls1.len() == decls2.len());
            for d1 in decls1 {
                let d2 = decls2
                    .iter()
                    .find(|d| d.name == d1.name)
                    .expect("both sides of 'or' pattern should bind the same variables");
                assert!(d1.mutable == d2.mutable);
                let combined_decl = PatternBoundDecl {
                    name: d1.name,
                    mutable: d1.mutable,
                    expr: if_then_else(&pattern.span, &pat1_matches, &d1.expr, &d2.expr),
                };
                decls.push(combined_decl);
            }

            Ok(matches)
        }
    }
}

// note that this gets called *bottom up*
// that is, if node A is the parent of children B and C,
// then simplify_one_expr is called first on B and C, and then on A

fn simplify_one_expr(ctx: &GlobalCtx, state: &mut State, expr: &Expr) -> Result<Expr, VirErr> {
    use crate::ast::CallTargetKind;
    match &expr.x {
        ExprX::ConstVar(x) => {
            let call = ExprX::Call(
                CallTarget::Fun(
                    CallTargetKind::Static,
                    x.clone(),
                    Arc::new(vec![]),
                    AutospecUsage::Final,
                ),
                Arc::new(vec![]),
            );
            Ok(SpannedTyped::new(&expr.span, &expr.typ, call))
        }
        ExprX::Call(CallTarget::Fun(kind, tgt, typs, autospec_usage), args) => {
            assert!(*autospec_usage == AutospecUsage::Final);

            // Remove FnSpec type arguments
            let bounds = &ctx.fun_bounds[tgt];
            let typs: Vec<Typ> = typs
                .iter()
                .zip(bounds.iter())
                .filter(|(_, bound)| keep_bound(bound))
                .map(|(t, _)| t.clone())
                .collect();
            let is_trait_impl = matches!(kind, CallTargetKind::Method(..));
            let args = if typs.len() == 0 && args.len() == 0 && !is_trait_impl {
                // To simplify the AIR/SMT encoding, add a dummy argument to any function with 0 arguments
                let typ = Arc::new(TypX::Int(IntRange::Int));
                use num_traits::Zero;
                let argx = ExprX::Const(Constant::Int(num_bigint::BigInt::zero()));
                let arg = SpannedTyped::new(&expr.span, &typ, argx);
                Arc::new(vec![arg])
            } else {
                args.clone()
            };
            let call = ExprX::Call(
                CallTarget::Fun(kind.clone(), tgt.clone(), Arc::new(typs), *autospec_usage),
                args,
            );
            Ok(SpannedTyped::new(&expr.span, &expr.typ, call))
        }
        ExprX::Tuple(args) => {
            let arity = args.len();
            let datatype = state.tuple_type_name(arity);
            let variant = prefix_tuple_variant(arity);
            let mut binders: Vec<Binder<Expr>> = Vec::new();
            for (i, arg) in args.iter().enumerate() {
                let field = prefix_tuple_field(i);
                binders.push(ident_binder(&field, &arg));
            }
            let binders = Arc::new(binders);
            let exprx = ExprX::Ctor(datatype, variant, binders, None);
            Ok(SpannedTyped::new(&expr.span, &expr.typ, exprx))
        }
        ExprX::Ctor(path, variant, partial_binders, Some(update)) => {
            let (temp_decl, update) = small_or_temp(state, update);
            let mut decls: Vec<Stmt> = Vec::new();
            let mut binders: Vec<Binder<Expr>> = Vec::new();
            if temp_decl.len() == 0 {
                for binder in partial_binders.iter() {
                    binders.push(binder.clone());
                }
            } else {
                // Because of Rust's order of evaluation here,
                // we have to put binders in temp vars, too.
                for binder in partial_binders.iter() {
                    let (temp_decl_inner, e) = small_or_temp(state, &binder.a);
                    decls.extend(temp_decl_inner.into_iter());
                    binders.push(binder.map_a(|_| e));
                }
                decls.extend(temp_decl.into_iter());
            }
            let datatype = &ctx.datatypes[path];
            assert_eq!(datatype.len(), 1);
            let fields = &datatype[0].a;
            // replace ..update
            // with f1: update.f1, f2: update.f2, ...
            for field in fields.iter() {
                if binders.iter().find(|b| b.name == field.name).is_none() {
                    let op = UnaryOpr::Field(FieldOpr {
                        datatype: path.clone(),
                        variant: variant.clone(),
                        field: field.name.clone(),
                        get_variant: false,
                    });
                    let exprx = ExprX::UnaryOpr(op, update.clone());
                    let field_exp = SpannedTyped::new(&expr.span, &field.a.0, exprx);
                    binders.push(ident_binder(&field.name, &field_exp));
                }
            }
            let ctorx = ExprX::Ctor(path.clone(), variant.clone(), Arc::new(binders), None);
            let ctor = SpannedTyped::new(&expr.span, &expr.typ, ctorx);
            if decls.len() == 0 {
                Ok(ctor)
            } else {
                let block = ExprX::Block(Arc::new(decls), Some(ctor));
                Ok(SpannedTyped::new(&expr.span, &expr.typ, block))
            }
        }
        ExprX::Unary(UnaryOp::CoerceMode { .. }, expr0) => Ok(expr0.clone()),
        ExprX::UnaryOpr(UnaryOpr::TupleField { tuple_arity, field }, expr0) => {
            Ok(tuple_get_field_expr(state, &expr.span, &expr.typ, expr0, *tuple_arity, *field))
        }
        ExprX::Multi(MultiOp::Chained(ops), args) => {
            assert!(args.len() == ops.len() + 1);
            let mut stmts: Vec<Stmt> = Vec::new();
            let mut es: Vec<Expr> = Vec::new();
            for i in 0..args.len() {
                if i == 0 || i == args.len() - 1 {
                    es.push(args[i].clone());
                } else {
                    let (decls, e) = small_or_temp(state, &args[i]);
                    stmts.extend(decls);
                    es.push(e);
                }
            }
            let mut conjunction: Expr = es[0].clone();
            for i in 0..ops.len() {
                let op = BinaryOp::Inequality(ops[i]);
                let left = es[i].clone();
                let right = es[i + 1].clone();
                let span = left.span.clone();
                let binary = SpannedTyped::new(&span, &expr.typ, ExprX::Binary(op, left, right));
                if i == 0 {
                    conjunction = binary;
                } else {
                    let exprx = ExprX::Binary(BinaryOp::And, conjunction, binary);
                    conjunction = SpannedTyped::new(&span, &expr.typ, exprx);
                }
            }
            if stmts.len() == 0 {
                Ok(conjunction)
            } else {
                let block = ExprX::Block(Arc::new(stmts), Some(conjunction));
                Ok(SpannedTyped::new(&expr.span, &expr.typ, block))
            }
        }
        ExprX::Match(expr0, arms1) => {
            let (temp_decl, expr0) = small_or_temp(state, &expr0);
            // Translate into If expression
            let t_bool = Arc::new(TypX::Bool);
            let mut if_expr: Option<Expr> = None;
            for arm in arms1.iter().rev() {
                let mut decls: Vec<Stmt> = Vec::new();
                let test_pattern =
                    pattern_to_exprs(ctx, state, &expr0, &arm.x.pattern, &mut decls)?;
                let test = match &arm.x.guard.x {
                    ExprX::Const(Constant::Bool(true)) => test_pattern,
                    _ => {
                        let guard = arm.x.guard.clone();
                        let test_exp = ExprX::Binary(BinaryOp::And, test_pattern, guard);
                        let test = SpannedTyped::new(&arm.x.pattern.span, &t_bool, test_exp);
                        let block = ExprX::Block(Arc::new(decls.clone()), Some(test));
                        SpannedTyped::new(&arm.x.pattern.span, &t_bool, block)
                    }
                };
                let block = ExprX::Block(Arc::new(decls), Some(arm.x.body.clone()));
                let body = SpannedTyped::new(&arm.x.pattern.span, &expr.typ, block);
                if let Some(prev) = if_expr {
                    // if pattern && guard then body else prev
                    let ifx = ExprX::If(test.clone(), body, Some(prev));
                    if_expr = Some(SpannedTyped::new(&test.span, &expr.typ.clone(), ifx));
                } else {
                    // last arm is unconditional
                    if_expr = Some(body);
                }
            }
            if let Some(if_expr) = if_expr {
                let if_expr = if temp_decl.len() != 0 {
                    let block = ExprX::Block(Arc::new(temp_decl), Some(if_expr));
                    SpannedTyped::new(&expr.span, &expr.typ, block)
                } else {
                    if_expr
                };
                Ok(if_expr)
            } else {
                error(&expr.span, "not yet implemented: zero-arm match expressions")
            }
        }
        ExprX::Ghost { alloc_wrapper: _, tracked: _, expr: expr1 } => Ok(expr1.clone()),
        ExprX::ExecClosure { params, body, requires, ensures, ret, external_spec } => {
            assert!(external_spec.is_none());

            let closure_var_ident = state.next_temp();
            let closure_var = SpannedTyped::new(
                &expr.span,
                &expr.typ.clone(),
                ExprX::Var(closure_var_ident.clone()),
            );

            let external_spec_expr =
                exec_closure_spec(state, &expr.span, &closure_var, params, ret, requires, ensures)?;
            let external_spec = Some((closure_var_ident, external_spec_expr));

            Ok(SpannedTyped::new(
                &expr.span,
                &expr.typ,
                ExprX::ExecClosure {
                    params: params.clone(),
                    body: body.clone(),
                    requires: requires.clone(),
                    ensures: ensures.clone(),
                    ret: ret.clone(),
                    external_spec,
                },
            ))
        }
        _ => Ok(expr.clone()),
    }
}

fn tuple_get_field_expr(
    state: &mut State,
    span: &Span,
    typ: &Typ,
    tuple_expr: &Expr,
    tuple_arity: usize,
    field: usize,
) -> Expr {
    let datatype = state.tuple_type_name(tuple_arity);
    let variant = prefix_tuple_variant(tuple_arity);
    let field = prefix_tuple_field(field);
    let op = UnaryOpr::Field(FieldOpr { datatype, variant, field, get_variant: false });
    let field_expr = SpannedTyped::new(span, typ, ExprX::UnaryOpr(op, tuple_expr.clone()));
    field_expr
}

fn simplify_one_stmt(ctx: &GlobalCtx, state: &mut State, stmt: &Stmt) -> Result<Vec<Stmt>, VirErr> {
    match &stmt.x {
        StmtX::Decl { pattern, mode: _, init: None } => match &pattern.x {
            PatternX::Var { .. } => Ok(vec![stmt.clone()]),
            _ => error(&stmt.span, "let-pattern declaration must have an initializer"),
        },
        StmtX::Decl { pattern, mode: _, init: Some(init) }
            if !matches!(pattern.x, PatternX::Var { .. }) =>
        {
            let mut decls: Vec<Stmt> = Vec::new();
            let (temp_decl, init) = small_or_temp(state, init);
            decls.extend(temp_decl.into_iter());
            let _ = pattern_to_exprs(ctx, state, &init, &pattern, &mut decls)?;
            Ok(decls)
        }
        _ => Ok(vec![stmt.clone()]),
    }
}

fn simplify_one_typ(local: &LocalCtxt, state: &mut State, typ: &Typ) -> Result<Typ, VirErr> {
    match &**typ {
        TypX::Tuple(typs) => {
            let path = state.tuple_type_name(typs.len());
            Ok(Arc::new(TypX::Datatype(path, typs.clone())))
        }
        TypX::AnonymousClosure(_typs, _typ, id) => {
            let path = state.closure_type_name(*id);
            Ok(Arc::new(TypX::Datatype(path, Arc::new(vec![]))))
        }
        TypX::TypParam(x) => {
            if !local.bounds.contains_key(x) {
                return error(
                    &local.span,
                    format!("type parameter {} used before being declared", x),
                );
            }
            match &*local.bounds[x] {
                GenericBoundX::Traits(_) => Ok(typ.clone()),
            }
        }
        _ => Ok(typ.clone()),
    }
}

fn closure_trait_call_typ_args(state: &mut State, fn_val: &Expr, params: &Binders<Typ>) -> Typs {
    let path = state.tuple_type_name(params.len());

    let param_typs: Vec<Typ> = params.iter().map(|p| p.a.clone()).collect();
    let tup_typ = Arc::new(TypX::Datatype(path, Arc::new(param_typs)));

    Arc::new(vec![fn_val.typ.clone(), tup_typ])
}

fn mk_closure_req_call(
    state: &mut State,
    span: &Span,
    params: &Binders<Typ>,
    fn_val: &Expr,
    arg_tuple: &Expr,
) -> Expr {
    let bool_typ = Arc::new(TypX::Bool);
    SpannedTyped::new(
        span,
        &bool_typ,
        ExprX::Call(
            CallTarget::BuiltinSpecFun(
                BuiltinSpecFun::ClosureReq,
                closure_trait_call_typ_args(state, fn_val, params),
            ),
            Arc::new(vec![fn_val.clone(), arg_tuple.clone()]),
        ),
    )
}

fn mk_closure_ens_call(
    state: &mut State,
    span: &Span,
    params: &Binders<Typ>,
    fn_val: &Expr,
    arg_tuple: &Expr,
    ret_arg: &Expr,
) -> Expr {
    let bool_typ = Arc::new(TypX::Bool);
    SpannedTyped::new(
        span,
        &bool_typ,
        ExprX::Call(
            CallTarget::BuiltinSpecFun(
                BuiltinSpecFun::ClosureEns,
                closure_trait_call_typ_args(state, fn_val, params),
            ),
            Arc::new(vec![fn_val.clone(), arg_tuple.clone(), ret_arg.clone()]),
        ),
    )
}

fn exec_closure_spec_requires(
    state: &mut State,
    span: &Span,
    closure_var: &Expr,
    params: &Binders<Typ>,
    requires: &Exprs,
) -> Result<Expr, VirErr> {
    // For requires:

    // If the closure has `|a0, a1, a2| requires f(a0, a1, a2)`
    // then we emit a spec of the form
    //
    //      forall x :: f(x.0, x.1, x.2) ==> closure.requires(x)
    //
    // with `closure.requires(x)` as the trigger

    // (Since the user doesn't have the option to specify a trigger here,
    // we need to use the most general one, and that means we need to
    // quantify over a tuple.)

    let param_typs: Vec<Typ> = params.iter().map(|p| p.a.clone()).collect();
    let tuple_path = state.tuple_type_name(params.len());
    let tuple_typ = Arc::new(TypX::Datatype(tuple_path, Arc::new(param_typs)));
    let tuple_ident = state.next_temp();
    let tuple_var = SpannedTyped::new(span, &tuple_typ, ExprX::Var(tuple_ident.clone()));

    let reqs = conjoin(span, requires);

    // Supply 'let' statements of the form 'let a0 = x.0; let a1 = x.1; ...' etc.

    let mut decls: Vec<Stmt> = Vec::new();
    for (i, p) in params.iter().enumerate() {
        let patternx = PatternX::Var { name: p.name.clone(), mutable: false };
        let pattern = SpannedTyped::new(span, &p.a, patternx);
        let tuple_field = tuple_get_field_expr(state, span, &p.a, &tuple_var, params.len(), i);
        let decl = StmtX::Decl { pattern, mode: Mode::Spec, init: Some(tuple_field) };
        decls.push(Spanned::new(span.clone(), decl));
    }

    let reqs_body =
        SpannedTyped::new(&reqs.span, &reqs.typ, ExprX::Block(Arc::new(decls), Some(reqs.clone())));

    let closure_req_call =
        wrap_in_trigger(&mk_closure_req_call(state, span, params, closure_var, &tuple_var));

    let bool_typ = Arc::new(TypX::Bool);
    let req_quant_body = SpannedTyped::new(
        span,
        &bool_typ,
        ExprX::Binary(BinaryOp::Implies, reqs_body, closure_req_call.clone()),
    );

    let forall = Quant { quant: air::ast::Quant::Forall, boxed_params: true };
    let binders = Arc::new(vec![Arc::new(BinderX { name: tuple_ident, a: tuple_typ })]);
    let req_forall =
        SpannedTyped::new(span, &bool_typ, ExprX::Quant(forall, binders, req_quant_body));

    Ok(req_forall)
}

fn exec_closure_spec_ensures(
    state: &mut State,
    span: &Span,
    closure_var: &Expr,
    params: &Binders<Typ>,
    ret: &Binder<Typ>,
    ensures: &Exprs,
) -> Result<Expr, VirErr> {
    // For ensures:

    // If the closure has `|a0, a1, a2| ensures |b| f(a0, a1, a2, b)`
    // then we emit a spec of the form
    //
    //      forall x, y :: closure.ensures(x, y) ==> f(x.0, x.1, x.2, y)
    //
    // with `closure.ensures(x)` as the trigger

    let param_typs: Vec<Typ> = params.iter().map(|p| p.a.clone()).collect();
    let tuple_path = state.tuple_type_name(params.len());
    let tuple_typ = Arc::new(TypX::Datatype(tuple_path, Arc::new(param_typs)));
    let tuple_ident = state.next_temp();
    let tuple_var = SpannedTyped::new(span, &tuple_typ, ExprX::Var(tuple_ident.clone()));

    let ret_ident = &ret.name;
    let ret_var = SpannedTyped::new(span, &ret.a, ExprX::Var(ret_ident.clone()));

    let enss = conjoin(span, ensures);

    // Supply 'let' statements of the form 'let a0 = x.0; let a1 = x.1; ...' etc.

    let mut decls: Vec<Stmt> = Vec::new();
    for (i, p) in params.iter().enumerate() {
        let patternx = PatternX::Var { name: p.name.clone(), mutable: false };
        let pattern = SpannedTyped::new(span, &p.a, patternx);
        let tuple_field = tuple_get_field_expr(state, span, &p.a, &tuple_var, params.len(), i);
        let decl = StmtX::Decl { pattern, mode: Mode::Spec, init: Some(tuple_field) };
        decls.push(Spanned::new(span.clone(), decl));
    }

    let enss_body =
        SpannedTyped::new(&enss.span, &enss.typ, ExprX::Block(Arc::new(decls), Some(enss.clone())));

    let closure_ens_call = wrap_in_trigger(&mk_closure_ens_call(
        state,
        span,
        params,
        closure_var,
        &tuple_var,
        &ret_var,
    ));

    let bool_typ = Arc::new(TypX::Bool);
    let ens_quant_body = SpannedTyped::new(
        span,
        &bool_typ,
        ExprX::Binary(BinaryOp::Implies, closure_ens_call.clone(), enss_body),
    );

    let forall = Quant { quant: air::ast::Quant::Forall, boxed_params: true };
    let binders =
        Arc::new(vec![Arc::new(BinderX { name: tuple_ident, a: tuple_typ }), ret.clone()]);
    let ens_forall =
        SpannedTyped::new(span, &bool_typ, ExprX::Quant(forall, binders, ens_quant_body));

    Ok(ens_forall)
}

fn exec_closure_spec(
    state: &mut State,
    span: &Span,
    closure_var: &Expr,
    params: &Binders<Typ>,
    ret: &Binder<Typ>,
    requires: &Exprs,
    ensures: &Exprs,
) -> Result<Expr, VirErr> {
    let req_forall = exec_closure_spec_requires(state, span, closure_var, params, requires)?;

    if ensures.len() > 0 {
        let ens_forall = exec_closure_spec_ensures(state, span, closure_var, params, ret, ensures)?;
        Ok(conjoin(span, &vec![req_forall, ens_forall]))
    } else {
        Ok(req_forall)
    }
}

fn simplify_function(
    ctx: &GlobalCtx,
    state: &mut State,
    function: &Function,
) -> Result<Function, VirErr> {
    state.reset_for_function();
    let mut functionx = function.x.clone();
    let mut local =
        LocalCtxt { span: function.span.clone(), typ_params: Vec::new(), bounds: HashMap::new() };
    for (x, bound) in functionx.typ_bounds.iter() {
        match &**bound {
            GenericBoundX::Traits(_) => local.typ_params.push(x.clone()),
        }
        // simplify types in bounds and disallow recursive bounds like F: FnSpec(F, F) -> F
        let bound = crate::ast_visitor::map_generic_bound_visitor(bound, state, &|state, typ| {
            simplify_one_typ(&local, state, typ)
        })?;
        local.bounds.insert(x.clone(), bound.clone());
    }

    // remove FnSpec from typ_params
    functionx.typ_bounds = Arc::new(
        functionx
            .typ_bounds
            .iter()
            .filter(|(_, bound)| keep_bound(bound))
            .map(|x| x.clone())
            .collect(),
    );

    let is_trait_impl = matches!(functionx.kind, FunctionKind::TraitMethodImpl { .. });

    // To simplify the AIR/SMT encoding, add a dummy argument to any function with 0 arguments
    if functionx.typ_bounds.len() == 0
        && functionx.params.len() == 0
        && !functionx.is_const
        && !functionx.attrs.broadcast_forall
        && !is_trait_impl
    {
        let paramx = crate::ast::ParamX {
            name: Arc::new(crate::def::DUMMY_PARAM.to_string()),
            typ: Arc::new(TypX::Int(IntRange::Int)),
            mode: Mode::Spec,
            is_mut: false,
            unwrapped_info: None,
        };
        let param = Spanned::new(function.span.clone(), paramx);
        functionx.params = Arc::new(vec![param]);
    }

    let function = Spanned::new(function.span.clone(), functionx);
    let mut map: ScopeMap<Ident, Typ> = ScopeMap::new();
    crate::ast_visitor::map_function_visitor_env(
        &function,
        &mut map,
        state,
        &|state, _, expr| simplify_one_expr(ctx, state, expr),
        &|state, _, stmt| simplify_one_stmt(ctx, state, stmt),
        &|state, typ| simplify_one_typ(&local, state, typ),
    )
}

fn simplify_datatype(state: &mut State, datatype: &Datatype) -> Result<Datatype, VirErr> {
    let mut local =
        LocalCtxt { span: datatype.span.clone(), typ_params: Vec::new(), bounds: HashMap::new() };
    for (x, bound, _strict_pos) in datatype.x.typ_params.iter() {
        local.typ_params.push(x.clone());
        local.bounds.insert(x.clone(), bound.clone());
    }
    crate::ast_visitor::map_datatype_visitor_env(datatype, state, &|state, typ| {
        simplify_one_typ(&local, state, typ)
    })
}

fn simplify_assoc_type_impl(
    state: &mut State,
    assoc: &AssocTypeImpl,
) -> Result<AssocTypeImpl, VirErr> {
    let mut local =
        LocalCtxt { span: assoc.span.clone(), typ_params: Vec::new(), bounds: HashMap::new() };
    for (x, bound) in assoc.x.typ_params.iter() {
        local.typ_params.push(x.clone());
        local.bounds.insert(x.clone(), bound.clone());
    }
    crate::ast_visitor::map_assoc_type_impl_visitor_env(assoc, state, &|state, typ| {
        simplify_one_typ(&local, state, typ)
    })
}

/*
fn mk_fun_decl(
    span: &Span,
    path: &Path,
    typ_params: &Idents,
    params: &Params,
    ret: &Param,
) -> Function {
    let mut attrs: crate::ast::FunctionAttrsX = Default::default();
    attrs.no_auto_trigger = true;
    Spanned::new(
        span.clone(),
        FunctionX {
            name: Arc::new(FunX { path: path.clone() }),
            visibility: Visibility { owning_module: None, restricted_to: None },
            mode: Mode::Spec,
            fuel: 0,
            typ_bounds: Arc::new(vec_map(typ_params, |x| {
                (x.clone(), Arc::new(GenericBoundX::None))
            })),
            params: params.clone(),
            ret: ret.clone(),
            require: Arc::new(vec![]),
            ensure: Arc::new(vec![]),
            decrease: None,
            is_const: false,
            is_abstract: false,
            attrs: Arc::new(attrs),
            body: None,
        },
    )
}
*/

pub fn simplify_krate(ctx: &mut GlobalCtx, krate: &Krate) -> Result<Krate, VirErr> {
<<<<<<< HEAD
    let KrateX { functions, datatypes, traits, assoc_type_impls, module_ids, external_fns } =
=======
    let KrateX { functions, datatypes, traits, module_ids, external_fns, external_types } =
>>>>>>> 7e3ad9d6
        &**krate;
    let mut state = State::new();

    // Pre-emptively add this because unit values might be added later.
    state.tuple_type_name(0);

    let functions = vec_map_result(functions, |f| simplify_function(ctx, &mut state, f))?;
    let mut datatypes = vec_map_result(&datatypes, |d| simplify_datatype(&mut state, d))?;
    let assoc_type_impls =
        vec_map_result(&assoc_type_impls, |a| simplify_assoc_type_impl(&mut state, a))?;

    // Add a generic datatype to represent each tuple arity
    // Iterate in sorted order to get consistent output
    let mut tuples: Vec<_> = state.tuple_typs.into_iter().collect();
    tuples.sort_by_key(|kv| kv.0);
    for (arity, path) in tuples {
        let visibility = Visibility { restricted_to: None };
        let transparency = DatatypeTransparency::WhenVisible(visibility.clone());
        let bound = Arc::new(GenericBoundX::Traits(vec![]));
        let acc = crate::ast::AcceptRecursiveType::RejectInGround;
        let typ_params =
            Arc::new((0..arity).map(|i| (prefix_tuple_param(i), bound.clone(), acc)).collect());
        let mut fields: Vec<Field> = Vec::new();
        for i in 0..arity {
            let typ = Arc::new(TypX::TypParam(prefix_tuple_param(i)));
            let vis = Visibility { restricted_to: None };
            // Note: the mode is irrelevant at this stage, so we arbitrarily use Mode::Exec
            fields.push(ident_binder(&prefix_tuple_field(i), &(typ, Mode::Exec, vis)));
        }
        let variant = ident_binder(&prefix_tuple_variant(arity), &Arc::new(fields));
        let variants = Arc::new(vec![variant]);
        let datatypex = DatatypeX {
            path,
            proxy: None,
            visibility,
            owning_module: None,
            transparency,
            typ_params,
            variants,
            mode: Mode::Exec,
            ext_equal: arity > 0,
        };
        datatypes.push(Spanned::new(ctx.no_span.clone(), datatypex));
    }

    let mut closures: Vec<_> = state.closure_typs.into_iter().collect();
    closures.sort_by_key(|kv| kv.0);
    for (_id, path) in closures {
        // Right now, we translate the closure type into an a global datatype.
        //
        // However, I'm pretty sure an anonymous closure can't actually be referenced
        // from outside the item that defines it (Rust seems to represent it as an
        // "opaque type" if it escapes through an existential type, which Verus currently
        // doesn't support anyway.)
        // So in principle, we could make the type private to the item and not emit any
        // global declarations for it.
        //
        // Also, note that the closure type doesn't take any type params, although
        // theoretically it depends on any type params of the enclosing item.
        // e.g., if we have
        //      fn foo<T>(...) {
        //          let x = |t: T| { ... };
        //      }
        // Then the closure type is dependent on T.
        // But since the closure type is only referenced from the item, we can consider
        // T to be fixed, so we don't need to define the closure type polymorphically.

        // Also, note that Rust already prohibits a closure type from depending on itself
        // (not even via reference types, which would be allowed for other types).
        // As such, we don't have to worry about any kind of recursion-checking:
        // a closure type cannot possibly be involved in any type cycle.
        // (In principle, the closure should depend negatively on its param and return types,
        // since they are arguments to the 'requires' and 'ensures' predicates, but thanks
        // to Rust's restrictions, we don't have to do any additional checks.)

        let visibility = Visibility { restricted_to: None };
        let transparency = DatatypeTransparency::Never;

        let typ_params = Arc::new(vec![]);
        let variants = Arc::new(vec![]);

        let datatypex = DatatypeX {
            path,
            proxy: None,
            visibility,
            owning_module: None,
            transparency,
            typ_params,
            variants,
            mode: Mode::Exec,
            ext_equal: false,
        };
        datatypes.push(Spanned::new(ctx.no_span.clone(), datatypex));
    }

    let traits = traits.clone();
    let module_ids = module_ids.clone();
    let external_fns = external_fns.clone();
<<<<<<< HEAD
    let krate = Arc::new(KrateX {
        functions,
        datatypes,
        traits,
        assoc_type_impls,
        module_ids,
        external_fns,
    });
=======
    let external_types = external_types.clone();
    let krate =
        Arc::new(KrateX { functions, datatypes, traits, module_ids, external_fns, external_types });
>>>>>>> 7e3ad9d6
    *ctx = crate::context::GlobalCtx::new(
        &krate,
        ctx.no_span.clone(),
        ctx.inferred_modes.clone(),
        ctx.rlimit,
        ctx.interpreter_log.clone(),
        ctx.vstd_crate_name.clone(),
        ctx.arch,
    )?;
    Ok(krate)
}

pub fn merge_krates(krates: Vec<Krate>) -> Result<Krate, VirErr> {
    let mut kratex = KrateX {
        functions: Vec::new(),
        datatypes: Vec::new(),
        traits: Vec::new(),
        assoc_type_impls: Vec::new(),
        module_ids: Vec::new(),
        external_fns: Vec::new(),
        external_types: Vec::new(),
    };
    for k in krates.into_iter() {
        kratex.functions.extend(k.functions.clone());
        kratex.datatypes.extend(k.datatypes.clone());
        kratex.traits.extend(k.traits.clone());
        kratex.assoc_type_impls.extend(k.assoc_type_impls.clone());
        kratex.module_ids.extend(k.module_ids.clone());
        kratex.external_fns.extend(k.external_fns.clone());
        kratex.external_types.extend(k.external_types.clone());
    }
    Ok(Arc::new(kratex))
}<|MERGE_RESOLUTION|>--- conflicted
+++ resolved
@@ -822,12 +822,15 @@
 */
 
 pub fn simplify_krate(ctx: &mut GlobalCtx, krate: &Krate) -> Result<Krate, VirErr> {
-<<<<<<< HEAD
-    let KrateX { functions, datatypes, traits, assoc_type_impls, module_ids, external_fns } =
-=======
-    let KrateX { functions, datatypes, traits, module_ids, external_fns, external_types } =
->>>>>>> 7e3ad9d6
-        &**krate;
+    let KrateX {
+        functions,
+        datatypes,
+        traits,
+        assoc_type_impls,
+        module_ids,
+        external_fns,
+        external_types,
+    } = &**krate;
     let mut state = State::new();
 
     // Pre-emptively add this because unit values might be added later.
@@ -925,7 +928,7 @@
     let traits = traits.clone();
     let module_ids = module_ids.clone();
     let external_fns = external_fns.clone();
-<<<<<<< HEAD
+    let external_types = external_types.clone();
     let krate = Arc::new(KrateX {
         functions,
         datatypes,
@@ -933,12 +936,8 @@
         assoc_type_impls,
         module_ids,
         external_fns,
+        external_types,
     });
-=======
-    let external_types = external_types.clone();
-    let krate =
-        Arc::new(KrateX { functions, datatypes, traits, module_ids, external_fns, external_types });
->>>>>>> 7e3ad9d6
     *ctx = crate::context::GlobalCtx::new(
         &krate,
         ctx.no_span.clone(),
