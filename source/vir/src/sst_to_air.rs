use crate::ast::{
    ArithOp, AssertQueryMode, BinaryOp, BitwiseOp, FieldOpr, Fun, Ident, Idents, InequalityOp,
    IntRange, IntegerTypeBoundKind, InvAtomicity, MaskSpec, Mode, Params, Path, PathX,
    SpannedTyped, Typ, TypDecoration, TypX, Typs, UnaryOp, UnaryOpr, VarAt, VirErr, Visibility,
};
use crate::ast_util::{
    allowed_bitvector_type, bitwidth_from_int_range, bitwidth_from_type, error,
    fun_as_friendly_rust_name, get_field, get_variant, is_integer_type, msg_error, undecorate_typ,
    IntegerTypeBitwidth,
};
use crate::context::Ctx;
use crate::def::{
    fn_inv_name, fn_namespace_name, fun_to_string, is_variant_ident, new_internal_qid,
    new_user_qid_name, path_to_string, prefix_box, prefix_ensures, prefix_fuel_id,
    prefix_lambda_type, prefix_pre_var, prefix_requires, prefix_unbox, snapshot_ident,
    suffix_global_id, suffix_local_expr_id, suffix_local_stmt_id, suffix_local_unique_id,
    suffix_typ_param_ids, unique_local, variant_field_ident, variant_ident, CommandsWithContext,
    CommandsWithContextX, ProverChoice, SnapPos, SpanKind, Spanned, ARCH_SIZE, CHAR_FROM_UNICODE,
    CHAR_TO_UNICODE, FUEL_BOOL, FUEL_BOOL_DEFAULT, FUEL_DEFAULTS, FUEL_ID, FUEL_PARAM, FUEL_TYPE,
    I_HI, I_LO, POLY, SNAPSHOT_ASSIGN, SNAPSHOT_CALL, SNAPSHOT_PRE, STRSLICE_GET_CHAR,
    STRSLICE_IS_ASCII, STRSLICE_LEN, STRSLICE_NEW_STRLIT, SUCC, SUFFIX_SNAP_JOIN, SUFFIX_SNAP_MUT,
    SUFFIX_SNAP_WHILE_BEGIN, SUFFIX_SNAP_WHILE_END, U_HI,
};
use crate::inv_masks::MaskSet;
use crate::poly::{typ_as_mono, MonoTyp, MonoTypX};
use crate::sst::{
    BndInfo, BndX, CallFun, Dest, Exp, ExpX, InternalFun, LocalDecl, Stm, StmX, UniqueIdent,
};
use crate::sst_util::{subst_exp, subst_stm};
use crate::sst_vars::{get_loc_var, AssignMap};
use crate::util::{vec_map, vec_map_result};
use air::ast::{
    BindX, Binder, BinderX, Binders, CommandX, Constant, Decl, DeclX, Expr, ExprX, MultiOp, Qid,
    Quant, QueryX, Span, Stmt, StmtX, Trigger, Triggers,
};
use air::ast_util::{
    bool_typ, bv_typ, ident_apply, ident_binder, ident_typ, ident_var, int_typ, mk_and,
    mk_bind_expr, mk_bitvector_option, mk_eq, mk_exists, mk_implies, mk_ite, mk_nat, mk_not,
    mk_option_command, mk_or, mk_sub, mk_xor, str_apply, str_ident, str_typ, str_var, string_var,
};
use air::messages::error_with_label;
use num_bigint::BigInt;
use std::collections::{BTreeMap, HashMap, HashSet};
use std::mem::swap;
use std::sync::Arc;

#[inline(always)]
pub(crate) fn fun_to_air_ident(fun: &Fun) -> Ident {
    Arc::new(fun_to_string(fun))
}

#[inline(always)]
pub(crate) fn path_to_air_ident(path: &Path) -> Ident {
    Arc::new(path_to_string(path))
}

pub(crate) fn apply_range_fun(name: &str, range: &IntRange, exprs: Vec<Expr>) -> Expr {
    let mut args = exprs;
    match range {
        IntRange::Int | IntRange::Nat => {}
        IntRange::U(range) | IntRange::I(range) => {
            let bits = Constant::Nat(Arc::new(range.to_string()));
            args.insert(0, Arc::new(ExprX::Const(bits)));
        }
        IntRange::USize | IntRange::ISize => {
            args.insert(0, str_var(crate::def::ARCH_SIZE));
        }
    }
    str_apply(name, &args)
}

pub(crate) fn monotyp_to_path(typ: &MonoTyp) -> Path {
    let id = match &**typ {
        MonoTypX::Bool => str_ident("bool"),
        MonoTypX::Int(range) => match range {
            IntRange::Int => str_ident("int"),
            IntRange::Nat => str_ident("nat"),
            IntRange::U(n) => Arc::new(format!("u{}", n)),
            IntRange::I(n) => Arc::new(format!("i{}", n)),
            IntRange::USize => str_ident("usize"),
            IntRange::ISize => str_ident("isize"),
        },
        MonoTypX::Char => str_ident("char"),
        MonoTypX::Datatype(path, typs) => {
            return crate::def::monotyp_apply(path, &typs.iter().map(monotyp_to_path).collect());
        }
        MonoTypX::StrSlice => str_ident("StrSlice"),
        MonoTypX::Decorate(_, typ) => {
            return monotyp_to_path(typ);
        }
    };
    Arc::new(PathX { krate: None, segments: Arc::new(vec![id]) })
}

pub(crate) fn typ_to_air(ctx: &Ctx, typ: &Typ) -> air::ast::Typ {
    match &**typ {
        TypX::Int(_) => int_typ(),
        TypX::Bool => bool_typ(),
        TypX::Tuple(_) => panic!("internal error: Tuple should have been removed by ast_simplify"),
        TypX::Lambda(..) => Arc::new(air::ast::TypX::Lambda),
        TypX::AnonymousClosure(..) => {
            panic!("internal error: AnonymousClosure should have been removed by ast_simplify")
        }
        TypX::Datatype(path, _, _) => {
            if ctx.datatype_is_transparent[path] {
                ident_typ(&path_to_air_ident(path))
            } else {
                match typ_as_mono(typ) {
                    None => panic!("abstract datatype should be boxed"),
                    Some(monotyp) => ident_typ(&path_to_air_ident(&monotyp_to_path(&monotyp))),
                }
            }
        }
        TypX::Decorate(_, t) => typ_to_air(ctx, t),
        TypX::Boxed(_) => str_typ(POLY),
        TypX::TypParam(_) => str_typ(POLY),
        TypX::Projection { .. } => str_typ(POLY),
        TypX::TypeId => str_typ(crate::def::TYPE),
        TypX::ConstInt(_) => panic!("const integer cannot be used as an expression type"),
        TypX::Air(t) => t.clone(),
        TypX::StrSlice => str_typ(crate::def::STRSLICE),
        TypX::Char => str_typ(crate::def::CHAR),
    }
}

pub fn range_to_id(range: &IntRange) -> Expr {
    match range {
        IntRange::Int => str_var(crate::def::TYPE_ID_INT),
        IntRange::Nat => str_var(crate::def::TYPE_ID_NAT),
        IntRange::U(_) | IntRange::USize => {
            apply_range_fun(crate::def::TYPE_ID_UINT, range, vec![])
        }
        IntRange::I(_) | IntRange::ISize => {
            apply_range_fun(crate::def::TYPE_ID_SINT, range, vec![])
        }
    }
}

fn decoration_str(d: TypDecoration) -> &'static str {
    match d {
        TypDecoration::Ref => crate::def::DECORATE_REF,
        TypDecoration::MutRef => crate::def::DECORATE_MUT_REF,
        TypDecoration::Box => crate::def::DECORATE_BOX,
        TypDecoration::Rc => crate::def::DECORATE_RC,
        TypDecoration::Arc => crate::def::DECORATE_ARC,
        TypDecoration::Ghost => crate::def::DECORATE_GHOST,
        TypDecoration::Tracked => crate::def::DECORATE_TRACKED,
        TypDecoration::Never => crate::def::DECORATE_NEVER,
    }
}

// return (decorations, typ)
pub fn monotyp_to_id(typ: &MonoTyp) -> Vec<Expr> {
    let mk_id = |t: Expr| -> Vec<Expr> {
        let ds = str_var(crate::def::DECORATE_NIL);
        if crate::context::DECORATE { vec![ds, t] } else { vec![t] }
    };
    match &**typ {
        MonoTypX::Bool => mk_id(str_var(crate::def::TYPE_ID_BOOL)),
        MonoTypX::Int(range) => mk_id(range_to_id(range)),
        MonoTypX::Char => mk_id(str_var(crate::def::TYPE_ID_CHAR)),
        MonoTypX::StrSlice => mk_id(str_var(crate::def::TYPE_ID_STRSLICE)),
        MonoTypX::Datatype(path, typs) => {
            let f_name = crate::def::prefix_type_id(path);
            let mut args: Vec<Expr> = Vec::new();
            for t in typs.iter() {
                args.extend(monotyp_to_id(t));
            }
            mk_id(air::ast_util::ident_apply_or_var(&f_name, &Arc::new(args)))
        }
        MonoTypX::Decorate(d, typ) if crate::context::DECORATE => {
            let ds_typ = monotyp_to_id(typ);
            assert!(ds_typ.len() == 2);
            let ds = str_apply(decoration_str(*d), &vec![ds_typ[0].clone()]);
            vec![ds, ds_typ[1].clone()]
        }
        MonoTypX::Decorate(_, typ) => monotyp_to_id(typ),
    }
}

fn big_int_to_expr(i: &BigInt) -> Expr {
    use num_traits::Zero;
    if i >= &BigInt::zero() { mk_nat(i) } else { air::ast_util::mk_neg(&mk_nat(-i)) }
}

// SMT-level type identifiers.
// We currently rely on *undecorated* type identifiers for:
// 1) Axioms about unboxing integer refinement types (nat, u8, etc.)
// 2) The box(unbox(x)) == x axiom
// Furthermore, we rely on *decorated* type identifiers for:
// 3) functions that return different results for T, &T, Rc<T>, etc., such as size_of
// 4) trait resolution
// Most axioms don't care about the decorations (e.g. box(unbox(x)) == x).
// Therefore, to reduce quantifier instantiations, we pass the decorations separately
// from the type identifiers, using the syntax:
//   - type_id ::= INT | BOOL | (DatatypeName dec_id type_id ... dec_id type_id) | ...
//   - dec_id ::= $ | decoration dec_id
//   - decoration ::= REF | RC | ...
// For example, &Rc<Foo<&bool>> would be something like:
//   - (REF (RC $)), (Foo (REF $) BOOL)
// instead of:
//   - (REF (RC (Foo (REF BOOL))))
// typ_to_ids(typ) return [decorations, type]
pub fn typ_to_ids(typ: &Typ) -> Vec<Expr> {
    let mk_id = |t: Expr| -> Vec<Expr> {
        let ds = str_var(crate::def::DECORATE_NIL);
        if crate::context::DECORATE { vec![ds, t] } else { vec![t] }
    };
    match &**typ {
        TypX::Bool => mk_id(str_var(crate::def::TYPE_ID_BOOL)),
        TypX::Int(range) => mk_id(range_to_id(range)),
        TypX::Char => mk_id(str_var(crate::def::TYPE_ID_CHAR)),
        TypX::StrSlice => mk_id(str_var(crate::def::TYPE_ID_STRSLICE)),
        TypX::Tuple(_) => panic!("internal error: Tuple should have been removed by ast_simplify"),
        TypX::Lambda(typs, typ) => mk_id(fun_id(typs, typ)),
        TypX::AnonymousClosure(..) => {
            panic!("internal error: AnonymousClosure should have been removed by ast_simplify")
        }
        TypX::Datatype(path, typs, _) => mk_id(datatype_id(path, typs)),
        TypX::Decorate(d, typ) if crate::context::DECORATE => {
            let ds_typ = typ_to_ids(typ);
            assert!(ds_typ.len() == 2);
            let ds = str_apply(decoration_str(*d), &vec![ds_typ[0].clone()]);
            vec![ds, ds_typ[1].clone()]
        }
        TypX::Decorate(_, typ) => typ_to_ids(typ),
        TypX::Boxed(typ) => typ_to_ids(typ),
        TypX::TypParam(x) => suffix_typ_param_ids(x).iter().map(|x| ident_var(x)).collect(),
        TypX::Projection { trait_typ_args, trait_path, name } => {
            let mut args: Vec<Expr> = Vec::new();
            for t in trait_typ_args.iter() {
                args.extend(typ_to_ids(t));
            }
            let pd = ident_apply(&crate::def::projection(true, trait_path, name), &args);
            let pt = ident_apply(&crate::def::projection(false, trait_path, name), &args);
            vec![pd, pt]
        }
        TypX::TypeId => panic!("internal error: typ_to_ids of TypeId"),
        TypX::ConstInt(c) => {
            mk_id(str_apply(crate::def::TYPE_ID_CONST_INT, &vec![big_int_to_expr(c)]))
        }
        TypX::Air(_) => panic!("internal error: typ_to_ids of Air"),
    }
}

pub(crate) fn typ_to_id(typ: &Typ) -> Expr {
    typ_to_ids(typ).last().unwrap().clone()
}

pub(crate) fn fun_id(typs: &Typs, typ: &Typ) -> Expr {
    let f_name = crate::def::prefix_type_id_fun(typs.len());
    let mut args: Vec<Expr> = Vec::new();
    for t in typs.iter() {
        args.extend(typ_to_ids(t));
    }
    args.extend(typ_to_ids(typ));
    air::ast_util::ident_apply_or_var(&f_name, &Arc::new(args))
}

pub(crate) fn datatype_id(path: &Path, typs: &Typs) -> Expr {
    let f_name = crate::def::prefix_type_id(path);
    let mut args: Vec<Expr> = Vec::new();
    for t in typs.iter() {
        args.extend(typ_to_ids(t));
    }
    air::ast_util::ident_apply_or_var(&f_name, &Arc::new(args))
}

pub(crate) fn expr_has_type(expr: &Expr, typ: &Expr) -> Expr {
    str_apply(crate::def::HAS_TYPE, &vec![expr.clone(), typ.clone()])
}

pub(crate) fn expr_has_typ(expr: &Expr, typ: &Typ) -> Expr {
    expr_has_type(expr, &typ_to_id(typ))
}

// If expr has type typ, what can we assume to be true about expr?
// For refinement types, transparent datatypes potentially containing refinement types,
// abstract types applied to type variables,
// and type variables potentially instantiated with refinement types, return Some invariant.
// For non-refinement types and abstract monotypes, return None,
// since the SMT sorts for these types can express the types precisely with no need for refinement.
pub(crate) fn typ_invariant(ctx: &Ctx, typ: &Typ, expr: &Expr) -> Option<Expr> {
    // Should be kept in sync with vir::context::datatypes_invs
    match &*undecorate_typ(typ) {
        TypX::Int(IntRange::Int) => None,
        TypX::Int(IntRange::Nat) => {
            let zero = Arc::new(ExprX::Const(Constant::Nat(Arc::new("0".to_string()))));
            Some(Arc::new(ExprX::Binary(air::ast::BinaryOp::Le, zero, expr.clone())))
        }
        TypX::Int(range) => {
            let f_name = match range {
                IntRange::Int => panic!("internal error: Int"),
                IntRange::Nat => panic!("internal error: Int"),
                IntRange::U(_) | IntRange::USize => crate::def::U_INV,
                IntRange::I(_) | IntRange::ISize => crate::def::I_INV,
            };
            Some(apply_range_fun(&f_name, &range, vec![expr.clone()]))
        }
        TypX::Lambda(..) => {
            Some(expr_has_typ(&try_box(ctx, expr.clone(), typ).expect("try_box lambda"), typ))
        }
        TypX::Datatype(path, _, _) => {
            if ctx.datatype_is_transparent[path] {
                if ctx.datatypes_with_invariant.contains(path) {
                    let box_expr = ident_apply(&prefix_box(&path), &vec![expr.clone()]);
                    Some(expr_has_typ(&box_expr, typ))
                } else {
                    None
                }
            } else {
                if typ_as_mono(typ).is_none() {
                    panic!("abstract datatype should be boxed")
                } else {
                    None
                }
            }
        }
        TypX::Decorate(..) => unreachable!(),
        TypX::Boxed(_) => Some(expr_has_typ(expr, typ)),
        TypX::TypParam(_) => Some(expr_has_typ(expr, typ)),
        TypX::Projection { .. } => Some(expr_has_typ(expr, typ)),
        TypX::Bool | TypX::StrSlice | TypX::Char | TypX::AnonymousClosure(..) | TypX::TypeId => {
            None
        }
        TypX::Tuple(_) | TypX::Air(_) => panic!("typ_invariant"),
        // REVIEW: we could also try to add an IntRange type invariant for TypX::ConstInt
        // (see also context.rs datatypes_invs)
        TypX::ConstInt(_) => None,
    }
}

pub(crate) fn datatype_box_prefix(ctx: &Ctx, typ: &Typ) -> Option<Path> {
    match &**typ {
        TypX::Datatype(path, _, _) => {
            if ctx.datatype_is_transparent[path] {
                Some(path.clone())
            } else {
                if let Some(monotyp) = typ_as_mono(typ) {
                    Some(crate::sst_to_air::monotyp_to_path(&monotyp))
                } else {
                    None
                }
            }
        }
        _ => None,
    }
}

fn try_box(ctx: &Ctx, expr: Expr, typ: &Typ) -> Option<Expr> {
    let f_name = match &**typ {
        TypX::Bool => Some(str_ident(crate::def::BOX_BOOL)),
        TypX::Int(_) => Some(str_ident(crate::def::BOX_INT)),
        TypX::Tuple(_) => None,
        TypX::Lambda(typs, _) => Some(prefix_box(&prefix_lambda_type(typs.len()))),
        TypX::AnonymousClosure(..) => unimplemented!(),
        TypX::Datatype(..) => {
            if let Some(prefix) = datatype_box_prefix(ctx, typ) {
                Some(prefix_box(&prefix))
            } else {
                panic!("abstract datatype should be boxed")
            }
        }
        TypX::Decorate(_, t) => return try_box(ctx, expr, t),
        TypX::Boxed(_) => None,
        TypX::TypParam(_) => None,
        TypX::Projection { .. } => None,
        TypX::TypeId => None,
        TypX::ConstInt(_) => None,
        TypX::Air(_) => None,
        TypX::StrSlice => Some(str_ident(crate::def::BOX_STRSLICE)),
        TypX::Char => Some(str_ident(crate::def::BOX_CHAR)),
    };
    f_name.map(|f_name| ident_apply(&f_name, &vec![expr]))
}

pub(crate) fn as_box(ctx: &Ctx, expr: Expr, typ: &Typ) -> Expr {
    try_box(ctx, expr.clone(), typ).unwrap_or(expr)
}

fn try_unbox(ctx: &Ctx, expr: Expr, typ: &Typ) -> Option<Expr> {
    let f_name = match &**typ {
        TypX::Bool => Some(str_ident(crate::def::UNBOX_BOOL)),
        TypX::Int(_) => Some(str_ident(crate::def::UNBOX_INT)),
        TypX::Datatype(path, _, _) => {
            if ctx.datatype_is_transparent[path] {
                Some(prefix_unbox(&path))
            } else {
                if let Some(monotyp) = typ_as_mono(typ) {
                    let dpath = crate::sst_to_air::monotyp_to_path(&monotyp);
                    Some(prefix_unbox(&dpath))
                } else {
                    panic!("abstract datatype should stay boxed")
                }
            }
        }
        TypX::Tuple(_) => None,
        TypX::Lambda(typs, _) => Some(prefix_unbox(&prefix_lambda_type(typs.len()))),
        TypX::AnonymousClosure(..) => unimplemented!(),
        TypX::Decorate(_, t) => return try_unbox(ctx, expr, t),
        TypX::Boxed(_) => None,
        TypX::TypParam(_) => None,
        TypX::Projection { .. } => None,
        TypX::TypeId => None,
        TypX::ConstInt(_) => None,
        TypX::Air(_) => None,
        TypX::StrSlice => Some(str_ident(crate::def::UNBOX_STRSLICE)),
        TypX::Char => Some(str_ident(crate::def::UNBOX_CHAR)),
    };
    f_name.map(|f_name| ident_apply(&f_name, &vec![expr]))
}

fn get_inv_typ_args(typ: &Typ) -> Typs {
    match &**typ {
        TypX::Datatype(_, typs, _) => typs.clone(),
        TypX::Decorate(_, typ) | TypX::Boxed(typ) => get_inv_typ_args(typ),
        _ => {
            panic!("get_inv_typ_args failed, expected some Invariant type");
        }
    }
}

fn call_inv(
    ctx: &Ctx,
    outer: Expr,
    inner: Expr,
    typ_args: &Typs,
    typ: &Typ,
    atomicity: InvAtomicity,
) -> Expr {
    let inv_fn_ident =
        suffix_global_id(&fun_to_air_ident(&fn_inv_name(&ctx.global.vstd_crate_name, atomicity)));
    let boxed_inner = try_box(ctx, inner.clone(), typ).unwrap_or(inner);

    let mut args: Vec<Expr> = typ_args.iter().map(typ_to_ids).flatten().collect();
    args.push(outer);
    args.push(boxed_inner);
    ident_apply(&inv_fn_ident, &args)
}

fn call_namespace(ctx: &Ctx, arg: Expr, typ_args: &Typs, atomicity: InvAtomicity) -> Expr {
    let inv_fn_ident = suffix_global_id(&fun_to_air_ident(&fn_namespace_name(
        &ctx.global.vstd_crate_name,
        atomicity,
    )));

    let mut args: Vec<Expr> = typ_args.iter().map(typ_to_ids).flatten().collect();
    args.push(arg);
    ident_apply(&inv_fn_ident, &args)
}

pub fn mask_set_from_spec(spec: &MaskSpec, mode: Mode) -> MaskSet {
    match spec {
        MaskSpec::NoSpec => {
            // By default, we assume an #[verifier::exec] fn can open any invariant, and that
            // a #[verifier::proof] fn can open no invariants.
            if mode == Mode::Exec { MaskSet::full() } else { MaskSet::empty() }
        }
        MaskSpec::InvariantOpens(exprs) if exprs.len() == 0 => MaskSet::empty(),
        MaskSpec::InvariantOpensExcept(exprs) if exprs.len() == 0 => MaskSet::full(),
        MaskSpec::InvariantOpens(_exprs) | MaskSpec::InvariantOpensExcept(_exprs) => {
            panic!("custom mask specs are not yet implemented");
        }
    }
}

pub(crate) fn ctor_to_apply<'a>(
    ctx: &'a Ctx,
    path: &Path,
    variant: &Ident,
    binders: &'a Binders<Exp>,
) -> (Ident, impl Iterator<Item = &'a Arc<BinderX<Exp>>>) {
    let fields = &get_variant(&ctx.global.datatypes[path], variant).a;
    (variant_ident(path, &variant), fields.iter().map(move |f| get_field(binders, &f.name)))
}

fn str_to_const_str(ctx: &Ctx, s: Arc<String>) -> Expr {
    Arc::new(ExprX::Apply(
        str_ident(STRSLICE_NEW_STRLIT),
        Arc::new(vec![Arc::new(ExprX::Const(Constant::Nat({
            use num_bigint::BigUint;
            use sha2::{Digest, Sha512};

            let mut str_hashes = ctx.string_hashes.borrow_mut();

            let mut hasher = Sha512::new();
            hasher.update(&*s);
            let res = hasher.finalize();

            #[cfg(target_endian = "little")]
            let num = BigUint::from_bytes_le(&res[..]);

            #[cfg(target_endian = "big")]
            let num = BigUint::from_bytes_be(&res[..]);

            let num_str = Arc::new(num.to_string());

            if let Some(other_s) = str_hashes.insert(num, s.clone()) {
                if other_s != s {
                    panic!(
                        "sha512 collision detected, choosing to panic over introducing unsoundness"
                    );
                }
            }
            num_str
        })))]),
    ))
}

fn char_to_unicode_repr(c: char) -> u32 {
    c as u32
}

pub(crate) fn constant_to_expr(ctx: &Ctx, constant: &crate::ast::Constant) -> Expr {
    match constant {
        crate::ast::Constant::Bool(b) => Arc::new(ExprX::Const(Constant::Bool(*b))),
        crate::ast::Constant::Int(i) => big_int_to_expr(i),
        crate::ast::Constant::StrSlice(s) => str_to_const_str(ctx, s.clone()),
        crate::ast::Constant::Char(c) => Arc::new(ExprX::Apply(
            str_ident(CHAR_FROM_UNICODE),
            Arc::new(vec![Arc::new(ExprX::Const(Constant::Nat(Arc::new(
                char_to_unicode_repr(*c).to_string(),
            ))))]),
        )),
    }
}

#[derive(Debug, PartialEq, Eq, Clone, Copy)]
pub(crate) enum ExprMode {
    Spec,
    Body,
    BodyPre,
}

#[derive(Debug, Clone)]
pub(crate) struct ExprCtxt {
    pub mode: ExprMode,
    pub is_bit_vector: bool,
    pub bit_vector_typ_hint: Option<Typ>,
    pub is_singular: bool,
}

impl ExprCtxt {
    pub(crate) fn new() -> Self {
        ExprCtxt {
            mode: ExprMode::Body,
            is_bit_vector: false,
            bit_vector_typ_hint: None,
            is_singular: false,
        }
    }
    pub(crate) fn new_mode(mode: ExprMode) -> Self {
        ExprCtxt { mode, is_bit_vector: false, bit_vector_typ_hint: None, is_singular: false }
    }
    pub(crate) fn new_mode_bv(mode: ExprMode, is_bit_vector: bool) -> Self {
        ExprCtxt { mode, is_bit_vector, bit_vector_typ_hint: None, is_singular: false }
    }
    fn set_bit_vector_typ_hint(&self, bit_vector_typ_hint: Option<Typ>) -> Self {
        ExprCtxt {
            mode: self.mode,
            is_bit_vector: self.is_bit_vector,
            bit_vector_typ_hint,
            is_singular: self.is_singular,
        }
    }
    pub(crate) fn new_mode_singular(mode: ExprMode, is_singular: bool) -> Self {
        ExprCtxt { mode, is_bit_vector: false, bit_vector_typ_hint: None, is_singular }
    }
}

pub(crate) fn bv_typ_to_air(typ: &Typ) -> Option<air::ast::Typ> {
    match &**typ {
        TypX::Int(IntRange::U(size) | IntRange::I(size)) => Some(bv_typ(*size)),
        TypX::Bool => Some(bool_typ()),
        TypX::Decorate(_, t) => bv_typ_to_air(t),
        TypX::Boxed(t) => bv_typ_to_air(t),
        _ => None,
    }
}

fn clip_bitwise_result(bit_expr: ExprX, exp: &Exp) -> Result<Expr, VirErr> {
    if let TypX::Int(range) = &*undecorate_typ(&exp.typ) {
        match range {
            IntRange::I(_) | IntRange::ISize => {
                return Ok(apply_range_fun(&crate::def::I_CLIP, &range, vec![Arc::new(bit_expr)]));
            }
            IntRange::U(_) | IntRange::USize => {
                return Ok(apply_range_fun(&crate::def::U_CLIP, &range, vec![Arc::new(bit_expr)]));
            }
            _ => return Ok(Arc::new(bit_expr)),
        };
    } else {
        return error(
            &exp.span,
            format!("In translating Bitwise operator, encountered non-integer operand",),
        );
    }
}

fn check_unsigned(exp: &Exp) -> Result<(), VirErr> {
    if let TypX::Int(range) = &*undecorate_typ(&exp.typ) {
        match range {
            IntRange::I(_) | IntRange::ISize => {
                return error(
                    &exp.span,
                    format!("error: signed integer is not supported for bit-vector reasoning",),
                );
            }
            _ => (),
        }
    };
    Ok(())
}

fn bitwidth_to_exp(bitwidth: &IntegerTypeBitwidth) -> Expr {
    match bitwidth {
        IntegerTypeBitwidth::Width(w) => {
            Arc::new(ExprX::Const(Constant::Nat(Arc::new(w.to_string()))))
        }
        IntegerTypeBitwidth::ArchWordSize => {
            let name = Arc::new(ARCH_SIZE.to_string());
            Arc::new(ExprX::Var(name))
        }
    }
}

fn bitvector_expect_exact(
    ctx: &Ctx,
    span: &Span,
    typ: &Typ,
    bitwidth: &Option<IntegerTypeBitwidth>,
) -> Result<u32, VirErr> {
    match bitwidth {
        Some(w) => {
            let w = w.to_exact(&ctx.global.arch);
            match w {
                Some(w) => Ok(w),
                None => error(
                    span,
                    format!(
                        "IntRange error: the bit-width of type {:?} is architecture-dependent, which `by(bit_vector)` does not currently support",
                        typ
                    ),
                ),
            }
        }
        None => error(
            span,
            format!("IntRange error: expected finite-width integer for bit-vector, got {:?}", typ),
        ),
    }
}

// Generate a unique quantifier ID and map it to the quantifier's span
fn new_user_qid(ctx: &Ctx, exp: &Exp) -> Qid {
    let fun_name = fun_as_friendly_rust_name(
        &ctx.fun.as_ref().expect("Expressions are expected to be within a function").current_fun,
    );
    let qcount = ctx.quantifier_count.get();
    let qid = new_user_qid_name(&fun_name, qcount);
    ctx.quantifier_count.set(qcount + 1);
    let trigs = match &exp.x {
        ExpX::Bind(bnd, _) => match &bnd.x {
            BndX::Quant(_, _, trigs) => trigs,
            BndX::Choose(_, trigs, _) => trigs,
            BndX::Lambda(_, trigs) => trigs,
            _ => panic!(
                "internal error: user quantifier expressions should only be Quant, Choose, or Lambda; found {:?}",
                bnd.x
            ),
        },
        _ => panic!(
            "internal error: user quantifier expressions should only be Bind expressions; found {:?}",
            exp.x
        ),
    };
    let bnd_info = BndInfo { span: exp.span.clone(), trigs: trigs.clone() };
    ctx.global.qid_map.borrow_mut().insert(qid.clone(), bnd_info);
    Some(Arc::new(qid))
}

pub(crate) fn exp_to_expr(ctx: &Ctx, exp: &Exp, expr_ctxt: &ExprCtxt) -> Result<Expr, VirErr> {
    let bit_vector_typ_hint = &expr_ctxt.bit_vector_typ_hint;
    let expr_ctxt = &expr_ctxt.set_bit_vector_typ_hint(None);
    let result = match (&exp.x, expr_ctxt.is_bit_vector) {
        (ExpX::Const(crate::ast::Constant::Int(i)), true) => {
            let typ = match (&*undecorate_typ(&exp.typ), bit_vector_typ_hint) {
                (TypX::Int(IntRange::Int | IntRange::Nat), Some(hint))
                    if crate::ast_util::fixed_integer_const(&i.to_string(), hint) =>
                {
                    hint
                }
                _ => &exp.typ,
            };
            let width = bitwidth_from_type(typ);
            let width = bitvector_expect_exact(ctx, &exp.span, typ, &width)?;
            Arc::new(ExprX::Const(Constant::BitVec(Arc::new(i.to_string()), width)))
        }
        (ExpX::Const(c), _) => {
            let expr = constant_to_expr(ctx, c);
            expr
        }
        (ExpX::Var(x), _) => {
            if expr_ctxt.is_bit_vector {
                if is_integer_type(&exp.typ) {
                    // error if either:
                    //  - it's an infinite width type
                    //  - it's usize or isize and the arch-size is not specified
                    // (TODO allow the second one)
                    let width = bitwidth_from_type(&exp.typ);
                    bitvector_expect_exact(ctx, &exp.span, &exp.typ, &width)?;
                } else {
                    if allowed_bitvector_type(&exp.typ) {
                        // ok
                    } else {
                        return error(
                            &exp.span,
                            format!(
                                "error: bit_vector prover cannot handle this type (bit_vector can only handle variables of type `bool` or of fixed-width integers)"
                            ),
                        );
                    }
                }
            }

            string_var(&suffix_local_unique_id(x))
        }
        (ExpX::VarLoc(x), false) => string_var(&suffix_local_unique_id(x)),
        (ExpX::VarAt(x, VarAt::Pre), false) => match expr_ctxt.mode {
            ExprMode::Spec => string_var(&prefix_pre_var(&suffix_local_unique_id(x))),
            ExprMode::Body => {
                Arc::new(ExprX::Old(snapshot_ident(SNAPSHOT_PRE), suffix_local_unique_id(x)))
            }
            ExprMode::BodyPre => string_var(&suffix_local_unique_id(x)),
        },
        (ExpX::Loc(e0), false) => exp_to_expr(ctx, e0, expr_ctxt)?,
        (ExpX::Old(span, x), false) => {
            Arc::new(ExprX::Old(span.clone(), suffix_local_unique_id(x)))
        }
        (ExpX::Call(f @ (CallFun::Fun(..) | CallFun::CheckTermination(_)), typs, args), false) => {
            let x_name = match f {
                CallFun::Fun(x, _) => x.clone(),
                CallFun::CheckTermination(x) => crate::def::prefix_recursive_fun(&x),
                _ => panic!(),
            };
            let name = suffix_global_id(&fun_to_air_ident(&x_name));
            let mut exprs: Vec<Expr> = typs.iter().map(typ_to_ids).flatten().collect();
            for arg in args.iter() {
                exprs.push(exp_to_expr(ctx, arg, expr_ctxt)?);
            }
            ident_apply(&name, &exprs)
        }
        (ExpX::Call(CallFun::InternalFun(func), typs, args), false) => {
            let mut exprs: Vec<Expr> = typs.iter().map(typ_to_ids).flatten().collect();
            for arg in args.iter() {
                exprs.push(exp_to_expr(ctx, arg, expr_ctxt)?);
            }
            Arc::new(ExprX::Apply(
                match func {
                    InternalFun::ClosureReq => str_ident(crate::def::CLOSURE_REQ),
                    InternalFun::ClosureEns => str_ident(crate::def::CLOSURE_ENS),
                    InternalFun::CheckDecreaseInt => str_ident(crate::def::CHECK_DECREASE_INT),
                    InternalFun::CheckDecreaseHeight => {
                        str_ident(crate::def::CHECK_DECREASE_HEIGHT)
                    }
                },
                Arc::new(exprs),
            ))
        }
        (ExpX::CallLambda(typ, e0, args), false) => {
            let e0 = exp_to_expr(ctx, e0, expr_ctxt)?;
            let args = vec_map_result(args, |e| exp_to_expr(ctx, e, expr_ctxt))?;
            Arc::new(ExprX::ApplyLambda(typ_to_air(ctx, typ), e0, Arc::new(args)))
        }
        (ExpX::Ctor(path, variant, binders), false) => {
            let (variant, args) = ctor_to_apply(ctx, path, variant, binders);
            let args = args
                .map(|b| exp_to_expr(ctx, &b.a, expr_ctxt))
                .collect::<Result<Vec<_>, VirErr>>()?;
            Arc::new(ExprX::Apply(variant, Arc::new(args)))
        }
        (ExpX::NullaryOpr(crate::ast::NullaryOpr::ConstGeneric(c)), false) => {
            str_apply(crate::def::CONST_INT, &vec![typ_to_id(c)])
        }
        (ExpX::Unary(op, arg), true) => {
            if !allowed_bitvector_type(&arg.typ) {
                return error(
                    &arg.span,
                    format!("error: cannot use bit-vector arithmetic on type {:?}", arg.typ),
                );
            }
            let hint = match op {
                UnaryOp::BitNot => expr_ctxt.bit_vector_typ_hint.clone(),
                UnaryOp::Clip {
                    range: range @ (IntRange::U(..) | IntRange::I(..)),
                    truncate: _,
                } => Some(Arc::new(TypX::Int(*range))),
                _ => None,
            };
            let expr_ctxt = &expr_ctxt.set_bit_vector_typ_hint(hint);
            let bv_e = exp_to_expr(ctx, arg, expr_ctxt)?;
            match op {
                UnaryOp::Not => {
                    let bop = air::ast::UnaryOp::Not;
                    return Ok(Arc::new(ExprX::Unary(bop, bv_e)));
                }
                UnaryOp::BitNot => {
                    let bop = air::ast::UnaryOp::BitNot;
                    return Ok(Arc::new(ExprX::Unary(bop, bv_e)));
                }
                // bitvector type casting by 'as' keyword
                // via converting Clip into concat/extract
                UnaryOp::Clip { range: int_range, .. } => {
                    let new_n = bitwidth_from_int_range(int_range);
                    let old_n = bitwidth_from_type(&arg.typ);

                    let new_n = bitvector_expect_exact(ctx, &arg.span, &exp.typ, &new_n)?;
                    let old_n = bitvector_expect_exact(ctx, &arg.span, &arg.typ, &old_n)?;

                    if new_n > old_n {
                        let bop = air::ast::BinaryOp::BitConcat;
                        let zero_pad = Arc::new(ExprX::Const(Constant::BitVec(
                            Arc::new("0".to_string()),
                            new_n - old_n,
                        )));
                        return Ok(Arc::new(ExprX::Binary(bop, zero_pad, bv_e)));
                    }
                    // extract lower new_n bits
                    else if new_n < old_n {
                        let op = air::ast::UnaryOp::BitExtract(new_n - 1, 0);
                        return Ok(Arc::new(ExprX::Unary(op, bv_e)));
                    } else {
                        return Ok(bv_e);
                    }
                }
                UnaryOp::HeightTrigger => panic!("internal error: unexpected HeightTrigger"),
                UnaryOp::Trigger(_) => exp_to_expr(ctx, arg, expr_ctxt)?,
                UnaryOp::CoerceMode { .. } => {
                    panic!("internal error: TupleField should have been removed before here")
                }
                UnaryOp::MustBeFinalized => {
                    panic!("internal error: Exp not finalized: {:?}", arg)
                }
                UnaryOp::StrLen | UnaryOp::StrIsAscii | UnaryOp::CharToInt => panic!(
                    "internal error: matching for bit vector ops on this match should be impossible"
                ),
            }
        }
        (ExpX::Unary(op, exp), false) => match op {
            UnaryOp::StrLen => Arc::new(ExprX::Apply(
                str_ident(STRSLICE_LEN),
                Arc::new(vec![exp_to_expr(ctx, exp, expr_ctxt)?]),
            )),
            UnaryOp::StrIsAscii => Arc::new(ExprX::Apply(
                str_ident(STRSLICE_IS_ASCII),
                Arc::new(vec![exp_to_expr(ctx, exp, expr_ctxt)?]),
            )),
            UnaryOp::Not => mk_not(&exp_to_expr(ctx, exp, expr_ctxt)?),
            UnaryOp::BitNot => {
                let width = bitwidth_from_type(&exp.typ).expect("expected bounded integer type");
                let width_exp = bitwidth_to_exp(&width);
                let expr = exp_to_expr(ctx, exp, expr_ctxt)?;
                let expr = try_box(ctx, expr, &exp.typ).expect("Box");
                let bit_expr = ExprX::Apply(
                    Arc::new(crate::def::UINT_NOT.to_string()),
                    Arc::new(vec![width_exp, expr]),
                );
                clip_bitwise_result(bit_expr, exp)?
            }
            UnaryOp::HeightTrigger => {
                str_apply(crate::def::HEIGHT, &vec![exp_to_expr(ctx, exp, expr_ctxt)?])
            }
            UnaryOp::Trigger(_) => exp_to_expr(ctx, exp, expr_ctxt)?,
            UnaryOp::Clip { range: IntRange::Int, .. } => exp_to_expr(ctx, exp, expr_ctxt)?,
            UnaryOp::Clip { range, .. } => {
                let expr = exp_to_expr(ctx, exp, expr_ctxt)?;
                let f_name = match range {
                    IntRange::Int => panic!("internal error: Int"),
                    IntRange::Nat => crate::def::NAT_CLIP,
                    IntRange::U(_) | IntRange::USize => crate::def::U_CLIP,
                    IntRange::I(_) | IntRange::ISize => crate::def::I_CLIP,
                };
                apply_range_fun(&f_name, &range, vec![expr])
            }
            UnaryOp::CoerceMode { .. } => {
                panic!("internal error: TupleField should have been removed before here")
            }
            UnaryOp::MustBeFinalized => {
                panic!("internal error: Exp not finalized: {:?}", exp)
            }
            UnaryOp::CharToInt => {
                let expr = exp_to_expr(ctx, exp, expr_ctxt)?;

                Arc::new(ExprX::Apply(str_ident(CHAR_TO_UNICODE), Arc::new(vec![expr])))
            }
        },
        (ExpX::UnaryOpr(UnaryOpr::Box(_) | UnaryOpr::Unbox(_), exp), true) => {
            exp_to_expr(ctx, exp, expr_ctxt)?
        }
        (ExpX::UnaryOpr(op, exp), false) => match op {
            UnaryOpr::Box(typ) => {
                let expr = exp_to_expr(ctx, exp, expr_ctxt)?;
                try_box(ctx, expr, typ).expect("Box")
            }
            UnaryOpr::Unbox(typ) => {
                let expr = exp_to_expr(ctx, exp, expr_ctxt)?;
                try_unbox(ctx, expr, typ).expect("Unbox")
            }
            UnaryOpr::HasType(typ) => {
                let expr = exp_to_expr(ctx, exp, expr_ctxt)?;
                if let Some(inv) = typ_invariant(ctx, typ, &expr) {
                    inv
                } else {
                    air::ast_util::mk_true()
                }
            }
            UnaryOpr::IsVariant { datatype, variant } => {
                let expr = exp_to_expr(ctx, exp, expr_ctxt)?;
                let name = is_variant_ident(datatype, variant);
                Arc::new(ExprX::Apply(name, Arc::new(vec![expr])))
            }
            UnaryOpr::TupleField { .. } => {
                panic!("internal error: TupleField should have been removed before here")
            }
            UnaryOpr::IntegerTypeBound(IntegerTypeBoundKind::SignedMin, _) => {
                let expr = exp_to_expr(ctx, exp, expr_ctxt)?;
                let name = Arc::new(I_LO.to_string());
                Arc::new(ExprX::Apply(name, Arc::new(vec![expr])))
            }
            UnaryOpr::IntegerTypeBound(IntegerTypeBoundKind::SignedMax, _) => {
                let expr = exp_to_expr(ctx, exp, expr_ctxt)?;
                let name = Arc::new(I_HI.to_string());
                let x = Arc::new(ExprX::Apply(name, Arc::new(vec![expr])));
                mk_sub(&x, &mk_nat(1))
            }
            UnaryOpr::IntegerTypeBound(IntegerTypeBoundKind::UnsignedMax, _) => {
                let expr = exp_to_expr(ctx, exp, expr_ctxt)?;
                let name = Arc::new(U_HI.to_string());
                let x = Arc::new(ExprX::Apply(name, Arc::new(vec![expr])));
                mk_sub(&x, &mk_nat(1))
            }
            UnaryOpr::IntegerTypeBound(IntegerTypeBoundKind::ArchWordBits, _) => {
                let name = Arc::new(ARCH_SIZE.to_string());
                Arc::new(ExprX::Var(name))
            }
            UnaryOpr::Field(FieldOpr { datatype, variant, field, get_variant: _ }) => {
                let expr = exp_to_expr(ctx, exp, expr_ctxt)?;
                Arc::new(ExprX::Apply(
                    variant_field_ident(datatype, variant, field),
                    Arc::new(vec![expr]),
                ))
            }
            UnaryOpr::CustomErr(_) => {
                // CustomErr is handled by split_expression. Maybe it could
                // be useful in the 'normal' case too, but right now, we just
                // ignore it here.
                return exp_to_expr(ctx, exp, expr_ctxt);
            }
        },
        (ExpX::Binary(op, lhs, rhs), true) => {
            if !allowed_bitvector_type(&exp.typ) {
                return error(
                    &exp.span,
                    format!("error: cannot use bit-vector arithmetic on type {:?}", exp.typ),
                );
            }
            if let BinaryOp::HeightCompare { .. } = op {
                return error(
                    &exp.span,
                    format!("error: cannot use bit-vector arithmetic on is_smaller_than"),
                );
            }
            // disallow signed integer from bitvec reasoning. However, allow that for shift
            // TODO: sanity check for shift
            let _ = match op {
                BinaryOp::Bitwise(BitwiseOp::Shl | BitwiseOp::Shr, _) => (),
                _ => {
                    check_unsigned(&lhs)?;
                    check_unsigned(&rhs)?;
                }
            };
            let hint = match op {
                BinaryOp::Eq(..)
                | BinaryOp::Ne
                | BinaryOp::Inequality(..)
                | BinaryOp::Arith(..) => {
                    match (&*undecorate_typ(&lhs.typ), &*undecorate_typ(&rhs.typ)) {
                        (TypX::Int(IntRange::U(..) | IntRange::I(..)), _) => Some(lhs.typ.clone()),
                        (_, TypX::Int(IntRange::U(..) | IntRange::I(..))) => Some(rhs.typ.clone()),
                        _ => None,
                    }
                }
                _ => None,
            };
            let expr_ctxt = &expr_ctxt.set_bit_vector_typ_hint(hint);
            let lh = exp_to_expr(ctx, lhs, expr_ctxt)?;
            let rh = exp_to_expr(ctx, rhs, expr_ctxt)?;
            let _ = match op {
                BinaryOp::And => return Ok(mk_and(&vec![lh, rh])),
                BinaryOp::Or => return Ok(mk_or(&vec![lh, rh])),
                BinaryOp::Ne => {
                    let eq = ExprX::Binary(air::ast::BinaryOp::Eq, lh, rh);
                    return Ok(Arc::new(ExprX::Unary(air::ast::UnaryOp::Not, Arc::new(eq))));
                }
                _ => (),
            };
            let bop = match op {
                BinaryOp::HeightCompare { .. } => unreachable!(),
                BinaryOp::Eq(_) => air::ast::BinaryOp::Eq,
                BinaryOp::Ne => unreachable!(),
                BinaryOp::Arith(ArithOp::Add, _) => air::ast::BinaryOp::BitAdd,
                BinaryOp::Arith(ArithOp::Sub, _) => air::ast::BinaryOp::BitSub,
                BinaryOp::Arith(ArithOp::Mul, _) => air::ast::BinaryOp::BitMul,
                BinaryOp::Arith(ArithOp::EuclideanDiv, _) => air::ast::BinaryOp::BitUDiv,
                BinaryOp::Arith(ArithOp::EuclideanMod, _) => air::ast::BinaryOp::BitUMod,
                BinaryOp::Inequality(InequalityOp::Le) => air::ast::BinaryOp::BitULe,
                BinaryOp::Inequality(InequalityOp::Lt) => air::ast::BinaryOp::BitULt,
                BinaryOp::Inequality(InequalityOp::Ge) => air::ast::BinaryOp::BitUGe,
                BinaryOp::Inequality(InequalityOp::Gt) => air::ast::BinaryOp::BitUGt,
                BinaryOp::Bitwise(BitwiseOp::BitXor, _) => air::ast::BinaryOp::BitXor,
                BinaryOp::Bitwise(BitwiseOp::BitAnd, _) => air::ast::BinaryOp::BitAnd,
                BinaryOp::Bitwise(BitwiseOp::BitOr, _) => air::ast::BinaryOp::BitOr,
                BinaryOp::Bitwise(BitwiseOp::Shl, _) => air::ast::BinaryOp::Shl,
                BinaryOp::Bitwise(BitwiseOp::Shr, _) => air::ast::BinaryOp::LShr,
                BinaryOp::Implies => air::ast::BinaryOp::Implies,
                BinaryOp::And => unreachable!(),
                BinaryOp::Or => unreachable!(),
                BinaryOp::Xor => unreachable!(),
                BinaryOp::StrGetChar => unreachable!(),
            };
            return Ok(Arc::new(ExprX::Binary(bop, lh, rh)));
        }
        (ExpX::BinaryOpr(crate::ast::BinaryOpr::ExtEq(..), _, _), true) => {
            return error(&exp.span, "error: cannot use extensional equality in bit vector proof");
        }
        (ExpX::Binary(op, lhs, rhs), false) => {
            let wrap_arith = true; // use Add, Sub, etc. wrappers to allow triggers on +, -, etc.
            let has_const = match (&lhs.x, &rhs.x) {
                (ExpX::Const(..), _) => true,
                (_, ExpX::Const(..)) => true,
                _ => false,
            };
            let lh = exp_to_expr(ctx, lhs, expr_ctxt)?;
            let rh = exp_to_expr(ctx, rhs, expr_ctxt)?;
            let expx = match op {
                BinaryOp::And => {
                    return Ok(mk_and(&vec![lh, rh]));
                }
                BinaryOp::Or => {
                    return Ok(mk_or(&vec![lh, rh]));
                }
                BinaryOp::Xor => {
                    return Ok(mk_xor(&lh, &rh));
                }
                BinaryOp::Implies => {
                    return Ok(mk_implies(&lh, &rh));
                }
                BinaryOp::HeightCompare { strictly_lt, recursive_function_field } => {
                    let lhh = str_apply(crate::def::HEIGHT, &vec![lh]);
                    let rh = if *recursive_function_field {
                        str_apply(crate::def::HEIGHT_REC_FUN, &vec![rh])
                    } else {
                        rh
                    };
                    let rhh = str_apply(crate::def::HEIGHT, &vec![rh]);
                    if *strictly_lt {
                        return Ok(str_apply(crate::def::HEIGHT_LT, &vec![lhh, rhh]));
                    } else {
                        return Ok(mk_eq(&lhh, &rhh));
                    }
                }
                BinaryOp::Arith(ArithOp::Add, _) if wrap_arith => {
                    return Ok(str_apply(crate::def::ADD, &vec![lh, rh]));
                }
                BinaryOp::Arith(ArithOp::Sub, _) if wrap_arith => {
                    return Ok(str_apply(crate::def::SUB, &vec![lh, rh]));
                }
                BinaryOp::Arith(ArithOp::Add, _) => {
                    ExprX::Multi(MultiOp::Add, Arc::new(vec![lh, rh]))
                }
                BinaryOp::Arith(ArithOp::Sub, _) => {
                    ExprX::Multi(MultiOp::Sub, Arc::new(vec![lh, rh]))
                }
                BinaryOp::Arith(ArithOp::Mul, _) if wrap_arith || !has_const => {
                    return Ok(str_apply(crate::def::MUL, &vec![lh, rh]));
                }
                BinaryOp::Arith(ArithOp::EuclideanDiv, _) if wrap_arith || !has_const => {
                    return Ok(str_apply(crate::def::EUC_DIV, &vec![lh, rh]));
                }
<<<<<<< HEAD
                BinaryOp::Arith(ArithOp::EuclideanMod, _) if wrap_arith || !has_const => {
=======
                // REVIEW: consider introducing singular_mod more earlier pipeline (e.g. from syntax macro?)
                BinaryOp::Arith(ArithOp::EuclideanMod, _) if expr_ctxt.is_singular => {
                    return Ok(str_apply(crate::def::SINGULAR_MOD, &vec![lh, rh]));
                }
                BinaryOp::Arith(ArithOp::EuclideanMod, _) if !has_const => {
>>>>>>> e3a8b6d2
                    return Ok(str_apply(crate::def::EUC_MOD, &vec![lh, rh]));
                }
                BinaryOp::Arith(ArithOp::Mul, _) => {
                    ExprX::Multi(MultiOp::Mul, Arc::new(vec![lh, rh]))
                }
                BinaryOp::Ne => {
                    let eq = ExprX::Binary(air::ast::BinaryOp::Eq, lh, rh);
                    ExprX::Unary(air::ast::UnaryOp::Not, Arc::new(eq))
                }
                BinaryOp::StrGetChar => ExprX::Apply(
                    str_ident(STRSLICE_GET_CHAR),
                    Arc::new(vec![
                        exp_to_expr(ctx, lhs, expr_ctxt)?,
                        exp_to_expr(ctx, rhs, expr_ctxt)?,
                    ]),
                ),
                // here the binary bitvector Ops are translated into the integer versions
                // Similar to typ_invariant(), make obvious range according to bit-width
                BinaryOp::Bitwise(bo, _) => {
                    let box_lh = try_box(ctx, lh, &lhs.typ).expect("Box");
                    let box_rh = try_box(ctx, rh, &rhs.typ).expect("Box");

                    // These expects should succeed because we don't define any bitwise ops
                    // for int or nat in the builtin lib.
                    let width_left = bitwidth_from_type(&lhs.typ).expect("bounded integer type");
                    let width_right = bitwidth_from_type(&rhs.typ).expect("bounded integer type");

                    if width_left != width_right {
                        return error(
                            &exp.span,
                            format!(
                                "error: argument bit-width does not match. Left: {}, Right: {}",
                                width_left, width_right
                            ),
                        );
                    }
                    let width_exp = bitwidth_to_exp(&width_left);
                    let fname = match bo {
                        BitwiseOp::BitXor => crate::def::UINT_XOR,
                        BitwiseOp::BitAnd => crate::def::UINT_AND,
                        BitwiseOp::BitOr => crate::def::UINT_OR,
                        BitwiseOp::Shl => crate::def::UINT_SHL,
                        BitwiseOp::Shr => crate::def::UINT_SHR,
                    };
                    let bit_expr = ExprX::Apply(
                        Arc::new(fname.to_string()),
                        Arc::new(vec![width_exp.clone(), box_lh, box_rh]),
                    );
                    return clip_bitwise_result(bit_expr, exp);
                }
                _ => {
                    let aop = match op {
                        BinaryOp::And => unreachable!(),
                        BinaryOp::Or => unreachable!(),
                        BinaryOp::Xor => unreachable!(),
                        BinaryOp::Implies => unreachable!(),
                        BinaryOp::HeightCompare { .. } => unreachable!(),
                        BinaryOp::Eq(_) => air::ast::BinaryOp::Eq,
                        BinaryOp::Ne => unreachable!(),
                        BinaryOp::Inequality(InequalityOp::Le) => air::ast::BinaryOp::Le,
                        BinaryOp::Inequality(InequalityOp::Lt) => air::ast::BinaryOp::Lt,
                        BinaryOp::Inequality(InequalityOp::Ge) => air::ast::BinaryOp::Ge,
                        BinaryOp::Inequality(InequalityOp::Gt) => air::ast::BinaryOp::Gt,
                        BinaryOp::Arith(ArithOp::Add, _) => unreachable!(),
                        BinaryOp::Arith(ArithOp::Sub, _) => unreachable!(),
                        BinaryOp::Arith(ArithOp::Mul, _) => unreachable!(),
                        BinaryOp::Arith(ArithOp::EuclideanDiv, _) => {
                            air::ast::BinaryOp::EuclideanDiv
                        }
                        BinaryOp::Arith(ArithOp::EuclideanMod, _) => {
                            air::ast::BinaryOp::EuclideanMod
                        }
                        BinaryOp::Bitwise(..) => unreachable!(),
                        BinaryOp::StrGetChar => unreachable!(),
                    };
                    ExprX::Binary(aop, lh, rh)
                }
            };
            Arc::new(expx)
        }
        (ExpX::BinaryOpr(crate::ast::BinaryOpr::ExtEq(deep, t), lhs, rhs), false) => {
            let mut args = vec![Arc::new(ExprX::Const(Constant::Bool(*deep))), typ_to_id(t)];
            args.push(exp_to_expr(ctx, lhs, expr_ctxt)?);
            args.push(exp_to_expr(ctx, rhs, expr_ctxt)?);
            str_apply(crate::def::EXT_EQ, &args)
        }
        (ExpX::If(e1, e2, e3), _) => mk_ite(
            &exp_to_expr(ctx, e1, expr_ctxt)?,
            &exp_to_expr(ctx, e2, expr_ctxt)?,
            &exp_to_expr(ctx, e3, expr_ctxt)?,
        ),
        (ExpX::WithTriggers(_triggers, body), _) => exp_to_expr(ctx, body, expr_ctxt)?,
        (ExpX::Bind(bnd, e), _) => match (&bnd.x, expr_ctxt.is_bit_vector) {
            (BndX::Let(binders), _) => {
                let expr = exp_to_expr(ctx, e, expr_ctxt)?;
                let binders =
                    vec_map_result(&*binders, |b| match exp_to_expr(ctx, &b.a, expr_ctxt) {
                        Ok(expr) => {
                            Ok(Arc::new(BinderX { name: suffix_local_expr_id(&b.name), a: expr }))
                        }
                        Err(vir_err) => Err(vir_err.clone()),
                    })?;
                air::ast_util::mk_let(&binders, &expr)
            }
            (BndX::Quant(quant, binders, trigs), _) => {
                let expr = exp_to_expr(ctx, e, expr_ctxt)?;
                let mut invs: Vec<Expr> = Vec::new();
                if !expr_ctxt.is_bit_vector {
                    for binder in binders.iter() {
                        let typ_inv = typ_invariant(
                            ctx,
                            &binder.a,
                            &ident_var(&suffix_local_expr_id(&binder.name)),
                        );
                        if let Some(inv) = typ_inv {
                            invs.push(inv);
                        }
                    }
                }
                let inv = mk_and(&invs);
                let expr = match quant.quant {
                    Quant::Forall => mk_implies(&inv, &expr),
                    Quant::Exists => mk_and(&vec![inv, expr]),
                };
                let mut bs: Vec<Binder<air::ast::Typ>> = Vec::new();
                for binder in binders.iter() {
                    let typ = if expr_ctxt.is_bit_vector {
                        let bv_typ_option = bv_typ_to_air(&binder.a);
                        if bv_typ_option.is_none() {
                            return error(
                                &exp.span,
                                format!("unsupported type in bitvector {:?}", &binder.a),
                            );
                        };
                        bv_typ_option.unwrap()
                    } else {
                        typ_to_air(ctx, &binder.a)
                    };
                    let names_typs = match &*binder.a {
                        // allow quantifiers over type parameters, generated for broadcast_forall
                        TypX::TypeId => {
                            let xts = crate::def::suffix_typ_param_ids_types(&binder.name);
                            xts.into_iter().map(|(x, t)| (x, str_typ(&t))).collect()
                        }
                        _ => vec![(suffix_local_expr_id(&binder.name), typ)],
                    };
                    for (name, typ) in names_typs {
                        bs.push(Arc::new(BinderX { name, a: typ.clone() }));
                    }
                }
                let triggers = vec_map_result(&*trigs, |trig| {
                    vec_map_result(trig, |x| exp_to_expr(ctx, x, expr_ctxt)).map(|v| Arc::new(v))
                })?;
                let qid = new_user_qid(ctx, &exp);
                air::ast_util::mk_quantifier(quant.quant, &bs, &triggers, qid, &expr)
            }
            (BndX::Lambda(binders, trigs), false) => {
                let expr = exp_to_expr(ctx, e, expr_ctxt)?;
                let binders = vec_map(&*binders, |b| {
                    let name = suffix_local_expr_id(&b.name);
                    Arc::new(BinderX { name, a: typ_to_air(ctx, &b.a) })
                });
                let triggers = vec_map_result(&*trigs, |trig| {
                    vec_map_result(trig, |x| exp_to_expr(ctx, x, expr_ctxt)).map(|v| Arc::new(v))
                })?;
                let qid = (triggers.len() > 0).then(|| ()).and_then(|_| new_user_qid(ctx, &exp));
                let lambda = air::ast_util::mk_lambda(&binders, &triggers, qid, &expr);
                str_apply(crate::def::MK_FUN, &vec![lambda])
            }
            (BndX::Choose(binders, trigs, cond), false) => {
                let mut bs: Vec<Binder<air::ast::Typ>> = Vec::new();
                let mut invs: Vec<Expr> = Vec::new();
                for b in binders.iter() {
                    let name = suffix_local_expr_id(&b.name);
                    let typ_inv = typ_invariant(ctx, &b.a, &ident_var(&name));
                    if let Some(inv) = &typ_inv {
                        invs.push(inv.clone());
                    }
                    bs.push(Arc::new(BinderX { name, a: typ_to_air(ctx, &b.a) }));
                }
                let cond_expr = exp_to_expr(ctx, cond, expr_ctxt)?;
                let body_expr = exp_to_expr(ctx, e, expr_ctxt)?;
                invs.push(cond_expr.clone());
                let cond_expr = mk_and(&invs);
                let typ = &e.typ;
                let typ_inv = typ_invariant(ctx, typ, &body_expr);
                let triggers = vec_map_result(&*trigs, |trig| {
                    vec_map_result(trig, |x| exp_to_expr(ctx, x, expr_ctxt)).map(|v| Arc::new(v))
                })?;
                let binders = Arc::new(bs);
                let qid = new_user_qid(ctx, &exp);
                let bind = Arc::new(BindX::Choose(binders, Arc::new(triggers), qid, cond_expr));
                let mut choose_expr = Arc::new(ExprX::Bind(bind, body_expr));
                match typ_inv {
                    Some(_) => {
                        // use as_type to coerce expression to some value of the requested type,
                        // even if the choose expression is unsatisfiable
                        let args = vec![choose_expr, typ_to_id(typ)];
                        choose_expr = str_apply(crate::def::AS_TYPE, &args);
                    }
                    _ => {}
                }
                choose_expr
            }
            (_, true) => {
                return error(
                    &exp.span,
                    format!("unsupported for bit-vector: bind conversion, {:?} ", exp.x),
                );
            }
        },
        (ExpX::Interp(_), _) => {
            panic!("Found an interpreter expression {:?} outside the interpreter", exp)
        }
        (_, true) => {
            return error(
                &exp.span,
                format!("unsupported for bit-vector: expression conversion {:?}", exp.x),
            );
        }
    };
    Ok(result)
}

pub(crate) enum PostConditionKind {
    Ensures,
    DecreasesImplicitLemma,
    DecreasesBy,
}

struct PostConditionInfo {
    /// Identifier that holds the return value.
    /// May be referenced by `ens_exprs` or `ens_recommend_stms`.
    dest: Option<UniqueIdent>,
    /// Post-conditions (only used in non-recommends-checking mode)
    ens_exprs: Vec<(Span, Expr)>,
    /// Recommends checks (only used in recommends-checking mode)
    ens_recommend_stms: Vec<Stm>,
    /// Extra info about PostCondition for error reporting
    kind: PostConditionKind,
}

#[derive(Debug)]
struct LoopInfo {
    label: Option<String>,
    some_cond: bool,
    invs_entry: Arc<Vec<(Span, Expr)>>,
    invs_exit: Arc<Vec<(Span, Expr)>>,
}

struct State {
    local_shared: Vec<Decl>, // shared between all queries for a single function
    may_be_used_in_old: HashSet<UniqueIdent>, // vars that might have a 'PRE' snapshot, needed for while loop generation
    local_bv_shared: Vec<Decl>, // used in bv mode, fixed width uint variables have corresponding bv types
    commands: Vec<CommandsWithContext>,
    snapshot_count: u32, // Used to ensure unique Idents for each snapshot
    sids: Vec<Ident>, // a stack of snapshot ids, the top one should dominate the current position in the AST
    snap_map: Vec<(Span, SnapPos)>, // Maps each statement's span to the closest dominating snapshot's ID
    assign_map: AssignMap, // Maps Maps each statement's span to the assigned variables (that can potentially be queried)
    mask: MaskSet,         // set of invariants that are allowed to be opened
    post_condition_info: PostConditionInfo,
    loop_infos: Vec<LoopInfo>,
}

impl State {
    /// get the current sid (top of the scope stack)
    fn get_current_sid(&self) -> Ident {
        let last = self.sids.last().unwrap();
        last.clone()
    }

    /// copy the current sid into a new scope (when entering a block)
    fn push_scope(&mut self) {
        let sid = self.get_current_sid();
        self.sids.push(sid);
    }

    /// pop off the scope (when exiting a block)
    fn pop_scope(&mut self) {
        self.sids.pop();
    }

    fn get_new_sid(&mut self, suffix: &str) -> Ident {
        self.snapshot_count += 1;
        Arc::new(format!("{}{}", self.snapshot_count, suffix))
    }

    /// replace the current sid (without changing scope depth)
    fn update_current_sid(&mut self, suffix: &str) -> Ident {
        let sid = self.get_new_sid(suffix);
        self.sids.pop();
        self.sids.push(sid.clone());
        sid
    }

    // fn get_assigned_set(&self, stm: &Stm) -> HashSet<Arc<String>> {
    //     if let Some(s) = self.assign_map.get(&Arc::as_ptr(stm)) {
    //         return s.clone();
    //     }
    //     return HashSet::new();
    // }

    fn map_span(&mut self, stm: &Stm, kind: SpanKind) {
        let spos = SnapPos { snapshot_id: self.get_current_sid(), kind };
        // let aset = self.get_assigned_set(stm);
        // println!("{:?} {:?}", stm.span, aset);
        self.snap_map.push((stm.span.clone(), spos));
    }
}

fn loc_is_var(e: &Exp) -> Option<&UniqueIdent> {
    match &e.x {
        ExpX::VarLoc(x) => Some(x),
        _ => None,
    }
}

pub(crate) fn assume_var(span: &Span, x: &UniqueIdent, exp: &Exp) -> Stm {
    let x_var = SpannedTyped::new(&span, &exp.typ, ExpX::Var(x.clone()));
    let eqx = ExpX::Binary(BinaryOp::Eq(Mode::Spec), x_var, exp.clone());
    let eq = SpannedTyped::new(&span, &Arc::new(TypX::Bool), eqx);
    Spanned::new(span.clone(), StmX::Assume(eq))
}

fn one_stmt(stmts: Vec<Stmt>) -> Stmt {
    if stmts.len() == 1 { stmts[0].clone() } else { Arc::new(StmtX::Block(Arc::new(stmts))) }
}

#[derive(Debug)]
struct LocFieldInfo<A> {
    base_typ: Typ,
    base_span: Span,
    a: A,
}

fn loc_to_field_path(loc: &Exp) -> (UniqueIdent, LocFieldInfo<Vec<FieldOpr>>) {
    let mut e: &Exp = loc;
    let mut fields = Vec::new();
    loop {
        match &e.x {
            ExpX::Loc(ee) => e = ee,
            ExpX::UnaryOpr(UnaryOpr::Box(_) | UnaryOpr::Unbox(_), ee) => e = ee,
            ExpX::VarLoc(x) => {
                fields.reverse();
                return (
                    x.clone(),
                    LocFieldInfo { base_typ: e.typ.clone(), base_span: e.span.clone(), a: fields },
                );
            }
            ExpX::UnaryOpr(UnaryOpr::Field(field), ee) => {
                fields.push(field.clone());
                e = ee;
            }
            _ => panic!("loc unexpected {:?}", e),
        }
    }
}

fn snapshotted_var_locs(arg: &Exp, snapshot_name: &str) -> Exp {
    crate::sst_visitor::map_exp_visitor(arg, &mut |e| match &e.x {
        ExpX::VarLoc(x) => {
            SpannedTyped::new(&e.span, &e.typ, ExpX::Old(snapshot_ident(snapshot_name), x.clone()))
        }
        _ => e.clone(),
    })
}

fn snapshotted_vars(arg: &Exp, snapshot_name: &str) -> Exp {
    crate::sst_visitor::map_exp_visitor(arg, &mut |e| match &e.x {
        ExpX::Var(x) => {
            SpannedTyped::new(&e.span, &e.typ, ExpX::Old(snapshot_ident(snapshot_name), x.clone()))
        }
        _ => e.clone(),
    })
}

fn assume_other_fields_unchanged(
    ctx: &Ctx,
    snapshot_name: &str,
    stm_span: &Span,
    base: &UniqueIdent,
    mutated_fields: &LocFieldInfo<Vec<Vec<FieldOpr>>>,
    expr_ctxt: &ExprCtxt,
) -> Result<Option<Stmt>, VirErr> {
    let LocFieldInfo { base_typ, base_span, a: updates } = mutated_fields;
    let base_exp = SpannedTyped::new(base_span, base_typ, ExpX::VarLoc(base.clone()));
    let eqs = assume_other_fields_unchanged_inner(
        ctx,
        snapshot_name,
        stm_span,
        &base_exp,
        updates,
        expr_ctxt,
    )?;
    Ok((eqs.len() > 0)
        .then(|| Arc::new(StmtX::Assume(Arc::new(ExprX::Multi(MultiOp::And, Arc::new(eqs)))))))
}

fn assume_other_fields_unchanged_inner(
    ctx: &Ctx,
    snapshot_name: &str,
    stm_span: &Span,
    base: &Exp,
    updates: &Vec<Vec<FieldOpr>>,
    expr_ctxt: &ExprCtxt,
) -> Result<Vec<Expr>, VirErr> {
    match &updates[..] {
        [f] if f.len() == 0 => Ok(vec![]),
        _ => {
            let mut updated_fields: BTreeMap<_, Vec<_>> = BTreeMap::new();
            let FieldOpr { datatype, variant, field: _, get_variant: _ } = &updates[0][0];
            for u in updates {
                assert!(u[0].datatype == *datatype && u[0].variant == *variant);
                updated_fields.entry(&u[0].field).or_insert(Vec::new()).push(u[1..].to_vec());
            }
            let datatype_fields = &get_variant(&ctx.global.datatypes[datatype], variant).a;
            let dt =
                vec_map_result(&**datatype_fields, |field: &Binder<(Typ, Mode, Visibility)>| {
                    let base_exp = if let TypX::Boxed(base_typ) = &*undecorate_typ(&base.typ) {
                        // TODO this replicates logic from poly, but factoring it out is currently tricky
                        // because we don't have a representation for a variable used as a location in VIR
                        if crate::poly::typ_is_poly(ctx, base_typ) {
                            base.clone()
                        } else {
                            let op = UnaryOpr::Unbox(base_typ.clone());
                            let exprx = ExpX::UnaryOpr(op, base.clone());
                            SpannedTyped::new(&base.span, base_typ, exprx)
                        }
                    } else {
                        base.clone()
                    };
                    let field_exp = SpannedTyped::new(
                        stm_span,
                        &field.a.0,
                        ExpX::UnaryOpr(
                            UnaryOpr::Field(FieldOpr {
                                datatype: datatype.clone(),
                                variant: variant.clone(),
                                field: field.name.clone(),
                                get_variant: false,
                            }),
                            base_exp,
                        ),
                    );
                    if let Some(further_updates) = updated_fields.get(&field.name) {
                        assume_other_fields_unchanged_inner(
                            ctx,
                            snapshot_name,
                            stm_span,
                            &field_exp,
                            further_updates,
                            expr_ctxt,
                        )
                    } else {
                        let old = exp_to_expr(
                            ctx,
                            &snapshotted_var_locs(&field_exp, snapshot_name),
                            expr_ctxt,
                        )?;
                        let new = exp_to_expr(ctx, &field_exp, expr_ctxt)?;
                        Ok(vec![Arc::new(ExprX::Binary(air::ast::BinaryOp::Eq, old, new))])
                    }
                })?;
            Ok(dt.into_iter().flatten().collect())
        }
    }
}

// fn stm_to_stmts(ctx: &Ctx, state: &mut State, stm: &Stm) -> Result<Vec<Stmt>, VirErr> {
//     let expr_ctxt = ExprCtxt { mode: ExprMode::Body, is_bit_vector: false };
//     let result = match &stm.x {

fn stm_to_stmts(ctx: &Ctx, state: &mut State, stm: &Stm) -> Result<Vec<Stmt>, VirErr> {
    let expr_ctxt = &ExprCtxt::new();
    let result = match &stm.x {
        StmX::Call { fun, resolved_method: _, mode, typ_args: typs, args, split, dest } => {
            assert!(split.is_none());
            let mut stmts: Vec<Stmt> = Vec::new();
            let func = &ctx.func_map[fun];
            if func.x.require.len() > 0
                && (!ctx.checking_recommends_for_non_spec() || *mode == Mode::Spec)
            {
                let f_req = prefix_requires(&fun_to_air_ident(&func.x.name));
                let mut req_args: Vec<Expr> = typs.iter().map(typ_to_ids).flatten().collect();
                for arg in args.iter() {
                    req_args.push(exp_to_expr(ctx, arg, expr_ctxt)?);
                }
                let e_req = Arc::new(ExprX::Apply(f_req, Arc::new(req_args)));
                let description = match (ctx.checking_recommends(), &func.x.attrs.custom_req_err) {
                    (true, None) => "recommendation not met".to_string(),
                    (_, None) => crate::def::PRECONDITION_FAILURE.to_string(),
                    (_, Some(s)) => s.clone(),
                };
                let error = msg_error(description, &stm.span);
                stmts.push(Arc::new(StmtX::Assert(error, e_req)));
            }

            let callee_mask_set = mask_set_from_spec(&func.x.mask_spec, func.x.mode);
            if !ctx.checking_recommends() {
                callee_mask_set.assert_is_contained_in(&state.mask, &stm.span, &mut stmts);
            }

            let typ_args: Vec<Expr> = typs.iter().map(typ_to_ids).flatten().collect();
            if func.x.params.iter().any(|p| p.x.is_mut) && ctx.debug {
                unimplemented!("&mut args are unsupported in debugger mode");
            }
            let mut call_snapshot = false;
            let mut ens_args_wo_typ = Vec::new();
            let mut mutated_fields: BTreeMap<_, LocFieldInfo<Vec<_>>> = BTreeMap::new();
            for (param, arg) in func.x.params.iter().zip(args.iter()) {
                let arg_x = if let Some(Dest { dest, is_init: _ }) = dest {
                    let var: UniqueIdent = get_loc_var(dest);
                    crate::sst_visitor::map_exp_visitor(arg, &mut |e| match &e.x {
                        ExpX::Var(x) if *x == var => {
                            call_snapshot = true;
                            SpannedTyped::new(
                                &e.span,
                                &e.typ,
                                ExpX::Old(snapshot_ident(SNAPSHOT_CALL), x.clone()),
                            )
                        }
                        _ => e.clone(),
                    })
                } else {
                    arg.clone()
                };
                if param.x.is_mut {
                    call_snapshot = true;
                    let (base_var, LocFieldInfo { base_typ, base_span, a: fields }) =
                        loc_to_field_path(arg);
                    mutated_fields
                        .entry(base_var)
                        .or_insert(LocFieldInfo { base_typ, base_span, a: Vec::new() })
                        .a
                        .push(fields);
                    let arg_old = snapshotted_var_locs(arg, SNAPSHOT_CALL);
                    ens_args_wo_typ.push(exp_to_expr(ctx, &arg_old, expr_ctxt)?);
                    ens_args_wo_typ.push(exp_to_expr(ctx, &arg_x, expr_ctxt)?);
                } else {
                    ens_args_wo_typ.push(exp_to_expr(ctx, &arg_x, expr_ctxt)?)
                };
            }
            let havoc_stmts = mutated_fields
                .keys()
                .map(|base| Arc::new(StmtX::Havoc(suffix_local_unique_id(&base))));

            let unchaged_stmts = mutated_fields
                .iter()
                .map(|(base, mutated_fields)| {
                    let LocFieldInfo { base_typ, base_span: _, a: _ } = mutated_fields;
                    match assume_other_fields_unchanged(
                        ctx,
                        SNAPSHOT_CALL,
                        &stm.span,
                        base,
                        mutated_fields,
                        expr_ctxt,
                    ) {
                        Ok(stmt) => {
                            let typ_inv_stmts = typ_invariant(
                                ctx,
                                base_typ,
                                &string_var(&suffix_local_unique_id(base)),
                            )
                            .into_iter()
                            .map(|e| Arc::new(StmtX::Assume(e)));
                            let unchanged_and_typ_inv: Vec<Stmt> =
                                stmt.into_iter().chain(typ_inv_stmts).collect();
                            Ok(unchanged_and_typ_inv)
                        }
                        Err(vir_err) => Err(vir_err.clone()),
                    }
                })
                .collect::<Result<Vec<Vec<Stmt>>, VirErr>>()?
                .into_iter()
                .flatten();
            let mut_stmts: Vec<_> = havoc_stmts.chain(unchaged_stmts).collect::<Vec<_>>();

            if call_snapshot {
                stmts.push(Arc::new(StmtX::Snapshot(snapshot_ident(SNAPSHOT_CALL))));
                stmts.extend(mut_stmts.into_iter());
            } else {
                assert_eq!(mut_stmts.len(), 0);
                if ctx.debug {
                    state.map_span(&stm, SpanKind::Full);
                }
            }
            let mut ens_args: Vec<_> =
                typ_args.into_iter().chain(ens_args_wo_typ.into_iter()).collect();
            if func.x.has_return() {
                if let Some(Dest { dest, is_init }) = dest {
                    let var = suffix_local_unique_id(&get_loc_var(dest));
                    ens_args.push(exp_to_expr(ctx, &dest, expr_ctxt)?);
                    if !*is_init {
                        let havoc = StmtX::Havoc(var.clone());
                        stmts.push(Arc::new(havoc));
                    }
                    if ctx.debug {
                        // Add a snapshot after we modify the destination
                        let sid = state.update_current_sid(SUFFIX_SNAP_MUT);
                        // Update the snap_map so that it reflects the state _after_ the
                        // statement takes effect.
                        state.map_span(&stm, SpanKind::Full);
                        let snapshot = Arc::new(StmtX::Snapshot(sid.clone()));
                        stmts.push(snapshot);
                    }
                }
            }
            if ctx.funcs_with_ensure_predicate.contains(&func.x.name) {
                let f_ens = prefix_ensures(&fun_to_air_ident(&func.x.name));
                let e_ens = Arc::new(ExprX::Apply(f_ens, Arc::new(ens_args)));
                stmts.push(Arc::new(StmtX::Assume(e_ens)));
            }
            vec![Arc::new(StmtX::Block(Arc::new(stmts)))] // wrap in block for readability
        }
        StmX::Assert(error, expr) => {
            let air_expr = exp_to_expr(ctx, &expr, expr_ctxt)?;
            let error = match error {
                Some(error) => error.clone(),
                None => error_with_label(
                    "assertion failed".to_string(),
                    &stm.span,
                    "assertion failed".to_string(),
                ),
            };
            if ctx.debug {
                state.map_span(&stm, SpanKind::Full);
            }
            vec![Arc::new(StmtX::Assert(error, air_expr))]
        }
        StmX::Return { base_error, ret_exp, inside_body } => {
            let skip = if ctx.checking_recommends() {
                state.post_condition_info.ens_recommend_stms.len() == 0
            } else {
                state.post_condition_info.ens_exprs.len() == 0
            };

            let mut stmts = if skip {
                vec![]
            } else {
                // Set `dest_id` variable to the returned expression.

                let mut stmts = if let Some(dest_id) = state.post_condition_info.dest.clone() {
                    let ret_exp =
                        ret_exp.as_ref().expect("if dest is provided, expr must be provided");
                    stm_to_stmts(ctx, state, &assume_var(&stm.span, &dest_id, ret_exp))?
                } else {
                    // If there is no `dest_id`, then the returned expression
                    // gets ignored. This should happen for functions that
                    // don't return anything (more technically, that return
                    // implicit unit) or other functions that don't have a name
                    // associated to their return value.
                    vec![]
                };

                if ctx.checking_recommends() {
                    for stm in state.post_condition_info.ens_recommend_stms.clone().iter() {
                        let mut new_stmts = stm_to_stmts(ctx, state, stm)?;
                        stmts.append(&mut new_stmts);
                    }
                } else {
                    for (span, ens) in state.post_condition_info.ens_exprs.clone().iter() {
                        // The base_error should point to the return-statement or
                        // return-expression. Augment with an additional label pointing
                        // to the 'ensures' clause that fails.
                        let error = match state.post_condition_info.kind {
                            PostConditionKind::Ensures => base_error
                                .secondary_label(&span, crate::def::THIS_POST_FAILED.to_string()),
                            PostConditionKind::DecreasesImplicitLemma => base_error.clone(),
                            PostConditionKind::DecreasesBy => {
                                let mut e = (**base_error).clone();
                                e.note = "unable to show termination via `decreases_by` lemma"
                                    .to_string();
                                e.secondary_label(
                                    &span,
                                    "need to show decreases conditions for this body",
                                )
                            }
                        };

                        let ens_stmt = StmtX::Assert(error, ens.clone());
                        stmts.push(Arc::new(ens_stmt));
                    }
                }

                stmts
            };
            if *inside_body {
                stmts.push(Arc::new(StmtX::Assume(air::ast_util::mk_false())));
            }
            stmts
        }
        StmX::AssertQuery { typ_inv_vars, body, mode } => {
            if ctx.debug {
                unimplemented!("assert query is unsupported in debugger mode");
            }

            let mut local = state.local_shared.clone();
            for (x, typ) in typ_inv_vars.iter() {
                let typ_inv = typ_invariant(ctx, typ, &ident_var(&suffix_local_unique_id(x)));
                if let Some(expr) = typ_inv {
                    local.push(Arc::new(DeclX::Axiom(expr)));
                }
            }

            state.push_scope();
            let proof_stmts: Vec<Stmt> = stm_to_stmts(ctx, state, body)?;
            state.pop_scope();
            let mut air_body: Vec<Stmt> = Vec::new();
            air_body.append(&mut proof_stmts.clone());
            let assertion = one_stmt(air_body);

            match mode {
                AssertQueryMode::NonLinear => {
                    let query = Arc::new(QueryX { local: Arc::new(local), assertion });
                    state.commands.push(CommandsWithContextX::new(
                        stm.span.clone(),
                        "assert_nonlinear_by".to_string(),
                        Arc::new(vec![
                            mk_option_command("smt.arith.solver", "6"),
                            Arc::new(CommandX::CheckValid(query)),
                        ]),
                        ProverChoice::Spinoff,
                        true,
                    ));
                }
                _ => unreachable!("bitvector mode in wrong place"),
            }

            vec![]
        }
        StmX::AssertBitVector { requires, ensures } => {
            if ctx.debug {
                unimplemented!("AssertBitVector is unsupported in debugger mode");
            }
            let bv_expr_ctxt = &ExprCtxt::new_mode_bv(ExprMode::Body, true);

            let requires_air: Vec<Expr> =
                vec_map_result(requires, |e| exp_to_expr(ctx, e, bv_expr_ctxt))?;

            let ensures_air: Vec<(Span, Expr)> =
                vec_map_result(ensures, |e| match exp_to_expr(ctx, e, bv_expr_ctxt) {
                    Ok(ens_air) => Ok((e.span.clone(), ens_air)),
                    Err(vir_err) => Err(vir_err.clone()),
                })?;

            let mut local = state.local_bv_shared.clone();
            for req in requires_air.iter() {
                local.push(Arc::new(DeclX::Axiom(req.clone())));
            }

            let mut air_body: Vec<Stmt> = Vec::new();
            for (span, ens) in ensures_air.iter() {
                let error = msg_error("bitvector ensures not satisfied", span);
                let ens_stmt = StmtX::Assert(error, ens.clone());
                air_body.push(Arc::new(ens_stmt));
            }
            let assertion = one_stmt(air_body);
            let query = Arc::new(QueryX { local: Arc::new(local), assertion });
            let mut bv_commands = mk_bitvector_option();
            bv_commands.push(Arc::new(CommandX::CheckValid(query)));
            state.commands.push(CommandsWithContextX::new(
                stm.span.clone(),
                "assert_bitvector_by".to_string(),
                Arc::new(bv_commands),
                ProverChoice::BitVector,
                true,
            ));
            vec![]
        }
        StmX::Assume(expr) => {
            if ctx.debug {
                state.map_span(&stm, SpanKind::Full);
            }
            vec![Arc::new(StmtX::Assume(exp_to_expr(ctx, &expr, expr_ctxt)?))]
        }
        StmX::Assign { lhs: Dest { dest, is_init: true }, rhs } => {
            let x = loc_is_var(dest).expect("is_init assign dest must be a variable");
            stm_to_stmts(ctx, state, &assume_var(&stm.span, x, rhs))?
        }
        StmX::Assign { lhs: Dest { dest, is_init: false }, rhs } => {
            let mut stmts: Vec<Stmt> = Vec::new();
            if let Some(x) = loc_is_var(dest) {
                let name = suffix_local_unique_id(x);
                stmts.push(Arc::new(StmtX::Assign(name, exp_to_expr(ctx, rhs, expr_ctxt)?)));
                if ctx.debug {
                    // Add a snapshot after we modify the destination
                    let sid = state.update_current_sid(SUFFIX_SNAP_MUT);
                    let snapshot = Arc::new(StmtX::Snapshot(sid.clone()));
                    stmts.push(snapshot);
                    // Update the snap_map so that it reflects the state _after_ the
                    // statement takes effect.
                    state.map_span(&stm, SpanKind::Full);
                }
            } else {
                let (base_var, LocFieldInfo { base_typ, base_span, a: fields }) =
                    loc_to_field_path(dest);
                stmts.push(Arc::new(StmtX::Snapshot(snapshot_ident(SNAPSHOT_ASSIGN))));
                stmts.push(Arc::new(StmtX::Havoc(suffix_local_unique_id(&base_var))));
                let snapshotted_rhs = snapshotted_vars(rhs, SNAPSHOT_ASSIGN);
                let eqx = ExpX::Binary(BinaryOp::Eq(Mode::Spec), dest.clone(), snapshotted_rhs);
                let eq = SpannedTyped::new(&stm.span, &Arc::new(TypX::Bool), eqx);
                stmts.extend(stm_to_stmts(
                    ctx,
                    state,
                    &Spanned::new(stm.span.clone(), StmX::Assume(eq)),
                )?);
                stmts.extend(assume_other_fields_unchanged(
                    ctx,
                    SNAPSHOT_ASSIGN,
                    &stm.span,
                    &base_var,
                    &LocFieldInfo { base_typ, base_span, a: vec![fields] },
                    expr_ctxt,
                )?);
                if ctx.debug {
                    unimplemented!("complex assignments are unsupported in debugger mode");
                }
            }
            stmts
        }
        StmX::DeadEnd(s) => {
            vec![Arc::new(StmtX::DeadEnd(one_stmt(stm_to_stmts(ctx, state, s)?)))]
        }
        StmX::BreakOrContinue { label, is_break } => {
            let mut stmts: Vec<Stmt> = Vec::new();
            if !ctx.checking_recommends() {
                let loop_info = if label.is_some() {
                    state
                        .loop_infos
                        .iter()
                        .rfind(|info| info.label == *label)
                        .expect("missing loop label")
                } else {
                    state.loop_infos.last().expect("inside loop")
                };
                assert!(!loop_info.some_cond); // AST-to-SST conversion must eliminate the cond
                let invs = if *is_break {
                    loop_info.invs_exit.clone()
                } else {
                    loop_info.invs_entry.clone()
                };
                let base_error = if *is_break {
                    error_with_label("loop invariant not satisfied", &stm.span, "at this loop exit")
                } else {
                    error_with_label("loop invariant not satisfied", &stm.span, "at this continue")
                };
                for (span, inv) in invs.iter() {
                    let error = base_error.secondary_label(span, "failed this invariant");
                    stmts.push(Arc::new(StmtX::Assert(error, inv.clone())));
                }
            }
            stmts.push(Arc::new(StmtX::Assume(air::ast_util::mk_false())));
            stmts
        }
        StmX::ClosureInner { body, typ_inv_vars } => {
            let mut stmts = vec![];
            for (x, typ) in typ_inv_vars.iter() {
                let typ_inv = typ_invariant(ctx, typ, &ident_var(&suffix_local_unique_id(x)));
                if let Some(expr) = typ_inv {
                    stmts.push(Arc::new(StmtX::Assume(expr)));
                }
            }

            // Right now there is no way to specify an invariant mask on a closure function
            // All closure funcs are assumed to have mask set 'full'
            let mut mask = MaskSet::full();
            std::mem::swap(&mut state.mask, &mut mask);
            let mut body_stmts = stm_to_stmts(ctx, state, body)?;
            std::mem::swap(&mut state.mask, &mut mask);

            stmts.append(&mut body_stmts);

            vec![Arc::new(StmtX::DeadEnd(one_stmt(stmts)))]
        }
        StmX::If(cond, lhs, rhs) => {
            let pos_cond = exp_to_expr(ctx, &cond, expr_ctxt)?;
            let neg_cond = Arc::new(ExprX::Unary(air::ast::UnaryOp::Not, pos_cond.clone()));
            let pos_assume = Arc::new(StmtX::Assume(pos_cond));
            let neg_assume = Arc::new(StmtX::Assume(neg_cond));
            let mut lhss = stm_to_stmts(ctx, state, lhs)?;
            let mut rhss = match rhs {
                None => vec![],
                Some(rhs) => stm_to_stmts(ctx, state, rhs)?,
            };
            lhss.insert(0, pos_assume);
            rhss.insert(0, neg_assume);
            let lblock = Arc::new(StmtX::Block(Arc::new(lhss)));
            let rblock = Arc::new(StmtX::Block(Arc::new(rhss)));
            let mut stmts = vec![Arc::new(StmtX::Switch(Arc::new(vec![lblock, rblock])))];
            if ctx.debug {
                // Add a snapshot for the state after we join the lhs and rhs back together
                let sid = state.update_current_sid(SUFFIX_SNAP_JOIN);
                let snapshot = Arc::new(StmtX::Snapshot(sid.clone()));
                stmts.push(snapshot);
                state.map_span(&stm, SpanKind::End);
            }
            stmts
        }
        StmX::Loop { label, cond, body, invs, typ_inv_vars, modified_vars } => {
            let (cond_stm, pos_assume, neg_assume) = if let Some((cond_stm, cond_exp)) = cond {
                let pos_cond = exp_to_expr(ctx, &cond_exp, expr_ctxt)?;
                let neg_cond = Arc::new(ExprX::Unary(air::ast::UnaryOp::Not, pos_cond.clone()));
                let pos_assume = Arc::new(StmtX::Assume(pos_cond));
                let neg_assume = Arc::new(StmtX::Assume(neg_cond));
                (Some(cond_stm), Some(pos_assume), Some(neg_assume))
            } else {
                (None, None, None)
            };
            let mut invs_entry: Vec<(Span, Expr)> = Vec::new();
            let mut invs_exit: Vec<(Span, Expr)> = Vec::new();
            for inv in invs.iter() {
                let expr = exp_to_expr(ctx, &inv.inv, expr_ctxt)?;
                if cond.is_some() {
                    assert!(inv.at_entry);
                    assert!(inv.at_exit);
                }
                if inv.at_entry {
                    invs_entry.push((inv.inv.span.clone(), expr.clone()));
                }
                if inv.at_exit {
                    invs_exit.push((inv.inv.span.clone(), expr.clone()));
                }
            }
            let invs_entry = Arc::new(invs_entry);
            let invs_exit = Arc::new(invs_exit);

            let entry_snap_id = if ctx.debug {
                // Add a snapshot to capture the start of the while loop
                // We add the snapshot via Block to avoid copying the entire AST of the loop body
                let entry_snap = state.update_current_sid(SUFFIX_SNAP_WHILE_BEGIN);
                Some(entry_snap)
            } else {
                None
            };

            let mut air_body: Vec<Stmt> = Vec::new();

            /*
            Generate a separate SMT query for the loop body.
            Rationale: large functions with while loops tend to be slow to verify.
            Therefore, it's good to try to factor large functions
            into smaller, easier-to-verify pieces.
            Since we have programmer-supplied invariants anyway,
            this is a good place for such refactoring.
            This isn't necessarily a benefit for small functions or small loops,
            but in practice, verification for large functions and large loops are slow
            enough that programmers often do this refactoring by hand anyway,
            so it's a benefit when verification gets hard, which is arguably what matters most.
            (The downside: the programmer might have to write more complete invariants,
            but this is part of the point: the invariants specify a precise interface
            between the outer function and the inner loop body, so we don't have to import
            the outer function's entire context into the verification of the loop body,
            which would slow verification of the loop body.)
            */
            let mut local = state.local_shared.clone();
            for (x, typ) in typ_inv_vars.iter() {
                let typ_inv = typ_invariant(ctx, typ, &ident_var(&suffix_local_unique_id(x)));
                if let Some(expr) = typ_inv {
                    local.push(Arc::new(DeclX::Axiom(expr)));
                }
            }

            // For any mutable param `x` to the function, we might refer to either
            // *x or *old(x) within the loop body or invariants.
            // Thus, we need to create a 'pre' snapshot and havoc all these variables
            // so that we can refer to either version of the variable within the body.

            air_body.push(Arc::new(StmtX::Snapshot(snapshot_ident(SNAPSHOT_PRE))));
            for (x, typ) in typ_inv_vars.iter() {
                if state.may_be_used_in_old.contains(x) {
                    air_body.push(Arc::new(StmtX::Havoc(suffix_local_unique_id(x))));
                    let typ_inv = typ_invariant(ctx, typ, &ident_var(&suffix_local_unique_id(x)));
                    if let Some(expr) = typ_inv {
                        air_body.push(Arc::new(StmtX::Assume(expr)));
                    }
                }
            }

            // Assume invariants for the beginning of the loop body.
            // (These need to go after the above Havoc statements.)
            for (_, inv) in invs_entry.iter() {
                air_body.push(Arc::new(StmtX::Assume(inv.clone())));
            }

            let cond_stmts = cond_stm.map(|s| stm_to_stmts(ctx, state, s)).transpose()?;
            if let Some(cond_stmts) = &cond_stmts {
                air_body.append(&mut cond_stmts.clone());
            }
            if let Some(pos_assume) = pos_assume {
                air_body.push(pos_assume);
            }
            let loop_info = LoopInfo {
                label: label.clone(),
                some_cond: cond.is_some(),
                invs_entry: invs_entry.clone(),
                invs_exit: invs_exit.clone(),
            };
            state.loop_infos.push(loop_info);
            air_body.append(&mut stm_to_stmts(ctx, state, body)?);
            state.loop_infos.pop();

            if !ctx.checking_recommends() {
                for (span, inv) in invs_entry.iter() {
                    let error = msg_error(crate::def::INV_FAIL_LOOP_END, span);
                    let inv_stmt = StmtX::Assert(error, inv.clone());
                    air_body.push(Arc::new(inv_stmt));
                }
            }
            let assertion = one_stmt(air_body);

            let assertion = if !ctx.debug {
                assertion
            } else {
                // Update the snap_map to associate the start of the while loop with the new snapshot
                let entry_snap_id = entry_snap_id.unwrap(); // Always Some if ctx.debug
                let snapshot: Stmt = Arc::new(StmtX::Snapshot(entry_snap_id.clone()));
                state.map_span(&body, SpanKind::Start);
                let block_contents: Vec<Stmt> = vec![snapshot, assertion];
                Arc::new(StmtX::Block(Arc::new(block_contents)))
            };

            let query = Arc::new(QueryX { local: Arc::new(local), assertion });
            state.commands.push(Arc::new(CommandsWithContextX {
                span: stm.span.clone(),
                desc: "while loop".to_string(),
                commands: Arc::new(vec![Arc::new(CommandX::CheckValid(query))]),
                prover_choice: ProverChoice::DefaultProver,
                skip_recommends: false,
            }));

            // At original site of while loop, assert invariant, havoc, assume invariant + neg_cond
            let mut stmts: Vec<Stmt> = Vec::new();
            if !ctx.checking_recommends() {
                for (span, inv) in invs_entry.iter() {
                    let error = msg_error(crate::def::INV_FAIL_LOOP_FRONT, span);
                    let inv_stmt = StmtX::Assert(error, inv.clone());
                    stmts.push(Arc::new(inv_stmt));
                }
            }
            for x in modified_vars.iter() {
                stmts.push(Arc::new(StmtX::Havoc(suffix_local_unique_id(&x))));
            }
            for (x, typ) in typ_inv_vars.iter() {
                if modified_vars.contains(x) {
                    let typ_inv = typ_invariant(ctx, typ, &ident_var(&suffix_local_unique_id(x)));
                    if let Some(expr) = typ_inv {
                        stmts.push(Arc::new(StmtX::Assume(expr)));
                    }
                }
            }
            for (_, inv) in invs_exit.iter() {
                let inv_stmt = StmtX::Assume(inv.clone());
                stmts.push(Arc::new(inv_stmt));
            }
            if let Some(cond_stmts) = &cond_stmts {
                stmts.append(&mut cond_stmts.clone());
            }
            if let Some(neg_assume) = neg_assume {
                stmts.push(neg_assume);
            }
            if ctx.debug {
                // Add a snapshot for the state after we emerge from the while loop
                let sid = state.update_current_sid(SUFFIX_SNAP_WHILE_END);
                // Update the snap_map so that it reflects the state _after_ the
                // statement takes effect.
                state.map_span(&stm, SpanKind::End);
                let snapshot = Arc::new(StmtX::Snapshot(sid));
                stmts.push(snapshot);
            }
            stmts
        }
        StmX::OpenInvariant(inv_exp, uid, typ, body_stm, atomicity) => {
            let mut stmts = vec![];

            // Build the inv_expr. Note: In the SST, this should have been assigned
            // to a tmp variable
            // to ensure that its value is constant across the entire invariant block.
            // We will be referencing it later.
            let inv_expr = exp_to_expr(ctx, inv_exp, &ExprCtxt::new())?;

            // Assert that the namespace of the inv we are opening is in the mask set
            let typ_args = get_inv_typ_args(&inv_exp.typ);
            let namespace_expr = call_namespace(ctx, inv_expr.clone(), &typ_args, *atomicity);
            if !ctx.checking_recommends() {
                state.mask.assert_contains(&inv_exp.span, &namespace_expr, &mut stmts);
            }

            // add an 'assume' that inv holds
            let inner_var = SpannedTyped::new(&stm.span, typ, ExpX::Var(uid.clone()));
            let inner_expr = exp_to_expr(ctx, &inner_var, &ExprCtxt::new())?;
            let ty_inv_opt = typ_invariant(ctx, typ, &inner_expr);
            if let Some(ty_inv) = ty_inv_opt {
                stmts.push(Arc::new(StmtX::Assume(ty_inv)));
            }
            let main_inv = call_inv(ctx, inv_expr, inner_expr, &typ_args, &typ, *atomicity);
            stmts.push(Arc::new(StmtX::Assume(main_inv.clone())));

            // process the body
            // first remove the namespace from the mask set so that we cannot re-open
            // the same invariant inside
            let mut inner_mask = state.mask.remove_element(inv_exp.span.clone(), namespace_expr);
            swap(&mut state.mask, &mut inner_mask);
            stmts.append(&mut stm_to_stmts(ctx, state, body_stm)?);
            swap(&mut state.mask, &mut inner_mask);

            // assert the invariant still holds
            // Note that we re-use main_inv here; but main_inv references the variable
            // given by `uid` which may have been assigned to since the start of the block.
            // so this may evaluate differently in the SMT.
            if !ctx.checking_recommends() {
                let error =
                    msg_error("Cannot show invariant holds at end of block", &body_stm.span);
                stmts.push(Arc::new(StmtX::Assert(error, main_inv)));
            }

            stmts
        }
        StmX::Fuel(x, fuel) => {
            let mut stmts: Vec<Stmt> = Vec::new();
            if *fuel >= 1 {
                // (assume (fuel_bool fuel%f))
                let id_fuel = prefix_fuel_id(&fun_to_air_ident(&x));
                let expr_fuel_bool = str_apply(&FUEL_BOOL, &vec![ident_var(&id_fuel)]);
                stmts.push(Arc::new(StmtX::Assume(expr_fuel_bool)));
            }
            if *fuel >= 2 {
                // (assume (exists ((fuel Fuel)) (= fuel_nat%f (succ ... succ fuel))))
                let mut added_fuel = str_var(FUEL_PARAM);
                for _ in 0..*fuel - 1 {
                    added_fuel = str_apply(SUCC, &vec![added_fuel]);
                }
                let eq = mk_eq(
                    &ident_var(&crate::def::prefix_fuel_nat(&fun_to_air_ident(&x))),
                    &added_fuel,
                );
                let binder = ident_binder(&str_ident(FUEL_PARAM), &str_typ(FUEL_TYPE));
                let qid = None; // Introduces a variable name but shouldn't otherwise be instantiated
                stmts.push(Arc::new(StmtX::Assume(mk_exists(&vec![binder], &vec![], qid, &eq))));
            }
            if ctx.debug {
                state.map_span(&stm, SpanKind::Full);
            }
            stmts
        }
        StmX::RevealString(lit) => {
            let exprs = Arc::new({
                vec![
                    string_is_ascii_to_air(ctx, lit.clone()),
                    string_len_to_air(ctx, lit.clone()),
                    string_indices_to_air(ctx, lit.clone()),
                ]
            });
            let exprx = Arc::new(ExprX::Multi(MultiOp::And, exprs));
            let stmt = Arc::new(StmtX::Assume(exprx));
            vec![stmt]
        }
        StmX::Block(stms) => {
            if ctx.debug {
                state.push_scope();
                state.map_span(&stm, SpanKind::Start);
            }
            let stmts: Vec<Stmt> = vec_map_result(stms, |s| stm_to_stmts(ctx, state, s))?
                .into_iter()
                .flatten()
                .collect();
            if ctx.debug {
                state.pop_scope();
            }
            stmts
        }
    };
    Ok(result)
}

fn string_len_to_air(ctx: &Ctx, lit: Arc<String>) -> Expr {
    let cnst = str_to_const_str(ctx, lit.clone());
    let lhs = str_apply(&str_ident(STRSLICE_LEN), &vec![cnst]);
    let len_val = Arc::new(ExprX::Const(Constant::Nat(Arc::new(lit.chars().count().to_string()))));
    Arc::new(ExprX::Binary(air::ast::BinaryOp::Eq, lhs, len_val))
}

fn string_index_to_air(cnst: &Expr, index: usize, value: char) -> Expr {
    let index_expr = Arc::new(ExprX::Const(Constant::Nat(Arc::new(index.to_string()))));
    let value_expr =
        Arc::new(ExprX::Const(Constant::Nat(Arc::new((char_to_unicode_repr(value)).to_string()))));
    let char_expr = str_apply(&str_ident(CHAR_FROM_UNICODE), &vec![value_expr]);
    let lhs = str_apply(&str_ident(STRSLICE_GET_CHAR), &vec![cnst.clone(), index_expr]);
    Arc::new(ExprX::Binary(air::ast::BinaryOp::Eq, lhs, char_expr))
}

fn string_indices_to_air(ctx: &Ctx, lit: Arc<String>) -> Expr {
    let cnst = str_to_const_str(ctx, lit.clone());
    let mut exprs = Vec::new();
    for (i, c) in lit.chars().enumerate() {
        let e = string_index_to_air(&cnst, i, c);
        exprs.push(e);
    }
    let exprs = Arc::new(exprs);
    let exprx = Arc::new(ExprX::Multi(MultiOp::And, exprs));
    exprx
}

fn string_is_ascii_to_air(ctx: &Ctx, lit: Arc<String>) -> Expr {
    let is_ascii = lit.is_ascii();
    let cnst = str_to_const_str(ctx, lit);
    let lhs = str_apply(&str_ident(STRSLICE_IS_ASCII), &vec![cnst]);
    let is_ascii = Arc::new(ExprX::Const(Constant::Bool(is_ascii)));
    Arc::new(ExprX::Binary(air::ast::BinaryOp::Eq, lhs, is_ascii))
}

fn set_fuel(ctx: &Ctx, local: &mut Vec<Decl>, hidden: &Vec<Fun>) {
    let fuel_expr = if hidden.len() == 0 {
        str_var(&FUEL_DEFAULTS)
    } else {
        let mut disjuncts: Vec<Expr> = Vec::new();
        let id = str_ident("id");
        let x_id = ident_var(&id);

        // (= (fuel_bool id) (fuel_bool_default id))
        let fuel_bool = str_apply(&FUEL_BOOL, &vec![x_id.clone()]);
        let fuel_bool_default = str_apply(&FUEL_BOOL_DEFAULT, &vec![x_id.clone()]);
        let eq = air::ast::BinaryOp::Eq;
        disjuncts.push(Arc::new(ExprX::Binary(eq, fuel_bool.clone(), fuel_bool_default)));

        // ... || id == hidden1 || id == hidden2 || ...
        for hide in hidden {
            let x_hide = ident_var(&prefix_fuel_id(&fun_to_air_ident(hide)));
            disjuncts.push(Arc::new(ExprX::Binary(air::ast::BinaryOp::Eq, x_id.clone(), x_hide)));
        }

        // (forall ((id FuelId)) ...)
        let trigger: Trigger = Arc::new(vec![fuel_bool.clone()]);
        let triggers: Triggers = Arc::new(vec![trigger]);
        let binders: Binders<air::ast::Typ> = Arc::new(vec![ident_binder(&id, &str_typ(FUEL_ID))]);

        let fun_name = fun_as_friendly_rust_name(
            &ctx.fun.as_ref().expect("Missing a current function value").current_fun,
        );
        let qid = new_internal_qid(format!("{}_nondefault_fuel", fun_name));
        let bind = Arc::new(BindX::Quant(Quant::Forall, binders, triggers, qid));
        let or = Arc::new(ExprX::Multi(air::ast::MultiOp::Or, Arc::new(disjuncts)));
        mk_bind_expr(&bind, &or)
    };
    local.push(Arc::new(DeclX::Axiom(fuel_expr)));
}

pub(crate) fn body_stm_to_air(
    ctx: &Ctx,
    func_span: &Span,
    trait_typ_substs: &HashMap<Ident, Typ>,
    typ_params: &Idents,
    params: &Params,
    local_decls: &Vec<LocalDecl>,
    hidden: &Vec<Fun>,
    reqs: &Vec<Exp>,
    enss: &Vec<Exp>,
    ens_recommend_stms: &Vec<Stm>,
    mask_spec: &MaskSpec,
    mode: Mode,
    stm: &Stm,
    is_integer_ring: bool,
    is_bit_vector_mode: bool,
    is_nonlinear: bool,
    is_spinoff_prover: bool,
    dest: Option<UniqueIdent>,
    post_condition_kind: PostConditionKind,
) -> Result<(Vec<CommandsWithContext>, Vec<(Span, SnapPos)>), VirErr> {
    // Verifying a single function can generate multiple SMT queries.
    // Some declarations (local_shared) are shared among the queries.
    // Others are private to each query.
    let mut local_shared: Vec<Decl> = Vec::new();
    let mut local_bv_shared: Vec<Decl> = Vec::new();

    for x in typ_params.iter() {
        for (x, t) in crate::def::suffix_typ_param_ids_types(x) {
            local_shared.push(Arc::new(DeclX::Const(x.clone(), str_typ(t))));
        }
    }
    for decl in local_decls {
        local_shared.push(if decl.mutable {
            Arc::new(DeclX::Var(suffix_local_unique_id(&decl.ident), typ_to_air(ctx, &decl.typ)))
        } else {
            Arc::new(DeclX::Const(suffix_local_unique_id(&decl.ident), typ_to_air(ctx, &decl.typ)))
        });
        // for assert_bit_vector/bit_vector function, only allow integer and boolean types
        if let Some(width) = bitwidth_from_type(&decl.typ) {
            let width = width.to_exact(&ctx.global.arch);
            if let Some(width) = width {
                let typ = bv_typ(width);
                local_bv_shared
                    .push(Arc::new(DeclX::Var(suffix_local_unique_id(&decl.ident), typ)));
            }
        } else if let TypX::Bool = *decl.typ {
            local_bv_shared
                .push(Arc::new(DeclX::Var(suffix_local_unique_id(&decl.ident), bool_typ())));
        }
    }

    set_fuel(ctx, &mut local_shared, hidden);

    use indexmap::{IndexMap, IndexSet};
    let mut declared: IndexMap<UniqueIdent, Typ> = IndexMap::new();
    let mut assigned: IndexSet<UniqueIdent> = IndexSet::new();
    let mut has_mut_params = false;
    for param in params.iter() {
        declared.insert(unique_local(&param.x.name), param.x.typ.clone());
        assigned.insert(unique_local(&param.x.name));
        if param.x.is_mut {
            has_mut_params = true;
        }
    }
    for decl in local_decls {
        declared.insert(decl.ident.clone(), decl.typ.clone());
    }

    let initial_sid = Arc::new("0_entry".to_string());

    let mut ens_exprs: Vec<(Span, Expr)> = Vec::new();
    for ens in enss {
        let ens = subst_exp(&trait_typ_substs, &HashMap::new(), ens);
        let expr_ctxt = &ExprCtxt::new_mode_bv(ExprMode::Body, is_bit_vector_mode);
        let e = exp_to_expr(ctx, &ens, expr_ctxt)?;
        ens_exprs.push((ens.span.clone(), e));
    }

    let ens_recommend_stms: Vec<_> = ens_recommend_stms
        .iter()
        .map(|ens_recommend_stm| subst_stm(&trait_typ_substs, &HashMap::new(), ens_recommend_stm))
        .collect();

    let mask = mask_set_from_spec(mask_spec, mode);

    let mut may_be_used_in_old = HashSet::<UniqueIdent>::new();
    for param in params.iter() {
        if param.x.is_mut {
            may_be_used_in_old.insert(unique_local(&param.x.name));
        }
    }

    let mut state = State {
        local_shared,
        may_be_used_in_old,
        local_bv_shared,
        commands: Vec::new(),
        snapshot_count: 0,
        sids: vec![initial_sid.clone()],
        snap_map: Vec::new(),
        assign_map: indexmap::IndexMap::new(),
        mask,
        post_condition_info: PostConditionInfo {
            dest,
            ens_exprs,
            ens_recommend_stms: ens_recommend_stms.clone(),
            kind: post_condition_kind,
        },
        loop_infos: Vec::new(),
    };

    let mut _modified = IndexSet::new();

    let stm = crate::sst_vars::stm_assign(
        &mut state.assign_map,
        &declared,
        &mut assigned,
        &mut _modified,
        stm,
    );

    let mut stmts = stm_to_stmts(ctx, &mut state, &stm)?;

    if has_mut_params {
        stmts.insert(0, Arc::new(StmtX::Snapshot(snapshot_ident(SNAPSHOT_PRE))));
    }

    if ctx.debug {
        let snapshot = Arc::new(StmtX::Snapshot(initial_sid));
        let mut new_stmts = vec![snapshot];
        new_stmts.append(&mut stmts);
        stmts = new_stmts;
    }

    let mut local = if !is_bit_vector_mode {
        state.local_shared.clone()
    } else {
        state.local_bv_shared.clone()
    };

    let assertion = one_stmt(stmts);

    if !is_bit_vector_mode && !is_integer_ring {
        for param in params.iter() {
            let typ_inv =
                typ_invariant(ctx, &param.x.typ, &ident_var(&suffix_local_stmt_id(&param.x.name)));
            if let Some(expr) = typ_inv {
                local.push(Arc::new(DeclX::Axiom(expr)));
            }
        }
    }

    for req in reqs {
        let req = subst_exp(&trait_typ_substs, &HashMap::new(), req);
        let expr_ctxt = &ExprCtxt::new_mode_bv(ExprMode::BodyPre, is_bit_vector_mode);
        let e = exp_to_expr(ctx, &req, expr_ctxt)?;
        local.push(Arc::new(DeclX::Axiom(e)));
    }

    if is_integer_ring {
        if is_bit_vector_mode {
            panic! {"Error: integer_ring and bit_vector should not be used together"}
        };
        // parameters, requires, ensures to Singular Query
        // in the resulting queryX::assertion, the last stmt should be ensure expression
        let mut singular_vars: Vec<Decl> = vec![];
        for param in params.iter() {
            singular_vars
                .push(Arc::new(DeclX::Var(param.x.name.clone(), typ_to_air(ctx, &param.x.typ))));
        }
        let mut singular_stmts: Vec<Stmt> = vec![];
        for req in reqs {
            let error = error_with_label(
                "Failed to translate this expression into a singular query".to_string(),
                &req.span,
                "at the require clause".to_string(),
            );
            let air_expr = exp_to_expr(ctx, req, &ExprCtxt::new_mode(ExprMode::BodyPre))?;
            let assert_stm = Arc::new(StmtX::Assert(error, air_expr));
            singular_stmts.push(assert_stm);
        }
        for ens in enss {
            let error = error_with_label(
                "Failed to translate this expression into a singular query".to_string(),
                &ens.span,
                "at the ensure clause".to_string(),
            );
            let air_expr = exp_to_expr(ctx, ens, &ExprCtxt::new_mode(ExprMode::BodyPre))?;
            let assert_stm = Arc::new(StmtX::Assert(error, air_expr));
            singular_stmts.push(assert_stm);
        }

        let query = Arc::new(QueryX {
            local: Arc::new(singular_vars),
            assertion: Arc::new(air::ast::StmtX::Block(Arc::new(singular_stmts))),
        });
        let singular_command = Arc::new(CommandX::CheckValid(query));

        state.commands.push(CommandsWithContextX::new(
            func_span.clone(),
            "Singular check valid".to_string(),
            Arc::new(vec![singular_command]),
            ProverChoice::Singular,
            true,
        ));
    } else {
        let query = Arc::new(QueryX { local: Arc::new(local), assertion });
        let commands = if is_nonlinear {
            vec![mk_option_command("smt.arith.solver", "6"), Arc::new(CommandX::CheckValid(query))]
        } else if is_bit_vector_mode {
            let mut bv_commands = mk_bitvector_option();
            bv_commands.push(Arc::new(CommandX::CheckValid(query)));
            bv_commands
        } else {
            vec![Arc::new(CommandX::CheckValid(query))]
        };
        state.commands.push(CommandsWithContextX::new(
            func_span.clone(),
            "function body check".to_string(),
            Arc::new(commands),
            if is_spinoff_prover || is_nonlinear {
                ProverChoice::Spinoff
            } else if is_bit_vector_mode {
                ProverChoice::BitVector
            } else {
                ProverChoice::DefaultProver
            },
            is_integer_ring || is_bit_vector_mode || is_nonlinear,
        ));
    }
    Ok((state.commands, state.snap_map))
}<|MERGE_RESOLUTION|>--- conflicted
+++ resolved
@@ -1087,15 +1087,11 @@
                 BinaryOp::Arith(ArithOp::EuclideanDiv, _) if wrap_arith || !has_const => {
                     return Ok(str_apply(crate::def::EUC_DIV, &vec![lh, rh]));
                 }
-<<<<<<< HEAD
-                BinaryOp::Arith(ArithOp::EuclideanMod, _) if wrap_arith || !has_const => {
-=======
                 // REVIEW: consider introducing singular_mod more earlier pipeline (e.g. from syntax macro?)
                 BinaryOp::Arith(ArithOp::EuclideanMod, _) if expr_ctxt.is_singular => {
                     return Ok(str_apply(crate::def::SINGULAR_MOD, &vec![lh, rh]));
                 }
-                BinaryOp::Arith(ArithOp::EuclideanMod, _) if !has_const => {
->>>>>>> e3a8b6d2
+                BinaryOp::Arith(ArithOp::EuclideanMod, _) if wrap_arith || !has_const => {
                     return Ok(str_apply(crate::def::EUC_MOD, &vec![lh, rh]));
                 }
                 BinaryOp::Arith(ArithOp::Mul, _) => {
