--- conflicted
+++ resolved
@@ -24,12 +24,8 @@
 };
 use crate::inv_masks::{MaskSet, MaskSingleton};
 use crate::messages::{error, error_with_label, Span};
-<<<<<<< HEAD
 use crate::mono;
-use crate::poly::{typ_as_mono, MonoTyp, MonoTypX};
-=======
 use crate::poly::{typ_as_mono, typ_is_poly, MonoTyp, MonoTypX};
->>>>>>> 14962131
 use crate::sst::{
     BndInfo, BndInfoUser, BndX, CallFun, Dest, Exp, ExpX, InternalFun, Stm, StmX, UniqueIdent,
     UnwindSst,
@@ -1976,44 +1972,6 @@
         }
         StmX::Assign { lhs: Dest { dest, is_init: false }, rhs } => {
             let mut stmts: Vec<Stmt> = Vec::new();
-<<<<<<< HEAD
-            if let Some(x) = loc_is_var(dest) {
-                let name = suffix_local_unique_id(x);
-                stmts.push(Arc::new(StmtX::Assign(name, exp_to_expr(ctx, rhs, expr_ctxt)?)));
-                if ctx.debug {
-                    // Add a snapshot after we modify the destination
-                    let sid = state.update_current_sid(SUFFIX_SNAP_MUT);
-                    let snapshot = Arc::new(StmtX::Snapshot(sid.clone()));
-                    stmts.push(snapshot);
-                    // Update the snap_map so that it reflects the state _after_ the
-                    // statement takes effect.
-                    state.map_span(&stm, SpanKind::Full);
-                }
-            } else {
-                let (base_var, LocFieldInfo { base_typ, base_span, a: fields }) =
-                    loc_to_field_path(dest);
-                stmts.push(Arc::new(StmtX::Snapshot(snapshot_ident(SNAPSHOT_ASSIGN))));
-                stmts.push(Arc::new(StmtX::Havoc(suffix_local_unique_id(&base_var))));
-                let snapshotted_rhs = snapshotted_vars(rhs, SNAPSHOT_ASSIGN);
-                let eqx = ExpX::Binary(BinaryOp::Eq(Mode::Spec), dest.clone(), snapshotted_rhs);
-                let eq = SpannedTyped::new(&stm.span, &Arc::new(TypX::Bool), eqx);
-                stmts.extend(stm_to_stmts(
-                    ctx,
-                    state,
-                    &Spanned::new(stm.span.clone(), StmX::Assume(eq)),
-                    spec_map,
-                )?);
-                stmts.extend(assume_other_fields_unchanged(
-                    ctx,
-                    SNAPSHOT_ASSIGN,
-                    &stm.span,
-                    &base_var,
-                    &LocFieldInfo { base_typ, base_span, a: vec![fields] },
-                    expr_ctxt,
-                )?);
-                if ctx.debug {
-                    unimplemented!("complex assignments are unsupported in debugger mode");
-=======
             if ctx.debug {
                 unimplemented!("assignments are unsupported in debugger mode");
             }
@@ -2036,7 +1994,6 @@
                 // TODO(andrea) move this to poly.rs once we have general support for mutable references
                 if typ_is_poly(ctx, field_typ) && !typ_is_poly(ctx, &value_typ) {
                     value = try_box(ctx, value, &value_typ).expect("box field update");
->>>>>>> 14962131
                 }
                 let base_expr = exp_to_expr(ctx, &base_exp, expr_ctxt)?;
                 value = Arc::new(ExprX::Binary(bop, base_expr, value));
