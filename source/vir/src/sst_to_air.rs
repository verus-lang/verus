use crate::ast::{
    ArithOp, AssertQueryMode, BinaryOp, BitwiseOp, FieldOpr, Fun, Ident, Idents, InequalityOp,
    IntRange, IntegerTypeBitwidth, IntegerTypeBoundKind, MaskSpec, Mode, Path, PathX, Primitive,
    SpannedTyped, Typ, TypDecoration, TypX, Typs, UnaryOp, UnaryOpr, VarAt, VarIdent, VariantCheck,
    VirErr, Visibility,
};
use crate::ast_util::{
    fun_as_friendly_rust_name, get_field, get_variant, undecorate_typ, LowerUniqueVar,
};
use crate::bitvector_to_air::bv_to_queries;
use crate::context::Ctx;
use crate::def::{
    fun_to_string, is_variant_ident, new_internal_qid, new_user_qid_name, path_to_string,
    prefix_box, prefix_ensures, prefix_fuel_id, prefix_open_inv, prefix_pre_var, prefix_requires,
    prefix_spec_fn_type, prefix_unbox, snapshot_ident, static_name, suffix_global_id,
    suffix_local_unique_id, suffix_typ_param_ids, unique_local, variant_field_ident, variant_ident,
    CommandsWithContext, CommandsWithContextX, ProverChoice, SnapPos, SpanKind, Spanned, ARCH_SIZE,
    FUEL_BOOL, FUEL_BOOL_DEFAULT, FUEL_DEFAULTS, FUEL_ID, FUEL_PARAM, FUEL_TYPE, I_HI, I_LO, POLY,
    SNAPSHOT_ASSIGN, SNAPSHOT_CALL, SNAPSHOT_PRE, STRSLICE_GET_CHAR, STRSLICE_IS_ASCII,
    STRSLICE_LEN, STRSLICE_NEW_STRLIT, SUCC, SUFFIX_SNAP_JOIN, SUFFIX_SNAP_MUT,
    SUFFIX_SNAP_WHILE_BEGIN, SUFFIX_SNAP_WHILE_END, U_HI,
};
use crate::inv_masks::MaskSet;
use crate::messages::{error, error_with_label, Span};
use crate::poly::{typ_as_mono, MonoTyp, MonoTypX};
use crate::sst::{
    BndInfo, BndInfoUser, BndX, CallFun, Dest, Exp, ExpX, InternalFun, Stm, StmX, UniqueIdent,
};
use crate::sst::{FuncCheckSst, Pars, PostConditionKind, Stms};
use crate::sst_vars::{get_loc_var, AssignMap};
use crate::util::{vec_map, vec_map_result};
use air::ast::{
    BindX, Binder, BinderX, Binders, CommandX, Constant, Decl, DeclX, Expr, ExprX, MultiOp, Qid,
    Quant, QueryX, Stmt, StmtX, Trigger, Triggers,
};
use air::ast_util::{
    bool_typ, ident_apply, ident_binder, ident_typ, ident_var, int_typ, mk_and, mk_bind_expr,
    mk_bitvector_option, mk_eq, mk_exists, mk_implies, mk_ite, mk_nat, mk_not, mk_option_command,
    mk_or, mk_sub, mk_unnamed_axiom, mk_xor, str_apply, str_ident, str_typ, str_var, string_var,
};
use air::context::SmtSolver;
use num_bigint::BigInt;
use std::collections::{BTreeMap, HashSet};
use std::mem::swap;
use std::sync::Arc;

pub struct PostConditionInfo {
    /// Identifier that holds the return value.
    /// May be referenced by `ens_exprs` or `ens_spec_precondition_stms`.
    pub dest: Option<VarIdent>,
    /// Post-conditions (only used in non-recommends-checking mode)
    pub ens_exprs: Vec<(Span, Expr)>,
    /// Recommends checks (only used in recommends-checking mode)
    pub ens_spec_precondition_stms: Stms,
    /// Extra info about PostCondition for error reporting
    pub kind: PostConditionKind,
}

#[inline(always)]
pub(crate) fn fun_to_air_ident(fun: &Fun) -> Ident {
    Arc::new(fun_to_string(fun))
}

#[inline(always)]
pub(crate) fn path_to_air_ident(path: &Path) -> Ident {
    Arc::new(path_to_string(path))
}

pub(crate) fn apply_range_fun(name: &str, range: &IntRange, exprs: Vec<Expr>) -> Expr {
    let mut args = exprs;
    match range {
        IntRange::Int | IntRange::Nat | IntRange::Char => {}
        IntRange::U(range) | IntRange::I(range) => {
            let bits = Constant::Nat(Arc::new(range.to_string()));
            args.insert(0, Arc::new(ExprX::Const(bits)));
        }
        IntRange::USize | IntRange::ISize => {
            args.insert(0, str_var(crate::def::ARCH_SIZE));
        }
    }
    str_apply(name, &args)
}

pub(crate) fn primitive_path(name: &Primitive) -> Path {
    match name {
        Primitive::Array => crate::def::array_type(),
        Primitive::Slice => crate::def::slice_type(),
        Primitive::StrSlice => crate::def::strslice_type(),
        Primitive::Ptr => crate::def::ptr_type(),
    }
}

pub(crate) fn primitive_type_id(name: &Primitive) -> Ident {
    str_ident(match name {
        Primitive::Array => crate::def::TYPE_ID_ARRAY,
        Primitive::Slice => crate::def::TYPE_ID_SLICE,
        Primitive::StrSlice => crate::def::TYPE_ID_STRSLICE,
        Primitive::Ptr => crate::def::TYPE_ID_PTR,
    })
}

pub(crate) fn monotyp_to_path(typ: &MonoTyp) -> Path {
    let id = match &**typ {
        MonoTypX::Bool => str_ident("bool"),
        MonoTypX::Int(range) => match range {
            IntRange::Int => str_ident("int"),
            IntRange::Nat => str_ident("nat"),
            IntRange::Char => str_ident("char"),
            IntRange::U(n) => Arc::new(format!("u{}", n)),
            IntRange::I(n) => Arc::new(format!("i{}", n)),
            IntRange::USize => str_ident("usize"),
            IntRange::ISize => str_ident("isize"),
        },
        MonoTypX::Datatype(path, typs) => {
            return crate::def::monotyp_apply(path, &typs.iter().map(monotyp_to_path).collect());
        }
        MonoTypX::Primitive(name, typs) => {
            return crate::def::monotyp_apply(
                &primitive_path(name),
                &typs.iter().map(monotyp_to_path).collect(),
            );
        }
        MonoTypX::Decorate(dec, typ) => {
            return crate::def::monotyp_decorate(*dec, &monotyp_to_path(typ));
        }
    };
    Arc::new(PathX { krate: None, segments: Arc::new(vec![id]) })
}

pub(crate) fn typ_to_air(ctx: &Ctx, typ: &Typ) -> air::ast::Typ {
    match &**typ {
        TypX::Int(_) => int_typ(),
        TypX::Bool => bool_typ(),
        TypX::Tuple(_) => panic!("internal error: Tuple should have been removed by ast_simplify"),
        TypX::SpecFn(..) => Arc::new(air::ast::TypX::Fun),
        TypX::AnonymousClosure(..) => {
            panic!("internal error: AnonymousClosure should have been removed by ast_simplify")
        }
        TypX::Datatype(path, _, _) => {
            if ctx.datatype_is_transparent[path] {
                ident_typ(&path_to_air_ident(path))
            } else {
                match typ_as_mono(typ) {
                    None => panic!("abstract datatype should be boxed"),
                    Some(monotyp) => ident_typ(&path_to_air_ident(&monotyp_to_path(&monotyp))),
                }
            }
        }
        TypX::Decorate(_, t) => typ_to_air(ctx, t),
        TypX::FnDef(..) => str_typ(crate::def::FNDEF_TYPE),
        TypX::Boxed(_) => str_typ(POLY),
        TypX::TypParam(_) => str_typ(POLY),
        TypX::Primitive(
            Primitive::Array | Primitive::Slice | Primitive::StrSlice | Primitive::Ptr,
            _,
        ) => match typ_as_mono(typ) {
            None => panic!("should be boxed"),
            Some(monotyp) => ident_typ(&path_to_air_ident(&monotyp_to_path(&monotyp))),
        },
        TypX::Projection { .. } => str_typ(POLY),
        TypX::TypeId => str_typ(crate::def::TYPE),
        TypX::ConstInt(_) => panic!("const integer cannot be used as an expression type"),
        TypX::Air(t) => t.clone(),
    }
}

pub fn range_to_id(range: &IntRange) -> Expr {
    match range {
        IntRange::Int => str_var(crate::def::TYPE_ID_INT),
        IntRange::Nat => str_var(crate::def::TYPE_ID_NAT),
        IntRange::Char => str_var(crate::def::TYPE_ID_CHAR),
        IntRange::U(_) | IntRange::USize => {
            apply_range_fun(crate::def::TYPE_ID_UINT, range, vec![])
        }
        IntRange::I(_) | IntRange::ISize => {
            apply_range_fun(crate::def::TYPE_ID_SINT, range, vec![])
        }
    }
}

fn decoration_str(d: TypDecoration) -> &'static str {
    match d {
        TypDecoration::Ref => crate::def::DECORATE_REF,
        TypDecoration::MutRef => crate::def::DECORATE_MUT_REF,
        TypDecoration::Box => crate::def::DECORATE_BOX,
        TypDecoration::Rc => crate::def::DECORATE_RC,
        TypDecoration::Arc => crate::def::DECORATE_ARC,
        TypDecoration::Ghost => crate::def::DECORATE_GHOST,
        TypDecoration::Tracked => crate::def::DECORATE_TRACKED,
        TypDecoration::Never => crate::def::DECORATE_NEVER,
        TypDecoration::ConstPtr => crate::def::DECORATE_CONST_PTR,
    }
}

// return (decorations, typ)
pub fn monotyp_to_id(typ: &MonoTyp) -> Vec<Expr> {
    let mk_id = |t: Expr| -> Vec<Expr> {
        let ds = str_var(crate::def::DECORATE_NIL);
        if crate::context::DECORATE { vec![ds, t] } else { vec![t] }
    };
    match &**typ {
        MonoTypX::Bool => mk_id(str_var(crate::def::TYPE_ID_BOOL)),
        MonoTypX::Int(range) => mk_id(range_to_id(range)),
        MonoTypX::Datatype(path, typs) => {
            let f_name = crate::def::prefix_type_id(path);
            let mut args: Vec<Expr> = Vec::new();
            for t in typs.iter() {
                args.extend(monotyp_to_id(t));
            }
            mk_id(air::ast_util::ident_apply_or_var(&f_name, &Arc::new(args)))
        }
        MonoTypX::Decorate(d, typ) if crate::context::DECORATE => {
            let ds_typ = monotyp_to_id(typ);
            assert!(ds_typ.len() == 2);
            let ds = str_apply(decoration_str(*d), &vec![ds_typ[0].clone()]);
            vec![ds, ds_typ[1].clone()]
        }
        MonoTypX::Decorate(_, typ) => monotyp_to_id(typ),
        MonoTypX::Primitive(name, typs) => {
            let f_name = primitive_type_id(name);
            let mut args: Vec<Expr> = Vec::new();
            for t in typs.iter() {
                args.extend(monotyp_to_id(t));
            }
            mk_id(air::ast_util::ident_apply_or_var(&f_name, &Arc::new(args)))
        }
    }
}

fn big_int_to_expr(i: &BigInt) -> Expr {
    use num_traits::Zero;
    if i >= &BigInt::zero() { mk_nat(i) } else { air::ast_util::mk_neg(&mk_nat(-i)) }
}

// SMT-level type identifiers.
// We currently rely on *undecorated* type identifiers for:
// 1) Axioms about unboxing integer refinement types (nat, u8, etc.)
// 2) The box(unbox(x)) == x axiom
// Furthermore, we rely on *decorated* type identifiers for:
// 3) functions that return different results for T, &T, Rc<T>, etc., such as size_of
// 4) trait resolution
// Most axioms don't care about the decorations (e.g. box(unbox(x)) == x).
// Therefore, to reduce quantifier instantiations, we pass the decorations separately
// from the type identifiers, using the syntax:
//   - type_id ::= INT | BOOL | (DatatypeName dec_id type_id ... dec_id type_id) | ...
//   - dec_id ::= $ | decoration dec_id
//   - decoration ::= REF | RC | ...
// For example, &Rc<Foo<&bool>> would be something like:
//   - (REF (RC $)), (Foo (REF $) BOOL)
// instead of:
//   - (REF (RC (Foo (REF BOOL))))
// typ_to_ids(typ) return [decorations, type]
pub fn typ_to_ids(typ: &Typ) -> Vec<Expr> {
    let mk_id = |t: Expr| -> Vec<Expr> {
        let ds = str_var(crate::def::DECORATE_NIL);
        if crate::context::DECORATE { vec![ds, t] } else { vec![t] }
    };
    match &**typ {
        TypX::Bool => mk_id(str_var(crate::def::TYPE_ID_BOOL)),
        TypX::Int(range) => mk_id(range_to_id(range)),
        TypX::Tuple(_) => panic!("internal error: Tuple should have been removed by ast_simplify"),
        TypX::SpecFn(typs, typ) => mk_id(fun_id(typs, typ)),
        TypX::AnonymousClosure(..) => {
            panic!("internal error: AnonymousClosure should have been removed by ast_simplify")
        }
        TypX::FnDef(fun, typs, _resolved_fun) => mk_id(fndef_id(fun, typs)),
        TypX::Datatype(path, typs, _) => mk_id(datatype_id(path, typs)),
        TypX::Primitive(name, typs) => mk_id(primitive_id(&name, typs)),
        TypX::Decorate(d, typ) if crate::context::DECORATE => {
            let ds_typ = typ_to_ids(typ);
            assert!(ds_typ.len() == 2);
            let ds = str_apply(decoration_str(*d), &vec![ds_typ[0].clone()]);
            vec![ds, ds_typ[1].clone()]
        }
        TypX::Decorate(_, typ) => typ_to_ids(typ),
        TypX::Boxed(typ) => typ_to_ids(typ),
        TypX::TypParam(x) => {
            suffix_typ_param_ids(x).iter().map(|x| ident_var(&x.lower())).collect()
        }
        TypX::Projection { trait_typ_args, trait_path, name } => {
            let mut args: Vec<Expr> = Vec::new();
            for t in trait_typ_args.iter() {
                args.extend(typ_to_ids(t));
            }
            let pd = ident_apply(&crate::def::projection(true, trait_path, name), &args);
            let pt = ident_apply(&crate::def::projection(false, trait_path, name), &args);
            vec![pd, pt]
        }
        TypX::TypeId => panic!("internal error: typ_to_ids of TypeId"),
        TypX::ConstInt(c) => {
            mk_id(str_apply(crate::def::TYPE_ID_CONST_INT, &vec![big_int_to_expr(c)]))
        }
        TypX::Air(_) => panic!("internal error: typ_to_ids of Air"),
    }
}

pub(crate) fn typ_to_id(typ: &Typ) -> Expr {
    typ_to_ids(typ).last().unwrap().clone()
}

pub(crate) fn fun_id(typs: &Typs, typ: &Typ) -> Expr {
    let f_name = crate::def::prefix_type_id_fun(typs.len());
    let mut args: Vec<Expr> = Vec::new();
    for t in typs.iter() {
        args.extend(typ_to_ids(t));
    }
    args.extend(typ_to_ids(typ));
    air::ast_util::ident_apply_or_var(&f_name, &Arc::new(args))
}

pub(crate) fn datatype_id(path: &Path, typs: &Typs) -> Expr {
    let f_name = crate::def::prefix_type_id(path);
    let mut args: Vec<Expr> = Vec::new();
    for t in typs.iter() {
        args.extend(typ_to_ids(t));
    }
    air::ast_util::ident_apply_or_var(&f_name, &Arc::new(args))
}

pub(crate) fn primitive_id(name: &Primitive, typs: &Typs) -> Expr {
    let f_name = primitive_type_id(name);
    let mut args: Vec<Expr> = Vec::new();
    for t in typs.iter() {
        args.extend(typ_to_ids(t));
    }
    air::ast_util::ident_apply_or_var(&f_name, &Arc::new(args))
}

pub(crate) fn fndef_id(fun: &Fun, typs: &Typs) -> Expr {
    let f_name = crate::def::prefix_fndef_type_id(fun);
    let mut args: Vec<Expr> = Vec::new();
    for t in typs.iter() {
        args.extend(typ_to_ids(t));
    }
    air::ast_util::ident_apply_or_var(&f_name, &Arc::new(args))
}

pub(crate) fn expr_has_type(expr: &Expr, typ: &Expr) -> Expr {
    str_apply(crate::def::HAS_TYPE, &vec![expr.clone(), typ.clone()])
}

pub(crate) fn expr_has_typ(expr: &Expr, typ: &Typ) -> Expr {
    expr_has_type(expr, &typ_to_id(typ))
}

// If expr has type typ, what can we assume to be true about expr?
// For refinement types, transparent datatypes potentially containing refinement types,
// abstract types applied to type variables,
// and type variables potentially instantiated with refinement types, return Some invariant.
// For non-refinement types and abstract monotypes, return None,
// since the SMT sorts for these types can express the types precisely with no need for refinement.
pub(crate) fn typ_invariant(ctx: &Ctx, typ: &Typ, expr: &Expr) -> Option<Expr> {
    // Should be kept in sync with vir::context::datatypes_invs
    match &*undecorate_typ(typ) {
        TypX::Int(IntRange::Int) => None,
        TypX::Int(IntRange::Nat) => {
            let zero = Arc::new(ExprX::Const(Constant::Nat(Arc::new("0".to_string()))));
            Some(Arc::new(ExprX::Binary(air::ast::BinaryOp::Le, zero, expr.clone())))
        }
        TypX::Int(range) => {
            let f_name = match range {
                IntRange::Int => panic!("internal error: Int"),
                IntRange::Nat => panic!("internal error: Int"),
                IntRange::Char => crate::def::CHAR_INV,
                IntRange::U(_) | IntRange::USize => crate::def::U_INV,
                IntRange::I(_) | IntRange::ISize => crate::def::I_INV,
            };
            Some(apply_range_fun(&f_name, &range, vec![expr.clone()]))
        }
        TypX::SpecFn(..) => {
            Some(expr_has_typ(&try_box(ctx, expr.clone(), typ).expect("try_box lambda"), typ))
        }
        TypX::Datatype(path, _, _) => {
            if ctx.datatype_is_transparent[path] {
                if ctx.datatypes_with_invariant.contains(path) {
                    let box_expr = ident_apply(&prefix_box(&path), &vec![expr.clone()]);
                    Some(expr_has_typ(&box_expr, typ))
                } else {
                    None
                }
            } else {
                if typ_as_mono(typ).is_none() {
                    panic!("abstract datatype should be boxed")
                } else {
                    None
                }
            }
        }
        TypX::Decorate(..) => unreachable!(),
        TypX::Boxed(_) => Some(expr_has_typ(expr, typ)),
        TypX::TypParam(_) => Some(expr_has_typ(expr, typ)),
        TypX::Projection { .. } => Some(expr_has_typ(expr, typ)),
        TypX::Bool | TypX::AnonymousClosure(..) | TypX::TypeId => None,
        TypX::Tuple(_) | TypX::Air(_) => panic!("typ_invariant"),
        // REVIEW: we could also try to add an IntRange type invariant for TypX::ConstInt
        // (see also context.rs datatypes_invs)
        TypX::ConstInt(_) => None,
        TypX::Primitive(_, _) => None,
        TypX::FnDef(..) => None,
    }
}

pub(crate) fn datatype_box_prefix(ctx: &Ctx, typ: &Typ) -> Option<Path> {
    match &**typ {
        TypX::Datatype(path, _, _) => {
            if ctx.datatype_is_transparent[path] {
                Some(path.clone())
            } else {
                if let Some(monotyp) = typ_as_mono(typ) {
                    Some(crate::sst_to_air::monotyp_to_path(&monotyp))
                } else {
                    None
                }
            }
        }
        _ => None,
    }
}

fn prefix_typ_as_mono<F: Fn(&Path) -> Ident>(f: F, typ: &Typ, item: &str) -> Option<Ident> {
    if let Some(monotyp) = typ_as_mono(typ) {
        let dpath = crate::sst_to_air::monotyp_to_path(&monotyp);
        Some(f(&dpath))
    } else {
        panic!("{} should be boxed", item)
    }
}

fn try_box(ctx: &Ctx, expr: Expr, typ: &Typ) -> Option<Expr> {
    let f_name = match &**typ {
        TypX::Bool => Some(str_ident(crate::def::BOX_BOOL)),
        TypX::Int(_) => Some(str_ident(crate::def::BOX_INT)),
        TypX::Tuple(_) => None,
        TypX::SpecFn(typs, _) => Some(prefix_box(&prefix_spec_fn_type(typs.len()))),
        TypX::AnonymousClosure(..) => unimplemented!(),
        TypX::Datatype(..) => {
            if let Some(prefix) = datatype_box_prefix(ctx, typ) {
                Some(prefix_box(&prefix))
            } else {
                prefix_typ_as_mono(prefix_box, typ, "abstract datatype")
            }
        }
        TypX::Primitive(_, _) => prefix_typ_as_mono(prefix_box, typ, "primitive type"),
        TypX::FnDef(..) => Some(str_ident(crate::def::BOX_FNDEF)),
        TypX::Decorate(_, t) => return try_box(ctx, expr, t),
        TypX::Boxed(_) => None,
        TypX::TypParam(_) => None,
        TypX::Projection { .. } => None,
        TypX::TypeId => None,
        TypX::ConstInt(_) => None,
        TypX::Air(_) => None,
    };
    f_name.map(|f_name| ident_apply(&f_name, &vec![expr]))
}

pub(crate) fn as_box(ctx: &Ctx, expr: Expr, typ: &Typ) -> Expr {
    try_box(ctx, expr.clone(), typ).unwrap_or(expr)
}

fn try_unbox(ctx: &Ctx, expr: Expr, typ: &Typ) -> Option<Expr> {
    let f_name = match &**typ {
        TypX::Bool => Some(str_ident(crate::def::UNBOX_BOOL)),
        TypX::Int(_) => Some(str_ident(crate::def::UNBOX_INT)),
        TypX::Datatype(path, _, _) => {
            if ctx.datatype_is_transparent[path] {
                Some(prefix_unbox(&path))
            } else {
                prefix_typ_as_mono(prefix_unbox, typ, "abstract datatype")
            }
        }
        TypX::Primitive(_, _) => prefix_typ_as_mono(prefix_unbox, typ, "primitive type"),
        TypX::FnDef(..) => Some(str_ident(crate::def::UNBOX_FNDEF)),
        TypX::Tuple(_) => None,
        TypX::SpecFn(typs, _) => Some(prefix_unbox(&prefix_spec_fn_type(typs.len()))),
        TypX::AnonymousClosure(..) => unimplemented!(),
        TypX::Decorate(_, t) => return try_unbox(ctx, expr, t),
        TypX::Boxed(_) => None,
        TypX::TypParam(_) => None,
        TypX::Projection { .. } => None,
        TypX::TypeId => None,
        TypX::ConstInt(_) => None,
        TypX::Air(_) => None,
    };
    f_name.map(|f_name| ident_apply(&f_name, &vec![expr]))
}

pub fn mask_set_from_spec(spec: &MaskSpec, function_name: &Fun, args: &Vec<Expr>) -> MaskSet {
    match spec {
        MaskSpec::InvariantOpens(exprs) => {
            let mut l = vec![];
            for (i, e) in exprs.iter().enumerate() {
                let expr =
                    ident_apply(&prefix_open_inv(&fun_to_air_ident(function_name), i), &args);
                l.push(crate::inv_masks::MaskSingleton { expr, span: e.span.clone() });
            }
            MaskSet::from_list(l)
        }
        MaskSpec::InvariantOpensExcept(exprs) if exprs.len() == 0 => MaskSet::full(),
        MaskSpec::InvariantOpensExcept(_exprs) => {
            panic!("custom mask specs are not yet implemented");
        }
    }
}

pub(crate) fn ctor_to_apply<'a>(
    ctx: &'a Ctx,
    path: &Path,
    variant: &Ident,
    binders: &'a Binders<Exp>,
) -> (Ident, impl Iterator<Item = &'a Arc<BinderX<Exp>>>) {
    let fields = &get_variant(&ctx.global.datatypes[path].1, variant).fields;
    (variant_ident(path, &variant), fields.iter().map(move |f| get_field(binders, &f.name)))
}

fn str_to_const_str(ctx: &Ctx, s: Arc<String>) -> Expr {
    Arc::new(ExprX::Apply(
        str_ident(STRSLICE_NEW_STRLIT),
        Arc::new(vec![Arc::new(ExprX::Const(Constant::Nat({
            use num_bigint::BigUint;
            use sha2::{Digest, Sha512};

            let mut str_hashes = ctx.string_hashes.borrow_mut();

            let mut hasher = Sha512::new();
            hasher.update(&*s);
            let res = hasher.finalize();

            #[cfg(target_endian = "little")]
            let num = BigUint::from_bytes_le(&res[..]);

            #[cfg(target_endian = "big")]
            let num = BigUint::from_bytes_be(&res[..]);

            let num_str = Arc::new(num.to_string());

            if let Some(other_s) = str_hashes.insert(num, s.clone()) {
                if other_s != s {
                    panic!(
                        "sha512 collision detected, choosing to panic over introducing unsoundness"
                    );
                }
            }
            num_str
        })))]),
    ))
}

fn char_to_unicode_repr(c: char) -> u32 {
    c as u32
}

pub(crate) fn constant_to_expr(ctx: &Ctx, constant: &crate::ast::Constant) -> Expr {
    match constant {
        crate::ast::Constant::Bool(b) => Arc::new(ExprX::Const(Constant::Bool(*b))),
        crate::ast::Constant::Int(i) => big_int_to_expr(i),
        crate::ast::Constant::StrSlice(s) => str_to_const_str(ctx, s.clone()),
        crate::ast::Constant::Char(c) => {
            Arc::new(ExprX::Const(Constant::Nat(Arc::new(char_to_unicode_repr(*c).to_string()))))
        }
    }
}

fn exp_get_custom_err(exp: &Exp) -> Option<Arc<String>> {
    match &exp.x {
        ExpX::UnaryOpr(UnaryOpr::Box(_), e) => exp_get_custom_err(e),
        ExpX::UnaryOpr(UnaryOpr::Unbox(_), e) => exp_get_custom_err(e),
        ExpX::UnaryOpr(UnaryOpr::CustomErr(s), _) => Some(s.clone()),
        _ => None,
    }
}

#[derive(Debug, PartialEq, Eq, Clone, Copy)]
pub(crate) enum ExprMode {
    Spec,
    Body,
    BodyPre,
}

#[derive(Debug, Clone)]
pub(crate) struct ExprCtxt {
    pub mode: ExprMode,
    pub is_singular: bool,
}

impl ExprCtxt {
    pub(crate) fn new() -> Self {
        ExprCtxt { mode: ExprMode::Body, is_singular: false }
    }
    pub(crate) fn new_mode(mode: ExprMode) -> Self {
        ExprCtxt { mode, is_singular: false }
    }
    pub(crate) fn new_mode_singular(mode: ExprMode, is_singular: bool) -> Self {
        ExprCtxt { mode, is_singular }
    }
}

fn clip_bitwise_result(bit_expr: ExprX, exp: &Exp) -> Result<Expr, VirErr> {
    if let TypX::Int(range) = &*undecorate_typ(&exp.typ) {
        match range {
            IntRange::I(_) | IntRange::ISize => {
                return Ok(apply_range_fun(&crate::def::I_CLIP, &range, vec![Arc::new(bit_expr)]));
            }
            IntRange::U(_) | IntRange::USize => {
                return Ok(apply_range_fun(&crate::def::U_CLIP, &range, vec![Arc::new(bit_expr)]));
            }
            _ => return Ok(Arc::new(bit_expr)),
        };
    } else {
        return Err(error(
            &exp.span,
            format!("In translating Bitwise operator, encountered non-integer operand",),
        ));
    }
}

fn check_bitwidth_typ_matches(typ: &Typ, w: IntegerTypeBitwidth, signed: bool) -> bool {
    if let TypX::Int(range) = &*undecorate_typ(typ) {
        match (range, signed, w) {
            (IntRange::U(w), false, IntegerTypeBitwidth::Width(w2)) if *w == w2 => true,
            (IntRange::I(w), true, IntegerTypeBitwidth::Width(w2)) if *w == w2 => true,
            (IntRange::USize, false, IntegerTypeBitwidth::ArchWordSize) => true,
            (IntRange::ISize, true, IntegerTypeBitwidth::ArchWordSize) => true,
            _ => false,
        }
    } else {
        false
    }
}

// Generate a unique quantifier ID and map it to the quantifier's span
pub(crate) fn new_user_qid(ctx: &Ctx, exp: &Exp) -> Qid {
    let fun_name = fun_as_friendly_rust_name(
        &ctx.fun.as_ref().expect("Expressions are expected to be within a function").current_fun,
    );
    let qcount = ctx.quantifier_count.get();
    let qid = new_user_qid_name(&fun_name, qcount);
    ctx.quantifier_count.set(qcount + 1);
    let trigs = match &exp.x {
        ExpX::Bind(bnd, _) => match &bnd.x {
            BndX::Quant(_, _, trigs) => trigs,
            BndX::Choose(_, trigs, _) => trigs,
            BndX::Lambda(_, trigs) => trigs,
            _ => panic!(
                "internal error: user quantifier expressions should only be Quant, Choose, or Lambda; found {:?}",
                bnd.x
            ),
        },
        _ => panic!(
            "internal error: user quantifier expressions should only be Bind expressions; found {:?}",
            exp.x
        ),
    };
    let bnd_info = BndInfo {
        fun: ctx
            .fun
            .as_ref()
            .expect("expressions are expected to be within a function")
            .current_fun
            .clone(),
        user: Some(BndInfoUser { span: exp.span.clone(), trigs: trigs.clone() }),
    };
    ctx.global.qid_map.borrow_mut().insert(qid.clone(), bnd_info);
    Some(Arc::new(qid))
}

pub(crate) fn exp_to_expr(ctx: &Ctx, exp: &Exp, expr_ctxt: &ExprCtxt) -> Result<Expr, VirErr> {
    let result = match &exp.x {
        ExpX::Const(c) => {
            let expr = constant_to_expr(ctx, c);
            expr
        }
        ExpX::Var(x) => string_var(&suffix_local_unique_id(x)),
        ExpX::VarLoc(x) => string_var(&suffix_local_unique_id(x)),
        ExpX::VarAt(x, VarAt::Pre) => match expr_ctxt.mode {
            ExprMode::Spec => string_var(&prefix_pre_var(&suffix_local_unique_id(x))),
            ExprMode::Body => {
                Arc::new(ExprX::Old(snapshot_ident(SNAPSHOT_PRE), suffix_local_unique_id(x)))
            }
            ExprMode::BodyPre => string_var(&suffix_local_unique_id(x)),
        },
        ExpX::StaticVar(f) => string_var(&static_name(f)),
        ExpX::Loc(e0) => exp_to_expr(ctx, e0, expr_ctxt)?,
        ExpX::Old(span, x) => Arc::new(ExprX::Old(span.clone(), suffix_local_unique_id(x))),
        ExpX::Call(f @ (CallFun::Fun(..) | CallFun::Recursive(_)), typs, args) => {
            let x_name = match f {
                CallFun::Fun(x, _) => x.clone(),
                CallFun::Recursive(x) => crate::def::prefix_recursive_fun(&x),
                _ => panic!(),
            };
            let name = suffix_global_id(&fun_to_air_ident(&x_name));
            let mut exprs: Vec<Expr> = typs.iter().map(typ_to_ids).flatten().collect();
            for arg in args.iter() {
                exprs.push(exp_to_expr(ctx, arg, expr_ctxt)?);
            }
            ident_apply(&name, &exprs)
        }
        ExpX::Call(CallFun::InternalFun(InternalFun::HasType), typs, args) => {
            assert!(typs.len() == 1);
            assert!(args.len() == 1);
            expr_has_type(&exp_to_expr(ctx, &args[0], expr_ctxt)?, &typ_to_ids(&typs[0])[1])
        }
        ExpX::Call(CallFun::InternalFun(func), typs, args) => {
            // These functions are special-cased to not take a decoration argument for
            // the first type parameter.
            let skip_first_decoration = match func {
                InternalFun::ClosureReq | InternalFun::ClosureEns => true,
                _ => false,
            };

            let mut exprs: Vec<Expr> = typs.iter().map(typ_to_ids).flatten().collect();
            if crate::context::DECORATE && skip_first_decoration {
                exprs.remove(0);
            }
            for arg in args.iter() {
                exprs.push(exp_to_expr(ctx, arg, expr_ctxt)?);
            }
            Arc::new(ExprX::Apply(
                match func {
                    InternalFun::ClosureReq => str_ident(crate::def::CLOSURE_REQ),
                    InternalFun::ClosureEns => str_ident(crate::def::CLOSURE_ENS),
                    InternalFun::CheckDecreaseInt => str_ident(crate::def::CHECK_DECREASE_INT),
                    InternalFun::CheckDecreaseHeight => {
                        str_ident(crate::def::CHECK_DECREASE_HEIGHT)
                    }
                    InternalFun::HasType => unreachable!(),
                },
                Arc::new(exprs),
            ))
        }
        ExpX::CallLambda(typ, e0, args) => {
            let e0 = exp_to_expr(ctx, e0, expr_ctxt)?;
            let args = vec_map_result(args, |e| exp_to_expr(ctx, e, expr_ctxt))?;
            Arc::new(ExprX::ApplyFun(typ_to_air(ctx, typ), e0, Arc::new(args)))
        }
        ExpX::Ctor(path, variant, binders) => {
            let (variant, args) = ctor_to_apply(ctx, path, variant, binders);
            let args = args
                .map(|b| exp_to_expr(ctx, &b.a, expr_ctxt))
                .collect::<Result<Vec<_>, VirErr>>()?;
            Arc::new(ExprX::Apply(variant, Arc::new(args)))
        }
        ExpX::ExecFnByName(_fun) => {
            Arc::new(ExprX::Apply(str_ident(crate::def::FNDEF_SINGLETON), Arc::new(vec![])))
        }
        ExpX::NullaryOpr(crate::ast::NullaryOpr::ConstGeneric(c)) => {
            str_apply(crate::def::CONST_INT, &vec![typ_to_id(c)])
        }
        ExpX::NullaryOpr(crate::ast::NullaryOpr::TraitBound(p, ts)) => {
            if let Some(e) = crate::traits::trait_bound_to_air(ctx, p, ts) {
                e
            } else {
                air::ast_util::mk_true()
            }
        }
        ExpX::NullaryOpr(crate::ast::NullaryOpr::TypEqualityBound(p, ts, x, t)) => {
            crate::traits::typ_equality_bound_to_air(ctx, p, ts, x, t)
        }
        ExpX::NullaryOpr(crate::ast::NullaryOpr::ConstTypBound(t1, t2)) => {
            crate::traits::const_typ_bound_to_air(ctx, t1, t2)
        }
        ExpX::NullaryOpr(crate::ast::NullaryOpr::NoInferSpecForLoopIter) => {
            panic!("internal error: NoInferSpecForLoopIter")
        }
        ExpX::Unary(op, exp) => match op {
            UnaryOp::StrLen => Arc::new(ExprX::Apply(
                str_ident(STRSLICE_LEN),
                Arc::new(vec![exp_to_expr(ctx, exp, expr_ctxt)?]),
            )),
            UnaryOp::StrIsAscii => Arc::new(ExprX::Apply(
                str_ident(STRSLICE_IS_ASCII),
                Arc::new(vec![exp_to_expr(ctx, exp, expr_ctxt)?]),
            )),
            UnaryOp::Not => mk_not(&exp_to_expr(ctx, exp, expr_ctxt)?),
            UnaryOp::BitNot(width_opt) => {
                let expr = exp_to_expr(ctx, exp, expr_ctxt)?;
                let expr = try_box(ctx, expr, &exp.typ).expect("Box");
                let bit_expr =
                    ExprX::Apply(Arc::new(crate::def::BIT_NOT.to_string()), Arc::new(vec![expr]));
                if let Some(width) = width_opt {
                    if !check_bitwidth_typ_matches(&exp.typ, *width, false) {
                        return Err(error(
                            &exp.span,
                            format!("Verus Internal Error: BitNot: type doesn't match"),
                        ));
                    }
                    return clip_bitwise_result(bit_expr, exp);
                } else {
                    return Ok(Arc::new(bit_expr));
                }
            }
            UnaryOp::HeightTrigger => {
                str_apply(crate::def::HEIGHT, &vec![exp_to_expr(ctx, exp, expr_ctxt)?])
            }
            UnaryOp::Trigger(_) => exp_to_expr(ctx, exp, expr_ctxt)?,
            UnaryOp::Clip { range: IntRange::Int, .. } => exp_to_expr(ctx, exp, expr_ctxt)?,
            UnaryOp::Clip { range, .. } => {
                let expr = exp_to_expr(ctx, exp, expr_ctxt)?;
                let f_name = match range {
                    IntRange::Int => panic!("internal error: Int"),
                    IntRange::Nat => crate::def::NAT_CLIP,
                    IntRange::Char => crate::def::CHAR_CLIP,
                    IntRange::U(_) | IntRange::USize => crate::def::U_CLIP,
                    IntRange::I(_) | IntRange::ISize => crate::def::I_CLIP,
                };
                apply_range_fun(&f_name, &range, vec![expr])
            }
            UnaryOp::CoerceMode { .. } => {
                panic!("internal error: TupleField should have been removed before here")
            }
            UnaryOp::MustBeFinalized => {
                panic!("internal error: Exp not finalized: {:?}", exp)
            }
            UnaryOp::InferSpecForLoopIter { .. } => {
                // loop_inference failed to promote to Some, so demote to None
                let exp = crate::loop_inference::make_option_exp(None, &exp.span, &exp.typ);
                exp_to_expr(ctx, &exp, expr_ctxt)?
            }
            UnaryOp::CastToInteger => {
                panic!("internal error: CastToInteger should have been removed before here")
            }
        },
        ExpX::UnaryOpr(op, exp) => match op {
            UnaryOpr::Box(typ) => {
                let expr = exp_to_expr(ctx, exp, expr_ctxt)?;
                try_box(ctx, expr, typ).unwrap_or_else(|| panic!("Box {:?}", typ))
            }
            UnaryOpr::Unbox(typ) => {
                let expr = exp_to_expr(ctx, exp, expr_ctxt)?;
                try_unbox(ctx, expr.clone(), typ).unwrap_or_else(|| panic!("Unbox: {:?}", expr))
            }
            UnaryOpr::HasType(typ) => {
                let expr = exp_to_expr(ctx, exp, expr_ctxt)?;
                if let Some(inv) = typ_invariant(ctx, typ, &expr) {
                    inv
                } else {
                    air::ast_util::mk_true()
                }
            }
            UnaryOpr::IsVariant { datatype, variant } => {
                let expr = exp_to_expr(ctx, exp, expr_ctxt)?;
                let name = is_variant_ident(datatype, variant);
                Arc::new(ExprX::Apply(name, Arc::new(vec![expr])))
            }
            UnaryOpr::TupleField { .. } => {
                panic!("internal error: TupleField should have been removed before here")
            }
            UnaryOpr::IntegerTypeBound(IntegerTypeBoundKind::SignedMin, _) => {
                let expr = exp_to_expr(ctx, exp, expr_ctxt)?;
                let name = Arc::new(I_LO.to_string());
                Arc::new(ExprX::Apply(name, Arc::new(vec![expr])))
            }
            UnaryOpr::IntegerTypeBound(IntegerTypeBoundKind::SignedMax, _) => {
                let expr = exp_to_expr(ctx, exp, expr_ctxt)?;
                let name = Arc::new(I_HI.to_string());
                let x = Arc::new(ExprX::Apply(name, Arc::new(vec![expr])));
                mk_sub(&x, &mk_nat(1))
            }
            UnaryOpr::IntegerTypeBound(IntegerTypeBoundKind::UnsignedMax, _) => {
                let expr = exp_to_expr(ctx, exp, expr_ctxt)?;
                let name = Arc::new(U_HI.to_string());
                let x = Arc::new(ExprX::Apply(name, Arc::new(vec![expr])));
                mk_sub(&x, &mk_nat(1))
            }
            UnaryOpr::IntegerTypeBound(IntegerTypeBoundKind::ArchWordBits, _) => {
                let name = Arc::new(ARCH_SIZE.to_string());
                Arc::new(ExprX::Var(name))
            }
            UnaryOpr::Field(FieldOpr { datatype, variant, field, get_variant: _, check: _ }) => {
                let expr = exp_to_expr(ctx, exp, expr_ctxt)?;
                Arc::new(ExprX::Apply(
                    variant_field_ident(datatype, variant, field),
                    Arc::new(vec![expr]),
                ))
            }
            UnaryOpr::CustomErr(_) => {
                // CustomErr is handled by split_expression. Maybe it could
                // be useful in the 'normal' case too, but right now, we just
                // ignore it here.
                return exp_to_expr(ctx, exp, expr_ctxt);
            }
        },
        ExpX::Binary(op, lhs, rhs) => {
            let wrap_arith = true; // use Add, Sub, etc. wrappers to allow triggers on +, -, etc.
            let has_const = match (&lhs.x, &rhs.x) {
                (ExpX::Const(..), _) => true,
                (_, ExpX::Const(..)) => true,
                _ => false,
            };
            let lh = exp_to_expr(ctx, lhs, expr_ctxt)?;
            let rh = exp_to_expr(ctx, rhs, expr_ctxt)?;
            let expx = match op {
                BinaryOp::And => {
                    return Ok(mk_and(&vec![lh, rh]));
                }
                BinaryOp::Or => {
                    return Ok(mk_or(&vec![lh, rh]));
                }
                BinaryOp::Xor => {
                    return Ok(mk_xor(&lh, &rh));
                }
                BinaryOp::Implies => {
                    return Ok(mk_implies(&lh, &rh));
                }
                BinaryOp::HeightCompare { strictly_lt, recursive_function_field } => {
                    let lhh = str_apply(crate::def::HEIGHT, &vec![lh]);
                    let rh = if *recursive_function_field {
                        str_apply(crate::def::HEIGHT_REC_FUN, &vec![rh])
                    } else {
                        rh
                    };
                    let rhh = str_apply(crate::def::HEIGHT, &vec![rh]);
                    if *strictly_lt {
                        return Ok(str_apply(crate::def::HEIGHT_LT, &vec![lhh, rhh]));
                    } else {
                        return Ok(mk_eq(&lhh, &rhh));
                    }
                }
                BinaryOp::Arith(ArithOp::Add, _) if wrap_arith => {
                    return Ok(str_apply(crate::def::ADD, &vec![lh, rh]));
                }
                BinaryOp::Arith(ArithOp::Sub, _) if wrap_arith => {
                    return Ok(str_apply(crate::def::SUB, &vec![lh, rh]));
                }
                BinaryOp::Arith(ArithOp::Add, _) => {
                    ExprX::Multi(MultiOp::Add, Arc::new(vec![lh, rh]))
                }
                BinaryOp::Arith(ArithOp::Sub, _) => {
                    ExprX::Multi(MultiOp::Sub, Arc::new(vec![lh, rh]))
                }
                BinaryOp::Arith(ArithOp::Mul, _) if wrap_arith || !has_const => {
                    return Ok(str_apply(crate::def::MUL, &vec![lh, rh]));
                }
                BinaryOp::Arith(ArithOp::EuclideanDiv, _) if wrap_arith || !has_const => {
                    return Ok(str_apply(crate::def::EUC_DIV, &vec![lh, rh]));
                }
                // REVIEW: consider introducing singular_mod more earlier pipeline (e.g. from syntax macro?)
                BinaryOp::Arith(ArithOp::EuclideanMod, _) if expr_ctxt.is_singular => {
                    return Ok(str_apply(crate::def::SINGULAR_MOD, &vec![lh, rh]));
                }
                BinaryOp::Arith(ArithOp::EuclideanMod, _) if wrap_arith || !has_const => {
                    return Ok(str_apply(crate::def::EUC_MOD, &vec![lh, rh]));
                }
                BinaryOp::Arith(ArithOp::Mul, _) => {
                    ExprX::Multi(MultiOp::Mul, Arc::new(vec![lh, rh]))
                }
                BinaryOp::Ne => {
                    let eq = ExprX::Binary(air::ast::BinaryOp::Eq, lh, rh);
                    ExprX::Unary(air::ast::UnaryOp::Not, Arc::new(eq))
                }
                BinaryOp::StrGetChar => ExprX::Apply(
                    str_ident(STRSLICE_GET_CHAR),
                    Arc::new(vec![
                        exp_to_expr(ctx, lhs, expr_ctxt)?,
                        exp_to_expr(ctx, rhs, expr_ctxt)?,
                    ]),
                ),
                BinaryOp::Bitwise(bo, _) => {
                    let box_lh = try_box(ctx, lh, &lhs.typ).expect("Box");
                    let box_rh = try_box(ctx, rh, &rhs.typ).expect("Box");

                    // For XOR, AND, OR, and SHR, the result of the operation should
                    // always be in-bounds. We emit a clip which will trigger an axiom
                    // in the prelude so our solver will know the clip is unnecessary.
                    //
                    // For SHL, the clip *is* meaningful.

                    let fname = match bo {
                        BitwiseOp::BitXor => crate::def::BIT_XOR,
                        BitwiseOp::BitAnd => crate::def::BIT_AND,
                        BitwiseOp::BitOr => crate::def::BIT_OR,
                        BitwiseOp::Shl(width, signed) => {
                            // The clip (below) is based on the type so we need to make
                            // sure that the clip is what we expected based on Shl's arguments
                            if !check_bitwidth_typ_matches(&exp.typ, *width, *signed) {
                                return Err(error(
                                    &exp.span,
                                    format!("Verus Internal Error: BitShl: type doesn't match"),
                                ));
                            }
                            crate::def::BIT_SHL
                        }
                        BitwiseOp::Shr(_) => crate::def::BIT_SHR,
                    };
                    let args = vec![box_lh, box_rh];
                    let bit_expr = ExprX::Apply(Arc::new(fname.to_string()), Arc::new(args));

                    return clip_bitwise_result(bit_expr, exp);
                }
                _ => {
                    let aop = match op {
                        BinaryOp::And => unreachable!(),
                        BinaryOp::Or => unreachable!(),
                        BinaryOp::Xor => unreachable!(),
                        BinaryOp::Implies => unreachable!(),
                        BinaryOp::HeightCompare { .. } => unreachable!(),
                        BinaryOp::Eq(_) => air::ast::BinaryOp::Eq,
                        BinaryOp::Ne => unreachable!(),
                        BinaryOp::Inequality(InequalityOp::Le) => air::ast::BinaryOp::Le,
                        BinaryOp::Inequality(InequalityOp::Lt) => air::ast::BinaryOp::Lt,
                        BinaryOp::Inequality(InequalityOp::Ge) => air::ast::BinaryOp::Ge,
                        BinaryOp::Inequality(InequalityOp::Gt) => air::ast::BinaryOp::Gt,
                        BinaryOp::Arith(ArithOp::Add, _) => unreachable!(),
                        BinaryOp::Arith(ArithOp::Sub, _) => unreachable!(),
                        BinaryOp::Arith(ArithOp::Mul, _) => unreachable!(),
                        BinaryOp::Arith(ArithOp::EuclideanDiv, _) => {
                            air::ast::BinaryOp::EuclideanDiv
                        }
                        BinaryOp::Arith(ArithOp::EuclideanMod, _) => {
                            air::ast::BinaryOp::EuclideanMod
                        }
                        BinaryOp::Bitwise(..) => unreachable!(),
                        BinaryOp::StrGetChar => unreachable!(),
                    };
                    ExprX::Binary(aop, lh, rh)
                }
            };
            Arc::new(expx)
        }
        ExpX::BinaryOpr(crate::ast::BinaryOpr::ExtEq(deep, t), lhs, rhs) => {
            let mut args = vec![Arc::new(ExprX::Const(Constant::Bool(*deep))), typ_to_id(t)];
            args.push(exp_to_expr(ctx, lhs, expr_ctxt)?);
            args.push(exp_to_expr(ctx, rhs, expr_ctxt)?);
            str_apply(crate::def::EXT_EQ, &args)
        }
        ExpX::If(e1, e2, e3) => mk_ite(
            &exp_to_expr(ctx, e1, expr_ctxt)?,
            &exp_to_expr(ctx, e2, expr_ctxt)?,
            &exp_to_expr(ctx, e3, expr_ctxt)?,
        ),
        ExpX::WithTriggers(_triggers, body) => exp_to_expr(ctx, body, expr_ctxt)?,
        ExpX::Bind(bnd, e) => match &bnd.x {
            BndX::Let(binders) => {
                let expr = exp_to_expr(ctx, e, expr_ctxt)?;
                let mut bs: Vec<Binder<Expr>> = Vec::new();
                for b in binders.iter() {
                    let e = exp_to_expr(ctx, &b.a, expr_ctxt)?;
                    bs.push(Arc::new(BinderX { name: b.name.lower(), a: e }));
                }
                air::ast_util::mk_let(&bs, &expr)
            }
            BndX::Quant(quant, binders, trigs) => {
                let expr = exp_to_expr(ctx, e, expr_ctxt)?;
                let mut invs: Vec<Expr> = Vec::new();
                for binder in binders.iter() {
                    let typ_inv = typ_invariant(ctx, &binder.a, &ident_var(&binder.name.lower()));
                    if let Some(inv) = typ_inv {
                        invs.push(inv);
                    }
                }
                let inv = mk_and(&invs);
                let expr = match quant.quant {
                    Quant::Forall => mk_implies(&inv, &expr),
                    Quant::Exists => mk_and(&vec![inv, expr]),
                };
                let mut bs: Vec<Binder<air::ast::Typ>> = Vec::new();
                for binder in binders.iter() {
                    let typ = typ_to_air(ctx, &binder.a);
                    let names_typs = match &*binder.a {
                        // allow quantifiers over type parameters, generated for broadcast_forall
                        TypX::TypeId => {
                            let xts = crate::def::suffix_typ_param_vars_types(&binder.name);
                            xts.into_iter().map(|(x, t)| (x.lower(), str_typ(&t))).collect()
                        }
                        _ => vec![(binder.name.lower(), typ)],
                    };
                    for (name, typ) in names_typs {
                        bs.push(Arc::new(BinderX { name, a: typ.clone() }));
                    }
                }
                let triggers = vec_map_result(&*trigs, |trig| {
                    vec_map_result(trig, |x| exp_to_expr(ctx, x, expr_ctxt)).map(|v| Arc::new(v))
                })?;
                let qid = new_user_qid(ctx, &exp);
                air::ast_util::mk_quantifier(quant.quant, &bs, &triggers, qid, &expr)
            }
            BndX::Lambda(binders, trigs) => {
                let expr = exp_to_expr(ctx, e, expr_ctxt)?;
                let binders = vec_map(&*binders, |b| {
                    Arc::new(BinderX { name: b.name.lower(), a: typ_to_air(ctx, &b.a) })
                });
                let triggers = vec_map_result(&*trigs, |trig| {
                    vec_map_result(trig, |x| exp_to_expr(ctx, x, expr_ctxt)).map(|v| Arc::new(v))
                })?;
                let qid = (triggers.len() > 0).then(|| ()).and_then(|_| new_user_qid(ctx, &exp));
                let lambda = air::ast_util::mk_lambda(&binders, &triggers, qid, &expr);
                str_apply(crate::def::MK_FUN, &vec![lambda])
            }
            BndX::Choose(binders, trigs, cond) => {
                let mut bs: Vec<Binder<air::ast::Typ>> = Vec::new();
                let mut invs: Vec<Expr> = Vec::new();
                for b in binders.iter() {
                    let name = b.name.lower();
                    let typ_inv = typ_invariant(ctx, &b.a, &ident_var(&name));
                    if let Some(inv) = &typ_inv {
                        invs.push(inv.clone());
                    }
                    bs.push(Arc::new(BinderX { name, a: typ_to_air(ctx, &b.a) }));
                }
                let cond_expr = exp_to_expr(ctx, cond, expr_ctxt)?;
                let body_expr = exp_to_expr(ctx, e, expr_ctxt)?;
                invs.push(cond_expr.clone());
                let cond_expr = mk_and(&invs);
                let typ = &e.typ;
                let typ_inv = typ_invariant(ctx, typ, &body_expr);
                let triggers = vec_map_result(&*trigs, |trig| {
                    vec_map_result(trig, |x| exp_to_expr(ctx, x, expr_ctxt)).map(|v| Arc::new(v))
                })?;
                let binders = Arc::new(bs);
                let qid = new_user_qid(ctx, &exp);
                let bind = Arc::new(BindX::Choose(binders, Arc::new(triggers), qid, cond_expr));
                let mut choose_expr = Arc::new(ExprX::Bind(bind, body_expr));
                match typ_inv {
                    Some(_) => {
                        // use as_type to coerce expression to some value of the requested type,
                        // even if the choose expression is unsatisfiable
                        let args = vec![choose_expr, typ_to_id(typ)];
                        choose_expr = str_apply(crate::def::AS_TYPE, &args);
                    }
                    _ => {}
                }
                choose_expr
            }
        },
        ExpX::FuelConst(i) => {
            let mut e = str_var(crate::def::ZERO);
            for _j in 0..*i {
                e = str_apply(SUCC, &vec![e]);
            }
            e
        }
        ExpX::Interp(_) => {
            panic!("Found an interpreter expression {:?} outside the interpreter", exp)
        }
    };
    Ok(result)
}

#[derive(Debug)]
struct LoopInfo {
    loop_isolation: bool,
    is_for_loop: bool,
    label: Option<String>,
    loop_id: u64,
    air_break_label: Ident,
    some_cond: bool,
    invs_entry: Arc<Vec<(Span, Expr, Option<Arc<String>>, bool)>>,
    invs_exit: Arc<Vec<(Span, Expr, Option<Arc<String>>, bool)>>,
    decrease: crate::sst::Exps,
}

struct State {
    local_shared: Vec<Decl>, // shared between all queries for a single function
    may_be_used_in_old: HashSet<UniqueIdent>, // vars that might have a 'PRE' snapshot, needed for while loop generation
    commands: Vec<CommandsWithContext>,
    snapshot_count: u32, // Used to ensure unique Idents for each snapshot
    sids: Vec<Ident>, // a stack of snapshot ids, the top one should dominate the current position in the AST
    snap_map: Vec<(Span, SnapPos)>, // Maps each statement's span to the closest dominating snapshot's ID
    assign_map: AssignMap, // Maps Maps each statement's span to the assigned variables (that can potentially be queried)
    mask: MaskSet,         // set of invariants that are allowed to be opened
    post_condition_info: PostConditionInfo,
    loop_infos: Vec<LoopInfo>,
    static_prelude: Vec<Stmt>,
}

impl State {
    /// get the current sid (top of the scope stack)
    fn get_current_sid(&self) -> Ident {
        let last = self.sids.last().unwrap();
        last.clone()
    }

    /// copy the current sid into a new scope (when entering a block)
    fn push_scope(&mut self) {
        let sid = self.get_current_sid();
        self.sids.push(sid);
    }

    /// pop off the scope (when exiting a block)
    fn pop_scope(&mut self) {
        self.sids.pop();
    }

    fn get_new_sid(&mut self, suffix: &str) -> Ident {
        self.snapshot_count += 1;
        Arc::new(format!("{}{}", self.snapshot_count, suffix))
    }

    /// replace the current sid (without changing scope depth)
    fn update_current_sid(&mut self, suffix: &str) -> Ident {
        let sid = self.get_new_sid(suffix);
        self.sids.pop();
        self.sids.push(sid.clone());
        sid
    }

    // fn get_assigned_set(&self, stm: &Stm) -> HashSet<Arc<String>> {
    //     if let Some(s) = self.assign_map.get(&Arc::as_ptr(stm)) {
    //         return s.clone();
    //     }
    //     return HashSet::new();
    // }

    fn map_span(&mut self, stm: &Stm, kind: SpanKind) {
        let spos = SnapPos { snapshot_id: self.get_current_sid(), kind };
        // let aset = self.get_assigned_set(stm);
        // println!("{:?} {:?}", stm.span, aset);
        self.snap_map.push((stm.span.clone(), spos));
    }
}

fn loc_is_var(e: &Exp) -> Option<&UniqueIdent> {
    match &e.x {
        ExpX::VarLoc(x) => Some(x),
        _ => None,
    }
}

pub(crate) fn assume_var(span: &Span, x: &UniqueIdent, exp: &Exp) -> Stm {
    let x_var = SpannedTyped::new(&span, &exp.typ, ExpX::Var(x.clone()));
    let eqx = ExpX::Binary(BinaryOp::Eq(Mode::Spec), x_var, exp.clone());
    let eq = SpannedTyped::new(&span, &Arc::new(TypX::Bool), eqx);
    Spanned::new(span.clone(), StmX::Assume(eq))
}

pub(crate) fn one_stmt(stmts: Vec<Stmt>) -> Stmt {
    if stmts.len() == 1 { stmts[0].clone() } else { Arc::new(StmtX::Block(Arc::new(stmts))) }
}

#[derive(Debug)]
struct LocFieldInfo<A> {
    base_typ: Typ,
    base_span: Span,
    a: A,
}

fn loc_to_field_path(loc: &Exp) -> (UniqueIdent, LocFieldInfo<Vec<FieldOpr>>) {
    let mut e: &Exp = loc;
    let mut fields = Vec::new();
    loop {
        match &e.x {
            ExpX::Loc(ee) => e = ee,
            ExpX::UnaryOpr(UnaryOpr::Box(_) | UnaryOpr::Unbox(_), ee) => e = ee,
            ExpX::VarLoc(x) => {
                fields.reverse();
                return (
                    x.clone(),
                    LocFieldInfo { base_typ: e.typ.clone(), base_span: e.span.clone(), a: fields },
                );
            }
            ExpX::UnaryOpr(UnaryOpr::Field(field), ee) => {
                fields.push(field.clone());
                e = ee;
            }
            _ => panic!("loc unexpected {:?}", e),
        }
    }
}

fn snapshotted_var_locs(arg: &Exp, snapshot_name: &str) -> Exp {
    crate::sst_visitor::map_exp_visitor(arg, &mut |e| match &e.x {
        ExpX::VarLoc(x) => {
            SpannedTyped::new(&e.span, &e.typ, ExpX::Old(snapshot_ident(snapshot_name), x.clone()))
        }
        _ => e.clone(),
    })
}

fn snapshotted_vars(arg: &Exp, snapshot_name: &str) -> Exp {
    crate::sst_visitor::map_exp_visitor(arg, &mut |e| match &e.x {
        ExpX::Var(x) => {
            SpannedTyped::new(&e.span, &e.typ, ExpX::Old(snapshot_ident(snapshot_name), x.clone()))
        }
        _ => e.clone(),
    })
}

fn assume_other_fields_unchanged(
    ctx: &Ctx,
    snapshot_name: &str,
    stm_span: &Span,
    base: &UniqueIdent,
    mutated_fields: &LocFieldInfo<Vec<Vec<FieldOpr>>>,
    expr_ctxt: &ExprCtxt,
) -> Result<Option<Stmt>, VirErr> {
    let LocFieldInfo { base_typ, base_span, a: updates } = mutated_fields;
    let base_exp = SpannedTyped::new(base_span, base_typ, ExpX::VarLoc(base.clone()));
    let eqs = assume_other_fields_unchanged_inner(
        ctx,
        snapshot_name,
        stm_span,
        &base_exp,
        updates,
        expr_ctxt,
    )?;
    Ok((eqs.len() > 0)
        .then(|| Arc::new(StmtX::Assume(Arc::new(ExprX::Multi(MultiOp::And, Arc::new(eqs)))))))
}

fn assume_other_fields_unchanged_inner(
    ctx: &Ctx,
    snapshot_name: &str,
    stm_span: &Span,
    base: &Exp,
    updates: &Vec<Vec<FieldOpr>>,
    expr_ctxt: &ExprCtxt,
) -> Result<Vec<Expr>, VirErr> {
    match &updates[..] {
        [f] if f.len() == 0 => Ok(vec![]),
        _ => {
            let mut updated_fields: BTreeMap<_, Vec<_>> = BTreeMap::new();
            let FieldOpr { datatype, variant, field: _, get_variant: _, check: _ } = &updates[0][0];
            for u in updates {
                assert!(u[0].datatype == *datatype && u[0].variant == *variant);
                updated_fields.entry(&u[0].field).or_insert(Vec::new()).push(u[1..].to_vec());
            }
            let datatype_fields = &get_variant(&ctx.global.datatypes[datatype].1, variant).fields;
            let mut box_unbox_eq: Vec<Expr> = Vec::new();
            let dt =
                vec_map_result(&**datatype_fields, |field: &Binder<(Typ, Mode, Visibility)>| {
                    let base_exp = if let TypX::Boxed(base_typ) = &*undecorate_typ(&base.typ) {
                        // TODO this replicates logic from poly, but factoring it out is currently tricky
                        // because we don't have a representation for a variable used as a location in VIR
                        if crate::poly::typ_is_poly(ctx, base_typ) {
                            base.clone()
                        } else {
                            let op = UnaryOpr::Unbox(base_typ.clone());
                            let exprx = ExpX::UnaryOpr(op, base.clone());
                            let unbox = SpannedTyped::new(&base.span, base_typ, exprx);
                            if box_unbox_eq.len() == 0 {
                                // trigger Box(Unbox(base)) so that has_type succeeds on base
                                let box_op = UnaryOpr::Box(base_typ.clone());
                                let exprx = ExpX::UnaryOpr(box_op, unbox.clone());
                                let box_unbox = SpannedTyped::new(&base.span, &base.typ, exprx);
                                let eq = ExprX::Binary(
                                    air::ast::BinaryOp::Eq,
                                    exp_to_expr(ctx, &box_unbox, expr_ctxt)?,
                                    exp_to_expr(ctx, &base, expr_ctxt)?,
                                );
                                box_unbox_eq.push(Arc::new(eq));
                            }
                            unbox
                        }
                    } else {
                        base.clone()
                    };
                    let field_exp = SpannedTyped::new(
                        stm_span,
                        &field.a.0,
                        ExpX::UnaryOpr(
                            UnaryOpr::Field(FieldOpr {
                                datatype: datatype.clone(),
                                variant: variant.clone(),
                                field: field.name.clone(),
                                get_variant: false,
                                check: VariantCheck::None,
                            }),
                            base_exp,
                        ),
                    );
                    if let Some(further_updates) = updated_fields.get(&field.name) {
                        assume_other_fields_unchanged_inner(
                            ctx,
                            snapshot_name,
                            stm_span,
                            &field_exp,
                            further_updates,
                            expr_ctxt,
                        )
                    } else {
                        let old = exp_to_expr(
                            ctx,
                            &snapshotted_var_locs(&field_exp, snapshot_name),
                            expr_ctxt,
                        )?;
                        let new = exp_to_expr(ctx, &field_exp, expr_ctxt)?;
                        Ok(vec![Arc::new(ExprX::Binary(air::ast::BinaryOp::Eq, old, new))])
                    }
                })?;
            Ok(dt.into_iter().flatten().chain(box_unbox_eq.into_iter()).collect())
        }
    }
}

// fn stm_to_stmts(ctx: &Ctx, state: &mut State, stm: &Stm) -> Result<Vec<Stmt>, VirErr> {
//     let expr_ctxt = ExprCtxt { mode: ExprMode::Body, is_bit_vector: false };
//     let result = match &stm.x {

fn stm_to_stmts(ctx: &Ctx, state: &mut State, stm: &Stm) -> Result<Vec<Stmt>, VirErr> {
    let expr_ctxt = &ExprCtxt::new();
    let result = match &stm.x {
        StmX::Call { fun, resolved_method, mode, typ_args: typs, args, split, dest, assert_id } => {
            assert!(split.is_none());
            let mut stmts: Vec<Stmt> = Vec::new();
            let func = &ctx.func_map[fun];

            let mut req_args: Vec<Expr> = typs.iter().map(typ_to_ids).flatten().collect();
            for arg in args.iter() {
                req_args.push(exp_to_expr(ctx, arg, expr_ctxt)?);
            }
            let req_args = Arc::new(req_args);

            if func.x.require.len() > 0
                && (!ctx.checking_spec_preconditions_for_non_spec() || *mode == Mode::Spec)
                // don't check recommends during decreases checking; these are separate passes:
                && !ctx.checking_spec_decreases()
            {
                let f_req = prefix_requires(&fun_to_air_ident(&func.x.name));

                let e_req = Arc::new(ExprX::Apply(f_req, req_args.clone()));
                let description =
                    match (ctx.checking_spec_preconditions(), &func.x.attrs.custom_req_err) {
                        (true, None) => "recommendation not met".to_string(),
                        (_, None) => crate::def::PRECONDITION_FAILURE.to_string(),
                        (_, Some(s)) => s.clone(),
                    };
                let error = error(&stm.span, description);
                let filter = Some(fun_to_air_ident(&func.x.name));
                stmts.push(Arc::new(StmtX::Assert(assert_id.clone(), error, filter, e_req)));
            }

            let callee_mask_set =
                mask_set_from_spec(&func.x.mask_spec_or_default(), &func.x.name, &req_args);
            if !ctx.checking_spec_preconditions() {
                callee_mask_set.assert_is_contained_in(&state.mask, &stm.span, &mut stmts);
            }

            let typ_args: Vec<Expr> = typs.iter().map(typ_to_ids).flatten().collect();
            if func.x.params.iter().any(|p| p.x.is_mut) && ctx.debug {
                unimplemented!("&mut args are unsupported in debugger mode");
            }
            let mut call_snapshot = false;
            let mut ens_args_wo_typ = Vec::new();
            let mut mutated_fields: BTreeMap<_, LocFieldInfo<Vec<_>>> = BTreeMap::new();
            for (param, arg) in func.x.params.iter().zip(args.iter()) {
                let arg_x = if let Some(Dest { dest, is_init: _ }) = dest {
                    let var = get_loc_var(dest);
                    crate::sst_visitor::map_exp_visitor(arg, &mut |e| match &e.x {
                        ExpX::Var(x) if *x == var => {
                            call_snapshot = true;
                            SpannedTyped::new(
                                &e.span,
                                &e.typ,
                                ExpX::Old(snapshot_ident(SNAPSHOT_CALL), x.clone()),
                            )
                        }
                        _ => e.clone(),
                    })
                } else {
                    arg.clone()
                };
                if param.x.is_mut {
                    call_snapshot = true;
                    let (base_var, LocFieldInfo { base_typ, base_span, a: fields }) =
                        loc_to_field_path(arg);
                    mutated_fields
                        .entry(base_var)
                        .or_insert(LocFieldInfo { base_typ, base_span, a: Vec::new() })
                        .a
                        .push(fields);
                    let arg_old = snapshotted_var_locs(arg, SNAPSHOT_CALL);
                    ens_args_wo_typ.push(exp_to_expr(ctx, &arg_old, expr_ctxt)?);
                    ens_args_wo_typ.push(exp_to_expr(ctx, &arg_x, expr_ctxt)?);
                } else {
                    ens_args_wo_typ.push(exp_to_expr(ctx, &arg_x, expr_ctxt)?)
                };
            }
            let havoc_stmts = mutated_fields
                .keys()
                .map(|base| Arc::new(StmtX::Havoc(suffix_local_unique_id(&base))));

            let unchaged_stmts = mutated_fields
                .iter()
                .map(|(base, mutated_fields)| {
                    let LocFieldInfo { base_typ, base_span: _, a: _ } = mutated_fields;
                    match assume_other_fields_unchanged(
                        ctx,
                        SNAPSHOT_CALL,
                        &stm.span,
                        base,
                        mutated_fields,
                        expr_ctxt,
                    ) {
                        Ok(stmt) => {
                            let typ_inv_stmts = typ_invariant(
                                ctx,
                                base_typ,
                                &string_var(&suffix_local_unique_id(base)),
                            )
                            .into_iter()
                            .map(|e| Arc::new(StmtX::Assume(e)));
                            let unchanged_and_typ_inv: Vec<Stmt> =
                                stmt.into_iter().chain(typ_inv_stmts).collect();
                            Ok(unchanged_and_typ_inv)
                        }
                        Err(vir_err) => Err(vir_err.clone()),
                    }
                })
                .collect::<Result<Vec<Vec<Stmt>>, VirErr>>()?
                .into_iter()
                .flatten();
            let mut_stmts: Vec<_> = havoc_stmts.chain(unchaged_stmts).collect::<Vec<_>>();

            if call_snapshot {
                stmts.push(Arc::new(StmtX::Snapshot(snapshot_ident(SNAPSHOT_CALL))));
                stmts.extend(mut_stmts.into_iter());
            } else {
                assert_eq!(mut_stmts.len(), 0);
                if ctx.debug {
                    state.map_span(&stm, SpanKind::Full);
                }
            }

            let (has_ens, ens_fun, ens_typ_args) = match resolved_method {
                Some((res_fun, res_typs)) if ctx.funcs_with_ensure_predicate[res_fun] => {
                    // Use ens predicate for the statically-resolved function
                    let res_typ_args = res_typs.iter().map(typ_to_ids).flatten().collect();
                    (true, res_fun, res_typ_args)
                }
                _ if ctx.funcs_with_ensure_predicate[&func.x.name] => {
                    // Use ens predicate for the generic function
                    (true, &func.x.name, typ_args)
                }
                _ => {
                    // No ens predicate
                    (false, &func.x.name, typ_args)
                }
            };

            let mut ens_args: Vec<_> =
                ens_typ_args.into_iter().chain(ens_args_wo_typ.into_iter()).collect();
            if func.x.has_return() {
                if let Some(Dest { dest, is_init }) = dest {
                    let var = suffix_local_unique_id(&get_loc_var(dest));
                    ens_args.push(exp_to_expr(ctx, &dest, expr_ctxt)?);
                    if !*is_init {
                        let havoc = StmtX::Havoc(var);
                        stmts.push(Arc::new(havoc));
                    }
                    if ctx.debug {
                        // Add a snapshot after we modify the destination
                        let sid = state.update_current_sid(SUFFIX_SNAP_MUT);
                        // Update the snap_map so that it reflects the state _after_ the
                        // statement takes effect.
                        state.map_span(&stm, SpanKind::Full);
                        let snapshot = Arc::new(StmtX::Snapshot(sid.clone()));
                        stmts.push(snapshot);
                    }
                }
            }
            if has_ens {
                let f_ens = prefix_ensures(&fun_to_air_ident(&ens_fun));
                let e_ens = Arc::new(ExprX::Apply(f_ens, Arc::new(ens_args)));
                stmts.push(Arc::new(StmtX::Assume(e_ens)));
            }
            vec![Arc::new(StmtX::Block(Arc::new(stmts)))] // wrap in block for readability
        }
        StmX::Assert(assert_id, error, expr) => {
            let air_expr = exp_to_expr(ctx, &expr, expr_ctxt)?;
            let error = match error {
                Some(error) => error.clone(),
                None => error_with_label(
                    &stm.span,
                    "assertion failed".to_string(),
                    "assertion failed".to_string(),
                ),
            };
            if ctx.debug {
                state.map_span(&stm, SpanKind::Full);
            }
            vec![Arc::new(StmtX::Assert(assert_id.clone(), error, None, air_expr))]
        }
        StmX::Return { base_error, ret_exp, inside_body, assert_id } => {
            let skip = if ctx.checking_spec_preconditions() {
                state.post_condition_info.ens_spec_precondition_stms.len() == 0
            } else {
                state.post_condition_info.ens_exprs.len() == 0
            };

            let mut stmts = if skip {
                vec![]
            } else {
                // Set `dest_id` variable to the returned expression.

                let mut stmts = if let Some(dest_id) = state.post_condition_info.dest.clone() {
                    let ret_exp =
                        ret_exp.as_ref().expect("if dest is provided, expr must be provided");
                    stm_to_stmts(ctx, state, &assume_var(&stm.span, &dest_id, ret_exp))?
                } else {
                    // If there is no `dest_id`, then the returned expression
                    // gets ignored. This should happen for functions that
                    // don't return anything (more technically, that return
                    // implicit unit) or other functions that don't have a name
                    // associated to their return value.
                    vec![]
                };

                if ctx.checking_spec_preconditions() {
                    for stm in state.post_condition_info.ens_spec_precondition_stms.clone().iter() {
                        let mut new_stmts = stm_to_stmts(ctx, state, stm)?;
                        stmts.append(&mut new_stmts);
                    }
                } else {
                    for (span, ens) in state.post_condition_info.ens_exprs.clone().iter() {
                        // The base_error should point to the return-statement or
                        // return-expression. Augment with an additional label pointing
                        // to the 'ensures' clause that fails.
                        let error = match state.post_condition_info.kind {
                            PostConditionKind::Ensures => base_error
                                .secondary_label(&span, crate::def::THIS_POST_FAILED.to_string()),
                            PostConditionKind::DecreasesImplicitLemma => base_error.clone(),
                            PostConditionKind::DecreasesBy => {
                                let mut e = (**base_error).clone();
                                e.note = "unable to show termination via `decreases_by` lemma"
                                    .to_string();
                                e.secondary_label(
                                    &span,
                                    "need to show decreases conditions for this body",
                                )
                            }
                        };

                        let ens_stmt = StmtX::Assert(assert_id.clone(), error, None, ens.clone());
                        stmts.push(Arc::new(ens_stmt));
                    }
                }

                stmts
            };
            if *inside_body {
                stmts.push(Arc::new(StmtX::Assume(air::ast_util::mk_false())));
            }
            stmts
        }
        StmX::AssertQuery { typ_inv_vars, body, mode } => {
            if ctx.debug {
                unimplemented!("assert query is unsupported in debugger mode");
            }

            let mut local = state.local_shared.clone();
            for (x, typ) in typ_inv_vars.iter() {
                let typ_inv = typ_invariant(ctx, typ, &ident_var(&suffix_local_unique_id(x)));
                if let Some(expr) = typ_inv {
                    local.push(mk_unnamed_axiom(expr));
                }
            }

            state.push_scope();
            let proof_stmts: Vec<Stmt> = stm_to_stmts(ctx, state, body)?;
            state.pop_scope();
            let mut air_body: Vec<Stmt> = Vec::new();
            air_body.append(&mut proof_stmts.clone());
            let assertion = one_stmt(air_body);

            match mode {
                AssertQueryMode::NonLinear => {
                    let query = Arc::new(QueryX { local: Arc::new(local), assertion });
                    state.commands.push(CommandsWithContextX::new(
                        ctx.fun
                            .as_ref()
                            .expect("asserts are expected to be in a function")
                            .current_fun
                            .clone(),
                        stm.span.clone(),
                        "assert_nonlinear_by".to_string(),
                        match ctx.global.solver {
                            SmtSolver::Z3 => Arc::new(vec![
                                mk_option_command("smt.arith.solver", "6"),
                                Arc::new(CommandX::CheckValid(query)),
                            ]),
                            SmtSolver::Cvc5 =>
                            // TODO: What cvc5 settings would help here?
                            // TODO: Can we even adjust the settings at this point?
                            {
                                Arc::new(vec![Arc::new(CommandX::CheckValid(query))])
                            }
                        },
                        ProverChoice::Nonlinear,
                        true,
                    ));
                }
                _ => unreachable!("bitvector mode in wrong place"),
            }

            vec![]
        }
        StmX::AssertBitVector { requires, ensures } => {
            if ctx.debug {
                unimplemented!("AssertBitVector is unsupported in debugger mode");
            }

            let queries = bv_to_queries(ctx, requires, ensures)?;

            for (query, error_desc) in queries.into_iter() {
                let mut bv_commands = mk_bitvector_option();
                bv_commands.push(Arc::new(CommandX::CheckValid(query)));
                state.commands.push(CommandsWithContextX::new(
                    ctx.fun
                        .as_ref()
                        .expect("asserts are expected to be in a function")
                        .current_fun
                        .clone(),
                    stm.span.clone(),
                    error_desc,
                    Arc::new(bv_commands),
                    ProverChoice::BitVector,
                    true,
                ));
            }
<<<<<<< HEAD
            let assertion = one_stmt(air_body);
            let query = Arc::new(QueryX { local: Arc::new(local), assertion });
            let mut bv_commands = mk_bitvector_option(&ctx.global.solver);
            bv_commands.push(Arc::new(CommandX::CheckValid(query)));
            state.commands.push(CommandsWithContextX::new(
                ctx.fun
                    .as_ref()
                    .expect("asserts are expected to be in a function")
                    .current_fun
                    .clone(),
                stm.span.clone(),
                "assert_bitvector_by".to_string(),
                Arc::new(bv_commands),
                ProverChoice::BitVector,
                true,
            ));
=======
>>>>>>> 29c87b0d
            vec![]
        }
        StmX::Assume(expr) => {
            if ctx.debug {
                state.map_span(&stm, SpanKind::Full);
            }
            vec![Arc::new(StmtX::Assume(exp_to_expr(ctx, &expr, expr_ctxt)?))]
        }
        StmX::Assign { lhs: Dest { dest, is_init: true }, rhs } => {
            let x = loc_is_var(dest).expect("is_init assign dest must be a variable");
            stm_to_stmts(ctx, state, &assume_var(&stm.span, x, rhs))?
        }
        StmX::Assign { lhs: Dest { dest, is_init: false }, rhs } => {
            let mut stmts: Vec<Stmt> = Vec::new();
            if let Some(x) = loc_is_var(dest) {
                let name = suffix_local_unique_id(x);
                stmts.push(Arc::new(StmtX::Assign(name, exp_to_expr(ctx, rhs, expr_ctxt)?)));
                if ctx.debug {
                    // Add a snapshot after we modify the destination
                    let sid = state.update_current_sid(SUFFIX_SNAP_MUT);
                    let snapshot = Arc::new(StmtX::Snapshot(sid.clone()));
                    stmts.push(snapshot);
                    // Update the snap_map so that it reflects the state _after_ the
                    // statement takes effect.
                    state.map_span(&stm, SpanKind::Full);
                }
            } else {
                let (base_var, LocFieldInfo { base_typ, base_span, a: fields }) =
                    loc_to_field_path(dest);
                stmts.push(Arc::new(StmtX::Snapshot(snapshot_ident(SNAPSHOT_ASSIGN))));
                stmts.push(Arc::new(StmtX::Havoc(suffix_local_unique_id(&base_var))));
                let snapshotted_rhs = snapshotted_vars(rhs, SNAPSHOT_ASSIGN);
                let eqx = ExpX::Binary(BinaryOp::Eq(Mode::Spec), dest.clone(), snapshotted_rhs);
                let eq = SpannedTyped::new(&stm.span, &Arc::new(TypX::Bool), eqx);
                stmts.extend(stm_to_stmts(
                    ctx,
                    state,
                    &Spanned::new(stm.span.clone(), StmX::Assume(eq)),
                )?);
                stmts.extend(assume_other_fields_unchanged(
                    ctx,
                    SNAPSHOT_ASSIGN,
                    &stm.span,
                    &base_var,
                    &LocFieldInfo { base_typ, base_span, a: vec![fields] },
                    expr_ctxt,
                )?);
                if ctx.debug {
                    unimplemented!("complex assignments are unsupported in debugger mode");
                }
            }
            stmts
        }
        StmX::DeadEnd(s) => {
            vec![Arc::new(StmtX::DeadEnd(one_stmt(stm_to_stmts(ctx, state, s)?)))]
        }
        StmX::BreakOrContinue { label, is_break } => {
            let loop_info = if label.is_some() {
                state
                    .loop_infos
                    .iter()
                    .rfind(|info| info.label == *label)
                    .expect("missing loop label")
            } else {
                state.loop_infos.last().expect("inside loop")
            };
            let is_air_break = *is_break && !loop_info.loop_isolation;
            let mut stmts: Vec<Stmt> = Vec::new();
            if !ctx.checking_spec_preconditions() && !is_air_break {
                assert!(!loop_info.some_cond); // AST-to-SST conversion must eliminate the cond
                if loop_info.is_for_loop && !*is_break {
                    // At the very least, the syntax macro will need to advance the ghost iterator
                    // at each continue.
                    return Err(error(&stm.span, "for-loops do not yet support continue"));
                }
                let invs = if *is_break {
                    loop_info.invs_exit.clone()
                } else {
                    loop_info.invs_entry.clone()
                };
                let base_error = if *is_break {
                    error_with_label(&stm.span, "loop invariant not satisfied", "at this loop exit")
                } else {
                    error_with_label(&stm.span, "loop invariant not satisfied", "at this continue")
                };
                for (span, inv, msg, both) in invs.iter() {
                    let mut error = base_error.secondary_label(span, "failed this invariant");
                    if let Some(msg) = msg {
                        error = error.secondary_label(span, &**msg);
                    }
                    if *is_break && *both {
                        let msg = "(hint: if this is not supposed to be true at the break, \
                            use 'invariant_except_break' for it instead of 'invariant', \
                            and use 'ensures' for what is true at the break)";
                        error = error.secondary_label(span, msg);
                    }
                    stmts.push(Arc::new(StmtX::Assert(None, error, None, inv.clone())));
                }
                let decrease = &loop_info.decrease;
                if !is_break && decrease.len() > 0 {
                    for info in state.loop_infos.iter().rev() {
                        if info.label == *label {
                            break;
                        }
                        if info.loop_isolation {
                            let s = "decrease checking for labeled continue not supported unless \
                                loop is marked #[verifier::loop_isolation(false)]";
                            return Err(error(&stm.span, s));
                        }
                    }
                    let dec_exp = crate::recursion::check_decrease(
                        ctx,
                        &stm.span,
                        Some(loop_info.loop_id),
                        decrease,
                        decrease.len(),
                    )?;
                    let expr = exp_to_expr(ctx, &dec_exp, expr_ctxt)?;
                    let error = error(&stm.span, crate::def::DEC_FAIL_LOOP_CONTINUE);
                    let dec_stmt = StmtX::Assert(None, error, None, expr);
                    stmts.push(Arc::new(dec_stmt));
                }
            }
            if is_air_break {
                stmts.push(Arc::new(StmtX::Break(loop_info.air_break_label.clone())));
            } else {
                stmts.push(Arc::new(StmtX::Assume(air::ast_util::mk_false())));
            }
            stmts
        }
        StmX::ClosureInner { body, typ_inv_vars } => {
            let mut stmts = vec![];
            for (x, typ) in typ_inv_vars.iter() {
                let typ_inv = typ_invariant(ctx, typ, &ident_var(&suffix_local_unique_id(x)));
                if let Some(expr) = typ_inv {
                    stmts.push(Arc::new(StmtX::Assume(expr)));
                }
            }

            // Right now there is no way to specify an invariant mask on a closure function
            // All closure funcs are assumed to have mask set 'full'
            let mut mask = MaskSet::full();
            std::mem::swap(&mut state.mask, &mut mask);
            let mut body_stmts = stm_to_stmts(ctx, state, body)?;
            std::mem::swap(&mut state.mask, &mut mask);

            stmts.append(&mut body_stmts);

            vec![Arc::new(StmtX::DeadEnd(one_stmt(stmts)))]
        }
        StmX::If(cond, lhs, rhs) => {
            let pos_cond = exp_to_expr(ctx, &cond, expr_ctxt)?;
            let neg_cond = Arc::new(ExprX::Unary(air::ast::UnaryOp::Not, pos_cond.clone()));
            let pos_assume = Arc::new(StmtX::Assume(pos_cond));
            let neg_assume = Arc::new(StmtX::Assume(neg_cond));
            let mut lhss = stm_to_stmts(ctx, state, lhs)?;
            let mut rhss = match rhs {
                None => vec![],
                Some(rhs) => stm_to_stmts(ctx, state, rhs)?,
            };
            lhss.insert(0, pos_assume);
            rhss.insert(0, neg_assume);
            let lblock = Arc::new(StmtX::Block(Arc::new(lhss)));
            let rblock = Arc::new(StmtX::Block(Arc::new(rhss)));
            let mut stmts = vec![Arc::new(StmtX::Switch(Arc::new(vec![lblock, rblock])))];
            if ctx.debug {
                // Add a snapshot for the state after we join the lhs and rhs back together
                let sid = state.update_current_sid(SUFFIX_SNAP_JOIN);
                let snapshot = Arc::new(StmtX::Snapshot(sid.clone()));
                stmts.push(snapshot);
                state.map_span(&stm, SpanKind::End);
            }
            stmts
        }
        StmX::Loop {
            loop_isolation,
            is_for_loop,
            id,
            label,
            cond,
            body,
            invs,
            decrease,
            typ_inv_vars,
            modified_vars,
        } => {
            let loop_isolation = *loop_isolation;
            let (cond_stm, pos_assume, neg_assume) = if let Some((cond_stm, cond_exp)) = cond {
                let pos_cond = exp_to_expr(ctx, &cond_exp, expr_ctxt)?;
                let neg_cond = Arc::new(ExprX::Unary(air::ast::UnaryOp::Not, pos_cond.clone()));
                let pos_assume = Arc::new(StmtX::Assume(pos_cond));
                let neg_assume = Arc::new(StmtX::Assume(neg_cond));
                (Some(cond_stm), Some(pos_assume), Some(neg_assume))
            } else {
                (None, None, None)
            };
            let mut invs_entry: Vec<(Span, Expr, Option<Arc<String>>, bool)> = Vec::new();
            let mut invs_exit: Vec<(Span, Expr, Option<Arc<String>>, bool)> = Vec::new();
            let mut hint_message = None;
            for inv in invs.iter() {
                let inv_exp =
                    crate::loop_inference::finalize_inv(modified_vars, &inv.inv, &mut hint_message);
                let msg_opt = exp_get_custom_err(&inv_exp);
                let expr = exp_to_expr(ctx, &inv_exp, expr_ctxt)?;
                if cond.is_some() {
                    assert!(inv.at_entry);
                    assert!(inv.at_exit);
                }
                let both = inv.at_entry && inv.at_exit;
                if inv.at_entry {
                    invs_entry.push((inv.inv.span.clone(), expr.clone(), msg_opt.clone(), both));
                }
                if inv.at_exit {
                    invs_exit.push((inv.inv.span.clone(), expr.clone(), msg_opt.clone(), both));
                }
            }
            let invs_entry = Arc::new(invs_entry);
            let invs_exit = Arc::new(invs_exit);

            let (_, decrease_init) =
                crate::recursion::mk_decreases_at_entry(ctx, &stm.span, Some(*id), &decrease)?;

            let entry_snap_id = if ctx.debug {
                // Add a snapshot to capture the start of the while loop
                // We add the snapshot via Block to avoid copying the entire AST of the loop body
                let entry_snap = state.update_current_sid(SUFFIX_SNAP_WHILE_BEGIN);
                Some(entry_snap)
            } else {
                None
            };

            /*
            When loop_isolation = true:
            Generate a separate SMT query for the loop body.
            Rationale: large functions with while loops tend to be slow to verify.
            Therefore, it's good to try to factor large functions
            into smaller, easier-to-verify pieces.
            Since we have programmer-supplied invariants anyway,
            this is a good place for such refactoring.
            This isn't necessarily a benefit for small functions or small loops,
            but in practice, verification for large functions and large loops are slow
            enough that programmers often do this refactoring by hand anyway,
            so it's a benefit when verification gets hard, which is arguably what matters most.
            (The downside: the programmer might have to write more complete invariants,
            but this is part of the point: the invariants specify a precise interface
            between the outer function and the inner loop body, so we don't have to import
            the outer function's entire context into the verification of the loop body,
            which would slow verification of the loop body.)
            */

            /*
            Suppose we have:
                loop invs { body }
            When loop_isolation = false, we generate this AIR:
                assert invs
                breakable(break_label) {
                    havoc modified_vars
                    assume typ_inv(modified_vars)
                    assume invs
                    body // "break" inside body turns into break(break_label)
                    assert invs
                    assume false
                }
                // note that we don't assume the invs after the loop,
                // because we may have come from a break statement where the invs don't hold
            When loop_isolation = true:
                We generate this AIR in the outer query:
                    assert invs
                    havoc modified_vars
                    assume typ_invs(modified_vars)
                    assume invs_exit
                We generate this AIR in the spun-off loop query:
                    axiom typ_invs(all_used_vars)
                    assume invs_entry
                    body // "break" inside body turns into assert invs_exit; assume false
                    assert invs_entry
            Suppose we have:
                while cond invs { body }
            When loop_isolation = false, this is represented as a "loop"; see the case above.
            When loop_isolation = true:
                We generate this AIR in the outer query:
                    assert invs
                    havoc modified_vars
                    assume typ_invs(modified_vars)
                    assume invs_exit
                    cond_stm
                    assume !cond_exp
                We generate this AIR in the spun-off loop query:
                    axiom typ_invs(all_used_vars)
                    assume invs_entry
                    cond_stm
                    assume cond_exp
                    body // "break" inside body turns into assert invs_exit; assume false
                    assert invs_entry
            */

            let mut air_body: Vec<Stmt> = state.static_prelude.clone();
            if !loop_isolation {
                for x in modified_vars.iter() {
                    air_body.push(Arc::new(StmtX::Havoc(suffix_local_unique_id(&x))));
                }
                for (x, typ) in typ_inv_vars.iter() {
                    if modified_vars.contains(x) {
                        let typ_inv =
                            typ_invariant(ctx, typ, &ident_var(&suffix_local_unique_id(x)));
                        if let Some(expr) = typ_inv {
                            air_body.push(Arc::new(StmtX::Assume(expr)));
                        }
                    }
                }
            }

            let mut local = state.local_shared.clone();
            if loop_isolation {
                for (x, typ) in typ_inv_vars.iter() {
                    let typ_inv = typ_invariant(ctx, typ, &ident_var(&suffix_local_unique_id(x)));
                    if let Some(expr) = typ_inv {
                        local.push(mk_unnamed_axiom(expr));
                    }
                }
            }

            // For any mutable param `x` to the function, we might refer to either
            // *x or *old(x) within the loop body or invariants.
            // Thus, we need to create a 'pre' snapshot and havoc all these variables
            // so that we can refer to either version of the variable within the body.
            if loop_isolation {
                air_body.push(Arc::new(StmtX::Snapshot(snapshot_ident(SNAPSHOT_PRE))));
            }
            for (x, typ) in typ_inv_vars.iter() {
                if state.may_be_used_in_old.contains(x) {
                    air_body.push(Arc::new(StmtX::Havoc(suffix_local_unique_id(x))));
                    let typ_inv = typ_invariant(ctx, typ, &ident_var(&suffix_local_unique_id(x)));
                    if let Some(expr) = typ_inv {
                        air_body.push(Arc::new(StmtX::Assume(expr)));
                    }
                }
            }

            // Assume invariants for the beginning of the loop body.
            // (These need to go after the above Havoc statements.)
            for (_, inv, _, _) in invs_entry.iter() {
                air_body.push(Arc::new(StmtX::Assume(inv.clone())));
            }
            for dec in decrease_init.iter() {
                air_body.append(&mut stm_to_stmts(ctx, state, dec)?);
            }

            let cond_stmts = cond_stm.map(|s| stm_to_stmts(ctx, state, s)).transpose()?;
            if let Some(cond_stmts) = &cond_stmts {
                assert!(loop_isolation);
                air_body.append(&mut cond_stmts.clone());
            }
            if let Some(pos_assume) = pos_assume {
                assert!(loop_isolation);
                air_body.push(pos_assume);
            }
            let air_break_label = crate::def::break_label(*id);
            let loop_info = LoopInfo {
                loop_isolation,
                is_for_loop: *is_for_loop,
                label: label.clone(),
                loop_id: *id,
                air_break_label: air_break_label.clone(),
                some_cond: cond.is_some(),
                invs_entry: invs_entry.clone(),
                invs_exit: invs_exit.clone(),
                decrease: decrease.clone(),
            };
            state.loop_infos.push(loop_info);
            air_body.append(&mut stm_to_stmts(ctx, state, body)?);
            state.loop_infos.pop();

            if !ctx.checking_spec_preconditions() {
                for (span, inv, msg, _) in invs_entry.iter() {
                    let mut error = error(span, crate::def::INV_FAIL_LOOP_END);
                    if let Some(msg) = msg {
                        error = error.secondary_label(span, &**msg);
                    }
                    let inv_stmt = StmtX::Assert(None, error, None, inv.clone());
                    air_body.push(Arc::new(inv_stmt));
                }
                if decrease.len() > 0 {
                    let dec_exp = crate::recursion::check_decrease(
                        ctx,
                        &stm.span,
                        Some(*id),
                        decrease,
                        decrease.len(),
                    )?;
                    let expr = exp_to_expr(ctx, &dec_exp, expr_ctxt)?;
                    let error = error(&stm.span, crate::def::DEC_FAIL_LOOP_END);
                    let dec_stmt = StmtX::Assert(None, error, None, expr);
                    air_body.push(Arc::new(dec_stmt));
                }
            }
            if !loop_isolation {
                let loop_end = StmtX::Assume(air::ast_util::mk_false());
                air_body.push(Arc::new(loop_end));
            }
            let assertion = one_stmt(air_body);

            let assertion = if !ctx.debug {
                assertion
            } else {
                // Update the snap_map to associate the start of the while loop with the new snapshot
                let entry_snap_id = entry_snap_id.unwrap(); // Always Some if ctx.debug
                let snapshot: Stmt = Arc::new(StmtX::Snapshot(entry_snap_id.clone()));
                state.map_span(&body, SpanKind::Start);
                let block_contents: Vec<Stmt> = vec![snapshot, assertion];
                Arc::new(StmtX::Block(Arc::new(block_contents)))
            };
            if loop_isolation {
                let assertion = assertion.clone();
                let query = Arc::new(QueryX { local: Arc::new(local), assertion });
                let loop_cmd_context = CommandsWithContextX::new(
                    ctx.fun
                        .as_ref()
                        .expect("asserts are expected to be in a function")
                        .current_fun
                        .clone(),
                    stm.span.clone(),
                    "while loop".to_string(),
                    Arc::new(vec![Arc::new(CommandX::CheckValid(query))]),
                    ProverChoice::DefaultProver,
                    false,
                );
                loop_cmd_context.hint_upon_failure.replace(hint_message);
                state.commands.push(loop_cmd_context);
            }

            // At original site of while loop, assert invariant, havoc, assume invariant + neg_cond
            let mut stmts: Vec<Stmt> = Vec::new();
            if !ctx.checking_spec_preconditions() {
                for (span, inv, msg, _) in invs_entry.iter() {
                    let mut error = error(span, crate::def::INV_FAIL_LOOP_FRONT);
                    if let Some(msg) = msg {
                        error = error.secondary_label(span, &**msg);
                    }
                    let inv_stmt = StmtX::Assert(None, error, None, inv.clone());
                    stmts.push(Arc::new(inv_stmt));
                }
            }
            if !loop_isolation {
                let break_label = air_break_label.clone();
                let loop_breakable = Arc::new(StmtX::Breakable(break_label, assertion));
                stmts.push(loop_breakable);
            }
            if loop_isolation {
                for x in modified_vars.iter() {
                    stmts.push(Arc::new(StmtX::Havoc(suffix_local_unique_id(&x))));
                }
                for (x, typ) in typ_inv_vars.iter() {
                    if modified_vars.contains(x) {
                        let typ_inv =
                            typ_invariant(ctx, typ, &ident_var(&suffix_local_unique_id(x)));
                        if let Some(expr) = typ_inv {
                            stmts.push(Arc::new(StmtX::Assume(expr)));
                        }
                    }
                }
                for (_, inv, _, _) in invs_exit.iter() {
                    let inv_stmt = StmtX::Assume(inv.clone());
                    stmts.push(Arc::new(inv_stmt));
                }
            }
            if let Some(cond_stmts) = &cond_stmts {
                assert!(loop_isolation);
                stmts.append(&mut cond_stmts.clone());
            }
            if let Some(neg_assume) = neg_assume {
                assert!(loop_isolation);
                stmts.push(neg_assume);
            }
            if ctx.debug {
                // Add a snapshot for the state after we emerge from the while loop
                let sid = state.update_current_sid(SUFFIX_SNAP_WHILE_END);
                // Update the snap_map so that it reflects the state _after_ the
                // statement takes effect.
                state.map_span(&stm, SpanKind::End);
                let snapshot = Arc::new(StmtX::Snapshot(sid));
                stmts.push(snapshot);
            }
            stmts
        }
        StmX::OpenInvariant(namespace_exp, body_stm) => {
            let mut stmts = vec![];

            // Build the names_expr. Note: In the SST, this should have been assigned
            // to an expression whose value is constant for the entire block.
            let namespace_expr = exp_to_expr(ctx, namespace_exp, &ExprCtxt::new())?;

            // Assert that the namespace of the inv we are opening is in the mask set
            if !ctx.checking_spec_preconditions() {
                state.mask.assert_contains(&namespace_exp.span, &namespace_expr, &mut stmts, None);
            }

            // process the body
            // first remove the namespace from the mask set so that we cannot re-open
            // the same invariant inside
            let mut inner_mask =
                state.mask.remove_element(namespace_exp.span.clone(), namespace_expr);
            swap(&mut state.mask, &mut inner_mask);
            stmts.append(&mut stm_to_stmts(ctx, state, body_stm)?);
            swap(&mut state.mask, &mut inner_mask);

            stmts
        }
        StmX::Fuel(x, fuel) => {
            let mut stmts: Vec<Stmt> = Vec::new();
            if *fuel >= 1 {
                // (assume (fuel_bool fuel%f))
                let id_fuel = prefix_fuel_id(&fun_to_air_ident(&x));
                let expr_fuel_bool = str_apply(&FUEL_BOOL, &vec![ident_var(&id_fuel)]);
                stmts.push(Arc::new(StmtX::Assume(expr_fuel_bool)));
            }
            if *fuel >= 2 {
                // (assume (exists ((fuel Fuel)) (= fuel_nat%f (succ ... succ fuel))))
                let mut added_fuel = str_var(FUEL_PARAM);
                for _ in 0..*fuel - 1 {
                    added_fuel = str_apply(SUCC, &vec![added_fuel]);
                }
                let eq = mk_eq(
                    &ident_var(&crate::def::prefix_fuel_nat(&fun_to_air_ident(&x))),
                    &added_fuel,
                );
                let binder = ident_binder(&str_ident(FUEL_PARAM), &str_typ(FUEL_TYPE));
                let qid = None; // Introduces a variable name but shouldn't otherwise be instantiated
                stmts.push(Arc::new(StmtX::Assume(mk_exists(&vec![binder], &vec![], qid, &eq))));
            }
            if ctx.debug {
                state.map_span(&stm, SpanKind::Full);
            }
            stmts
        }
        StmX::RevealString(lit) => {
            let exprs = Arc::new({
                vec![
                    string_is_ascii_to_air(ctx, lit.clone()),
                    string_len_to_air(ctx, lit.clone()),
                    string_indices_to_air(ctx, lit.clone()),
                ]
            });
            let exprx = Arc::new(ExprX::Multi(MultiOp::And, exprs));
            let stmt = Arc::new(StmtX::Assume(exprx));
            vec![stmt]
        }
        StmX::Block(stms) => {
            if ctx.debug {
                state.push_scope();
                state.map_span(&stm, SpanKind::Start);
            }
            let stmts: Vec<Stmt> = vec_map_result(stms, |s| stm_to_stmts(ctx, state, s))?
                .into_iter()
                .flatten()
                .collect();
            if ctx.debug {
                state.pop_scope();
            }
            stmts
        }
        StmX::Air(s) => {
            let mut parser = sise::Parser::new(s.as_bytes());
            let node = sise::read_into_tree(&mut parser).unwrap();

            let stmt = air::parser::Parser::new(Arc::new(crate::messages::VirMessageInterface {}))
                .node_to_stmt(&node);
            match stmt {
                Ok(stmt) => vec![stmt],
                Err(err) => {
                    return Err(error(&stm.span, format!("Invalid inline AIR statement: {}", err)));
                }
            }
        }
    };
    Ok(result)
}

fn string_len_to_air(ctx: &Ctx, lit: Arc<String>) -> Expr {
    let cnst = str_to_const_str(ctx, lit.clone());
    let lhs = str_apply(&str_ident(STRSLICE_LEN), &vec![cnst]);
    let len_val = Arc::new(ExprX::Const(Constant::Nat(Arc::new(lit.chars().count().to_string()))));
    Arc::new(ExprX::Binary(air::ast::BinaryOp::Eq, lhs, len_val))
}

fn string_index_to_air(cnst: &Expr, index: usize, value: char) -> Expr {
    let index_expr = Arc::new(ExprX::Const(Constant::Nat(Arc::new(index.to_string()))));
    let char_expr =
        Arc::new(ExprX::Const(Constant::Nat(Arc::new((char_to_unicode_repr(value)).to_string()))));
    let lhs = str_apply(&str_ident(STRSLICE_GET_CHAR), &vec![cnst.clone(), index_expr]);
    Arc::new(ExprX::Binary(air::ast::BinaryOp::Eq, lhs, char_expr))
}

fn string_indices_to_air(ctx: &Ctx, lit: Arc<String>) -> Expr {
    let cnst = str_to_const_str(ctx, lit.clone());
    let mut exprs = Vec::new();
    for (i, c) in lit.chars().enumerate() {
        let e = string_index_to_air(&cnst, i, c);
        exprs.push(e);
    }
    let exprs = Arc::new(exprs);
    let exprx = Arc::new(ExprX::Multi(MultiOp::And, exprs));
    exprx
}

fn string_is_ascii_to_air(ctx: &Ctx, lit: Arc<String>) -> Expr {
    let is_ascii = lit.is_ascii();
    let cnst = str_to_const_str(ctx, lit);
    let lhs = str_apply(&str_ident(STRSLICE_IS_ASCII), &vec![cnst]);
    let is_ascii = Arc::new(ExprX::Const(Constant::Bool(is_ascii)));
    Arc::new(ExprX::Binary(air::ast::BinaryOp::Eq, lhs, is_ascii))
}

fn set_fuel(ctx: &Ctx, local: &mut Vec<Decl>, hidden: &Vec<Fun>) {
    let fuel_expr = if hidden.len() == 0 {
        str_var(&FUEL_DEFAULTS)
    } else {
        let mut disjuncts: Vec<Expr> = Vec::new();
        let id = str_ident("id");
        let x_id = ident_var(&id);

        // (= (fuel_bool id) (fuel_bool_default id))
        let fuel_bool = str_apply(&FUEL_BOOL, &vec![x_id.clone()]);
        let fuel_bool_default = str_apply(&FUEL_BOOL_DEFAULT, &vec![x_id.clone()]);
        let eq = air::ast::BinaryOp::Eq;
        disjuncts.push(Arc::new(ExprX::Binary(eq, fuel_bool.clone(), fuel_bool_default)));

        // ... || id == hidden1 || id == hidden2 || ...
        for hide in hidden {
            let x_hide = ident_var(&prefix_fuel_id(&fun_to_air_ident(hide)));
            disjuncts.push(Arc::new(ExprX::Binary(air::ast::BinaryOp::Eq, x_id.clone(), x_hide)));
        }

        // (forall ((id FuelId)) ...)
        let trigger: Trigger = Arc::new(vec![fuel_bool.clone()]);
        let triggers: Triggers = Arc::new(vec![trigger]);
        let binders: Binders<air::ast::Typ> = Arc::new(vec![ident_binder(&id, &str_typ(FUEL_ID))]);

        let fun_name = fun_as_friendly_rust_name(
            &ctx.fun.as_ref().expect("Missing a current function value").current_fun,
        );
        let qid = new_internal_qid(ctx, format!("{}_nondefault_fuel", fun_name));
        let bind = Arc::new(BindX::Quant(Quant::Forall, binders, triggers, qid));
        let or = Arc::new(ExprX::Multi(air::ast::MultiOp::Or, Arc::new(disjuncts)));
        mk_bind_expr(&bind, &or)
    };
    local.push(mk_unnamed_axiom(fuel_expr));
}

fn mk_static_prelude(ctx: &Ctx, statics: &Vec<Fun>) -> Vec<Stmt> {
    statics
        .iter()
        .filter(|f| ctx.funcs_with_ensure_predicate[&**f])
        .map(|f| {
            let f_ens = prefix_ensures(&fun_to_air_ident(&f));
            let f_static = string_var(&static_name(f));
            let ens_args = vec![f_static];
            let e_ens = Arc::new(ExprX::Apply(f_ens, Arc::new(ens_args)));
            Arc::new(StmtX::Assume(e_ens))
        })
        .collect()
}

pub(crate) fn body_stm_to_air(
    ctx: &Ctx,
    func_span: &Span,
    typ_params: &Idents,
    typ_bounds: &crate::ast::GenericBounds,
    params: &Pars,
    func_check_sst: &FuncCheckSst,
    hidden: &Vec<Fun>,
    is_integer_ring: bool,
    is_bit_vector_mode: bool,
    is_nonlinear: bool,
) -> Result<(Vec<CommandsWithContext>, Vec<(Span, SnapPos)>), VirErr> {
    let FuncCheckSst { reqs, post_condition, mask_set, body: stm, local_decls, statics } =
        func_check_sst;

    if is_bit_vector_mode {
        if is_integer_ring {
            panic!("Error: integer_ring and bit_vector should not be used together");
        }

        let queries = bv_to_queries(ctx, reqs, &post_condition.ens_exps)?;
        let mut commands = vec![];

        for (query, error_desc) in queries.into_iter() {
            let mut bv_commands = mk_bitvector_option();
            bv_commands.push(Arc::new(CommandX::CheckValid(query)));
            commands.push(CommandsWithContextX::new(
                ctx.fun.as_ref().expect("function expected here").current_fun.clone(),
                func_span.clone(),
                error_desc,
                Arc::new(bv_commands),
                ProverChoice::BitVector,
                true,
            ));
        }

        return Ok((commands, vec![]));
    }

    // Verifying a single function can generate multiple SMT queries.
    // Some declarations (local_shared) are shared among the queries.
    // Others are private to each query.
    let mut local_shared: Vec<Decl> = Vec::new();

    for x in typ_params.iter() {
        for (x, t) in crate::def::suffix_typ_param_ids_types(x) {
            local_shared.push(Arc::new(DeclX::Const(x.lower(), str_typ(t))));
        }
    }
    for decl in local_decls.iter() {
        local_shared.push(if decl.mutable {
            Arc::new(DeclX::Var(suffix_local_unique_id(&decl.ident), typ_to_air(ctx, &decl.typ)))
        } else {
            Arc::new(DeclX::Const(suffix_local_unique_id(&decl.ident), typ_to_air(ctx, &decl.typ)))
        });
    }

    set_fuel(ctx, &mut local_shared, hidden);

    use indexmap::{IndexMap, IndexSet};
    let mut declared: IndexMap<UniqueIdent, Typ> = IndexMap::new();
    let mut assigned: IndexSet<UniqueIdent> = IndexSet::new();
    let mut has_mut_params = false;
    for param in params.iter() {
        declared.insert(unique_local(&param.x.name), param.x.typ.clone());
        assigned.insert(unique_local(&param.x.name));
        if param.x.is_mut {
            has_mut_params = true;
        }
    }
    for decl in local_decls.iter() {
        declared.insert(decl.ident.clone(), decl.typ.clone());
    }

    let initial_sid = Arc::new("0_entry".to_string());

    let mut ens_exprs: Vec<(Span, Expr)> = Vec::new();
    for ens in post_condition.ens_exps.iter() {
        let expr_ctxt = &ExprCtxt::new_mode(ExprMode::Body);
        let e = exp_to_expr(ctx, &ens, expr_ctxt)?;
        ens_exprs.push((ens.span.clone(), e));
    }

    let mut may_be_used_in_old = HashSet::<UniqueIdent>::new();
    for param in params.iter() {
        if param.x.is_mut {
            may_be_used_in_old.insert(unique_local(&param.x.name));
        }
    }

    let mut local = local_shared.clone();
    for e in crate::traits::trait_bounds_to_air(ctx, typ_bounds) {
        // The outer query already has this in reqs, but inner queries need it separately:
        local_shared.push(Arc::new(DeclX::Axiom(air::ast::Axiom { named: None, expr: e })));
    }

    let mut state = State {
        local_shared,
        may_be_used_in_old,
        commands: Vec::new(),
        snapshot_count: 0,
        sids: vec![initial_sid.clone()],
        snap_map: Vec::new(),
        assign_map: indexmap::IndexMap::new(),
        mask: (**mask_set).clone(),
        post_condition_info: PostConditionInfo {
            dest: post_condition.dest.clone(),
            ens_exprs,
            ens_spec_precondition_stms: post_condition.ens_spec_precondition_stms.clone(),
            kind: post_condition.kind,
        },
        loop_infos: Vec::new(),
        static_prelude: mk_static_prelude(ctx, statics),
    };

    let mut _modified = IndexSet::new();

    let stm = crate::sst_vars::stm_assign(
        &mut state.assign_map,
        &declared,
        &mut assigned,
        &mut _modified,
        stm,
    );

    let mut stmts = stm_to_stmts(ctx, &mut state, &stm)?;

    if has_mut_params {
        stmts.insert(0, Arc::new(StmtX::Snapshot(snapshot_ident(SNAPSHOT_PRE))));
    }
    if state.static_prelude.len() > 0 {
        stmts.splice(0..0, state.static_prelude.clone());
    }

    if ctx.debug {
        let snapshot = Arc::new(StmtX::Snapshot(initial_sid));
        let mut new_stmts = vec![snapshot];
        new_stmts.append(&mut stmts);
        stmts = new_stmts;
    }

    let assertion = one_stmt(stmts);

    if !is_integer_ring {
        for param in params.iter() {
            let typ_inv = typ_invariant(ctx, &param.x.typ, &ident_var(&param.x.name.lower()));
            if let Some(expr) = typ_inv {
                local.push(mk_unnamed_axiom(expr));
            }
        }
    }

    for req in reqs.iter() {
        let expr_ctxt = &ExprCtxt::new_mode(ExprMode::BodyPre);
        let e = exp_to_expr(ctx, &req, expr_ctxt)?;
        local.push(mk_unnamed_axiom(e));
    }

    if is_integer_ring {
        #[cfg(feature = "singular")]
        {
            // parameters, requires, ensures to Singular Query
            // in the resulting queryX::assertion, the last stmt should be ensure expression
            let mut singular_vars: Vec<Decl> = vec![];
            for param in params.iter() {
                singular_vars.push(Arc::new(DeclX::Var(
                    param.x.name.lower(),
                    typ_to_air(ctx, &param.x.typ),
                )));
            }
            let mut singular_req_stmts: Vec<Stmt> = vec![];
            for req in reqs.iter() {
                let error = error_with_label(
                    &req.span,
                    "Unspported expression in integer_ring".to_string(),
                    "at the require clause".to_string(),
                );
                let air_expr = exp_to_expr(ctx, req, &ExprCtxt::new_mode(ExprMode::BodyPre))?;
                let assert_stm = Arc::new(StmtX::Assert(None, error, None, air_expr));
                singular_req_stmts.push(assert_stm);
            }

            let mut singular_ens_stmts: Vec<Stmt> = vec![];
            for ens in post_condition.ens_exps.iter() {
                let error = error_with_label(
                    &ens.span,
                    "Unspported expression in integer_ring".to_string(),
                    "at the ensure clause".to_string(),
                );
                let air_expr = exp_to_expr(ctx, ens, &ExprCtxt::new_mode(ExprMode::BodyPre))?;
                let assert_stm = Arc::new(StmtX::Assert(None, error, None, air_expr));
                singular_ens_stmts.push(assert_stm);
            }

            // put requires and ensures in the singular query
            let query = Arc::new(air::ast::SingularQueryX {
                local: Arc::new(singular_vars),
                requires: Arc::new(singular_req_stmts),
                ensures: Arc::new(singular_ens_stmts),
            });

            let singular_command = Arc::new(CommandX::CheckSingular(query));

            state.commands.push(CommandsWithContextX::new(
                ctx.fun
                    .as_ref()
                    .expect("asserts are expected to be in a function")
                    .current_fun
                    .clone(),
                func_span.clone(),
                "Singular check valid".to_string(),
                Arc::new(vec![singular_command]),
                ProverChoice::Singular,
                true,
            ));
        }
    } else {
        let query = Arc::new(QueryX { local: Arc::new(local), assertion });
        let commands = if is_nonlinear {
<<<<<<< HEAD
            match ctx.global.solver {
                SmtSolver::Z3 => vec![
                    mk_option_command("smt.arith.solver", "6"),
                    Arc::new(CommandX::CheckValid(query)),
                ],
                SmtSolver::Cvc5 =>
                // TODO: What cvc5 settings would help here?
                // TODO: Can we even adjust the settings at this point?
                {
                    vec![Arc::new(CommandX::CheckValid(query))]
                }
            }
        } else if is_bit_vector_mode {
            let mut bv_commands = mk_bitvector_option(&ctx.global.solver);
            bv_commands.push(Arc::new(CommandX::CheckValid(query)));
            bv_commands
=======
            vec![mk_option_command("smt.arith.solver", "6"), Arc::new(CommandX::CheckValid(query))]
>>>>>>> 29c87b0d
        } else {
            vec![Arc::new(CommandX::CheckValid(query))]
        };
        state.commands.push(CommandsWithContextX::new(
            ctx.fun.as_ref().expect("function expected here").current_fun.clone(),
            func_span.clone(),
            "function body check".to_string(),
            Arc::new(commands),
            if is_nonlinear { ProverChoice::Nonlinear } else { ProverChoice::DefaultProver },
            is_integer_ring || is_nonlinear,
        ));
    }
    Ok((state.commands, state.snap_map))
}<|MERGE_RESOLUTION|>--- conflicted
+++ resolved
@@ -1691,7 +1691,7 @@
             let queries = bv_to_queries(ctx, requires, ensures)?;
 
             for (query, error_desc) in queries.into_iter() {
-                let mut bv_commands = mk_bitvector_option();
+                let mut bv_commands = mk_bitvector_option(&ctx.global.solver);
                 bv_commands.push(Arc::new(CommandX::CheckValid(query)));
                 state.commands.push(CommandsWithContextX::new(
                     ctx.fun
@@ -1706,25 +1706,6 @@
                     true,
                 ));
             }
-<<<<<<< HEAD
-            let assertion = one_stmt(air_body);
-            let query = Arc::new(QueryX { local: Arc::new(local), assertion });
-            let mut bv_commands = mk_bitvector_option(&ctx.global.solver);
-            bv_commands.push(Arc::new(CommandX::CheckValid(query)));
-            state.commands.push(CommandsWithContextX::new(
-                ctx.fun
-                    .as_ref()
-                    .expect("asserts are expected to be in a function")
-                    .current_fun
-                    .clone(),
-                stm.span.clone(),
-                "assert_bitvector_by".to_string(),
-                Arc::new(bv_commands),
-                ProverChoice::BitVector,
-                true,
-            ));
-=======
->>>>>>> 29c87b0d
             vec![]
         }
         StmX::Assume(expr) => {
@@ -2412,7 +2393,7 @@
         let mut commands = vec![];
 
         for (query, error_desc) in queries.into_iter() {
-            let mut bv_commands = mk_bitvector_option();
+            let mut bv_commands = mk_bitvector_option(&ctx.global.solver);
             bv_commands.push(Arc::new(CommandX::CheckValid(query)));
             commands.push(CommandsWithContextX::new(
                 ctx.fun.as_ref().expect("function expected here").current_fun.clone(),
@@ -2607,7 +2588,6 @@
     } else {
         let query = Arc::new(QueryX { local: Arc::new(local), assertion });
         let commands = if is_nonlinear {
-<<<<<<< HEAD
             match ctx.global.solver {
                 SmtSolver::Z3 => vec![
                     mk_option_command("smt.arith.solver", "6"),
@@ -2624,9 +2604,6 @@
             let mut bv_commands = mk_bitvector_option(&ctx.global.solver);
             bv_commands.push(Arc::new(CommandX::CheckValid(query)));
             bv_commands
-=======
-            vec![mk_option_command("smt.arith.solver", "6"), Arc::new(CommandX::CheckValid(query))]
->>>>>>> 29c87b0d
         } else {
             vec![Arc::new(CommandX::CheckValid(query))]
         };
