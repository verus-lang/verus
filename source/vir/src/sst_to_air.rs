use crate::ast::{
    ArithOp, AssertQueryMode, BinaryOp, BitwiseOp, FieldOpr, Fun, Ident, Idents, InequalityOp,
    IntRange, IntegerTypeBoundKind, InvAtomicity, MaskSpec, Mode, Params, Path, PathX,
    SpannedTyped, Typ, TypX, Typs, UnaryOp, UnaryOpr, VarAt, VirErr, Visibility,
};
use crate::ast_util::{
    allowed_bitvector_type, bitwidth_from_int_range, bitwidth_from_type, error, fun_as_rust_dbg,
    get_field, get_variant, is_integer_type, msg_error, undecorate_typ, IntegerTypeBitwidth,
};
use crate::context::Ctx;
use crate::def::{
    fn_inv_name, fn_namespace_name, fun_to_string, is_variant_ident, new_internal_qid,
    new_user_qid_name, path_to_string, prefix_box, prefix_ensures, prefix_fuel_id,
    prefix_lambda_type, prefix_pre_var, prefix_requires, prefix_unbox, snapshot_ident,
    suffix_decorate_typ_param_id, suffix_global_id, suffix_local_expr_id, suffix_local_stmt_id,
    suffix_local_unique_id, suffix_typ_param_id, suffix_typ_param_ids, unique_local,
    variant_field_ident, variant_ident, CommandsWithContext, CommandsWithContextX, ProverChoice,
    SnapPos, SpanKind, Spanned, ARCH_SIZE, CHAR_FROM_UNICODE, CHAR_TO_UNICODE, FUEL_BOOL,
    FUEL_BOOL_DEFAULT, FUEL_DEFAULTS, FUEL_ID, FUEL_PARAM, FUEL_TYPE, I_HI, I_LO, POLY,
    SNAPSHOT_ASSIGN, SNAPSHOT_CALL, SNAPSHOT_PRE, STRSLICE_GET_CHAR, STRSLICE_IS_ASCII,
    STRSLICE_LEN, STRSLICE_NEW_STRLIT, SUCC, SUFFIX_SNAP_JOIN, SUFFIX_SNAP_MUT,
    SUFFIX_SNAP_WHILE_BEGIN, SUFFIX_SNAP_WHILE_END, U_HI,
};
use crate::inv_masks::MaskSet;
use crate::poly::{typ_as_mono, MonoTyp, MonoTypX};
use crate::sst::{
    BndInfo, BndX, CallFun, Dest, Exp, ExpX, InternalFun, LocalDecl, Stm, StmX, UniqueIdent,
};
use crate::sst_util::{subst_exp, subst_stm};
use crate::sst_vars::{get_loc_var, AssignMap};
use crate::util::{vec_map, vec_map_result};
use air::ast::{
    BindX, Binder, BinderX, Binders, CommandX, Constant, Decl, DeclX, Expr, ExprX, MultiOp, Qid,
    Quant, QueryX, Span, Stmt, StmtX, Trigger, Triggers,
};
use air::ast_util::{
    bool_typ, bv_typ, ident_apply, ident_binder, ident_typ, ident_var, int_typ, mk_and,
    mk_bind_expr, mk_bitvector_option, mk_eq, mk_exists, mk_implies, mk_ite, mk_nat, mk_not,
    mk_option_command, mk_or, mk_sub, mk_xor, str_apply, str_ident, str_typ, str_var, string_var,
};
use air::messages::error_with_label;
use num_bigint::BigInt;
use std::collections::{BTreeMap, HashMap, HashSet};
use std::mem::swap;
use std::sync::Arc;

#[inline(always)]
pub(crate) fn fun_to_air_ident(fun: &Fun) -> Ident {
    Arc::new(fun_to_string(fun))
}

#[inline(always)]
pub(crate) fn path_to_air_ident(path: &Path) -> Ident {
    Arc::new(path_to_string(path))
}

pub(crate) fn apply_range_fun(name: &str, range: &IntRange, exprs: Vec<Expr>) -> Expr {
    let mut args = exprs;
    match range {
        IntRange::Int | IntRange::Nat => {}
        IntRange::U(range) | IntRange::I(range) => {
            let bits = Constant::Nat(Arc::new(range.to_string()));
            args.insert(0, Arc::new(ExprX::Const(bits)));
        }
        IntRange::USize | IntRange::ISize => {
            args.insert(0, str_var(crate::def::ARCH_SIZE));
        }
    }
    str_apply(name, &args)
}

pub(crate) fn monotyp_to_path(typ: &MonoTyp) -> Path {
    let id = match &**typ {
        MonoTypX::Bool => str_ident("bool"),
        MonoTypX::Int(range) => match range {
            IntRange::Int => str_ident("int"),
            IntRange::Nat => str_ident("nat"),
            IntRange::U(n) => Arc::new(format!("u{}", n)),
            IntRange::I(n) => Arc::new(format!("i{}", n)),
            IntRange::USize => str_ident("usize"),
            IntRange::ISize => str_ident("isize"),
        },
        MonoTypX::Datatype(path, typs) => {
            return crate::def::monotyp_apply(path, &typs.iter().map(monotyp_to_path).collect());
        }
        // TODO is this right?
        MonoTypX::StrSlice => str_ident("StrSlice"),
    };
    Arc::new(PathX { krate: None, segments: Arc::new(vec![id]) })
}

pub(crate) fn typ_to_air(ctx: &Ctx, typ: &Typ) -> air::ast::Typ {
    match &**typ {
        TypX::Int(_) => int_typ(),
        TypX::Bool => bool_typ(),
        TypX::Tuple(_) => panic!("internal error: Tuple should have been removed by ast_simplify"),
        TypX::Lambda(..) => Arc::new(air::ast::TypX::Lambda),
        TypX::AnonymousClosure(..) => {
            panic!("internal error: AnonymousClosure should have been removed by ast_simplify")
        }
        TypX::Datatype(path, _) => {
            if ctx.datatype_is_transparent[path] {
                ident_typ(&path_to_air_ident(path))
            } else {
                match typ_as_mono(typ) {
                    None => panic!("abstract datatype should be boxed"),
                    Some(monotyp) => ident_typ(&path_to_air_ident(&monotyp_to_path(&monotyp))),
                }
            }
        }
        TypX::Decorate(_, t) => typ_to_air(ctx, t),
        TypX::Boxed(_) => str_typ(POLY),
        TypX::TypParam(_) => str_typ(POLY),
        TypX::Projection { .. } => str_typ(POLY),
        TypX::TypeId => str_typ(crate::def::TYPE),
        TypX::ConstInt(_) => panic!("const integer cannot be used as an expression type"),
        TypX::Air(t) => t.clone(),
        TypX::StrSlice => str_typ(crate::def::STRSLICE),
        TypX::Char => str_typ(crate::def::CHAR),
    }
}

pub fn range_to_id(range: &IntRange) -> Expr {
    match range {
        IntRange::Int => str_var(crate::def::TYPE_ID_INT),
        IntRange::Nat => str_var(crate::def::TYPE_ID_NAT),
        IntRange::U(_) | IntRange::USize => {
            apply_range_fun(crate::def::TYPE_ID_UINT, range, vec![])
        }
        IntRange::I(_) | IntRange::ISize => {
            apply_range_fun(crate::def::TYPE_ID_SINT, range, vec![])
        }
    }
}

pub fn monotyp_to_id(typ: &MonoTyp) -> Expr {
    match &**typ {
        MonoTypX::Int(range) => range_to_id(range),
        MonoTypX::Bool => str_var(crate::def::TYPE_ID_BOOL),
        MonoTypX::StrSlice => str_var(crate::def::TYPE_ID_STRSLICE),
        MonoTypX::Datatype(path, typs) => {
            let f_name = crate::def::prefix_type_id(path);
            air::ast_util::ident_apply_or_var(&f_name, &Arc::new(vec_map(&**typs, monotyp_to_id)))
        }
    }
}

fn big_int_to_expr(i: &BigInt) -> Expr {
    use num_traits::Zero;
    if i >= &BigInt::zero() { mk_nat(i) } else { air::ast_util::mk_neg(&mk_nat(-i)) }
}

// SMT-level type identifiers.
// We currently rely on *undecorated* type identifiers for:
// 1) Axioms about unboxing integer refinement types (nat, u8, etc.)
// 2) The box(unbox(x)) == x axiom
// Furthermore, we rely on *decorated* type identifiers for:
// 3) functions that return different results for T, &T, Rc<T>, etc., such as size_of
// 4) trait resolution
// Because we need both undecorated and decorated types for different purposes,
// we generally use both side by side, passing each one as a separate argument
// to polymorphic functions.
// By keeping them separate, we avoid the SMT overhead of manipulating the more verbose
// decorated types when reasoning about boxing and unboxing.
// REVIEW: in cases where decorated and undecorated types are the same,
// we could try to optimize away the decorated type.
// For example, we could perform an analysis to see, for each type parameter,
// if the type parameter will never be instantiated with a type that contains TypX::Decorate,
// and in this case only use the undecorated type.
pub fn typ_to_id(typ: &Typ, decorated: bool) -> Expr {
    match &**typ {
        TypX::Int(range) => range_to_id(range),
        TypX::Bool => str_var(crate::def::TYPE_ID_BOOL),
        TypX::Tuple(_) => panic!("internal error: Tuple should have been removed by ast_simplify"),
        TypX::Lambda(typs, typ) => fun_id(typs, typ, decorated),
        TypX::AnonymousClosure(..) => {
            panic!("internal error: AnonymousClosure should have been removed by ast_simplify")
        }
        TypX::Datatype(path, typs) => datatype_id(path, typs, decorated),
        TypX::Decorate(d, typ) => {
            let undecorated = typ_to_id(typ, decorated);
            if decorated {
                use crate::ast::TypDecoration;
                let f = match d {
                    TypDecoration::Ref => crate::def::DECORATE_REF,
                    TypDecoration::MutRef => crate::def::DECORATE_MUT_REF,
                    TypDecoration::Box => crate::def::DECORATE_BOX,
                    TypDecoration::Rc => crate::def::DECORATE_RC,
                    TypDecoration::Arc => crate::def::DECORATE_ARC,
                    TypDecoration::Ghost => crate::def::DECORATE_GHOST,
                    TypDecoration::Tracked => crate::def::DECORATE_TRACKED,
                    TypDecoration::Never => crate::def::DECORATE_NEVER,
                };
                str_apply(f, &vec![undecorated])
            } else {
                undecorated
            }
        }
        TypX::Boxed(typ) => typ_to_id(typ, decorated),
        TypX::TypParam(x) if decorated => ident_var(&suffix_decorate_typ_param_id(x)),
        TypX::TypParam(x) => ident_var(&suffix_typ_param_id(x)),
        TypX::Projection { self_typ, trait_typ_args, trait_path, name } => {
            let mut args = Vec::new();
            args.extend(typ_to_ids_if_undecorated(decorated, self_typ));
            for typ_arg in trait_typ_args.iter() {
                args.extend(typ_to_ids_if_undecorated(decorated, typ_arg));
            }
            ident_apply(&crate::def::projection(decorated, trait_path, name), &args)
        }
        TypX::TypeId => panic!("internal error: typ_to_id of TypeId"),
        TypX::ConstInt(c) => str_apply(crate::def::TYPE_ID_CONST_INT, &vec![big_int_to_expr(c)]),
        TypX::Air(_) => panic!("internal error: typ_to_id of Air"),
        TypX::StrSlice => str_var(crate::def::TYPE_ID_STRSLICE),
        TypX::Char => str_var(crate::def::TYPE_ID_CHAR),
    }
}

pub fn typ_to_ids(typ: &Typ) -> Vec<Expr> {
    let mut exprs: Vec<Expr> = vec![typ_to_id(typ, false)];
    if crate::context::DECORATE {
        exprs.push(typ_to_id(typ, true));
    }
    exprs
}

pub fn typ_to_ids_if_undecorated(decorated: bool, typ: &Typ) -> Vec<Expr> {
    if decorated { vec![typ_to_id(typ, decorated)] } else { typ_to_ids(typ) }
}

pub(crate) fn fun_id(typs: &Typs, typ: &Typ, decorated: bool) -> Expr {
    let f_name = crate::def::prefix_type_id_fun(typs.len());
    let mut typids: Vec<Expr> = vec_map(&**typs, |t| typ_to_id(t, decorated));
    typids.push(typ_to_id(typ, decorated));
    air::ast_util::ident_apply_or_var(&f_name, &Arc::new(typids))
}

pub(crate) fn datatype_id(path: &Path, typs: &Typs, decorated: bool) -> Expr {
    let f_name = crate::def::prefix_type_id(path);
    air::ast_util::ident_apply_or_var(
        &f_name,
        &Arc::new(vec_map(&**typs, |t| typ_to_id(t, decorated))),
    )
}

pub(crate) fn datatype_has_type(path: &Path, typs: &Typs, expr: &Expr) -> Expr {
    str_apply(crate::def::HAS_TYPE, &vec![expr.clone(), datatype_id(path, typs, false)])
}

pub(crate) fn expr_has_type(id: &Expr, expr: &Expr) -> Expr {
    str_apply(crate::def::HAS_TYPE, &vec![expr.clone(), id.clone()])
}

// If expr has type typ, what can we assume to be true about expr?
// For refinement types, transparent datatypes potentially containing refinement types,
// abstract types applied to type variables,
// and type variables potentially instantiated with refinement types, return Some invariant.
// For non-refinement types and abstract monotypes, return None,
// since the SMT sorts for these types can express the types precisely with no need for refinement.
pub(crate) fn typ_invariant(ctx: &Ctx, typ: &Typ, expr: &Expr) -> Option<Expr> {
    // Should be kept in sync with vir::context::datatypes_invs
    match &**typ {
        TypX::Int(IntRange::Int) => None,
        TypX::Int(IntRange::Nat) => {
            let zero = Arc::new(ExprX::Const(Constant::Nat(Arc::new("0".to_string()))));
            Some(Arc::new(ExprX::Binary(air::ast::BinaryOp::Le, zero, expr.clone())))
        }
        TypX::Int(range) => {
            let f_name = match range {
                IntRange::Int => panic!("internal error: Int"),
                IntRange::Nat => panic!("internal error: Int"),
                IntRange::U(_) | IntRange::USize => crate::def::U_INV,
                IntRange::I(_) | IntRange::ISize => crate::def::I_INV,
            };
            Some(apply_range_fun(&f_name, &range, vec![expr.clone()]))
        }
        TypX::Lambda(..) => Some(str_apply(
            crate::def::HAS_TYPE,
            &vec![try_box(ctx, expr.clone(), typ).expect("try_box lambda"), typ_to_id(typ, false)],
        )),
        TypX::Datatype(path, typs) => {
            if ctx.datatype_is_transparent[path] {
                if ctx.datatypes_with_invariant.contains(path) {
                    let box_expr = ident_apply(&prefix_box(&path), &vec![expr.clone()]);
                    Some(datatype_has_type(path, typs, &box_expr))
                } else {
                    None
                }
            } else {
                if typ_as_mono(typ).is_none() {
                    panic!("abstract datatype should be boxed")
                } else {
                    None
                }
            }
        }
        TypX::Decorate(_, t) => typ_invariant(ctx, t, expr),
        TypX::Boxed(t) => {
            Some(str_apply(crate::def::HAS_TYPE, &vec![expr.clone(), typ_to_id(t, false)]))
        }
        TypX::TypParam(x) => Some(str_apply(
            crate::def::HAS_TYPE,
            &vec![expr.clone(), ident_var(&suffix_typ_param_id(&x))],
        )),
<<<<<<< HEAD
        TypX::Projection { .. } => {
            Some(str_apply(crate::def::HAS_TYPE, &vec![expr.clone(), typ_to_id(typ, false)]))
        }
=======
        TypX::Bool | TypX::StrSlice | TypX::Char | TypX::AnonymousClosure(..) | TypX::TypeId => {
            None
        }
        TypX::Tuple(_) | TypX::Air(_) => panic!("typ_invariant"),
>>>>>>> edfbae71
        // REVIEW: we could also try to add an IntRange type invariant for TypX::ConstInt
        // (see also context.rs datatypes_invs)
        TypX::ConstInt(_) => None,
    }
}

fn try_box(ctx: &Ctx, expr: Expr, typ: &Typ) -> Option<Expr> {
    let f_name = match &**typ {
        TypX::Bool => Some(str_ident(crate::def::BOX_BOOL)),
        TypX::Int(_) => Some(str_ident(crate::def::BOX_INT)),
        TypX::Tuple(_) => None,
        TypX::Lambda(typs, _) => Some(prefix_box(&prefix_lambda_type(typs.len()))),
        TypX::AnonymousClosure(..) => unimplemented!(),
        TypX::Datatype(path, _) => {
            if ctx.datatype_is_transparent[path] {
                Some(prefix_box(&path))
            } else {
                if let Some(monotyp) = typ_as_mono(typ) {
                    let dpath = crate::sst_to_air::monotyp_to_path(&monotyp);
                    Some(prefix_box(&dpath))
                } else {
                    panic!("abstract datatype should be boxed")
                }
            }
        }
        TypX::Decorate(_, t) => return try_box(ctx, expr, t),
        TypX::Boxed(_) => None,
        TypX::TypParam(_) => None,
        TypX::Projection { .. } => None,
        TypX::TypeId => None,
        TypX::ConstInt(_) => None,
        TypX::Air(_) => None,
        TypX::StrSlice => Some(str_ident(crate::def::BOX_STRSLICE)),
        TypX::Char => Some(str_ident(crate::def::BOX_CHAR)),
    };
    f_name.map(|f_name| ident_apply(&f_name, &vec![expr]))
}

pub(crate) fn as_box(ctx: &Ctx, expr: Expr, typ: &Typ) -> Expr {
    try_box(ctx, expr.clone(), typ).unwrap_or(expr)
}

fn try_unbox(ctx: &Ctx, expr: Expr, typ: &Typ) -> Option<Expr> {
    let f_name = match &**typ {
        TypX::Bool => Some(str_ident(crate::def::UNBOX_BOOL)),
        TypX::Int(_) => Some(str_ident(crate::def::UNBOX_INT)),
        TypX::Datatype(path, _) => {
            if ctx.datatype_is_transparent[path] {
                Some(prefix_unbox(&path))
            } else {
                if let Some(monotyp) = typ_as_mono(typ) {
                    let dpath = crate::sst_to_air::monotyp_to_path(&monotyp);
                    Some(prefix_unbox(&dpath))
                } else {
                    panic!("abstract datatype should stay boxed")
                }
            }
        }
        TypX::Tuple(_) => None,
        TypX::Lambda(typs, _) => Some(prefix_unbox(&prefix_lambda_type(typs.len()))),
        TypX::AnonymousClosure(..) => unimplemented!(),
        TypX::Decorate(_, t) => return try_unbox(ctx, expr, t),
        TypX::Boxed(_) => None,
        TypX::TypParam(_) => None,
        TypX::Projection { .. } => None,
        TypX::TypeId => None,
        TypX::ConstInt(_) => None,
        TypX::Air(_) => None,
        TypX::StrSlice => Some(str_ident(crate::def::UNBOX_STRSLICE)),
        TypX::Char => Some(str_ident(crate::def::UNBOX_CHAR)),
    };
    f_name.map(|f_name| ident_apply(&f_name, &vec![expr]))
}

fn get_inv_typ_args(typ: &Typ) -> Typs {
    match &**typ {
        TypX::Datatype(_, typs) => typs.clone(),
        TypX::Decorate(_, typ) | TypX::Boxed(typ) => get_inv_typ_args(typ),
        _ => {
            panic!("get_inv_typ_args failed, expected some Invariant type");
        }
    }
}

fn call_inv(
    ctx: &Ctx,
    outer: Expr,
    inner: Expr,
    typ_args: &Typs,
    typ: &Typ,
    atomicity: InvAtomicity,
) -> Expr {
    let inv_fn_ident =
        suffix_global_id(&fun_to_air_ident(&fn_inv_name(&ctx.global.vstd_crate_name, atomicity)));
    let boxed_inner = try_box(ctx, inner.clone(), typ).unwrap_or(inner);

    let mut args: Vec<Expr> = typ_args.iter().map(typ_to_ids).flatten().collect();
    args.push(outer);
    args.push(boxed_inner);
    ident_apply(&inv_fn_ident, &args)
}

fn call_namespace(ctx: &Ctx, arg: Expr, typ_args: &Typs, atomicity: InvAtomicity) -> Expr {
    let inv_fn_ident = suffix_global_id(&fun_to_air_ident(&fn_namespace_name(
        &ctx.global.vstd_crate_name,
        atomicity,
    )));

    let mut args: Vec<Expr> = typ_args.iter().map(typ_to_ids).flatten().collect();
    args.push(arg);
    ident_apply(&inv_fn_ident, &args)
}

pub fn mask_set_from_spec(spec: &MaskSpec, mode: Mode) -> MaskSet {
    match spec {
        MaskSpec::NoSpec => {
            // By default, we assume an #[verifier::exec] fn can open any invariant, and that
            // a #[verifier::proof] fn can open no invariants.
            if mode == Mode::Exec { MaskSet::full() } else { MaskSet::empty() }
        }
        MaskSpec::InvariantOpens(exprs) if exprs.len() == 0 => MaskSet::empty(),
        MaskSpec::InvariantOpensExcept(exprs) if exprs.len() == 0 => MaskSet::full(),
        MaskSpec::InvariantOpens(_exprs) | MaskSpec::InvariantOpensExcept(_exprs) => {
            panic!("custom mask specs are not yet implemented");
        }
    }
}

pub(crate) fn ctor_to_apply<'a>(
    ctx: &'a Ctx,
    path: &Path,
    variant: &Ident,
    binders: &'a Binders<Exp>,
) -> (Ident, impl Iterator<Item = &'a Arc<BinderX<Exp>>>) {
    let fields = &get_variant(&ctx.global.datatypes[path], variant).a;
    (variant_ident(path, &variant), fields.iter().map(move |f| get_field(binders, &f.name)))
}

fn str_to_const_str(ctx: &Ctx, s: Arc<String>) -> Expr {
    Arc::new(ExprX::Apply(
        str_ident(STRSLICE_NEW_STRLIT),
        Arc::new(vec![Arc::new(ExprX::Const(Constant::Nat({
            use num_bigint::BigUint;
            use sha2::{Digest, Sha512};

            let mut str_hashes = ctx.string_hashes.borrow_mut();

            let mut hasher = Sha512::new();
            hasher.update(&*s);
            let res = hasher.finalize();

            #[cfg(target_endian = "little")]
            let num = BigUint::from_bytes_le(&res[..]);

            #[cfg(target_endian = "big")]
            let num = BigUint::from_bytes_be(&res[..]);

            let num_str = Arc::new(num.to_string());

            if let Some(other_s) = str_hashes.insert(num, s.clone()) {
                if other_s != s {
                    panic!(
                        "sha512 collision detected, choosing to panic over introducing unsoundness"
                    );
                }
            }
            num_str
        })))]),
    ))
}

fn char_to_unicode_repr(c: char) -> u32 {
    c as u32
}

pub(crate) fn constant_to_expr(ctx: &Ctx, constant: &crate::ast::Constant) -> Expr {
    match constant {
        crate::ast::Constant::Bool(b) => Arc::new(ExprX::Const(Constant::Bool(*b))),
        crate::ast::Constant::Int(i) => big_int_to_expr(i),
        crate::ast::Constant::StrSlice(s) => str_to_const_str(ctx, s.clone()),
        crate::ast::Constant::Char(c) => Arc::new(ExprX::Apply(
            str_ident(CHAR_FROM_UNICODE),
            Arc::new(vec![Arc::new(ExprX::Const(Constant::Nat(Arc::new(
                char_to_unicode_repr(*c).to_string(),
            ))))]),
        )),
    }
}

#[derive(Debug, PartialEq, Eq, Clone, Copy)]
pub(crate) enum ExprMode {
    Spec,
    Body,
    BodyPre,
}

#[derive(Debug, Clone)]
pub(crate) struct ExprCtxt {
    pub mode: ExprMode,
    pub is_bit_vector: bool,
    pub bit_vector_typ_hint: Option<Typ>,
}

impl ExprCtxt {
    pub(crate) fn new() -> Self {
        ExprCtxt { mode: ExprMode::Body, is_bit_vector: false, bit_vector_typ_hint: None }
    }
    pub(crate) fn new_mode(mode: ExprMode) -> Self {
        ExprCtxt { mode, is_bit_vector: false, bit_vector_typ_hint: None }
    }
    pub(crate) fn new_mode_bv(mode: ExprMode, is_bit_vector: bool) -> Self {
        ExprCtxt { mode, is_bit_vector, bit_vector_typ_hint: None }
    }
    fn set_bit_vector_typ_hint(&self, bit_vector_typ_hint: Option<Typ>) -> Self {
        ExprCtxt { mode: self.mode, is_bit_vector: self.is_bit_vector, bit_vector_typ_hint }
    }
}

pub(crate) fn bv_typ_to_air(typ: &Typ) -> Option<air::ast::Typ> {
    match &**typ {
        TypX::Int(IntRange::U(size) | IntRange::I(size)) => Some(bv_typ(*size)),
        TypX::Bool => Some(bool_typ()),
        TypX::Decorate(_, t) => bv_typ_to_air(t),
        TypX::Boxed(t) => bv_typ_to_air(t),
        _ => None,
    }
}

fn clip_bitwise_result(bit_expr: ExprX, exp: &Exp) -> Result<Expr, VirErr> {
    if let TypX::Int(range) = &*undecorate_typ(&exp.typ) {
        match range {
            IntRange::I(_) | IntRange::ISize => {
                return Ok(apply_range_fun(&crate::def::I_CLIP, &range, vec![Arc::new(bit_expr)]));
            }
            IntRange::U(_) | IntRange::USize => {
                return Ok(apply_range_fun(&crate::def::U_CLIP, &range, vec![Arc::new(bit_expr)]));
            }
            _ => return Ok(Arc::new(bit_expr)),
        };
    } else {
        return error(
            &exp.span,
            format!("In translating Bitwise operator, encountered non-integer operand",),
        );
    }
}

fn check_unsigned(exp: &Exp) -> Result<(), VirErr> {
    if let TypX::Int(range) = &*undecorate_typ(&exp.typ) {
        match range {
            IntRange::I(_) | IntRange::ISize => {
                return error(
                    &exp.span,
                    format!("error: signed integer is not supported for bit-vector reasoning",),
                );
            }
            _ => (),
        }
    };
    Ok(())
}

fn bitwidth_to_exp(bitwidth: &IntegerTypeBitwidth) -> Expr {
    match bitwidth {
        IntegerTypeBitwidth::Width(w) => {
            Arc::new(ExprX::Const(Constant::Nat(Arc::new(w.to_string()))))
        }
        IntegerTypeBitwidth::ArchWordSize => {
            let name = Arc::new(ARCH_SIZE.to_string());
            Arc::new(ExprX::Var(name))
        }
    }
}

fn bitvector_expect_exact(
    ctx: &Ctx,
    span: &Span,
    typ: &Typ,
    bitwidth: &Option<IntegerTypeBitwidth>,
) -> Result<u32, VirErr> {
    match bitwidth {
        Some(w) => {
            let w = w.to_exact(&ctx.global.arch);
            match w {
                Some(w) => Ok(w),
                None => error(
                    span,
                    format!(
                        "IntRange error: the bit-width of type {:?} is architecture-dependent, which `by(bit_vector)` does not currently support",
                        typ
                    ),
                ),
            }
        }
        None => error(
            span,
            format!("IntRange error: expected finite-width integer for bit-vector, got {:?}", typ),
        ),
    }
}

// Generate a unique quantifier ID and map it to the quantifier's span
fn new_user_qid(ctx: &Ctx, exp: &Exp) -> Qid {
    let fun_name = fun_as_rust_dbg(
        &ctx.fun.as_ref().expect("Expressions are expected to be within a function").current_fun,
    );
    let qcount = ctx.quantifier_count.get();
    let qid = new_user_qid_name(&fun_name, qcount);
    ctx.quantifier_count.set(qcount + 1);
    let trigs = match &exp.x {
        ExpX::Bind(bnd, _) => match &bnd.x {
            BndX::Quant(_, _, trigs) => trigs,
            BndX::Choose(_, trigs, _) => trigs,
            BndX::Lambda(_, trigs) => trigs,
            _ => panic!(
                "internal error: user quantifier expressions should only be Quant, Choose, or Lambda; found {:?}",
                bnd.x
            ),
        },
        _ => panic!(
            "internal error: user quantifier expressions should only be Bind expressions; found {:?}",
            exp.x
        ),
    };
    let bnd_info = BndInfo { span: exp.span.clone(), trigs: trigs.clone() };
    ctx.global.qid_map.borrow_mut().insert(qid.clone(), bnd_info);
    Some(Arc::new(qid))
}

pub(crate) fn exp_to_expr(ctx: &Ctx, exp: &Exp, expr_ctxt: &ExprCtxt) -> Result<Expr, VirErr> {
    let bit_vector_typ_hint = &expr_ctxt.bit_vector_typ_hint;
    let expr_ctxt = &expr_ctxt.set_bit_vector_typ_hint(None);
    let result = match (&exp.x, expr_ctxt.is_bit_vector) {
        (ExpX::Const(crate::ast::Constant::Int(i)), true) => {
            let typ = match (&*undecorate_typ(&exp.typ), bit_vector_typ_hint) {
                (TypX::Int(IntRange::Int | IntRange::Nat), Some(hint))
                    if crate::ast_util::fixed_integer_const(&i.to_string(), hint) =>
                {
                    hint
                }
                _ => &exp.typ,
            };
            let width = bitwidth_from_type(typ);
            let width = bitvector_expect_exact(ctx, &exp.span, typ, &width)?;
            Arc::new(ExprX::Const(Constant::BitVec(Arc::new(i.to_string()), width)))
        }
        (ExpX::Const(c), _) => {
            let expr = constant_to_expr(ctx, c);
            expr
        }
        (ExpX::Var(x), _) => {
            if expr_ctxt.is_bit_vector {
                if is_integer_type(&exp.typ) {
                    // error if either:
                    //  - it's an infinite width type
                    //  - it's usize or isize and the arch-size is not specified
                    // (TODO allow the second one)
                    let width = bitwidth_from_type(&exp.typ);
                    bitvector_expect_exact(ctx, &exp.span, &exp.typ, &width)?;
                } else {
                    if allowed_bitvector_type(&exp.typ) {
                        // ok
                    } else {
                        return error(
                            &exp.span,
                            format!(
                                "error: bit_vector prover cannot handle this type (bit_vector can only handle variables of type `bool` or of fixed-width integers)"
                            ),
                        );
                    }
                }
            }

            string_var(&suffix_local_unique_id(x))
        }
        (ExpX::VarLoc(x), false) => string_var(&suffix_local_unique_id(x)),
        (ExpX::VarAt(x, VarAt::Pre), false) => match expr_ctxt.mode {
            ExprMode::Spec => string_var(&prefix_pre_var(&suffix_local_unique_id(x))),
            ExprMode::Body => {
                Arc::new(ExprX::Old(snapshot_ident(SNAPSHOT_PRE), suffix_local_unique_id(x)))
            }
            ExprMode::BodyPre => string_var(&suffix_local_unique_id(x)),
        },
        (ExpX::Loc(e0), false) => exp_to_expr(ctx, e0, expr_ctxt)?,
        (ExpX::Old(span, x), false) => {
            Arc::new(ExprX::Old(span.clone(), suffix_local_unique_id(x)))
        }
        (ExpX::Call(f @ (CallFun::Fun(..) | CallFun::CheckTermination(_)), typs, args), false) => {
            let x_name = match f {
                CallFun::Fun(x, _) => x.clone(),
                CallFun::CheckTermination(x) => crate::def::prefix_recursive_fun(&x),
                _ => panic!(),
            };
            let name = suffix_global_id(&fun_to_air_ident(&x_name));
            let mut exprs: Vec<Expr> = typs.iter().map(typ_to_ids).flatten().collect();
            for arg in args.iter() {
                exprs.push(exp_to_expr(ctx, arg, expr_ctxt)?);
            }
            ident_apply(&name, &exprs)
        }
        (ExpX::Call(CallFun::InternalFun(func), typs, args), false) => {
            let mut exprs: Vec<Expr> = typs.iter().map(typ_to_ids).flatten().collect();
            for arg in args.iter() {
                exprs.push(exp_to_expr(ctx, arg, expr_ctxt)?);
            }
            Arc::new(ExprX::Apply(
                match func {
                    InternalFun::ClosureReq => str_ident(crate::def::CLOSURE_REQ),
                    InternalFun::ClosureEns => str_ident(crate::def::CLOSURE_ENS),
                    InternalFun::CheckDecreaseInt => str_ident(crate::def::CHECK_DECREASE_INT),
                },
                Arc::new(exprs),
            ))
        }
        (ExpX::CallLambda(typ, e0, args), false) => {
            let e0 = exp_to_expr(ctx, e0, expr_ctxt)?;
            let args = vec_map_result(args, |e| exp_to_expr(ctx, e, expr_ctxt))?;
            Arc::new(ExprX::ApplyLambda(typ_to_air(ctx, typ), e0, Arc::new(args)))
        }
        (ExpX::Ctor(path, variant, binders), false) => {
            let (variant, args) = ctor_to_apply(ctx, path, variant, binders);
            let args = args
                .map(|b| exp_to_expr(ctx, &b.a, expr_ctxt))
                .collect::<Result<Vec<_>, VirErr>>()?;
            Arc::new(ExprX::Apply(variant, Arc::new(args)))
        }
        (ExpX::NullaryOpr(crate::ast::NullaryOpr::ConstGeneric(c)), false) => {
            str_apply(crate::def::CONST_INT, &vec![typ_to_id(c, false)])
        }
        (ExpX::Unary(op, arg), true) => {
            if !allowed_bitvector_type(&arg.typ) {
                return error(
                    &arg.span,
                    format!("error: cannot use bit-vector arithmetic on type {:?}", arg.typ),
                );
            }
            let hint = match op {
                UnaryOp::BitNot => expr_ctxt.bit_vector_typ_hint.clone(),
                UnaryOp::Clip {
                    range: range @ (IntRange::U(..) | IntRange::I(..)),
                    truncate: _,
                } => Some(Arc::new(TypX::Int(*range))),
                _ => None,
            };
            let expr_ctxt = &expr_ctxt.set_bit_vector_typ_hint(hint);
            let bv_e = exp_to_expr(ctx, arg, expr_ctxt)?;
            match op {
                UnaryOp::Not => {
                    let bop = air::ast::UnaryOp::Not;
                    return Ok(Arc::new(ExprX::Unary(bop, bv_e)));
                }
                UnaryOp::BitNot => {
                    let bop = air::ast::UnaryOp::BitNot;
                    return Ok(Arc::new(ExprX::Unary(bop, bv_e)));
                }
                // bitvector type casting by 'as' keyword
                // via converting Clip into concat/extract
                UnaryOp::Clip { range: int_range, .. } => {
                    let new_n = bitwidth_from_int_range(int_range);
                    let old_n = bitwidth_from_type(&arg.typ);

                    let new_n = bitvector_expect_exact(ctx, &arg.span, &exp.typ, &new_n)?;
                    let old_n = bitvector_expect_exact(ctx, &arg.span, &arg.typ, &old_n)?;

                    if new_n > old_n {
                        let bop = air::ast::BinaryOp::BitConcat;
                        let zero_pad = Arc::new(ExprX::Const(Constant::BitVec(
                            Arc::new("0".to_string()),
                            new_n - old_n,
                        )));
                        return Ok(Arc::new(ExprX::Binary(bop, zero_pad, bv_e)));
                    }
                    // extract lower new_n bits
                    else if new_n < old_n {
                        let op = air::ast::UnaryOp::BitExtract(new_n - 1, 0);
                        return Ok(Arc::new(ExprX::Unary(op, bv_e)));
                    } else {
                        return Ok(bv_e);
                    }
                }
                UnaryOp::Trigger(_) => exp_to_expr(ctx, arg, expr_ctxt)?,
                UnaryOp::CoerceMode { .. } => {
                    panic!("internal error: TupleField should have been removed before here")
                }
                UnaryOp::MustBeFinalized => {
                    panic!("internal error: Exp not finalized: {:?}", arg)
                }
                UnaryOp::StrLen | UnaryOp::StrIsAscii | UnaryOp::CharToInt => panic!(
                    "internal error: matching for bit vector ops on this match should be impossible"
                ),
            }
        }
        (ExpX::Unary(op, exp), false) => match op {
            UnaryOp::StrLen => Arc::new(ExprX::Apply(
                str_ident(STRSLICE_LEN),
                Arc::new(vec![exp_to_expr(ctx, exp, expr_ctxt)?]),
            )),
            UnaryOp::StrIsAscii => Arc::new(ExprX::Apply(
                str_ident(STRSLICE_IS_ASCII),
                Arc::new(vec![exp_to_expr(ctx, exp, expr_ctxt)?]),
            )),
            UnaryOp::Not => mk_not(&exp_to_expr(ctx, exp, expr_ctxt)?),
            UnaryOp::BitNot => {
                let width = bitwidth_from_type(&exp.typ).expect("expected bounded integer type");
                let width_exp = bitwidth_to_exp(&width);
                let expr = exp_to_expr(ctx, exp, expr_ctxt)?;
                let expr = try_box(ctx, expr, &exp.typ).expect("Box");
                let bit_expr = ExprX::Apply(
                    Arc::new(crate::def::UINT_NOT.to_string()),
                    Arc::new(vec![width_exp, expr]),
                );
                clip_bitwise_result(bit_expr, exp)?
            }
            UnaryOp::Trigger(_) => exp_to_expr(ctx, exp, expr_ctxt)?,
            UnaryOp::Clip { range: IntRange::Int, .. } => exp_to_expr(ctx, exp, expr_ctxt)?,
            UnaryOp::Clip { range, .. } => {
                let expr = exp_to_expr(ctx, exp, expr_ctxt)?;
                let f_name = match range {
                    IntRange::Int => panic!("internal error: Int"),
                    IntRange::Nat => crate::def::NAT_CLIP,
                    IntRange::U(_) | IntRange::USize => crate::def::U_CLIP,
                    IntRange::I(_) | IntRange::ISize => crate::def::I_CLIP,
                };
                apply_range_fun(&f_name, &range, vec![expr])
            }
            UnaryOp::CoerceMode { .. } => {
                panic!("internal error: TupleField should have been removed before here")
            }
            UnaryOp::MustBeFinalized => {
                panic!("internal error: Exp not finalized: {:?}", exp)
            }
            UnaryOp::CharToInt => {
                let expr = exp_to_expr(ctx, exp, expr_ctxt)?;

                Arc::new(ExprX::Apply(str_ident(CHAR_TO_UNICODE), Arc::new(vec![expr])))
            }
        },
        (ExpX::UnaryOpr(UnaryOpr::Box(_) | UnaryOpr::Unbox(_), exp), true) => {
            exp_to_expr(ctx, exp, expr_ctxt)?
        }
        (ExpX::UnaryOpr(op, exp), false) => match op {
            UnaryOpr::Box(typ) => {
                let expr = exp_to_expr(ctx, exp, expr_ctxt)?;
                try_box(ctx, expr, typ).expect("Box")
            }
            UnaryOpr::Unbox(typ) => {
                let expr = exp_to_expr(ctx, exp, expr_ctxt)?;
                try_unbox(ctx, expr, typ).expect("Unbox")
            }
            UnaryOpr::HasType(typ) => {
                let expr = exp_to_expr(ctx, exp, expr_ctxt)?;
                typ_invariant(ctx, typ, &expr).expect("HasType")
            }
            UnaryOpr::IsVariant { datatype, variant } => {
                let expr = exp_to_expr(ctx, exp, expr_ctxt)?;
                let name = is_variant_ident(datatype, variant);
                Arc::new(ExprX::Apply(name, Arc::new(vec![expr])))
            }
            UnaryOpr::TupleField { .. } => {
                panic!("internal error: TupleField should have been removed before here")
            }
            UnaryOpr::IntegerTypeBound(IntegerTypeBoundKind::SignedMin, _) => {
                let expr = exp_to_expr(ctx, exp, expr_ctxt)?;
                let name = Arc::new(I_LO.to_string());
                Arc::new(ExprX::Apply(name, Arc::new(vec![expr])))
            }
            UnaryOpr::IntegerTypeBound(IntegerTypeBoundKind::SignedMax, _) => {
                let expr = exp_to_expr(ctx, exp, expr_ctxt)?;
                let name = Arc::new(I_HI.to_string());
                let x = Arc::new(ExprX::Apply(name, Arc::new(vec![expr])));
                mk_sub(&x, &mk_nat(1))
            }
            UnaryOpr::IntegerTypeBound(IntegerTypeBoundKind::UnsignedMax, _) => {
                let expr = exp_to_expr(ctx, exp, expr_ctxt)?;
                let name = Arc::new(U_HI.to_string());
                let x = Arc::new(ExprX::Apply(name, Arc::new(vec![expr])));
                mk_sub(&x, &mk_nat(1))
            }
            UnaryOpr::IntegerTypeBound(IntegerTypeBoundKind::ArchWordBits, _) => {
                let name = Arc::new(ARCH_SIZE.to_string());
                Arc::new(ExprX::Var(name))
            }
            UnaryOpr::Height => Arc::new(ExprX::Apply(
                str_ident(crate::def::HEIGHT),
                Arc::new(vec![exp_to_expr(ctx, exp, expr_ctxt)?]),
            )),
            UnaryOpr::Field(FieldOpr { datatype, variant, field, get_variant: _ }) => {
                let expr = exp_to_expr(ctx, exp, expr_ctxt)?;
                Arc::new(ExprX::Apply(
                    variant_field_ident(datatype, variant, field),
                    Arc::new(vec![expr]),
                ))
            }
            UnaryOpr::CustomErr(_) => {
                // CustomErr is handled by split_expression. Maybe it could
                // be useful in the 'normal' case too, but right now, we just
                // ignore it here.
                return exp_to_expr(ctx, exp, expr_ctxt);
            }
        },
        (ExpX::Binary(op, lhs, rhs), true) => {
            if !allowed_bitvector_type(&exp.typ) {
                return error(
                    &exp.span,
                    format!("error: cannot use bit-vector arithmetic on type {:?}", exp.typ),
                );
            }
            // disallow signed integer from bitvec reasoning. However, allow that for shift
            // TODO: sanity check for shift
            let _ = match op {
                BinaryOp::Bitwise(BitwiseOp::Shl | BitwiseOp::Shr, _) => (),
                _ => {
                    check_unsigned(&lhs)?;
                    check_unsigned(&rhs)?;
                }
            };
            let hint = match op {
                BinaryOp::Eq(..)
                | BinaryOp::Ne
                | BinaryOp::Inequality(..)
                | BinaryOp::Arith(..) => {
                    match (&*undecorate_typ(&lhs.typ), &*undecorate_typ(&rhs.typ)) {
                        (TypX::Int(IntRange::U(..) | IntRange::I(..)), _) => Some(lhs.typ.clone()),
                        (_, TypX::Int(IntRange::U(..) | IntRange::I(..))) => Some(rhs.typ.clone()),
                        _ => None,
                    }
                }
                _ => None,
            };
            let expr_ctxt = &expr_ctxt.set_bit_vector_typ_hint(hint);
            let lh = exp_to_expr(ctx, lhs, expr_ctxt)?;
            let rh = exp_to_expr(ctx, rhs, expr_ctxt)?;
            let _ = match op {
                BinaryOp::And => return Ok(mk_and(&vec![lh, rh])),
                BinaryOp::Or => return Ok(mk_or(&vec![lh, rh])),
                BinaryOp::Ne => {
                    let eq = ExprX::Binary(air::ast::BinaryOp::Eq, lh, rh);
                    return Ok(Arc::new(ExprX::Unary(air::ast::UnaryOp::Not, Arc::new(eq))));
                }
                _ => (),
            };
            let bop = match op {
                BinaryOp::Eq(_) => air::ast::BinaryOp::Eq,
                BinaryOp::Ne => unreachable!(),
                BinaryOp::Arith(ArithOp::Add, _) => air::ast::BinaryOp::BitAdd,
                BinaryOp::Arith(ArithOp::Sub, _) => air::ast::BinaryOp::BitSub,
                BinaryOp::Arith(ArithOp::Mul, _) => air::ast::BinaryOp::BitMul,
                BinaryOp::Arith(ArithOp::EuclideanDiv, _) => air::ast::BinaryOp::BitUDiv,
                BinaryOp::Arith(ArithOp::EuclideanMod, _) => air::ast::BinaryOp::BitUMod,
                BinaryOp::Inequality(InequalityOp::Le) => air::ast::BinaryOp::BitULe,
                BinaryOp::Inequality(InequalityOp::Lt) => air::ast::BinaryOp::BitULt,
                BinaryOp::Inequality(InequalityOp::Ge) => air::ast::BinaryOp::BitUGe,
                BinaryOp::Inequality(InequalityOp::Gt) => air::ast::BinaryOp::BitUGt,
                BinaryOp::Bitwise(BitwiseOp::BitXor, _) => air::ast::BinaryOp::BitXor,
                BinaryOp::Bitwise(BitwiseOp::BitAnd, _) => air::ast::BinaryOp::BitAnd,
                BinaryOp::Bitwise(BitwiseOp::BitOr, _) => air::ast::BinaryOp::BitOr,
                BinaryOp::Bitwise(BitwiseOp::Shl, _) => air::ast::BinaryOp::Shl,
                BinaryOp::Bitwise(BitwiseOp::Shr, _) => air::ast::BinaryOp::LShr,
                BinaryOp::Implies => air::ast::BinaryOp::Implies,
                BinaryOp::And => unreachable!(),
                BinaryOp::Or => unreachable!(),
                BinaryOp::Xor => unreachable!(),
                BinaryOp::StrGetChar => unreachable!(),
            };
            return Ok(Arc::new(ExprX::Binary(bop, lh, rh)));
        }
        (ExpX::BinaryOpr(crate::ast::BinaryOpr::ExtEq(..), _, _), true) => {
            return error(&exp.span, "error: cannot use extensional equality in bit vector proof");
        }
        (ExpX::Binary(op, lhs, rhs), false) => {
            let has_const = match (&lhs.x, &rhs.x) {
                (ExpX::Const(..), _) => true,
                (_, ExpX::Const(..)) => true,
                _ => false,
            };
            let lh = exp_to_expr(ctx, lhs, expr_ctxt)?;
            let rh = exp_to_expr(ctx, rhs, expr_ctxt)?;
            let expx = match op {
                BinaryOp::And => {
                    return Ok(mk_and(&vec![lh, rh]));
                }
                BinaryOp::Or => {
                    return Ok(mk_or(&vec![lh, rh]));
                }
                BinaryOp::Xor => {
                    return Ok(mk_xor(&lh, &rh));
                }
                BinaryOp::Implies => {
                    return Ok(mk_implies(&lh, &rh));
                }
                BinaryOp::Arith(ArithOp::Add, _) => {
                    ExprX::Multi(MultiOp::Add, Arc::new(vec![lh, rh]))
                }
                BinaryOp::Arith(ArithOp::Sub, _) => {
                    ExprX::Multi(MultiOp::Sub, Arc::new(vec![lh, rh]))
                }
                BinaryOp::Arith(ArithOp::Mul, _) if !has_const => {
                    return Ok(str_apply(crate::def::MUL, &vec![lh, rh]));
                }
                BinaryOp::Arith(ArithOp::EuclideanDiv, _) if !has_const => {
                    return Ok(str_apply(crate::def::EUC_DIV, &vec![lh, rh]));
                }
                BinaryOp::Arith(ArithOp::EuclideanMod, _) if !has_const => {
                    return Ok(str_apply(crate::def::EUC_MOD, &vec![lh, rh]));
                }
                BinaryOp::Arith(ArithOp::Mul, _) => {
                    ExprX::Multi(MultiOp::Mul, Arc::new(vec![lh, rh]))
                }
                BinaryOp::Ne => {
                    let eq = ExprX::Binary(air::ast::BinaryOp::Eq, lh, rh);
                    ExprX::Unary(air::ast::UnaryOp::Not, Arc::new(eq))
                }
                BinaryOp::StrGetChar => ExprX::Apply(
                    str_ident(STRSLICE_GET_CHAR),
                    Arc::new(vec![
                        exp_to_expr(ctx, lhs, expr_ctxt)?,
                        exp_to_expr(ctx, rhs, expr_ctxt)?,
                    ]),
                ),
                // here the binary bitvector Ops are translated into the integer versions
                // Similar to typ_invariant(), make obvious range according to bit-width
                BinaryOp::Bitwise(bo, _) => {
                    let box_lh = try_box(ctx, lh, &lhs.typ).expect("Box");
                    let box_rh = try_box(ctx, rh, &rhs.typ).expect("Box");

                    // These expects should succeed because we don't define any bitwise ops
                    // for int or nat in the builtin lib.
                    let width_left = bitwidth_from_type(&lhs.typ).expect("bounded integer type");
                    let width_right = bitwidth_from_type(&rhs.typ).expect("bounded integer type");

                    if width_left != width_right {
                        return error(
                            &exp.span,
                            format!(
                                "error: argument bit-width does not match. Left: {}, Right: {}",
                                width_left, width_right
                            ),
                        );
                    }
                    let width_exp = bitwidth_to_exp(&width_left);
                    let fname = match bo {
                        BitwiseOp::BitXor => crate::def::UINT_XOR,
                        BitwiseOp::BitAnd => crate::def::UINT_AND,
                        BitwiseOp::BitOr => crate::def::UINT_OR,
                        BitwiseOp::Shl => crate::def::UINT_SHL,
                        BitwiseOp::Shr => crate::def::UINT_SHR,
                    };
                    let bit_expr = ExprX::Apply(
                        Arc::new(fname.to_string()),
                        Arc::new(vec![width_exp.clone(), box_lh, box_rh]),
                    );
                    return clip_bitwise_result(bit_expr, exp);
                }
                _ => {
                    let aop = match op {
                        BinaryOp::And => unreachable!(),
                        BinaryOp::Or => unreachable!(),
                        BinaryOp::Xor => unreachable!(),
                        BinaryOp::Implies => unreachable!(),
                        BinaryOp::Eq(_) => air::ast::BinaryOp::Eq,
                        BinaryOp::Ne => unreachable!(),
                        BinaryOp::Inequality(InequalityOp::Le) => air::ast::BinaryOp::Le,
                        BinaryOp::Inequality(InequalityOp::Lt) => air::ast::BinaryOp::Lt,
                        BinaryOp::Inequality(InequalityOp::Ge) => air::ast::BinaryOp::Ge,
                        BinaryOp::Inequality(InequalityOp::Gt) => air::ast::BinaryOp::Gt,
                        BinaryOp::Arith(ArithOp::Add, _) => unreachable!(),
                        BinaryOp::Arith(ArithOp::Sub, _) => unreachable!(),
                        BinaryOp::Arith(ArithOp::Mul, _) => unreachable!(),
                        BinaryOp::Arith(ArithOp::EuclideanDiv, _) => {
                            air::ast::BinaryOp::EuclideanDiv
                        }
                        BinaryOp::Arith(ArithOp::EuclideanMod, _) => {
                            air::ast::BinaryOp::EuclideanMod
                        }
                        BinaryOp::Bitwise(..) => unreachable!(),
                        BinaryOp::StrGetChar => unreachable!(),
                    };
                    ExprX::Binary(aop, lh, rh)
                }
            };
            Arc::new(expx)
        }
        (ExpX::BinaryOpr(crate::ast::BinaryOpr::ExtEq(deep, t), lhs, rhs), false) => {
            let mut args = vec![Arc::new(ExprX::Const(Constant::Bool(*deep)))];
            args.extend(typ_to_ids(t));
            args.push(exp_to_expr(ctx, lhs, expr_ctxt)?);
            args.push(exp_to_expr(ctx, rhs, expr_ctxt)?);
            str_apply(crate::def::EXT_EQ, &args)
        }
        (ExpX::If(e1, e2, e3), _) => mk_ite(
            &exp_to_expr(ctx, e1, expr_ctxt)?,
            &exp_to_expr(ctx, e2, expr_ctxt)?,
            &exp_to_expr(ctx, e3, expr_ctxt)?,
        ),
        (ExpX::WithTriggers(_triggers, body), _) => exp_to_expr(ctx, body, expr_ctxt)?,
        (ExpX::Bind(bnd, e), _) => match (&bnd.x, expr_ctxt.is_bit_vector) {
            (BndX::Let(binders), _) => {
                let expr = exp_to_expr(ctx, e, expr_ctxt)?;
                let binders =
                    vec_map_result(&*binders, |b| match exp_to_expr(ctx, &b.a, expr_ctxt) {
                        Ok(expr) => {
                            Ok(Arc::new(BinderX { name: suffix_local_expr_id(&b.name), a: expr }))
                        }
                        Err(vir_err) => Err(vir_err.clone()),
                    })?;
                air::ast_util::mk_let(&binders, &expr)
            }
            (BndX::Quant(quant, binders, trigs), _) => {
                let expr = exp_to_expr(ctx, e, expr_ctxt)?;
                let mut invs: Vec<Expr> = Vec::new();
                if !expr_ctxt.is_bit_vector {
                    for binder in binders.iter() {
                        let typ_inv = typ_invariant(
                            ctx,
                            &binder.a,
                            &ident_var(&suffix_local_expr_id(&binder.name)),
                        );
                        if let Some(inv) = typ_inv {
                            invs.push(inv);
                        }
                    }
                }
                let inv = mk_and(&invs);
                let expr = match quant.quant {
                    Quant::Forall => mk_implies(&inv, &expr),
                    Quant::Exists => mk_and(&vec![inv, expr]),
                };
                let mut bs: Vec<Binder<air::ast::Typ>> = Vec::new();
                for binder in binders.iter() {
                    let names = match &*binder.a {
                        // allow quantifiers over type parameters, generated for broadcast_forall
                        TypX::TypeId => suffix_typ_param_ids(&binder.name),
                        _ => vec![suffix_local_expr_id(&binder.name)],
                    };
                    let typ = if expr_ctxt.is_bit_vector {
                        let bv_typ_option = bv_typ_to_air(&binder.a);
                        if bv_typ_option.is_none() {
                            return error(
                                &exp.span,
                                format!("unsupported type in bitvector {:?}", &binder.a),
                            );
                        };
                        bv_typ_option.unwrap()
                    } else {
                        typ_to_air(ctx, &binder.a)
                    };
                    for name in names {
                        bs.push(Arc::new(BinderX { name, a: typ.clone() }));
                    }
                }
                let triggers = vec_map_result(&*trigs, |trig| {
                    vec_map_result(trig, |x| exp_to_expr(ctx, x, expr_ctxt)).map(|v| Arc::new(v))
                })?;
                let qid = new_user_qid(ctx, &exp);
                air::ast_util::mk_quantifier(quant.quant, &bs, &triggers, qid, &expr)
            }
            (BndX::Lambda(binders, trigs), false) => {
                let expr = exp_to_expr(ctx, e, expr_ctxt)?;
                let binders = vec_map(&*binders, |b| {
                    let name = suffix_local_expr_id(&b.name);
                    Arc::new(BinderX { name, a: typ_to_air(ctx, &b.a) })
                });
                let triggers = vec_map_result(&*trigs, |trig| {
                    vec_map_result(trig, |x| exp_to_expr(ctx, x, expr_ctxt)).map(|v| Arc::new(v))
                })?;
                let qid = (triggers.len() > 0).then(|| ()).and_then(|_| new_user_qid(ctx, &exp));
                let lambda = air::ast_util::mk_lambda(&binders, &triggers, qid, &expr);
                str_apply(crate::def::MK_FUN, &vec![lambda])
            }
            (BndX::Choose(binders, trigs, cond), false) => {
                let mut bs: Vec<Binder<air::ast::Typ>> = Vec::new();
                let mut invs: Vec<Expr> = Vec::new();
                for b in binders.iter() {
                    let name = suffix_local_expr_id(&b.name);
                    let typ_inv = typ_invariant(ctx, &b.a, &ident_var(&name));
                    if let Some(inv) = &typ_inv {
                        invs.push(inv.clone());
                    }
                    bs.push(Arc::new(BinderX { name, a: typ_to_air(ctx, &b.a) }));
                }
                let cond_expr = exp_to_expr(ctx, cond, expr_ctxt)?;
                let body_expr = exp_to_expr(ctx, e, expr_ctxt)?;
                invs.push(cond_expr.clone());
                let cond_expr = mk_and(&invs);
                let typ = &e.typ;
                let typ_inv = typ_invariant(ctx, typ, &body_expr);
                let triggers = vec_map_result(&*trigs, |trig| {
                    vec_map_result(trig, |x| exp_to_expr(ctx, x, expr_ctxt)).map(|v| Arc::new(v))
                })?;
                let binders = Arc::new(bs);
                let qid = new_user_qid(ctx, &exp);
                let bind = Arc::new(BindX::Choose(binders, Arc::new(triggers), qid, cond_expr));
                let mut choose_expr = Arc::new(ExprX::Bind(bind, body_expr));
                match typ_inv {
                    Some(_) => {
                        // use as_type to coerce expression to some value of the requested type,
                        // even if the choose expression is unsatisfiable
                        let id = typ_to_id(typ, false);
                        choose_expr = str_apply(crate::def::AS_TYPE, &vec![choose_expr, id]);
                    }
                    _ => {}
                }
                choose_expr
            }
            (_, true) => {
                return error(
                    &exp.span,
                    format!("unsupported for bit-vector: bind conversion, {:?} ", exp.x),
                );
            }
        },
        (ExpX::Interp(_), _) => {
            panic!("Found an interpreter expression {:?} outside the interpreter", exp)
        }
        (_, true) => {
            return error(
                &exp.span,
                format!("unsupported for bit-vector: expression conversion {:?}", exp.x),
            );
        }
    };
    Ok(result)
}

pub(crate) enum PostConditionKind {
    Ensures,
    DecreasesImplicitLemma,
    DecreasesBy,
}

struct PostConditionInfo {
    /// Identifier that holds the return value.
    /// May be referenced by `ens_exprs` or `ens_recommend_stms`.
    dest: Option<UniqueIdent>,
    /// Post-conditions (only used in non-recommends-checking mode)
    ens_exprs: Vec<(Span, Expr)>,
    /// Recommends checks (only used in recommends-checking mode)
    ens_recommend_stms: Vec<Stm>,
    /// Extra info about PostCondition for error reporting
    kind: PostConditionKind,
}

#[derive(Debug)]
struct LoopInfo {
    label: Option<String>,
    some_cond: bool,
    invs_entry: Arc<Vec<(Span, Expr)>>,
    invs_exit: Arc<Vec<(Span, Expr)>>,
}

struct State {
    local_shared: Vec<Decl>, // shared between all queries for a single function
    may_be_used_in_old: HashSet<UniqueIdent>, // vars that might have a 'PRE' snapshot, needed for while loop generation
    local_bv_shared: Vec<Decl>, // used in bv mode, fixed width uint variables have corresponding bv types
    commands: Vec<CommandsWithContext>,
    snapshot_count: u32, // Used to ensure unique Idents for each snapshot
    sids: Vec<Ident>, // a stack of snapshot ids, the top one should dominate the current position in the AST
    snap_map: Vec<(Span, SnapPos)>, // Maps each statement's span to the closest dominating snapshot's ID
    assign_map: AssignMap, // Maps Maps each statement's span to the assigned variables (that can potentially be queried)
    mask: MaskSet,         // set of invariants that are allowed to be opened
    post_condition_info: PostConditionInfo,
    loop_infos: Vec<LoopInfo>,
}

impl State {
    /// get the current sid (top of the scope stack)
    fn get_current_sid(&self) -> Ident {
        let last = self.sids.last().unwrap();
        last.clone()
    }

    /// copy the current sid into a new scope (when entering a block)
    fn push_scope(&mut self) {
        let sid = self.get_current_sid();
        self.sids.push(sid);
    }

    /// pop off the scope (when exiting a block)
    fn pop_scope(&mut self) {
        self.sids.pop();
    }

    fn get_new_sid(&mut self, suffix: &str) -> Ident {
        self.snapshot_count += 1;
        Arc::new(format!("{}{}", self.snapshot_count, suffix))
    }

    /// replace the current sid (without changing scope depth)
    fn update_current_sid(&mut self, suffix: &str) -> Ident {
        let sid = self.get_new_sid(suffix);
        self.sids.pop();
        self.sids.push(sid.clone());
        sid
    }

    // fn get_assigned_set(&self, stm: &Stm) -> HashSet<Arc<String>> {
    //     if let Some(s) = self.assign_map.get(&Arc::as_ptr(stm)) {
    //         return s.clone();
    //     }
    //     return HashSet::new();
    // }

    fn map_span(&mut self, stm: &Stm, kind: SpanKind) {
        let spos = SnapPos { snapshot_id: self.get_current_sid(), kind };
        // let aset = self.get_assigned_set(stm);
        // println!("{:?} {:?}", stm.span, aset);
        self.snap_map.push((stm.span.clone(), spos));
    }
}

fn loc_is_var(e: &Exp) -> Option<&UniqueIdent> {
    match &e.x {
        ExpX::VarLoc(x) => Some(x),
        _ => None,
    }
}

pub(crate) fn assume_var(span: &Span, x: &UniqueIdent, exp: &Exp) -> Stm {
    let x_var = SpannedTyped::new(&span, &exp.typ, ExpX::Var(x.clone()));
    let eqx = ExpX::Binary(BinaryOp::Eq(Mode::Spec), x_var, exp.clone());
    let eq = SpannedTyped::new(&span, &Arc::new(TypX::Bool), eqx);
    Spanned::new(span.clone(), StmX::Assume(eq))
}

fn one_stmt(stmts: Vec<Stmt>) -> Stmt {
    if stmts.len() == 1 { stmts[0].clone() } else { Arc::new(StmtX::Block(Arc::new(stmts))) }
}

#[derive(Debug)]
struct LocFieldInfo<A> {
    base_typ: Typ,
    base_span: Span,
    a: A,
}

fn loc_to_field_path(loc: &Exp) -> (UniqueIdent, LocFieldInfo<Vec<FieldOpr>>) {
    let mut e: &Exp = loc;
    let mut fields = Vec::new();
    loop {
        match &e.x {
            ExpX::Loc(ee) => e = ee,
            ExpX::UnaryOpr(UnaryOpr::Box(_) | UnaryOpr::Unbox(_), ee) => e = ee,
            ExpX::VarLoc(x) => {
                fields.reverse();
                return (
                    x.clone(),
                    LocFieldInfo { base_typ: e.typ.clone(), base_span: e.span.clone(), a: fields },
                );
            }
            ExpX::UnaryOpr(UnaryOpr::Field(field), ee) => {
                fields.push(field.clone());
                e = ee;
            }
            _ => panic!("loc unexpected {:?}", e),
        }
    }
}

fn snapshotted_var_locs(arg: &Exp, snapshot_name: &str) -> Exp {
    crate::sst_visitor::map_exp_visitor(arg, &mut |e| match &e.x {
        ExpX::VarLoc(x) => {
            SpannedTyped::new(&e.span, &e.typ, ExpX::Old(snapshot_ident(snapshot_name), x.clone()))
        }
        _ => e.clone(),
    })
}

fn snapshotted_vars(arg: &Exp, snapshot_name: &str) -> Exp {
    crate::sst_visitor::map_exp_visitor(arg, &mut |e| match &e.x {
        ExpX::Var(x) => {
            SpannedTyped::new(&e.span, &e.typ, ExpX::Old(snapshot_ident(snapshot_name), x.clone()))
        }
        _ => e.clone(),
    })
}

fn assume_other_fields_unchanged(
    ctx: &Ctx,
    snapshot_name: &str,
    stm_span: &Span,
    base: &UniqueIdent,
    mutated_fields: &LocFieldInfo<Vec<Vec<FieldOpr>>>,
    expr_ctxt: &ExprCtxt,
) -> Result<Option<Stmt>, VirErr> {
    let LocFieldInfo { base_typ, base_span, a: updates } = mutated_fields;
    let base_exp = SpannedTyped::new(base_span, base_typ, ExpX::VarLoc(base.clone()));
    let eqs = assume_other_fields_unchanged_inner(
        ctx,
        snapshot_name,
        stm_span,
        &base_exp,
        updates,
        expr_ctxt,
    )?;
    Ok((eqs.len() > 0)
        .then(|| Arc::new(StmtX::Assume(Arc::new(ExprX::Multi(MultiOp::And, Arc::new(eqs)))))))
}

fn assume_other_fields_unchanged_inner(
    ctx: &Ctx,
    snapshot_name: &str,
    stm_span: &Span,
    base: &Exp,
    updates: &Vec<Vec<FieldOpr>>,
    expr_ctxt: &ExprCtxt,
) -> Result<Vec<Expr>, VirErr> {
    match &updates[..] {
        [f] if f.len() == 0 => Ok(vec![]),
        _ => {
            let mut updated_fields: BTreeMap<_, Vec<_>> = BTreeMap::new();
            let FieldOpr { datatype, variant, field: _, get_variant: _ } = &updates[0][0];
            for u in updates {
                assert!(u[0].datatype == *datatype && u[0].variant == *variant);
                updated_fields.entry(&u[0].field).or_insert(Vec::new()).push(u[1..].to_vec());
            }
            let datatype_fields = &get_variant(&ctx.global.datatypes[datatype], variant).a;
            let dt =
                vec_map_result(&**datatype_fields, |field: &Binder<(Typ, Mode, Visibility)>| {
                    let base_exp = if let TypX::Boxed(base_typ) = &*undecorate_typ(&base.typ) {
                        // TODO this replicates logic from poly, but factoring it out is currently tricky
                        // because we don't have a representation for a variable used as a location in VIR
                        if crate::poly::typ_is_poly(ctx, base_typ) {
                            base.clone()
                        } else {
                            let op = UnaryOpr::Unbox(base_typ.clone());
                            let exprx = ExpX::UnaryOpr(op, base.clone());
                            SpannedTyped::new(&base.span, base_typ, exprx)
                        }
                    } else {
                        base.clone()
                    };
                    let field_exp = SpannedTyped::new(
                        stm_span,
                        &field.a.0,
                        ExpX::UnaryOpr(
                            UnaryOpr::Field(FieldOpr {
                                datatype: datatype.clone(),
                                variant: variant.clone(),
                                field: field.name.clone(),
                                get_variant: false,
                            }),
                            base_exp,
                        ),
                    );
                    if let Some(further_updates) = updated_fields.get(&field.name) {
                        assume_other_fields_unchanged_inner(
                            ctx,
                            snapshot_name,
                            stm_span,
                            &field_exp,
                            further_updates,
                            expr_ctxt,
                        )
                    } else {
                        let old = exp_to_expr(
                            ctx,
                            &snapshotted_var_locs(&field_exp, snapshot_name),
                            expr_ctxt,
                        )?;
                        let new = exp_to_expr(ctx, &field_exp, expr_ctxt)?;
                        Ok(vec![Arc::new(ExprX::Binary(air::ast::BinaryOp::Eq, old, new))])
                    }
                })?;
            Ok(dt.into_iter().flatten().collect())
        }
    }
}

// fn stm_to_stmts(ctx: &Ctx, state: &mut State, stm: &Stm) -> Result<Vec<Stmt>, VirErr> {
//     let expr_ctxt = ExprCtxt { mode: ExprMode::Body, is_bit_vector: false };
//     let result = match &stm.x {

fn stm_to_stmts(ctx: &Ctx, state: &mut State, stm: &Stm) -> Result<Vec<Stmt>, VirErr> {
    let expr_ctxt = &ExprCtxt::new();
    let result = match &stm.x {
        StmX::Call { fun, resolved_method: _, mode, typ_args: typs, args, split, dest } => {
            assert!(split.is_none());
            let mut stmts: Vec<Stmt> = Vec::new();
            let func = &ctx.func_map[fun];
            if func.x.require.len() > 0
                && (!ctx.checking_recommends_for_non_spec() || *mode == Mode::Spec)
            {
                let f_req = prefix_requires(&fun_to_air_ident(&func.x.name));
                let mut req_args: Vec<Expr> = typs.iter().map(typ_to_ids).flatten().collect();
                for arg in args.iter() {
                    req_args.push(exp_to_expr(ctx, arg, expr_ctxt)?);
                }
                let e_req = Arc::new(ExprX::Apply(f_req, Arc::new(req_args)));
                let description = match (ctx.checking_recommends(), &func.x.attrs.custom_req_err) {
                    (true, None) => "recommendation not met".to_string(),
                    (_, None) => crate::def::PRECONDITION_FAILURE.to_string(),
                    (_, Some(s)) => s.clone(),
                };
                let error = msg_error(description, &stm.span);
                stmts.push(Arc::new(StmtX::Assert(error, e_req)));
            }

            let callee_mask_set = mask_set_from_spec(&func.x.mask_spec, func.x.mode);
            if !ctx.checking_recommends() {
                callee_mask_set.assert_is_contained_in(&state.mask, &stm.span, &mut stmts);
            }

            let typ_args: Vec<Expr> = typs.iter().map(typ_to_ids).flatten().collect();
            if func.x.params.iter().any(|p| p.x.is_mut) && ctx.debug {
                unimplemented!("&mut args are unsupported in debugger mode");
            }
            let mut call_snapshot = false;
            let mut ens_args_wo_typ = Vec::new();
            let mut mutated_fields: BTreeMap<_, LocFieldInfo<Vec<_>>> = BTreeMap::new();
            for (param, arg) in func.x.params.iter().zip(args.iter()) {
                let arg_x = if let Some(Dest { dest, is_init: _ }) = dest {
                    let var: UniqueIdent = get_loc_var(dest);
                    crate::sst_visitor::map_exp_visitor(arg, &mut |e| match &e.x {
                        ExpX::Var(x) if *x == var => {
                            call_snapshot = true;
                            SpannedTyped::new(
                                &e.span,
                                &e.typ,
                                ExpX::Old(snapshot_ident(SNAPSHOT_CALL), x.clone()),
                            )
                        }
                        _ => e.clone(),
                    })
                } else {
                    arg.clone()
                };
                if param.x.is_mut {
                    call_snapshot = true;
                    let (base_var, LocFieldInfo { base_typ, base_span, a: fields }) =
                        loc_to_field_path(arg);
                    mutated_fields
                        .entry(base_var)
                        .or_insert(LocFieldInfo { base_typ, base_span, a: Vec::new() })
                        .a
                        .push(fields);
                    let arg_old = snapshotted_var_locs(arg, SNAPSHOT_CALL);
                    ens_args_wo_typ.push(exp_to_expr(ctx, &arg_old, expr_ctxt)?);
                    ens_args_wo_typ.push(exp_to_expr(ctx, &arg_x, expr_ctxt)?);
                } else {
                    ens_args_wo_typ.push(exp_to_expr(ctx, &arg_x, expr_ctxt)?)
                };
            }
            let havoc_stmts = mutated_fields
                .keys()
                .map(|base| Arc::new(StmtX::Havoc(suffix_local_unique_id(&base))));

            let unchaged_stmts = mutated_fields
                .iter()
                .map(|(base, mutated_fields)| {
                    let LocFieldInfo { base_typ, base_span: _, a: _ } = mutated_fields;
                    match assume_other_fields_unchanged(
                        ctx,
                        SNAPSHOT_CALL,
                        &stm.span,
                        base,
                        mutated_fields,
                        expr_ctxt,
                    ) {
                        Ok(stmt) => {
                            let typ_inv_stmts = typ_invariant(
                                ctx,
                                base_typ,
                                &string_var(&suffix_local_unique_id(base)),
                            )
                            .into_iter()
                            .map(|e| Arc::new(StmtX::Assume(e)));
                            let unchanged_and_typ_inv: Vec<Stmt> =
                                stmt.into_iter().chain(typ_inv_stmts).collect();
                            Ok(unchanged_and_typ_inv)
                        }
                        Err(vir_err) => Err(vir_err.clone()),
                    }
                })
                .collect::<Result<Vec<Vec<Stmt>>, VirErr>>()?
                .into_iter()
                .flatten();
            let mut_stmts: Vec<_> = havoc_stmts.chain(unchaged_stmts).collect::<Vec<_>>();

            if call_snapshot {
                stmts.push(Arc::new(StmtX::Snapshot(snapshot_ident(SNAPSHOT_CALL))));
                stmts.extend(mut_stmts.into_iter());
            } else {
                assert_eq!(mut_stmts.len(), 0);
                if ctx.debug {
                    state.map_span(&stm, SpanKind::Full);
                }
            }
            let mut ens_args: Vec<_> =
                typ_args.into_iter().chain(ens_args_wo_typ.into_iter()).collect();
            if func.x.has_return() {
                if let Some(Dest { dest, is_init }) = dest {
                    let var = suffix_local_unique_id(&get_loc_var(dest));
                    ens_args.push(exp_to_expr(ctx, &dest, expr_ctxt)?);
                    if !*is_init {
                        let havoc = StmtX::Havoc(var.clone());
                        stmts.push(Arc::new(havoc));
                    }
                    if ctx.debug {
                        // Add a snapshot after we modify the destination
                        let sid = state.update_current_sid(SUFFIX_SNAP_MUT);
                        // Update the snap_map so that it reflects the state _after_ the
                        // statement takes effect.
                        state.map_span(&stm, SpanKind::Full);
                        let snapshot = Arc::new(StmtX::Snapshot(sid.clone()));
                        stmts.push(snapshot);
                    }
                }
            }
            if ctx.funcs_with_ensure_predicate.contains(&func.x.name) {
                let f_ens = prefix_ensures(&fun_to_air_ident(&func.x.name));
                let e_ens = Arc::new(ExprX::Apply(f_ens, Arc::new(ens_args)));
                stmts.push(Arc::new(StmtX::Assume(e_ens)));
            }
            vec![Arc::new(StmtX::Block(Arc::new(stmts)))] // wrap in block for readability
        }
        StmX::Assert(error, expr) => {
            let air_expr = exp_to_expr(ctx, &expr, expr_ctxt)?;
            let error = match error {
                Some(error) => error.clone(),
                None => error_with_label(
                    "assertion failed".to_string(),
                    &stm.span,
                    "assertion failed".to_string(),
                ),
            };
            if ctx.debug {
                state.map_span(&stm, SpanKind::Full);
            }
            vec![Arc::new(StmtX::Assert(error, air_expr))]
        }
        StmX::Return { base_error, ret_exp, inside_body } => {
            let skip = if ctx.checking_recommends() {
                state.post_condition_info.ens_recommend_stms.len() == 0
            } else {
                state.post_condition_info.ens_exprs.len() == 0
            };

            let mut stmts = if skip {
                vec![]
            } else {
                // Set `dest_id` variable to the returned expression.

                let mut stmts = if let Some(dest_id) = state.post_condition_info.dest.clone() {
                    let ret_exp =
                        ret_exp.as_ref().expect("if dest is provided, expr must be provided");
                    stm_to_stmts(ctx, state, &assume_var(&stm.span, &dest_id, ret_exp))?
                } else {
                    // If there is no `dest_id`, then the returned expression
                    // gets ignored. This should happen for functions that
                    // don't return anything (more technically, that return
                    // implicit unit) or other functions that don't have a name
                    // associated to their return value.
                    vec![]
                };

                if ctx.checking_recommends() {
                    for stm in state.post_condition_info.ens_recommend_stms.clone().iter() {
                        let mut new_stmts = stm_to_stmts(ctx, state, stm)?;
                        stmts.append(&mut new_stmts);
                    }
                } else {
                    for (span, ens) in state.post_condition_info.ens_exprs.clone().iter() {
                        // The base_error should point to the return-statement or
                        // return-expression. Augment with an additional label pointing
                        // to the 'ensures' clause that fails.
                        let error = match state.post_condition_info.kind {
                            PostConditionKind::Ensures => base_error
                                .secondary_label(&span, crate::def::THIS_POST_FAILED.to_string()),
                            PostConditionKind::DecreasesImplicitLemma => base_error.clone(),
                            PostConditionKind::DecreasesBy => {
                                let mut e = (**base_error).clone();
                                e.note = "unable to show termination via `decreases_by` lemma"
                                    .to_string();
                                e.secondary_label(
                                    &span,
                                    "need to show decreases conditions for this body",
                                )
                            }
                        };

                        let ens_stmt = StmtX::Assert(error, ens.clone());
                        stmts.push(Arc::new(ens_stmt));
                    }
                }

                stmts
            };
            if *inside_body {
                stmts.push(Arc::new(StmtX::Assume(air::ast_util::mk_false())));
            }
            stmts
        }
        StmX::AssertQuery { typ_inv_vars, body, mode } => {
            if ctx.debug {
                unimplemented!("assert query is unsupported in debugger mode");
            }

            let mut local = state.local_shared.clone();
            for (x, typ) in typ_inv_vars.iter() {
                let typ_inv = typ_invariant(ctx, typ, &ident_var(&suffix_local_unique_id(x)));
                if let Some(expr) = typ_inv {
                    local.push(Arc::new(DeclX::Axiom(expr)));
                }
            }

            state.push_scope();
            let proof_stmts: Vec<Stmt> = stm_to_stmts(ctx, state, body)?;
            state.pop_scope();
            let mut air_body: Vec<Stmt> = Vec::new();
            air_body.append(&mut proof_stmts.clone());
            let assertion = one_stmt(air_body);

            match mode {
                AssertQueryMode::NonLinear => {
                    let query = Arc::new(QueryX { local: Arc::new(local), assertion });
                    state.commands.push(CommandsWithContextX::new(
                        stm.span.clone(),
                        "assert_nonlinear_by".to_string(),
                        Arc::new(vec![
                            mk_option_command("smt.arith.solver", "6"),
                            Arc::new(CommandX::CheckValid(query)),
                        ]),
                        ProverChoice::Spinoff,
                        true,
                    ));
                }
                _ => unreachable!("bitvector mode in wrong place"),
            }

            vec![]
        }
        StmX::AssertBitVector { requires, ensures } => {
            if ctx.debug {
                unimplemented!("AssertBitVector is unsupported in debugger mode");
            }
            let bv_expr_ctxt = &ExprCtxt::new_mode_bv(ExprMode::Body, true);

            let requires_air: Vec<Expr> =
                vec_map_result(requires, |e| exp_to_expr(ctx, e, bv_expr_ctxt))?;

            let ensures_air: Vec<(Span, Expr)> =
                vec_map_result(ensures, |e| match exp_to_expr(ctx, e, bv_expr_ctxt) {
                    Ok(ens_air) => Ok((e.span.clone(), ens_air)),
                    Err(vir_err) => Err(vir_err.clone()),
                })?;

            let mut local = state.local_bv_shared.clone();
            for req in requires_air.iter() {
                local.push(Arc::new(DeclX::Axiom(req.clone())));
            }

            let mut air_body: Vec<Stmt> = Vec::new();
            for (span, ens) in ensures_air.iter() {
                let error = msg_error("bitvector ensures not satisfied", span);
                let ens_stmt = StmtX::Assert(error, ens.clone());
                air_body.push(Arc::new(ens_stmt));
            }
            let assertion = one_stmt(air_body);
            let query = Arc::new(QueryX { local: Arc::new(local), assertion });
            let mut bv_commands = mk_bitvector_option();
            bv_commands.push(Arc::new(CommandX::CheckValid(query)));
            state.commands.push(CommandsWithContextX::new(
                stm.span.clone(),
                "assert_bitvector_by".to_string(),
                Arc::new(bv_commands),
                ProverChoice::BitVector,
                true,
            ));
            vec![]
        }
        StmX::Assume(expr) => {
            if ctx.debug {
                state.map_span(&stm, SpanKind::Full);
            }
            vec![Arc::new(StmtX::Assume(exp_to_expr(ctx, &expr, expr_ctxt)?))]
        }
        StmX::Assign { lhs: Dest { dest, is_init: true }, rhs } => {
            let x = loc_is_var(dest).expect("is_init assign dest must be a variable");
            stm_to_stmts(ctx, state, &assume_var(&stm.span, x, rhs))?
        }
        StmX::Assign { lhs: Dest { dest, is_init: false }, rhs } => {
            let mut stmts: Vec<Stmt> = Vec::new();
            if let Some(x) = loc_is_var(dest) {
                let name = suffix_local_unique_id(x);
                stmts.push(Arc::new(StmtX::Assign(name, exp_to_expr(ctx, rhs, expr_ctxt)?)));
                if ctx.debug {
                    // Add a snapshot after we modify the destination
                    let sid = state.update_current_sid(SUFFIX_SNAP_MUT);
                    let snapshot = Arc::new(StmtX::Snapshot(sid.clone()));
                    stmts.push(snapshot);
                    // Update the snap_map so that it reflects the state _after_ the
                    // statement takes effect.
                    state.map_span(&stm, SpanKind::Full);
                }
            } else {
                let (base_var, LocFieldInfo { base_typ, base_span, a: fields }) =
                    loc_to_field_path(dest);
                stmts.push(Arc::new(StmtX::Snapshot(snapshot_ident(SNAPSHOT_ASSIGN))));
                stmts.push(Arc::new(StmtX::Havoc(suffix_local_unique_id(&base_var))));
                let snapshotted_rhs = snapshotted_vars(rhs, SNAPSHOT_ASSIGN);
                let eqx = ExpX::Binary(BinaryOp::Eq(Mode::Spec), dest.clone(), snapshotted_rhs);
                let eq = SpannedTyped::new(&stm.span, &Arc::new(TypX::Bool), eqx);
                stmts.extend(stm_to_stmts(
                    ctx,
                    state,
                    &Spanned::new(stm.span.clone(), StmX::Assume(eq)),
                )?);
                stmts.extend(assume_other_fields_unchanged(
                    ctx,
                    SNAPSHOT_ASSIGN,
                    &stm.span,
                    &base_var,
                    &LocFieldInfo { base_typ, base_span, a: vec![fields] },
                    expr_ctxt,
                )?);
                if ctx.debug {
                    unimplemented!("complex assignments are unsupported in debugger mode");
                }
            }
            stmts
        }
        StmX::DeadEnd(s) => {
            vec![Arc::new(StmtX::DeadEnd(one_stmt(stm_to_stmts(ctx, state, s)?)))]
        }
        StmX::BreakOrContinue { label, is_break } => {
            let mut stmts: Vec<Stmt> = Vec::new();
            if !ctx.checking_recommends() {
                let loop_info = if label.is_some() {
                    state
                        .loop_infos
                        .iter()
                        .rfind(|info| info.label == *label)
                        .expect("missing loop label")
                } else {
                    state.loop_infos.last().expect("inside loop")
                };
                assert!(!loop_info.some_cond); // AST-to-SST conversion must eliminate the cond
                let invs = if *is_break {
                    loop_info.invs_exit.clone()
                } else {
                    loop_info.invs_entry.clone()
                };
                let base_error = if *is_break {
                    error_with_label("loop invariant not satisfied", &stm.span, "at this loop exit")
                } else {
                    error_with_label("loop invariant not satisfied", &stm.span, "at this continue")
                };
                for (span, inv) in invs.iter() {
                    let error = base_error.secondary_label(span, "failed this invariant");
                    stmts.push(Arc::new(StmtX::Assert(error, inv.clone())));
                }
            }
            stmts.push(Arc::new(StmtX::Assume(air::ast_util::mk_false())));
            stmts
        }
        StmX::ClosureInner { body, typ_inv_vars } => {
            let mut stmts = vec![];
            for (x, typ) in typ_inv_vars.iter() {
                let typ_inv = typ_invariant(ctx, typ, &ident_var(&suffix_local_unique_id(x)));
                if let Some(expr) = typ_inv {
                    stmts.push(Arc::new(StmtX::Assume(expr)));
                }
            }

            // Right now there is no way to specify an invariant mask on a closure function
            // All closure funcs are assumed to have mask set 'full'
            let mut mask = MaskSet::full();
            std::mem::swap(&mut state.mask, &mut mask);
            let mut body_stmts = stm_to_stmts(ctx, state, body)?;
            std::mem::swap(&mut state.mask, &mut mask);

            stmts.append(&mut body_stmts);

            vec![Arc::new(StmtX::DeadEnd(one_stmt(stmts)))]
        }
        StmX::If(cond, lhs, rhs) => {
            let pos_cond = exp_to_expr(ctx, &cond, expr_ctxt)?;
            let neg_cond = Arc::new(ExprX::Unary(air::ast::UnaryOp::Not, pos_cond.clone()));
            let pos_assume = Arc::new(StmtX::Assume(pos_cond));
            let neg_assume = Arc::new(StmtX::Assume(neg_cond));
            let mut lhss = stm_to_stmts(ctx, state, lhs)?;
            let mut rhss = match rhs {
                None => vec![],
                Some(rhs) => stm_to_stmts(ctx, state, rhs)?,
            };
            lhss.insert(0, pos_assume);
            rhss.insert(0, neg_assume);
            let lblock = Arc::new(StmtX::Block(Arc::new(lhss)));
            let rblock = Arc::new(StmtX::Block(Arc::new(rhss)));
            let mut stmts = vec![Arc::new(StmtX::Switch(Arc::new(vec![lblock, rblock])))];
            if ctx.debug {
                // Add a snapshot for the state after we join the lhs and rhs back together
                let sid = state.update_current_sid(SUFFIX_SNAP_JOIN);
                let snapshot = Arc::new(StmtX::Snapshot(sid.clone()));
                stmts.push(snapshot);
                state.map_span(&stm, SpanKind::End);
            }
            stmts
        }
        StmX::Loop { label, cond, body, invs, typ_inv_vars, modified_vars } => {
            let (cond_stm, pos_assume, neg_assume) = if let Some((cond_stm, cond_exp)) = cond {
                let pos_cond = exp_to_expr(ctx, &cond_exp, expr_ctxt)?;
                let neg_cond = Arc::new(ExprX::Unary(air::ast::UnaryOp::Not, pos_cond.clone()));
                let pos_assume = Arc::new(StmtX::Assume(pos_cond));
                let neg_assume = Arc::new(StmtX::Assume(neg_cond));
                (Some(cond_stm), Some(pos_assume), Some(neg_assume))
            } else {
                (None, None, None)
            };
            let mut invs_entry: Vec<(Span, Expr)> = Vec::new();
            let mut invs_exit: Vec<(Span, Expr)> = Vec::new();
            for inv in invs.iter() {
                let expr = exp_to_expr(ctx, &inv.inv, expr_ctxt)?;
                if cond.is_some() {
                    assert!(inv.at_entry);
                    assert!(inv.at_exit);
                }
                if inv.at_entry {
                    invs_entry.push((inv.inv.span.clone(), expr.clone()));
                }
                if inv.at_exit {
                    invs_exit.push((inv.inv.span.clone(), expr.clone()));
                }
            }
            let invs_entry = Arc::new(invs_entry);
            let invs_exit = Arc::new(invs_exit);

            let entry_snap_id = if ctx.debug {
                // Add a snapshot to capture the start of the while loop
                // We add the snapshot via Block to avoid copying the entire AST of the loop body
                let entry_snap = state.update_current_sid(SUFFIX_SNAP_WHILE_BEGIN);
                Some(entry_snap)
            } else {
                None
            };

            let mut air_body: Vec<Stmt> = Vec::new();

            /*
            Generate a separate SMT query for the loop body.
            Rationale: large functions with while loops tend to be slow to verify.
            Therefore, it's good to try to factor large functions
            into smaller, easier-to-verify pieces.
            Since we have programmer-supplied invariants anyway,
            this is a good place for such refactoring.
            This isn't necessarily a benefit for small functions or small loops,
            but in practice, verification for large functions and large loops are slow
            enough that programmers often do this refactoring by hand anyway,
            so it's a benefit when verification gets hard, which is arguably what matters most.
            (The downside: the programmer might have to write more complete invariants,
            but this is part of the point: the invariants specify a precise interface
            between the outer function and the inner loop body, so we don't have to import
            the outer function's entire context into the verification of the loop body,
            which would slow verification of the loop body.)
            */
            let mut local = state.local_shared.clone();
            for (x, typ) in typ_inv_vars.iter() {
                let typ_inv = typ_invariant(ctx, typ, &ident_var(&suffix_local_unique_id(x)));
                if let Some(expr) = typ_inv {
                    local.push(Arc::new(DeclX::Axiom(expr)));
                }
            }

            // For any mutable param `x` to the function, we might refer to either
            // *x or *old(x) within the loop body or invariants.
            // Thus, we need to create a 'pre' snapshot and havoc all these variables
            // so that we can refer to either version of the variable within the body.

            air_body.push(Arc::new(StmtX::Snapshot(snapshot_ident(SNAPSHOT_PRE))));
            for (x, typ) in typ_inv_vars.iter() {
                if state.may_be_used_in_old.contains(x) {
                    air_body.push(Arc::new(StmtX::Havoc(suffix_local_unique_id(x))));
                    let typ_inv = typ_invariant(ctx, typ, &ident_var(&suffix_local_unique_id(x)));
                    if let Some(expr) = typ_inv {
                        air_body.push(Arc::new(StmtX::Assume(expr)));
                    }
                }
            }

            // Assume invariants for the beginning of the loop body.
            // (These need to go after the above Havoc statements.)
            for (_, inv) in invs_entry.iter() {
                air_body.push(Arc::new(StmtX::Assume(inv.clone())));
            }

            let cond_stmts = cond_stm.map(|s| stm_to_stmts(ctx, state, s)).transpose()?;
            if let Some(cond_stmts) = &cond_stmts {
                air_body.append(&mut cond_stmts.clone());
            }
            if let Some(pos_assume) = pos_assume {
                air_body.push(pos_assume);
            }
            let loop_info = LoopInfo {
                label: label.clone(),
                some_cond: cond.is_some(),
                invs_entry: invs_entry.clone(),
                invs_exit: invs_exit.clone(),
            };
            state.loop_infos.push(loop_info);
            air_body.append(&mut stm_to_stmts(ctx, state, body)?);
            state.loop_infos.pop();

            if !ctx.checking_recommends() {
                for (span, inv) in invs_entry.iter() {
                    let error = msg_error(crate::def::INV_FAIL_LOOP_END, span);
                    let inv_stmt = StmtX::Assert(error, inv.clone());
                    air_body.push(Arc::new(inv_stmt));
                }
            }
            let assertion = one_stmt(air_body);

            let assertion = if !ctx.debug {
                assertion
            } else {
                // Update the snap_map to associate the start of the while loop with the new snapshot
                let entry_snap_id = entry_snap_id.unwrap(); // Always Some if ctx.debug
                let snapshot: Stmt = Arc::new(StmtX::Snapshot(entry_snap_id.clone()));
                state.map_span(&body, SpanKind::Start);
                let block_contents: Vec<Stmt> = vec![snapshot, assertion];
                Arc::new(StmtX::Block(Arc::new(block_contents)))
            };

            let query = Arc::new(QueryX { local: Arc::new(local), assertion });
            state.commands.push(Arc::new(CommandsWithContextX {
                span: stm.span.clone(),
                desc: "while loop".to_string(),
                commands: Arc::new(vec![Arc::new(CommandX::CheckValid(query))]),
                prover_choice: ProverChoice::DefaultProver,
                skip_recommends: false,
            }));

            // At original site of while loop, assert invariant, havoc, assume invariant + neg_cond
            let mut stmts: Vec<Stmt> = Vec::new();
            if !ctx.checking_recommends() {
                for (span, inv) in invs_entry.iter() {
                    let error = msg_error(crate::def::INV_FAIL_LOOP_FRONT, span);
                    let inv_stmt = StmtX::Assert(error, inv.clone());
                    stmts.push(Arc::new(inv_stmt));
                }
            }
            for x in modified_vars.iter() {
                stmts.push(Arc::new(StmtX::Havoc(suffix_local_unique_id(&x))));
            }
            for (x, typ) in typ_inv_vars.iter() {
                if modified_vars.contains(x) {
                    let typ_inv = typ_invariant(ctx, typ, &ident_var(&suffix_local_unique_id(x)));
                    if let Some(expr) = typ_inv {
                        stmts.push(Arc::new(StmtX::Assume(expr)));
                    }
                }
            }
            for (_, inv) in invs_exit.iter() {
                let inv_stmt = StmtX::Assume(inv.clone());
                stmts.push(Arc::new(inv_stmt));
            }
            if let Some(cond_stmts) = &cond_stmts {
                stmts.append(&mut cond_stmts.clone());
            }
            if let Some(neg_assume) = neg_assume {
                stmts.push(neg_assume);
            }
            if ctx.debug {
                // Add a snapshot for the state after we emerge from the while loop
                let sid = state.update_current_sid(SUFFIX_SNAP_WHILE_END);
                // Update the snap_map so that it reflects the state _after_ the
                // statement takes effect.
                state.map_span(&stm, SpanKind::End);
                let snapshot = Arc::new(StmtX::Snapshot(sid));
                stmts.push(snapshot);
            }
            stmts
        }
        StmX::OpenInvariant(inv_exp, uid, typ, body_stm, atomicity) => {
            let mut stmts = vec![];

            // Build the inv_expr. Note: In the SST, this should have been assigned
            // to a tmp variable
            // to ensure that its value is constant across the entire invariant block.
            // We will be referencing it later.
            let inv_expr = exp_to_expr(ctx, inv_exp, &ExprCtxt::new())?;

            // Assert that the namespace of the inv we are opening is in the mask set
            let typ_args = get_inv_typ_args(&inv_exp.typ);
            let namespace_expr = call_namespace(ctx, inv_expr.clone(), &typ_args, *atomicity);
            if !ctx.checking_recommends() {
                state.mask.assert_contains(&inv_exp.span, &namespace_expr, &mut stmts);
            }

            // add an 'assume' that inv holds
            let inner_var = SpannedTyped::new(&stm.span, typ, ExpX::Var(uid.clone()));
            let inner_expr = exp_to_expr(ctx, &inner_var, &ExprCtxt::new())?;
            let ty_inv_opt = typ_invariant(ctx, typ, &inner_expr);
            if let Some(ty_inv) = ty_inv_opt {
                stmts.push(Arc::new(StmtX::Assume(ty_inv)));
            }
            let main_inv = call_inv(ctx, inv_expr, inner_expr, &typ_args, &typ, *atomicity);
            stmts.push(Arc::new(StmtX::Assume(main_inv.clone())));

            // process the body
            // first remove the namespace from the mask set so that we cannot re-open
            // the same invariant inside
            let mut inner_mask = state.mask.remove_element(inv_exp.span.clone(), namespace_expr);
            swap(&mut state.mask, &mut inner_mask);
            stmts.append(&mut stm_to_stmts(ctx, state, body_stm)?);
            swap(&mut state.mask, &mut inner_mask);

            // assert the invariant still holds
            // Note that we re-use main_inv here; but main_inv references the variable
            // given by `uid` which may have been assigned to since the start of the block.
            // so this may evaluate differently in the SMT.
            if !ctx.checking_recommends() {
                let error =
                    msg_error("Cannot show invariant holds at end of block", &body_stm.span);
                stmts.push(Arc::new(StmtX::Assert(error, main_inv)));
            }

            stmts
        }
        StmX::Fuel(x, fuel) => {
            let mut stmts: Vec<Stmt> = Vec::new();
            if *fuel >= 1 {
                // (assume (fuel_bool fuel%f))
                let id_fuel = prefix_fuel_id(&fun_to_air_ident(&x));
                let expr_fuel_bool = str_apply(&FUEL_BOOL, &vec![ident_var(&id_fuel)]);
                stmts.push(Arc::new(StmtX::Assume(expr_fuel_bool)));
            }
            if *fuel >= 2 {
                // (assume (exists ((fuel Fuel)) (= fuel_nat%f (succ ... succ fuel))))
                let mut added_fuel = str_var(FUEL_PARAM);
                for _ in 0..*fuel - 1 {
                    added_fuel = str_apply(SUCC, &vec![added_fuel]);
                }
                let eq = mk_eq(
                    &ident_var(&crate::def::prefix_fuel_nat(&fun_to_air_ident(&x))),
                    &added_fuel,
                );
                let binder = ident_binder(&str_ident(FUEL_PARAM), &str_typ(FUEL_TYPE));
                let qid = None; // Introduces a variable name but shouldn't otherwise be instantiated
                stmts.push(Arc::new(StmtX::Assume(mk_exists(&vec![binder], &vec![], qid, &eq))));
            }
            if ctx.debug {
                state.map_span(&stm, SpanKind::Full);
            }
            stmts
        }
        StmX::RevealString(lit) => {
            let exprs = Arc::new({
                vec![
                    string_is_ascii_to_air(ctx, lit.clone()),
                    string_len_to_air(ctx, lit.clone()),
                    string_indices_to_air(ctx, lit.clone()),
                ]
            });
            let exprx = Arc::new(ExprX::Multi(MultiOp::And, exprs));
            let stmt = Arc::new(StmtX::Assume(exprx));
            vec![stmt]
        }
        StmX::Block(stms) => {
            if ctx.debug {
                state.push_scope();
                state.map_span(&stm, SpanKind::Start);
            }
            let stmts: Vec<Stmt> = vec_map_result(stms, |s| stm_to_stmts(ctx, state, s))?
                .into_iter()
                .flatten()
                .collect();
            if ctx.debug {
                state.pop_scope();
            }
            stmts
        }
    };
    Ok(result)
}

fn string_len_to_air(ctx: &Ctx, lit: Arc<String>) -> Expr {
    let cnst = str_to_const_str(ctx, lit.clone());
    let lhs = str_apply(&str_ident(STRSLICE_LEN), &vec![cnst]);
    let len_val = Arc::new(ExprX::Const(Constant::Nat(Arc::new(lit.chars().count().to_string()))));
    Arc::new(ExprX::Binary(air::ast::BinaryOp::Eq, lhs, len_val))
}

fn string_index_to_air(cnst: &Expr, index: usize, value: char) -> Expr {
    let index_expr = Arc::new(ExprX::Const(Constant::Nat(Arc::new(index.to_string()))));
    let value_expr =
        Arc::new(ExprX::Const(Constant::Nat(Arc::new((char_to_unicode_repr(value)).to_string()))));
    let char_expr = str_apply(&str_ident(CHAR_FROM_UNICODE), &vec![value_expr]);
    let lhs = str_apply(&str_ident(STRSLICE_GET_CHAR), &vec![cnst.clone(), index_expr]);
    Arc::new(ExprX::Binary(air::ast::BinaryOp::Eq, lhs, char_expr))
}

fn string_indices_to_air(ctx: &Ctx, lit: Arc<String>) -> Expr {
    let cnst = str_to_const_str(ctx, lit.clone());
    let mut exprs = Vec::new();
    for (i, c) in lit.chars().enumerate() {
        let e = string_index_to_air(&cnst, i, c);
        exprs.push(e);
    }
    let exprs = Arc::new(exprs);
    let exprx = Arc::new(ExprX::Multi(MultiOp::And, exprs));
    exprx
}

fn string_is_ascii_to_air(ctx: &Ctx, lit: Arc<String>) -> Expr {
    let is_ascii = lit.is_ascii();
    let cnst = str_to_const_str(ctx, lit);
    let lhs = str_apply(&str_ident(STRSLICE_IS_ASCII), &vec![cnst]);
    let is_ascii = Arc::new(ExprX::Const(Constant::Bool(is_ascii)));
    Arc::new(ExprX::Binary(air::ast::BinaryOp::Eq, lhs, is_ascii))
}

fn set_fuel(ctx: &Ctx, local: &mut Vec<Decl>, hidden: &Vec<Fun>) {
    let fuel_expr = if hidden.len() == 0 {
        str_var(&FUEL_DEFAULTS)
    } else {
        let mut disjuncts: Vec<Expr> = Vec::new();
        let id = str_ident("id");
        let x_id = ident_var(&id);

        // (= (fuel_bool id) (fuel_bool_default id))
        let fuel_bool = str_apply(&FUEL_BOOL, &vec![x_id.clone()]);
        let fuel_bool_default = str_apply(&FUEL_BOOL_DEFAULT, &vec![x_id.clone()]);
        let eq = air::ast::BinaryOp::Eq;
        disjuncts.push(Arc::new(ExprX::Binary(eq, fuel_bool.clone(), fuel_bool_default)));

        // ... || id == hidden1 || id == hidden2 || ...
        for hide in hidden {
            let x_hide = ident_var(&prefix_fuel_id(&fun_to_air_ident(hide)));
            disjuncts.push(Arc::new(ExprX::Binary(air::ast::BinaryOp::Eq, x_id.clone(), x_hide)));
        }

        // (forall ((id FuelId)) ...)
        let trigger: Trigger = Arc::new(vec![fuel_bool.clone()]);
        let triggers: Triggers = Arc::new(vec![trigger]);
        let binders: Binders<air::ast::Typ> = Arc::new(vec![ident_binder(&id, &str_typ(FUEL_ID))]);

        let fun_name = fun_as_rust_dbg(
            &ctx.fun.as_ref().expect("Missing a current function value").current_fun,
        );
        let qid = new_internal_qid(format!("{}_nondefault_fuel", fun_name));
        let bind = Arc::new(BindX::Quant(Quant::Forall, binders, triggers, qid));
        let or = Arc::new(ExprX::Multi(air::ast::MultiOp::Or, Arc::new(disjuncts)));
        mk_bind_expr(&bind, &or)
    };
    local.push(Arc::new(DeclX::Axiom(fuel_expr)));
}

pub(crate) fn body_stm_to_air(
    ctx: &Ctx,
    func_span: &Span,
    trait_typ_substs: &HashMap<Ident, Typ>,
    typ_params: &Idents,
    params: &Params,
    local_decls: &Vec<LocalDecl>,
    hidden: &Vec<Fun>,
    reqs: &Vec<Exp>,
    enss: &Vec<Exp>,
    ens_recommend_stms: &Vec<Stm>,
    mask_spec: &MaskSpec,
    mode: Mode,
    stm: &Stm,
    is_integer_ring: bool,
    is_bit_vector_mode: bool,
    is_nonlinear: bool,
    is_spinoff_prover: bool,
    dest: Option<UniqueIdent>,
    post_condition_kind: PostConditionKind,
) -> Result<(Vec<CommandsWithContext>, Vec<(Span, SnapPos)>), VirErr> {
    // Verifying a single function can generate multiple SMT queries.
    // Some declarations (local_shared) are shared among the queries.
    // Others are private to each query.
    let mut local_shared: Vec<Decl> = Vec::new();
    let mut local_bv_shared: Vec<Decl> = Vec::new();

    for x in typ_params.iter() {
        let ids = suffix_typ_param_ids(&x);
        local_shared.extend(
            ids.iter().map(|x| Arc::new(DeclX::Const(x.clone(), str_typ(crate::def::TYPE)))),
        );
    }
    for decl in local_decls {
        local_shared.push(if decl.mutable {
            Arc::new(DeclX::Var(suffix_local_unique_id(&decl.ident), typ_to_air(ctx, &decl.typ)))
        } else {
            Arc::new(DeclX::Const(suffix_local_unique_id(&decl.ident), typ_to_air(ctx, &decl.typ)))
        });
        // for assert_bit_vector/bit_vector function, only allow integer and boolean types
        if let Some(width) = bitwidth_from_type(&decl.typ) {
            let width = width.to_exact(&ctx.global.arch);
            if let Some(width) = width {
                let typ = bv_typ(width);
                local_bv_shared
                    .push(Arc::new(DeclX::Var(suffix_local_unique_id(&decl.ident), typ)));
            }
        } else if let TypX::Bool = *decl.typ {
            local_bv_shared
                .push(Arc::new(DeclX::Var(suffix_local_unique_id(&decl.ident), bool_typ())));
        }
    }

    set_fuel(ctx, &mut local_shared, hidden);

    use indexmap::{IndexMap, IndexSet};
    let mut declared: IndexMap<UniqueIdent, Typ> = IndexMap::new();
    let mut assigned: IndexSet<UniqueIdent> = IndexSet::new();
    let mut has_mut_params = false;
    for param in params.iter() {
        declared.insert(unique_local(&param.x.name), param.x.typ.clone());
        assigned.insert(unique_local(&param.x.name));
        if param.x.is_mut {
            has_mut_params = true;
        }
    }
    for decl in local_decls {
        declared.insert(decl.ident.clone(), decl.typ.clone());
    }

    let initial_sid = Arc::new("0_entry".to_string());

    let mut ens_exprs: Vec<(Span, Expr)> = Vec::new();
    for ens in enss {
        let ens = subst_exp(&trait_typ_substs, &HashMap::new(), ens);
        let expr_ctxt = &ExprCtxt::new_mode_bv(ExprMode::Body, is_bit_vector_mode);
        let e = exp_to_expr(ctx, &ens, expr_ctxt)?;
        ens_exprs.push((ens.span.clone(), e));
    }

    let ens_recommend_stms: Vec<_> = ens_recommend_stms
        .iter()
        .map(|ens_recommend_stm| subst_stm(&trait_typ_substs, &HashMap::new(), ens_recommend_stm))
        .collect();

    let mask = mask_set_from_spec(mask_spec, mode);

    let mut may_be_used_in_old = HashSet::<UniqueIdent>::new();
    for param in params.iter() {
        if param.x.is_mut {
            may_be_used_in_old.insert(unique_local(&param.x.name));
        }
    }

    let mut state = State {
        local_shared,
        may_be_used_in_old,
        local_bv_shared,
        commands: Vec::new(),
        snapshot_count: 0,
        sids: vec![initial_sid.clone()],
        snap_map: Vec::new(),
        assign_map: indexmap::IndexMap::new(),
        mask,
        post_condition_info: PostConditionInfo {
            dest,
            ens_exprs,
            ens_recommend_stms: ens_recommend_stms.clone(),
            kind: post_condition_kind,
        },
        loop_infos: Vec::new(),
    };

    let mut _modified = IndexSet::new();

    let stm = crate::sst_vars::stm_assign(
        &mut state.assign_map,
        &declared,
        &mut assigned,
        &mut _modified,
        stm,
    );

    let mut stmts = stm_to_stmts(ctx, &mut state, &stm)?;

    if has_mut_params {
        stmts.insert(0, Arc::new(StmtX::Snapshot(snapshot_ident(SNAPSHOT_PRE))));
    }

    if ctx.debug {
        let snapshot = Arc::new(StmtX::Snapshot(initial_sid));
        let mut new_stmts = vec![snapshot];
        new_stmts.append(&mut stmts);
        stmts = new_stmts;
    }

    let mut local = if !is_bit_vector_mode {
        state.local_shared.clone()
    } else {
        state.local_bv_shared.clone()
    };

    let assertion = one_stmt(stmts);

    if !is_bit_vector_mode && !is_integer_ring {
        for param in params.iter() {
            let typ_inv =
                typ_invariant(ctx, &param.x.typ, &ident_var(&suffix_local_stmt_id(&param.x.name)));
            if let Some(expr) = typ_inv {
                local.push(Arc::new(DeclX::Axiom(expr)));
            }
        }
    }

    for req in reqs {
        let req = subst_exp(&trait_typ_substs, &HashMap::new(), req);
        let expr_ctxt = &ExprCtxt::new_mode_bv(ExprMode::BodyPre, is_bit_vector_mode);
        let e = exp_to_expr(ctx, &req, expr_ctxt)?;
        local.push(Arc::new(DeclX::Axiom(e)));
    }

    if is_integer_ring {
        if is_bit_vector_mode {
            panic! {"Error: integer_ring and bit_vector should not be used together"}
        };
        // parameters, requires, ensures to Singular Query
        // in the resulting queryX::assertion, the last stmt should be ensure expression
        let mut singular_vars: Vec<Decl> = vec![];
        for param in params.iter() {
            singular_vars
                .push(Arc::new(DeclX::Var(param.x.name.clone(), typ_to_air(ctx, &param.x.typ))));
        }
        let mut singular_stmts: Vec<Stmt> = vec![];
        for req in reqs {
            let error = error_with_label(
                "Failed to translate this expression into a singular query".to_string(),
                &req.span,
                "at the require clause".to_string(),
            );
            let air_expr = exp_to_expr(ctx, req, &ExprCtxt::new_mode(ExprMode::BodyPre))?;
            let assert_stm = Arc::new(StmtX::Assert(error, air_expr));
            singular_stmts.push(assert_stm);
        }
        for ens in enss {
            let error = error_with_label(
                "Failed to translate this expression into a singular query".to_string(),
                &ens.span,
                "at the ensure clause".to_string(),
            );
            let air_expr = exp_to_expr(ctx, ens, &ExprCtxt::new_mode(ExprMode::BodyPre))?;
            let assert_stm = Arc::new(StmtX::Assert(error, air_expr));
            singular_stmts.push(assert_stm);
        }

        let query = Arc::new(QueryX {
            local: Arc::new(singular_vars),
            assertion: Arc::new(air::ast::StmtX::Block(Arc::new(singular_stmts))),
        });
        let singular_command = Arc::new(CommandX::CheckValid(query));

        state.commands.push(CommandsWithContextX::new(
            func_span.clone(),
            "Singular check valid".to_string(),
            Arc::new(vec![singular_command]),
            ProverChoice::Singular,
            true,
        ));
    } else {
        let query = Arc::new(QueryX { local: Arc::new(local), assertion });
        let commands = if is_nonlinear {
            vec![mk_option_command("smt.arith.solver", "6"), Arc::new(CommandX::CheckValid(query))]
        } else if is_bit_vector_mode {
            let mut bv_commands = mk_bitvector_option();
            bv_commands.push(Arc::new(CommandX::CheckValid(query)));
            bv_commands
        } else {
            vec![Arc::new(CommandX::CheckValid(query))]
        };
        state.commands.push(CommandsWithContextX::new(
            func_span.clone(),
            "function body check".to_string(),
            Arc::new(commands),
            if is_spinoff_prover || is_nonlinear {
                ProverChoice::Spinoff
            } else if is_bit_vector_mode {
                ProverChoice::BitVector
            } else {
                ProverChoice::DefaultProver
            },
            is_integer_ring || is_bit_vector_mode || is_nonlinear,
        ));
    }
    Ok((state.commands, state.snap_map))
}<|MERGE_RESOLUTION|>--- conflicted
+++ resolved
@@ -301,16 +301,13 @@
             crate::def::HAS_TYPE,
             &vec![expr.clone(), ident_var(&suffix_typ_param_id(&x))],
         )),
-<<<<<<< HEAD
         TypX::Projection { .. } => {
             Some(str_apply(crate::def::HAS_TYPE, &vec![expr.clone(), typ_to_id(typ, false)]))
         }
-=======
         TypX::Bool | TypX::StrSlice | TypX::Char | TypX::AnonymousClosure(..) | TypX::TypeId => {
             None
         }
         TypX::Tuple(_) | TypX::Air(_) => panic!("typ_invariant"),
->>>>>>> edfbae71
         // REVIEW: we could also try to add an IntRange type invariant for TypX::ConstInt
         // (see also context.rs datatypes_invs)
         TypX::ConstInt(_) => None,
