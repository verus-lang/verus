use crate::ast::{
    ArithOp, AssertQueryMode, BinaryOp, BitwiseOp, FieldOpr, Fun, Ident, Idents, InequalityOp,
    IntRange, IntegerTypeBoundKind, InvAtomicity, MaskSpec, Mode, Params, Path, PathX, Primitive,
    SpannedTyped, Typ, TypDecoration, TypX, Typs, UnaryOp, UnaryOpr, VarAt, VirErr, Visibility,
};
use crate::ast_util::{
    allowed_bitvector_type, bitwidth_from_int_range, bitwidth_from_type, fun_as_friendly_rust_name,
    get_field, get_variant, is_integer_type, undecorate_typ, IntegerTypeBitwidth,
};
use crate::context::Ctx;
use crate::def::{
    fn_inv_name, fn_namespace_name, fun_to_string, is_variant_ident, new_internal_qid,
    new_user_qid_name, path_to_string, prefix_box, prefix_ensures, prefix_fuel_id,
    prefix_lambda_type, prefix_pre_var, prefix_requires, prefix_unbox, snapshot_ident,
    suffix_global_id, suffix_local_expr_id, suffix_local_stmt_id, suffix_local_unique_id,
    suffix_typ_param_ids, unique_local, variant_field_ident, variant_ident, CommandsWithContext,
    CommandsWithContextX, ProverChoice, SnapPos, SpanKind, Spanned, ARCH_SIZE, CHAR_FROM_UNICODE,
    CHAR_TO_UNICODE, FUEL_BOOL, FUEL_BOOL_DEFAULT, FUEL_DEFAULTS, FUEL_ID, FUEL_PARAM, FUEL_TYPE,
    I_HI, I_LO, POLY, SNAPSHOT_ASSIGN, SNAPSHOT_CALL, SNAPSHOT_PRE, STRSLICE_GET_CHAR,
    STRSLICE_IS_ASCII, STRSLICE_LEN, STRSLICE_NEW_STRLIT, SUCC, SUFFIX_SNAP_JOIN, SUFFIX_SNAP_MUT,
    SUFFIX_SNAP_WHILE_BEGIN, SUFFIX_SNAP_WHILE_END, U_HI,
};
use crate::inv_masks::MaskSet;
use crate::messages::{error, error_with_label, Span};
use crate::poly::{typ_as_mono, MonoTyp, MonoTypX};
use crate::sst::{
    BndInfo, BndX, CallFun, Dest, Exp, ExpX, InternalFun, LocalDecl, Stm, StmX, UniqueIdent,
};
use crate::sst_util::{subst_exp, subst_stm};
use crate::sst_vars::{get_loc_var, AssignMap};
use crate::util::{vec_map, vec_map_result};
use air::ast::{
    BindX, Binder, BinderX, Binders, CommandX, Constant, Decl, DeclX, Expr, ExprX, MultiOp, Qid,
    Quant, QueryX, Stmt, StmtX, Trigger, Triggers,
};
use air::ast_util::{
    bool_typ, bv_typ, ident_apply, ident_binder, ident_typ, ident_var, int_typ, mk_and,
    mk_bind_expr, mk_bitvector_option, mk_eq, mk_exists, mk_implies, mk_ite, mk_nat, mk_not,
    mk_option_command, mk_or, mk_sub, mk_xor, str_apply, str_ident, str_typ, str_var, string_var,
};
use num_bigint::BigInt;
use std::collections::{BTreeMap, HashMap, HashSet};
use std::mem::swap;
use std::sync::Arc;

#[inline(always)]
pub(crate) fn fun_to_air_ident(fun: &Fun) -> Ident {
    Arc::new(fun_to_string(fun))
}

#[inline(always)]
pub(crate) fn path_to_air_ident(path: &Path) -> Ident {
    Arc::new(path_to_string(path))
}

pub(crate) fn apply_range_fun(name: &str, range: &IntRange, exprs: Vec<Expr>) -> Expr {
    let mut args = exprs;
    match range {
        IntRange::Int | IntRange::Nat => {}
        IntRange::U(range) | IntRange::I(range) => {
            let bits = Constant::Nat(Arc::new(range.to_string()));
            args.insert(0, Arc::new(ExprX::Const(bits)));
        }
        IntRange::USize | IntRange::ISize => {
            args.insert(0, str_var(crate::def::ARCH_SIZE));
        }
    }
    str_apply(name, &args)
}

pub(crate) fn primitive_path(name: &Primitive) -> Path {
    match name {
        Primitive::Array => crate::def::array_type(),
        Primitive::Slice => crate::def::slice_type(),
    }
}

pub(crate) fn primitive_type_id(name: &Primitive) -> Ident {
    str_ident(match name {
        Primitive::Array => crate::def::TYPE_ID_ARRAY,
        Primitive::Slice => crate::def::TYPE_ID_SLICE,
    })
}

pub(crate) fn monotyp_to_path(typ: &MonoTyp) -> Path {
    let id = match &**typ {
        MonoTypX::Bool => str_ident("bool"),
        MonoTypX::Int(range) => match range {
            IntRange::Int => str_ident("int"),
            IntRange::Nat => str_ident("nat"),
            IntRange::U(n) => Arc::new(format!("u{}", n)),
            IntRange::I(n) => Arc::new(format!("i{}", n)),
            IntRange::USize => str_ident("usize"),
            IntRange::ISize => str_ident("isize"),
        },
        MonoTypX::Char => str_ident("char"),
        MonoTypX::Datatype(path, typs) => {
            return crate::def::monotyp_apply(path, &typs.iter().map(monotyp_to_path).collect());
        }
        MonoTypX::Primitive(name, typs) => {
            return crate::def::monotyp_apply(
                &primitive_path(name),
                &typs.iter().map(monotyp_to_path).collect(),
            );
        }
        MonoTypX::StrSlice => str_ident("StrSlice"),
        MonoTypX::Decorate(_, typ) => {
            return monotyp_to_path(typ);
        }
    };
    Arc::new(PathX { krate: None, segments: Arc::new(vec![id]) })
}

pub(crate) fn typ_to_air(ctx: &Ctx, typ: &Typ) -> air::ast::Typ {
    match &**typ {
        TypX::Int(_) => int_typ(),
        TypX::Bool => bool_typ(),
        TypX::Tuple(_) => panic!("internal error: Tuple should have been removed by ast_simplify"),
        TypX::Lambda(..) => Arc::new(air::ast::TypX::Lambda),
        TypX::AnonymousClosure(..) => {
            panic!("internal error: AnonymousClosure should have been removed by ast_simplify")
        }
        TypX::Datatype(path, _, _) => {
            if ctx.datatype_is_transparent[path] {
                ident_typ(&path_to_air_ident(path))
            } else {
                match typ_as_mono(typ) {
                    None => panic!("abstract datatype should be boxed"),
                    Some(monotyp) => ident_typ(&path_to_air_ident(&monotyp_to_path(&monotyp))),
                }
            }
        }
        TypX::Decorate(_, t) => typ_to_air(ctx, t),
        TypX::Boxed(_) => str_typ(POLY),
        TypX::TypParam(_) => str_typ(POLY),
        TypX::Primitive(Primitive::Array | Primitive::Slice, _) => match typ_as_mono(typ) {
            None => panic!("should be boxed"),
            Some(monotyp) => ident_typ(&path_to_air_ident(&monotyp_to_path(&monotyp))),
        },
        TypX::Projection { .. } => str_typ(POLY),
        TypX::TypeId => str_typ(crate::def::TYPE),
        TypX::ConstInt(_) => panic!("const integer cannot be used as an expression type"),
        TypX::Air(t) => t.clone(),
        TypX::StrSlice => str_typ(crate::def::STRSLICE),
        TypX::Char => str_typ(crate::def::CHAR),
    }
}

pub fn range_to_id(range: &IntRange) -> Expr {
    match range {
        IntRange::Int => str_var(crate::def::TYPE_ID_INT),
        IntRange::Nat => str_var(crate::def::TYPE_ID_NAT),
        IntRange::U(_) | IntRange::USize => {
            apply_range_fun(crate::def::TYPE_ID_UINT, range, vec![])
        }
        IntRange::I(_) | IntRange::ISize => {
            apply_range_fun(crate::def::TYPE_ID_SINT, range, vec![])
        }
    }
}

fn decoration_str(d: TypDecoration) -> &'static str {
    match d {
        TypDecoration::Ref => crate::def::DECORATE_REF,
        TypDecoration::MutRef => crate::def::DECORATE_MUT_REF,
        TypDecoration::Box => crate::def::DECORATE_BOX,
        TypDecoration::Rc => crate::def::DECORATE_RC,
        TypDecoration::Arc => crate::def::DECORATE_ARC,
        TypDecoration::Ghost => crate::def::DECORATE_GHOST,
        TypDecoration::Tracked => crate::def::DECORATE_TRACKED,
        TypDecoration::Never => crate::def::DECORATE_NEVER,
    }
}

// return (decorations, typ)
pub fn monotyp_to_id(typ: &MonoTyp) -> Vec<Expr> {
    let mk_id = |t: Expr| -> Vec<Expr> {
        let ds = str_var(crate::def::DECORATE_NIL);
        if crate::context::DECORATE { vec![ds, t] } else { vec![t] }
    };
    match &**typ {
        MonoTypX::Bool => mk_id(str_var(crate::def::TYPE_ID_BOOL)),
        MonoTypX::Int(range) => mk_id(range_to_id(range)),
        MonoTypX::Char => mk_id(str_var(crate::def::TYPE_ID_CHAR)),
        MonoTypX::StrSlice => mk_id(str_var(crate::def::TYPE_ID_STRSLICE)),
        MonoTypX::Datatype(path, typs) => {
            let f_name = crate::def::prefix_type_id(path);
            let mut args: Vec<Expr> = Vec::new();
            for t in typs.iter() {
                args.extend(monotyp_to_id(t));
            }
            mk_id(air::ast_util::ident_apply_or_var(&f_name, &Arc::new(args)))
        }
        MonoTypX::Decorate(d, typ) if crate::context::DECORATE => {
            let ds_typ = monotyp_to_id(typ);
            assert!(ds_typ.len() == 2);
            let ds = str_apply(decoration_str(*d), &vec![ds_typ[0].clone()]);
            vec![ds, ds_typ[1].clone()]
        }
        MonoTypX::Decorate(_, typ) => monotyp_to_id(typ),
        MonoTypX::Primitive(name, typs) => {
            let f_name = primitive_type_id(name);
            let mut args: Vec<Expr> = Vec::new();
            for t in typs.iter() {
                args.extend(monotyp_to_id(t));
            }
            mk_id(air::ast_util::ident_apply_or_var(&f_name, &Arc::new(args)))
        }
    }
}

fn big_int_to_expr(i: &BigInt) -> Expr {
    use num_traits::Zero;
    if i >= &BigInt::zero() { mk_nat(i) } else { air::ast_util::mk_neg(&mk_nat(-i)) }
}

// SMT-level type identifiers.
// We currently rely on *undecorated* type identifiers for:
// 1) Axioms about unboxing integer refinement types (nat, u8, etc.)
// 2) The box(unbox(x)) == x axiom
// Furthermore, we rely on *decorated* type identifiers for:
// 3) functions that return different results for T, &T, Rc<T>, etc., such as size_of
// 4) trait resolution
// Most axioms don't care about the decorations (e.g. box(unbox(x)) == x).
// Therefore, to reduce quantifier instantiations, we pass the decorations separately
// from the type identifiers, using the syntax:
//   - type_id ::= INT | BOOL | (DatatypeName dec_id type_id ... dec_id type_id) | ...
//   - dec_id ::= $ | decoration dec_id
//   - decoration ::= REF | RC | ...
// For example, &Rc<Foo<&bool>> would be something like:
//   - (REF (RC $)), (Foo (REF $) BOOL)
// instead of:
//   - (REF (RC (Foo (REF BOOL))))
// typ_to_ids(typ) return [decorations, type]
pub fn typ_to_ids(typ: &Typ) -> Vec<Expr> {
    let mk_id = |t: Expr| -> Vec<Expr> {
        let ds = str_var(crate::def::DECORATE_NIL);
        if crate::context::DECORATE { vec![ds, t] } else { vec![t] }
    };
    match &**typ {
        TypX::Bool => mk_id(str_var(crate::def::TYPE_ID_BOOL)),
        TypX::Int(range) => mk_id(range_to_id(range)),
        TypX::Char => mk_id(str_var(crate::def::TYPE_ID_CHAR)),
        TypX::StrSlice => mk_id(str_var(crate::def::TYPE_ID_STRSLICE)),
        TypX::Tuple(_) => panic!("internal error: Tuple should have been removed by ast_simplify"),
        TypX::Lambda(typs, typ) => mk_id(fun_id(typs, typ)),
        TypX::AnonymousClosure(..) => {
            panic!("internal error: AnonymousClosure should have been removed by ast_simplify")
        }
        TypX::Datatype(path, typs, _) => mk_id(datatype_id(path, typs)),
        TypX::Primitive(name, typs) => mk_id(primitive_id(&name, typs)),
        TypX::Decorate(d, typ) if crate::context::DECORATE => {
            let ds_typ = typ_to_ids(typ);
            assert!(ds_typ.len() == 2);
            let ds = str_apply(decoration_str(*d), &vec![ds_typ[0].clone()]);
            vec![ds, ds_typ[1].clone()]
        }
        TypX::Decorate(_, typ) => typ_to_ids(typ),
        TypX::Boxed(typ) => typ_to_ids(typ),
        TypX::TypParam(x) => suffix_typ_param_ids(x).iter().map(|x| ident_var(x)).collect(),
        TypX::Projection { trait_typ_args, trait_path, name } => {
            let mut args: Vec<Expr> = Vec::new();
            for t in trait_typ_args.iter() {
                args.extend(typ_to_ids(t));
            }
            let pd = ident_apply(&crate::def::projection(true, trait_path, name), &args);
            let pt = ident_apply(&crate::def::projection(false, trait_path, name), &args);
            vec![pd, pt]
        }
        TypX::TypeId => panic!("internal error: typ_to_ids of TypeId"),
        TypX::ConstInt(c) => {
            mk_id(str_apply(crate::def::TYPE_ID_CONST_INT, &vec![big_int_to_expr(c)]))
        }
        TypX::Air(_) => panic!("internal error: typ_to_ids of Air"),
    }
}

pub(crate) fn typ_to_id(typ: &Typ) -> Expr {
    typ_to_ids(typ).last().unwrap().clone()
}

pub(crate) fn fun_id(typs: &Typs, typ: &Typ) -> Expr {
    let f_name = crate::def::prefix_type_id_fun(typs.len());
    let mut args: Vec<Expr> = Vec::new();
    for t in typs.iter() {
        args.extend(typ_to_ids(t));
    }
    args.extend(typ_to_ids(typ));
    air::ast_util::ident_apply_or_var(&f_name, &Arc::new(args))
}

pub(crate) fn datatype_id(path: &Path, typs: &Typs) -> Expr {
    let f_name = crate::def::prefix_type_id(path);
    let mut args: Vec<Expr> = Vec::new();
    for t in typs.iter() {
        args.extend(typ_to_ids(t));
    }
    air::ast_util::ident_apply_or_var(&f_name, &Arc::new(args))
}

pub(crate) fn primitive_id(name: &Primitive, typs: &Typs) -> Expr {
    let f_name = primitive_type_id(name);
    let mut args: Vec<Expr> = Vec::new();
    for t in typs.iter() {
        args.extend(typ_to_ids(t));
    }
    air::ast_util::ident_apply_or_var(&f_name, &Arc::new(args))
}

pub(crate) fn expr_has_type(expr: &Expr, typ: &Expr) -> Expr {
    str_apply(crate::def::HAS_TYPE, &vec![expr.clone(), typ.clone()])
}

pub(crate) fn expr_has_typ(expr: &Expr, typ: &Typ) -> Expr {
    expr_has_type(expr, &typ_to_id(typ))
}

// If expr has type typ, what can we assume to be true about expr?
// For refinement types, transparent datatypes potentially containing refinement types,
// abstract types applied to type variables,
// and type variables potentially instantiated with refinement types, return Some invariant.
// For non-refinement types and abstract monotypes, return None,
// since the SMT sorts for these types can express the types precisely with no need for refinement.
pub(crate) fn typ_invariant(ctx: &Ctx, typ: &Typ, expr: &Expr) -> Option<Expr> {
    // Should be kept in sync with vir::context::datatypes_invs
    match &*undecorate_typ(typ) {
        TypX::Int(IntRange::Int) => None,
        TypX::Int(IntRange::Nat) => {
            let zero = Arc::new(ExprX::Const(Constant::Nat(Arc::new("0".to_string()))));
            Some(Arc::new(ExprX::Binary(air::ast::BinaryOp::Le, zero, expr.clone())))
        }
        TypX::Int(range) => {
            let f_name = match range {
                IntRange::Int => panic!("internal error: Int"),
                IntRange::Nat => panic!("internal error: Int"),
                IntRange::U(_) | IntRange::USize => crate::def::U_INV,
                IntRange::I(_) | IntRange::ISize => crate::def::I_INV,
            };
            Some(apply_range_fun(&f_name, &range, vec![expr.clone()]))
        }
        TypX::Lambda(..) => {
            Some(expr_has_typ(&try_box(ctx, expr.clone(), typ).expect("try_box lambda"), typ))
        }
        TypX::Datatype(path, _, _) => {
            if ctx.datatype_is_transparent[path] {
                if ctx.datatypes_with_invariant.contains(path) {
                    let box_expr = ident_apply(&prefix_box(&path), &vec![expr.clone()]);
                    Some(expr_has_typ(&box_expr, typ))
                } else {
                    None
                }
            } else {
                if typ_as_mono(typ).is_none() {
                    panic!("abstract datatype should be boxed")
                } else {
                    None
                }
            }
        }
        TypX::Decorate(..) => unreachable!(),
        TypX::Boxed(_) => Some(expr_has_typ(expr, typ)),
        TypX::TypParam(_) => Some(expr_has_typ(expr, typ)),
        TypX::Projection { .. } => Some(expr_has_typ(expr, typ)),
        TypX::Bool | TypX::StrSlice | TypX::Char | TypX::AnonymousClosure(..) | TypX::TypeId => {
            None
        }
        TypX::Tuple(_) | TypX::Air(_) => panic!("typ_invariant"),
        // REVIEW: we could also try to add an IntRange type invariant for TypX::ConstInt
        // (see also context.rs datatypes_invs)
        TypX::ConstInt(_) => None,
        TypX::Primitive(_, _) => None,
    }
}

pub(crate) fn datatype_box_prefix(ctx: &Ctx, typ: &Typ) -> Option<Path> {
    match &**typ {
        TypX::Datatype(path, _, _) => {
            if ctx.datatype_is_transparent[path] {
                Some(path.clone())
            } else {
                if let Some(monotyp) = typ_as_mono(typ) {
                    Some(crate::sst_to_air::monotyp_to_path(&monotyp))
                } else {
                    None
                }
            }
        }
        _ => None,
    }
}

fn prefix_typ_as_mono<F: Fn(&Path) -> Ident>(f: F, typ: &Typ, item: &str) -> Option<Ident> {
    if let Some(monotyp) = typ_as_mono(typ) {
        let dpath = crate::sst_to_air::monotyp_to_path(&monotyp);
        Some(f(&dpath))
    } else {
        panic!("{} should be boxed", item)
    }
}

fn try_box(ctx: &Ctx, expr: Expr, typ: &Typ) -> Option<Expr> {
    let f_name = match &**typ {
        TypX::Bool => Some(str_ident(crate::def::BOX_BOOL)),
        TypX::Int(_) => Some(str_ident(crate::def::BOX_INT)),
        TypX::Tuple(_) => None,
        TypX::Lambda(typs, _) => Some(prefix_box(&prefix_lambda_type(typs.len()))),
        TypX::AnonymousClosure(..) => unimplemented!(),
        TypX::Datatype(..) => {
            if let Some(prefix) = datatype_box_prefix(ctx, typ) {
                Some(prefix_box(&prefix))
            } else {
                prefix_typ_as_mono(prefix_box, typ, "abstract datatype")
            }
        }
        TypX::Primitive(_, _) => prefix_typ_as_mono(prefix_box, typ, "primitive type"),
        TypX::Decorate(_, t) => return try_box(ctx, expr, t),
        TypX::Boxed(_) => None,
        TypX::TypParam(_) => None,
        TypX::Projection { .. } => None,
        TypX::TypeId => None,
        TypX::ConstInt(_) => None,
        TypX::Air(_) => None,
        TypX::StrSlice => Some(str_ident(crate::def::BOX_STRSLICE)),
        TypX::Char => Some(str_ident(crate::def::BOX_CHAR)),
    };
    f_name.map(|f_name| ident_apply(&f_name, &vec![expr]))
}

pub(crate) fn as_box(ctx: &Ctx, expr: Expr, typ: &Typ) -> Expr {
    try_box(ctx, expr.clone(), typ).unwrap_or(expr)
}

fn try_unbox(ctx: &Ctx, expr: Expr, typ: &Typ) -> Option<Expr> {
    let f_name = match &**typ {
        TypX::Bool => Some(str_ident(crate::def::UNBOX_BOOL)),
        TypX::Int(_) => Some(str_ident(crate::def::UNBOX_INT)),
        TypX::Datatype(path, _, _) => {
            if ctx.datatype_is_transparent[path] {
                Some(prefix_unbox(&path))
            } else {
                prefix_typ_as_mono(prefix_unbox, typ, "abstract datatype")
            }
        }
        TypX::Primitive(_, _) => prefix_typ_as_mono(prefix_unbox, typ, "primitive type"),
        TypX::Tuple(_) => None,
        TypX::Lambda(typs, _) => Some(prefix_unbox(&prefix_lambda_type(typs.len()))),
        TypX::AnonymousClosure(..) => unimplemented!(),
        TypX::Decorate(_, t) => return try_unbox(ctx, expr, t),
        TypX::Boxed(_) => None,
        TypX::TypParam(_) => None,
        TypX::Projection { .. } => None,
        TypX::TypeId => None,
        TypX::ConstInt(_) => None,
        TypX::Air(_) => None,
        TypX::StrSlice => Some(str_ident(crate::def::UNBOX_STRSLICE)),
        TypX::Char => Some(str_ident(crate::def::UNBOX_CHAR)),
    };
    f_name.map(|f_name| ident_apply(&f_name, &vec![expr]))
}

fn get_inv_typ_args(typ: &Typ) -> Typs {
    match &**typ {
        TypX::Datatype(_, typs, _) => typs.clone(),
        TypX::Decorate(_, typ) | TypX::Boxed(typ) => get_inv_typ_args(typ),
        _ => {
            panic!("get_inv_typ_args failed, expected some Invariant type");
        }
    }
}

fn call_inv(
    ctx: &Ctx,
    outer: Expr,
    inner: Expr,
    typ_args: &Typs,
    typ: &Typ,
    atomicity: InvAtomicity,
) -> Expr {
    let inv_fn_ident =
        suffix_global_id(&fun_to_air_ident(&fn_inv_name(&ctx.global.vstd_crate_name, atomicity)));
    let boxed_inner = try_box(ctx, inner.clone(), typ).unwrap_or(inner);

    let mut args: Vec<Expr> = typ_args.iter().map(typ_to_ids).flatten().collect();
    args.push(outer);
    args.push(boxed_inner);
    ident_apply(&inv_fn_ident, &args)
}

fn call_namespace(ctx: &Ctx, arg: Expr, typ_args: &Typs, atomicity: InvAtomicity) -> Expr {
    let inv_fn_ident = suffix_global_id(&fun_to_air_ident(&fn_namespace_name(
        &ctx.global.vstd_crate_name,
        atomicity,
    )));

    let mut args: Vec<Expr> = typ_args.iter().map(typ_to_ids).flatten().collect();
    args.push(arg);
    ident_apply(&inv_fn_ident, &args)
}

pub fn mask_set_from_spec(spec: &MaskSpec, mode: Mode) -> MaskSet {
    match spec {
        MaskSpec::NoSpec => {
            // By default, we assume an #[verifier::exec] fn can open any invariant, and that
            // a #[verifier::proof] fn can open no invariants.
            if mode == Mode::Exec { MaskSet::full() } else { MaskSet::empty() }
        }
        MaskSpec::InvariantOpens(exprs) if exprs.len() == 0 => MaskSet::empty(),
        MaskSpec::InvariantOpensExcept(exprs) if exprs.len() == 0 => MaskSet::full(),
        MaskSpec::InvariantOpens(_exprs) | MaskSpec::InvariantOpensExcept(_exprs) => {
            panic!("custom mask specs are not yet implemented");
        }
    }
}

pub(crate) fn ctor_to_apply<'a>(
    ctx: &'a Ctx,
    path: &Path,
    variant: &Ident,
    binders: &'a Binders<Exp>,
) -> (Ident, impl Iterator<Item = &'a Arc<BinderX<Exp>>>) {
    let fields = &get_variant(&ctx.global.datatypes[path], variant).a;
    (variant_ident(path, &variant), fields.iter().map(move |f| get_field(binders, &f.name)))
}

fn str_to_const_str(ctx: &Ctx, s: Arc<String>) -> Expr {
    Arc::new(ExprX::Apply(
        str_ident(STRSLICE_NEW_STRLIT),
        Arc::new(vec![Arc::new(ExprX::Const(Constant::Nat({
            use num_bigint::BigUint;
            use sha2::{Digest, Sha512};

            let mut str_hashes = ctx.string_hashes.borrow_mut();

            let mut hasher = Sha512::new();
            hasher.update(&*s);
            let res = hasher.finalize();

            #[cfg(target_endian = "little")]
            let num = BigUint::from_bytes_le(&res[..]);

            #[cfg(target_endian = "big")]
            let num = BigUint::from_bytes_be(&res[..]);

            let num_str = Arc::new(num.to_string());

            if let Some(other_s) = str_hashes.insert(num, s.clone()) {
                if other_s != s {
                    panic!(
                        "sha512 collision detected, choosing to panic over introducing unsoundness"
                    );
                }
            }
            num_str
        })))]),
    ))
}

fn char_to_unicode_repr(c: char) -> u32 {
    c as u32
}

pub(crate) fn constant_to_expr(ctx: &Ctx, constant: &crate::ast::Constant) -> Expr {
    match constant {
        crate::ast::Constant::Bool(b) => Arc::new(ExprX::Const(Constant::Bool(*b))),
        crate::ast::Constant::Int(i) => big_int_to_expr(i),
        crate::ast::Constant::StrSlice(s) => str_to_const_str(ctx, s.clone()),
        crate::ast::Constant::Char(c) => Arc::new(ExprX::Apply(
            str_ident(CHAR_FROM_UNICODE),
            Arc::new(vec![Arc::new(ExprX::Const(Constant::Nat(Arc::new(
                char_to_unicode_repr(*c).to_string(),
            ))))]),
        )),
    }
}

#[derive(Debug, PartialEq, Eq, Clone, Copy)]
pub(crate) enum ExprMode {
    Spec,
    Body,
    BodyPre,
}

#[derive(Debug, Clone)]
pub(crate) struct ExprCtxt {
    pub mode: ExprMode,
    pub is_bit_vector: bool,
    pub bit_vector_typ_hint: Option<Typ>,
    pub is_singular: bool,
}

impl ExprCtxt {
    pub(crate) fn new() -> Self {
        ExprCtxt {
            mode: ExprMode::Body,
            is_bit_vector: false,
            bit_vector_typ_hint: None,
            is_singular: false,
        }
    }
    pub(crate) fn new_mode(mode: ExprMode) -> Self {
        ExprCtxt { mode, is_bit_vector: false, bit_vector_typ_hint: None, is_singular: false }
    }
    pub(crate) fn new_mode_bv(mode: ExprMode, is_bit_vector: bool) -> Self {
        ExprCtxt { mode, is_bit_vector, bit_vector_typ_hint: None, is_singular: false }
    }
    fn set_bit_vector_typ_hint(&self, bit_vector_typ_hint: Option<Typ>) -> Self {
        ExprCtxt {
            mode: self.mode,
            is_bit_vector: self.is_bit_vector,
            bit_vector_typ_hint,
            is_singular: self.is_singular,
        }
    }
    pub(crate) fn new_mode_singular(mode: ExprMode, is_singular: bool) -> Self {
        ExprCtxt { mode, is_bit_vector: false, bit_vector_typ_hint: None, is_singular }
    }
}

pub(crate) fn bv_typ_to_air(typ: &Typ) -> Option<air::ast::Typ> {
    match &**typ {
        TypX::Int(IntRange::U(size) | IntRange::I(size)) => Some(bv_typ(*size)),
        TypX::Bool => Some(bool_typ()),
        TypX::Decorate(_, t) => bv_typ_to_air(t),
        TypX::Boxed(t) => bv_typ_to_air(t),
        _ => None,
    }
}

fn clip_bitwise_result(bit_expr: ExprX, exp: &Exp) -> Result<Expr, VirErr> {
    if let TypX::Int(range) = &*undecorate_typ(&exp.typ) {
        match range {
            IntRange::I(_) | IntRange::ISize => {
                return Ok(apply_range_fun(&crate::def::I_CLIP, &range, vec![Arc::new(bit_expr)]));
            }
            IntRange::U(_) | IntRange::USize => {
                return Ok(apply_range_fun(&crate::def::U_CLIP, &range, vec![Arc::new(bit_expr)]));
            }
            _ => return Ok(Arc::new(bit_expr)),
        };
    } else {
        return Err(error(
            &exp.span,
            format!("In translating Bitwise operator, encountered non-integer operand",),
        ));
    }
}

fn check_unsigned(exp: &Exp) -> Result<(), VirErr> {
    if let TypX::Int(range) = &*undecorate_typ(&exp.typ) {
        match range {
            IntRange::I(_) | IntRange::ISize => {
                return Err(error(
                    &exp.span,
                    format!("error: signed integer is not supported for bit-vector reasoning",),
                ));
            }
            _ => (),
        }
    };
    Ok(())
}

fn bitwidth_to_exp(bitwidth: &IntegerTypeBitwidth) -> Expr {
    match bitwidth {
        IntegerTypeBitwidth::Width(w) => {
            Arc::new(ExprX::Const(Constant::Nat(Arc::new(w.to_string()))))
        }
        IntegerTypeBitwidth::ArchWordSize => {
            let name = Arc::new(ARCH_SIZE.to_string());
            Arc::new(ExprX::Var(name))
        }
    }
}

fn bitvector_expect_exact(
    ctx: &Ctx,
    span: &Span,
    typ: &Typ,
    bitwidth: &Option<IntegerTypeBitwidth>,
) -> Result<u32, VirErr> {
    match bitwidth {
        Some(w) => {
            let w = w.to_exact(&ctx.global.arch);
            match w {
                Some(w) => Ok(w),
                None => Err(error(
                    span,
                    format!(
                        "IntRange error: the bit-width of type {:?} is architecture-dependent, which `by(bit_vector)` does not currently support",
                        typ
                    ),
                )),
            }
        }
        None => Err(error(
            span,
            format!("IntRange error: expected finite-width integer for bit-vector, got {:?}", typ),
        )),
    }
}

// Generate a unique quantifier ID and map it to the quantifier's span
fn new_user_qid(ctx: &Ctx, exp: &Exp) -> Qid {
    let fun_name = fun_as_friendly_rust_name(
        &ctx.fun.as_ref().expect("Expressions are expected to be within a function").current_fun,
    );
    let qcount = ctx.quantifier_count.get();
    let qid = new_user_qid_name(&fun_name, qcount);
    ctx.quantifier_count.set(qcount + 1);
    let trigs = match &exp.x {
        ExpX::Bind(bnd, _) => match &bnd.x {
            BndX::Quant(_, _, trigs) => trigs,
            BndX::Choose(_, trigs, _) => trigs,
            BndX::Lambda(_, trigs) => trigs,
            _ => panic!(
                "internal error: user quantifier expressions should only be Quant, Choose, or Lambda; found {:?}",
                bnd.x
            ),
        },
        _ => panic!(
            "internal error: user quantifier expressions should only be Bind expressions; found {:?}",
            exp.x
        ),
    };
    let bnd_info = BndInfo { span: exp.span.clone(), trigs: trigs.clone() };
    ctx.global.qid_map.borrow_mut().insert(qid.clone(), bnd_info);
    Some(Arc::new(qid))
}

pub(crate) fn exp_to_expr(ctx: &Ctx, exp: &Exp, expr_ctxt: &ExprCtxt) -> Result<Expr, VirErr> {
    let bit_vector_typ_hint = &expr_ctxt.bit_vector_typ_hint;
    let expr_ctxt = &expr_ctxt.set_bit_vector_typ_hint(None);
    let result = match (&exp.x, expr_ctxt.is_bit_vector) {
        (ExpX::Const(crate::ast::Constant::Int(i)), true) => {
            let typ = match (&*undecorate_typ(&exp.typ), bit_vector_typ_hint) {
                (TypX::Int(IntRange::Int | IntRange::Nat), Some(hint))
                    if crate::ast_util::fixed_integer_const(&i.to_string(), hint) =>
                {
                    hint
                }
                _ => &exp.typ,
            };
            let width = bitwidth_from_type(typ);
            let width = bitvector_expect_exact(ctx, &exp.span, typ, &width)?;
            Arc::new(ExprX::Const(Constant::BitVec(Arc::new(i.to_string()), width)))
        }
        (ExpX::Const(c), _) => {
            let expr = constant_to_expr(ctx, c);
            expr
        }
        (ExpX::Var(x), _) => {
            if expr_ctxt.is_bit_vector {
                if is_integer_type(&exp.typ) {
                    // error if either:
                    //  - it's an infinite width type
                    //  - it's usize or isize and the arch-size is not specified
                    // (TODO allow the second one)
                    let width = bitwidth_from_type(&exp.typ);
                    bitvector_expect_exact(ctx, &exp.span, &exp.typ, &width)?;
                } else {
                    if allowed_bitvector_type(&exp.typ) {
                        // ok
                    } else {
                        return Err(error(
                            &exp.span,
                            format!(
                                "error: bit_vector prover cannot handle this type (bit_vector can only handle variables of type `bool` or of fixed-width integers)"
                            ),
                        ));
                    }
                }
            }

            string_var(&suffix_local_unique_id(x))
        }
        (ExpX::VarLoc(x), false) => string_var(&suffix_local_unique_id(x)),
        (ExpX::VarAt(x, VarAt::Pre), false) => match expr_ctxt.mode {
            ExprMode::Spec => string_var(&prefix_pre_var(&suffix_local_unique_id(x))),
            ExprMode::Body => {
                Arc::new(ExprX::Old(snapshot_ident(SNAPSHOT_PRE), suffix_local_unique_id(x)))
            }
            ExprMode::BodyPre => string_var(&suffix_local_unique_id(x)),
        },
        (ExpX::Loc(e0), false) => exp_to_expr(ctx, e0, expr_ctxt)?,
        (ExpX::Old(span, x), false) => {
            Arc::new(ExprX::Old(span.clone(), suffix_local_unique_id(x)))
        }
        (ExpX::Call(f @ (CallFun::Fun(..) | CallFun::CheckTermination(_)), typs, args), false) => {
            let x_name = match f {
                CallFun::Fun(x, _) => x.clone(),
                CallFun::CheckTermination(x) => crate::def::prefix_recursive_fun(&x),
                _ => panic!(),
            };
            let name = suffix_global_id(&fun_to_air_ident(&x_name));
            let mut exprs: Vec<Expr> = typs.iter().map(typ_to_ids).flatten().collect();
            for arg in args.iter() {
                exprs.push(exp_to_expr(ctx, arg, expr_ctxt)?);
            }
            ident_apply(&name, &exprs)
        }
        (ExpX::Call(CallFun::InternalFun(func), typs, args), false) => {
            // These functions are special-cased to not take a decoration argument for
            // the first type parameter.
            let skip_first_decoration = match func {
                InternalFun::ClosureReq | InternalFun::ClosureEns => true,
                _ => false,
            };

            let mut exprs: Vec<Expr> = typs.iter().map(typ_to_ids).flatten().collect();
            if crate::context::DECORATE && skip_first_decoration {
                exprs.remove(0);
            }
            for arg in args.iter() {
                exprs.push(exp_to_expr(ctx, arg, expr_ctxt)?);
            }
            Arc::new(ExprX::Apply(
                match func {
                    InternalFun::ClosureReq => str_ident(crate::def::CLOSURE_REQ),
                    InternalFun::ClosureEns => str_ident(crate::def::CLOSURE_ENS),
                    InternalFun::CheckDecreaseInt => str_ident(crate::def::CHECK_DECREASE_INT),
                    InternalFun::CheckDecreaseHeight => {
                        str_ident(crate::def::CHECK_DECREASE_HEIGHT)
                    }
                },
                Arc::new(exprs),
            ))
        }
        (ExpX::CallLambda(typ, e0, args), false) => {
            let e0 = exp_to_expr(ctx, e0, expr_ctxt)?;
            let args = vec_map_result(args, |e| exp_to_expr(ctx, e, expr_ctxt))?;
            Arc::new(ExprX::ApplyLambda(typ_to_air(ctx, typ), e0, Arc::new(args)))
        }
        (ExpX::Ctor(path, variant, binders), false) => {
            let (variant, args) = ctor_to_apply(ctx, path, variant, binders);
            let args = args
                .map(|b| exp_to_expr(ctx, &b.a, expr_ctxt))
                .collect::<Result<Vec<_>, VirErr>>()?;
            Arc::new(ExprX::Apply(variant, Arc::new(args)))
        }
        (ExpX::NullaryOpr(crate::ast::NullaryOpr::ConstGeneric(c)), false) => {
            str_apply(crate::def::CONST_INT, &vec![typ_to_id(c)])
        }
        (ExpX::NullaryOpr(crate::ast::NullaryOpr::TraitBound(p, ts)), false) => {
            if let Some(e) = crate::traits::trait_bound_to_air(ctx, p, ts) {
                e
            } else {
                air::ast_util::mk_true()
            }
        }
        (ExpX::Unary(op, arg), true) => {
            if !allowed_bitvector_type(&arg.typ) {
                return Err(error(
                    &arg.span,
                    format!("error: cannot use bit-vector arithmetic on type {:?}", arg.typ),
                ));
            }
            let hint = match op {
                UnaryOp::BitNot => expr_ctxt.bit_vector_typ_hint.clone(),
                UnaryOp::Clip {
                    range: range @ (IntRange::U(..) | IntRange::I(..)),
                    truncate: _,
                } => Some(Arc::new(TypX::Int(*range))),
                _ => None,
            };
            let expr_ctxt = &expr_ctxt.set_bit_vector_typ_hint(hint);
            let bv_e = exp_to_expr(ctx, arg, expr_ctxt)?;
            match op {
                UnaryOp::Not => {
                    let bop = air::ast::UnaryOp::Not;
                    return Ok(Arc::new(ExprX::Unary(bop, bv_e)));
                }
                UnaryOp::BitNot => {
                    let bop = air::ast::UnaryOp::BitNot;
                    return Ok(Arc::new(ExprX::Unary(bop, bv_e)));
                }
                // bitvector type casting by 'as' keyword
                // via converting Clip into concat/extract
                UnaryOp::Clip { range: int_range, .. } => {
                    let new_n = bitwidth_from_int_range(int_range);
                    let old_n = bitwidth_from_type(&arg.typ);

                    let new_n = bitvector_expect_exact(ctx, &arg.span, &exp.typ, &new_n)?;
                    let old_n = bitvector_expect_exact(ctx, &arg.span, &arg.typ, &old_n)?;

                    if new_n > old_n {
                        let bop = air::ast::BinaryOp::BitConcat;
                        let zero_pad = Arc::new(ExprX::Const(Constant::BitVec(
                            Arc::new("0".to_string()),
                            new_n - old_n,
                        )));
                        return Ok(Arc::new(ExprX::Binary(bop, zero_pad, bv_e)));
                    }
                    // extract lower new_n bits
                    else if new_n < old_n {
                        let op = air::ast::UnaryOp::BitExtract(new_n - 1, 0);
                        return Ok(Arc::new(ExprX::Unary(op, bv_e)));
                    } else {
                        return Ok(bv_e);
                    }
                }
                UnaryOp::HeightTrigger => panic!("internal error: unexpected HeightTrigger"),
                UnaryOp::Trigger(_) => exp_to_expr(ctx, arg, expr_ctxt)?,
                UnaryOp::CoerceMode { .. } => {
                    panic!("internal error: TupleField should have been removed before here")
                }
                UnaryOp::MustBeFinalized => {
                    panic!("internal error: Exp not finalized: {:?}", arg)
                }
                UnaryOp::StrLen | UnaryOp::StrIsAscii | UnaryOp::CharToInt => panic!(
                    "internal error: matching for bit vector ops on this match should be impossible"
                ),
            }
        }
        (ExpX::Unary(op, exp), false) => match op {
            UnaryOp::StrLen => Arc::new(ExprX::Apply(
                str_ident(STRSLICE_LEN),
                Arc::new(vec![exp_to_expr(ctx, exp, expr_ctxt)?]),
            )),
            UnaryOp::StrIsAscii => Arc::new(ExprX::Apply(
                str_ident(STRSLICE_IS_ASCII),
                Arc::new(vec![exp_to_expr(ctx, exp, expr_ctxt)?]),
            )),
            UnaryOp::Not => mk_not(&exp_to_expr(ctx, exp, expr_ctxt)?),
            UnaryOp::BitNot => {
                let width = bitwidth_from_type(&exp.typ).expect("expected bounded integer type");
                let width_exp = bitwidth_to_exp(&width);
                let expr = exp_to_expr(ctx, exp, expr_ctxt)?;
                let expr = try_box(ctx, expr, &exp.typ).expect("Box");
                let bit_expr = ExprX::Apply(
                    Arc::new(crate::def::UINT_NOT.to_string()),
                    Arc::new(vec![width_exp, expr]),
                );
                clip_bitwise_result(bit_expr, exp)?
            }
            UnaryOp::HeightTrigger => {
                str_apply(crate::def::HEIGHT, &vec![exp_to_expr(ctx, exp, expr_ctxt)?])
            }
            UnaryOp::Trigger(_) => exp_to_expr(ctx, exp, expr_ctxt)?,
            UnaryOp::Clip { range: IntRange::Int, .. } => exp_to_expr(ctx, exp, expr_ctxt)?,
            UnaryOp::Clip { range, .. } => {
                let expr = exp_to_expr(ctx, exp, expr_ctxt)?;
                let f_name = match range {
                    IntRange::Int => panic!("internal error: Int"),
                    IntRange::Nat => crate::def::NAT_CLIP,
                    IntRange::U(_) | IntRange::USize => crate::def::U_CLIP,
                    IntRange::I(_) | IntRange::ISize => crate::def::I_CLIP,
                };
                apply_range_fun(&f_name, &range, vec![expr])
            }
            UnaryOp::CoerceMode { .. } => {
                panic!("internal error: TupleField should have been removed before here")
            }
            UnaryOp::MustBeFinalized => {
                panic!("internal error: Exp not finalized: {:?}", exp)
            }
            UnaryOp::CharToInt => {
                let expr = exp_to_expr(ctx, exp, expr_ctxt)?;

                Arc::new(ExprX::Apply(str_ident(CHAR_TO_UNICODE), Arc::new(vec![expr])))
            }
        },
        (ExpX::UnaryOpr(UnaryOpr::Box(_) | UnaryOpr::Unbox(_), exp), true) => {
            exp_to_expr(ctx, exp, expr_ctxt)?
        }
        (ExpX::UnaryOpr(op, exp), false) => match op {
            UnaryOpr::Box(typ) => {
                let expr = exp_to_expr(ctx, exp, expr_ctxt)?;
                try_box(ctx, expr, typ).expect("Box")
            }
            UnaryOpr::Unbox(typ) => {
                let expr = exp_to_expr(ctx, exp, expr_ctxt)?;
                try_unbox(ctx, expr.clone(), typ).expect(&format!("Unbox: {:?}", expr).to_owned())
            }
            UnaryOpr::HasType(typ) => {
                let expr = exp_to_expr(ctx, exp, expr_ctxt)?;
                if let Some(inv) = typ_invariant(ctx, typ, &expr) {
                    inv
                } else {
                    air::ast_util::mk_true()
                }
            }
            UnaryOpr::IsVariant { datatype, variant } => {
                let expr = exp_to_expr(ctx, exp, expr_ctxt)?;
                let name = is_variant_ident(datatype, variant);
                Arc::new(ExprX::Apply(name, Arc::new(vec![expr])))
            }
            UnaryOpr::TupleField { .. } => {
                panic!("internal error: TupleField should have been removed before here")
            }
            UnaryOpr::IntegerTypeBound(IntegerTypeBoundKind::SignedMin, _) => {
                let expr = exp_to_expr(ctx, exp, expr_ctxt)?;
                let name = Arc::new(I_LO.to_string());
                Arc::new(ExprX::Apply(name, Arc::new(vec![expr])))
            }
            UnaryOpr::IntegerTypeBound(IntegerTypeBoundKind::SignedMax, _) => {
                let expr = exp_to_expr(ctx, exp, expr_ctxt)?;
                let name = Arc::new(I_HI.to_string());
                let x = Arc::new(ExprX::Apply(name, Arc::new(vec![expr])));
                mk_sub(&x, &mk_nat(1))
            }
            UnaryOpr::IntegerTypeBound(IntegerTypeBoundKind::UnsignedMax, _) => {
                let expr = exp_to_expr(ctx, exp, expr_ctxt)?;
                let name = Arc::new(U_HI.to_string());
                let x = Arc::new(ExprX::Apply(name, Arc::new(vec![expr])));
                mk_sub(&x, &mk_nat(1))
            }
            UnaryOpr::IntegerTypeBound(IntegerTypeBoundKind::ArchWordBits, _) => {
                let name = Arc::new(ARCH_SIZE.to_string());
                Arc::new(ExprX::Var(name))
            }
            UnaryOpr::Field(FieldOpr { datatype, variant, field, get_variant: _ }) => {
                let expr = exp_to_expr(ctx, exp, expr_ctxt)?;
                Arc::new(ExprX::Apply(
                    variant_field_ident(datatype, variant, field),
                    Arc::new(vec![expr]),
                ))
            }
            UnaryOpr::CustomErr(_) => {
                // CustomErr is handled by split_expression. Maybe it could
                // be useful in the 'normal' case too, but right now, we just
                // ignore it here.
                return exp_to_expr(ctx, exp, expr_ctxt);
            }
        },
        (ExpX::Binary(op, lhs, rhs), true) => {
            if !allowed_bitvector_type(&exp.typ) {
                return Err(error(
                    &exp.span,
                    format!("error: cannot use bit-vector arithmetic on type {:?}", exp.typ),
                ));
            }
            if let BinaryOp::HeightCompare { .. } = op {
                return Err(error(
                    &exp.span,
                    format!("error: cannot use bit-vector arithmetic on is_smaller_than"),
                ));
            }
            // disallow signed integer from bitvec reasoning. However, allow that for shift
            // TODO: sanity check for shift
            let _ = match op {
                BinaryOp::Bitwise(BitwiseOp::Shl | BitwiseOp::Shr, _) => (),
                _ => {
                    check_unsigned(&lhs)?;
                    check_unsigned(&rhs)?;
                }
            };
            let hint = match op {
                BinaryOp::Eq(..)
                | BinaryOp::Ne
                | BinaryOp::Inequality(..)
                | BinaryOp::Arith(..) => {
                    match (&*undecorate_typ(&lhs.typ), &*undecorate_typ(&rhs.typ)) {
                        (TypX::Int(IntRange::U(..) | IntRange::I(..)), _) => Some(lhs.typ.clone()),
                        (_, TypX::Int(IntRange::U(..) | IntRange::I(..))) => Some(rhs.typ.clone()),
                        _ => None,
                    }
                }
                _ => None,
            };
            let expr_ctxt = &expr_ctxt.set_bit_vector_typ_hint(hint);
            let lh = exp_to_expr(ctx, lhs, expr_ctxt)?;
            let rh = exp_to_expr(ctx, rhs, expr_ctxt)?;
            let _ = match op {
                BinaryOp::And => return Ok(mk_and(&vec![lh, rh])),
                BinaryOp::Or => return Ok(mk_or(&vec![lh, rh])),
                BinaryOp::Ne => {
                    let eq = ExprX::Binary(air::ast::BinaryOp::Eq, lh, rh);
                    return Ok(Arc::new(ExprX::Unary(air::ast::UnaryOp::Not, Arc::new(eq))));
                }
                _ => (),
            };
            let bop = match op {
                BinaryOp::HeightCompare { .. } => unreachable!(),
                BinaryOp::Eq(_) => air::ast::BinaryOp::Eq,
                BinaryOp::Ne => unreachable!(),
                BinaryOp::Arith(ArithOp::Add, _) => air::ast::BinaryOp::BitAdd,
                BinaryOp::Arith(ArithOp::Sub, _) => air::ast::BinaryOp::BitSub,
                BinaryOp::Arith(ArithOp::Mul, _) => air::ast::BinaryOp::BitMul,
                BinaryOp::Arith(ArithOp::EuclideanDiv, _) => air::ast::BinaryOp::BitUDiv,
                BinaryOp::Arith(ArithOp::EuclideanMod, _) => air::ast::BinaryOp::BitUMod,
                BinaryOp::Inequality(InequalityOp::Le) => air::ast::BinaryOp::BitULe,
                BinaryOp::Inequality(InequalityOp::Lt) => air::ast::BinaryOp::BitULt,
                BinaryOp::Inequality(InequalityOp::Ge) => air::ast::BinaryOp::BitUGe,
                BinaryOp::Inequality(InequalityOp::Gt) => air::ast::BinaryOp::BitUGt,
                BinaryOp::Bitwise(BitwiseOp::BitXor, _) => air::ast::BinaryOp::BitXor,
                BinaryOp::Bitwise(BitwiseOp::BitAnd, _) => air::ast::BinaryOp::BitAnd,
                BinaryOp::Bitwise(BitwiseOp::BitOr, _) => air::ast::BinaryOp::BitOr,
                BinaryOp::Bitwise(BitwiseOp::Shl, _) => air::ast::BinaryOp::Shl,
                BinaryOp::Bitwise(BitwiseOp::Shr, _) => air::ast::BinaryOp::LShr,
                BinaryOp::Implies => air::ast::BinaryOp::Implies,
                BinaryOp::And => unreachable!(),
                BinaryOp::Or => unreachable!(),
                BinaryOp::Xor => unreachable!(),
                BinaryOp::StrGetChar => unreachable!(),
            };
            return Ok(Arc::new(ExprX::Binary(bop, lh, rh)));
        }
        (ExpX::BinaryOpr(crate::ast::BinaryOpr::ExtEq(..), _, _), true) => {
            return Err(error(
                &exp.span,
                "error: cannot use extensional equality in bit vector proof",
            ));
        }
        (ExpX::Binary(op, lhs, rhs), false) => {
            let wrap_arith = true; // use Add, Sub, etc. wrappers to allow triggers on +, -, etc.
            let has_const = match (&lhs.x, &rhs.x) {
                (ExpX::Const(..), _) => true,
                (_, ExpX::Const(..)) => true,
                _ => false,
            };
            let lh = exp_to_expr(ctx, lhs, expr_ctxt)?;
            let rh = exp_to_expr(ctx, rhs, expr_ctxt)?;
            let expx = match op {
                BinaryOp::And => {
                    return Ok(mk_and(&vec![lh, rh]));
                }
                BinaryOp::Or => {
                    return Ok(mk_or(&vec![lh, rh]));
                }
                BinaryOp::Xor => {
                    return Ok(mk_xor(&lh, &rh));
                }
                BinaryOp::Implies => {
                    return Ok(mk_implies(&lh, &rh));
                }
                BinaryOp::HeightCompare { strictly_lt, recursive_function_field } => {
                    let lhh = str_apply(crate::def::HEIGHT, &vec![lh]);
                    let rh = if *recursive_function_field {
                        str_apply(crate::def::HEIGHT_REC_FUN, &vec![rh])
                    } else {
                        rh
                    };
                    let rhh = str_apply(crate::def::HEIGHT, &vec![rh]);
                    if *strictly_lt {
                        return Ok(str_apply(crate::def::HEIGHT_LT, &vec![lhh, rhh]));
                    } else {
                        return Ok(mk_eq(&lhh, &rhh));
                    }
                }
                BinaryOp::Arith(ArithOp::Add, _) if wrap_arith => {
                    return Ok(str_apply(crate::def::ADD, &vec![lh, rh]));
                }
                BinaryOp::Arith(ArithOp::Sub, _) if wrap_arith => {
                    return Ok(str_apply(crate::def::SUB, &vec![lh, rh]));
                }
                BinaryOp::Arith(ArithOp::Add, _) => {
                    ExprX::Multi(MultiOp::Add, Arc::new(vec![lh, rh]))
                }
                BinaryOp::Arith(ArithOp::Sub, _) => {
                    ExprX::Multi(MultiOp::Sub, Arc::new(vec![lh, rh]))
                }
                BinaryOp::Arith(ArithOp::Mul, _) if wrap_arith || !has_const => {
                    return Ok(str_apply(crate::def::MUL, &vec![lh, rh]));
                }
                BinaryOp::Arith(ArithOp::EuclideanDiv, _) if wrap_arith || !has_const => {
                    return Ok(str_apply(crate::def::EUC_DIV, &vec![lh, rh]));
                }
                // REVIEW: consider introducing singular_mod more earlier pipeline (e.g. from syntax macro?)
                BinaryOp::Arith(ArithOp::EuclideanMod, _) if expr_ctxt.is_singular => {
                    return Ok(str_apply(crate::def::SINGULAR_MOD, &vec![lh, rh]));
                }
                BinaryOp::Arith(ArithOp::EuclideanMod, _) if wrap_arith || !has_const => {
                    return Ok(str_apply(crate::def::EUC_MOD, &vec![lh, rh]));
                }
                BinaryOp::Arith(ArithOp::Mul, _) => {
                    ExprX::Multi(MultiOp::Mul, Arc::new(vec![lh, rh]))
                }
                BinaryOp::Ne => {
                    let eq = ExprX::Binary(air::ast::BinaryOp::Eq, lh, rh);
                    ExprX::Unary(air::ast::UnaryOp::Not, Arc::new(eq))
                }
                BinaryOp::StrGetChar => ExprX::Apply(
                    str_ident(STRSLICE_GET_CHAR),
                    Arc::new(vec![
                        exp_to_expr(ctx, lhs, expr_ctxt)?,
                        exp_to_expr(ctx, rhs, expr_ctxt)?,
                    ]),
                ),
                // here the binary bitvector Ops are translated into the integer versions
                // Similar to typ_invariant(), make obvious range according to bit-width
                BinaryOp::Bitwise(bo, _) => {
                    let box_lh = try_box(ctx, lh, &lhs.typ).expect("Box");
                    let box_rh = try_box(ctx, rh, &rhs.typ).expect("Box");

                    // These expects should succeed because we don't define any bitwise ops
                    // for int or nat in the builtin lib.
                    let width_left = bitwidth_from_type(&lhs.typ).expect("bounded integer type");
                    let width_right = bitwidth_from_type(&rhs.typ).expect("bounded integer type");

                    if width_left != width_right {
                        return Err(error(
                            &exp.span,
                            format!(
                                "error: argument bit-width does not match. Left: {}, Right: {}",
                                width_left, width_right
                            ),
                        ));
                    }
                    let width_exp = bitwidth_to_exp(&width_left);
                    let fname = match bo {
                        BitwiseOp::BitXor => crate::def::UINT_XOR,
                        BitwiseOp::BitAnd => crate::def::UINT_AND,
                        BitwiseOp::BitOr => crate::def::UINT_OR,
                        BitwiseOp::Shl => crate::def::UINT_SHL,
                        BitwiseOp::Shr => crate::def::UINT_SHR,
                    };
                    let bit_expr = ExprX::Apply(
                        Arc::new(fname.to_string()),
                        Arc::new(vec![width_exp.clone(), box_lh, box_rh]),
                    );
                    return clip_bitwise_result(bit_expr, exp);
                }
                _ => {
                    let aop = match op {
                        BinaryOp::And => unreachable!(),
                        BinaryOp::Or => unreachable!(),
                        BinaryOp::Xor => unreachable!(),
                        BinaryOp::Implies => unreachable!(),
                        BinaryOp::HeightCompare { .. } => unreachable!(),
                        BinaryOp::Eq(_) => air::ast::BinaryOp::Eq,
                        BinaryOp::Ne => unreachable!(),
                        BinaryOp::Inequality(InequalityOp::Le) => air::ast::BinaryOp::Le,
                        BinaryOp::Inequality(InequalityOp::Lt) => air::ast::BinaryOp::Lt,
                        BinaryOp::Inequality(InequalityOp::Ge) => air::ast::BinaryOp::Ge,
                        BinaryOp::Inequality(InequalityOp::Gt) => air::ast::BinaryOp::Gt,
                        BinaryOp::Arith(ArithOp::Add, _) => unreachable!(),
                        BinaryOp::Arith(ArithOp::Sub, _) => unreachable!(),
                        BinaryOp::Arith(ArithOp::Mul, _) => unreachable!(),
                        BinaryOp::Arith(ArithOp::EuclideanDiv, _) => {
                            air::ast::BinaryOp::EuclideanDiv
                        }
                        BinaryOp::Arith(ArithOp::EuclideanMod, _) => {
                            air::ast::BinaryOp::EuclideanMod
                        }
                        BinaryOp::Bitwise(..) => unreachable!(),
                        BinaryOp::StrGetChar => unreachable!(),
                    };
                    ExprX::Binary(aop, lh, rh)
                }
            };
            Arc::new(expx)
        }
        (ExpX::BinaryOpr(crate::ast::BinaryOpr::ExtEq(deep, t), lhs, rhs), false) => {
            let mut args = vec![Arc::new(ExprX::Const(Constant::Bool(*deep))), typ_to_id(t)];
            args.push(exp_to_expr(ctx, lhs, expr_ctxt)?);
            args.push(exp_to_expr(ctx, rhs, expr_ctxt)?);
            str_apply(crate::def::EXT_EQ, &args)
        }
        (ExpX::If(e1, e2, e3), _) => mk_ite(
            &exp_to_expr(ctx, e1, expr_ctxt)?,
            &exp_to_expr(ctx, e2, expr_ctxt)?,
            &exp_to_expr(ctx, e3, expr_ctxt)?,
        ),
        (ExpX::WithTriggers(_triggers, body), _) => exp_to_expr(ctx, body, expr_ctxt)?,
        (ExpX::Bind(bnd, e), _) => match (&bnd.x, expr_ctxt.is_bit_vector) {
            (BndX::Let(binders), _) => {
                let expr = exp_to_expr(ctx, e, expr_ctxt)?;
                let binders =
                    vec_map_result(&*binders, |b| match exp_to_expr(ctx, &b.a, expr_ctxt) {
                        Ok(expr) => {
                            Ok(Arc::new(BinderX { name: suffix_local_expr_id(&b.name), a: expr }))
                        }
                        Err(vir_err) => Err(vir_err.clone()),
                    })?;
                air::ast_util::mk_let(&binders, &expr)
            }
            (BndX::Quant(quant, binders, trigs), _) => {
                let expr = exp_to_expr(ctx, e, expr_ctxt)?;
                let mut invs: Vec<Expr> = Vec::new();
                if !expr_ctxt.is_bit_vector {
                    for binder in binders.iter() {
                        let typ_inv = typ_invariant(
                            ctx,
                            &binder.a,
                            &ident_var(&suffix_local_expr_id(&binder.name)),
                        );
                        if let Some(inv) = typ_inv {
                            invs.push(inv);
                        }
                    }
                }
                let inv = mk_and(&invs);
                let expr = match quant.quant {
                    Quant::Forall => mk_implies(&inv, &expr),
                    Quant::Exists => mk_and(&vec![inv, expr]),
                };
                let mut bs: Vec<Binder<air::ast::Typ>> = Vec::new();
                for binder in binders.iter() {
                    let typ = if expr_ctxt.is_bit_vector {
                        let bv_typ_option = bv_typ_to_air(&binder.a);
                        if bv_typ_option.is_none() {
                            return Err(error(
                                &exp.span,
                                format!("unsupported type in bitvector {:?}", &binder.a),
                            ));
                        };
                        bv_typ_option.unwrap()
                    } else {
                        typ_to_air(ctx, &binder.a)
                    };
                    let names_typs = match &*binder.a {
                        // allow quantifiers over type parameters, generated for broadcast_forall
                        TypX::TypeId => {
                            let xts = crate::def::suffix_typ_param_ids_types(&binder.name);
                            xts.into_iter().map(|(x, t)| (x, str_typ(&t))).collect()
                        }
                        _ => vec![(suffix_local_expr_id(&binder.name), typ)],
                    };
                    for (name, typ) in names_typs {
                        bs.push(Arc::new(BinderX { name, a: typ.clone() }));
                    }
                }
                let triggers = vec_map_result(&*trigs, |trig| {
                    vec_map_result(trig, |x| exp_to_expr(ctx, x, expr_ctxt)).map(|v| Arc::new(v))
                })?;
                let qid = new_user_qid(ctx, &exp);
                air::ast_util::mk_quantifier(quant.quant, &bs, &triggers, qid, &expr)
            }
            (BndX::Lambda(binders, trigs), false) => {
                let expr = exp_to_expr(ctx, e, expr_ctxt)?;
                let binders = vec_map(&*binders, |b| {
                    let name = suffix_local_expr_id(&b.name);
                    Arc::new(BinderX { name, a: typ_to_air(ctx, &b.a) })
                });
                let triggers = vec_map_result(&*trigs, |trig| {
                    vec_map_result(trig, |x| exp_to_expr(ctx, x, expr_ctxt)).map(|v| Arc::new(v))
                })?;
                let qid = (triggers.len() > 0).then(|| ()).and_then(|_| new_user_qid(ctx, &exp));
                let lambda = air::ast_util::mk_lambda(&binders, &triggers, qid, &expr);
                str_apply(crate::def::MK_FUN, &vec![lambda])
            }
            (BndX::Choose(binders, trigs, cond), false) => {
                let mut bs: Vec<Binder<air::ast::Typ>> = Vec::new();
                let mut invs: Vec<Expr> = Vec::new();
                for b in binders.iter() {
                    let name = suffix_local_expr_id(&b.name);
                    let typ_inv = typ_invariant(ctx, &b.a, &ident_var(&name));
                    if let Some(inv) = &typ_inv {
                        invs.push(inv.clone());
                    }
                    bs.push(Arc::new(BinderX { name, a: typ_to_air(ctx, &b.a) }));
                }
                let cond_expr = exp_to_expr(ctx, cond, expr_ctxt)?;
                let body_expr = exp_to_expr(ctx, e, expr_ctxt)?;
                invs.push(cond_expr.clone());
                let cond_expr = mk_and(&invs);
                let typ = &e.typ;
                let typ_inv = typ_invariant(ctx, typ, &body_expr);
                let triggers = vec_map_result(&*trigs, |trig| {
                    vec_map_result(trig, |x| exp_to_expr(ctx, x, expr_ctxt)).map(|v| Arc::new(v))
                })?;
                let binders = Arc::new(bs);
                let qid = new_user_qid(ctx, &exp);
                let bind = Arc::new(BindX::Choose(binders, Arc::new(triggers), qid, cond_expr));
                let mut choose_expr = Arc::new(ExprX::Bind(bind, body_expr));
                match typ_inv {
                    Some(_) => {
                        // use as_type to coerce expression to some value of the requested type,
                        // even if the choose expression is unsatisfiable
                        let args = vec![choose_expr, typ_to_id(typ)];
                        choose_expr = str_apply(crate::def::AS_TYPE, &args);
                    }
                    _ => {}
                }
                choose_expr
            }
            (_, true) => {
                return Err(error(
                    &exp.span,
                    format!("unsupported for bit-vector: bind conversion, {:?} ", exp.x),
                ));
            }
        },
        (ExpX::Interp(_), _) => {
            panic!("Found an interpreter expression {:?} outside the interpreter", exp)
        }
        (_, true) => {
            return Err(error(
                &exp.span,
                format!("unsupported for bit-vector: expression conversion {:?}", exp.x),
            ));
        }
    };
    Ok(result)
}

pub(crate) enum PostConditionKind {
    Ensures,
    DecreasesImplicitLemma,
    DecreasesBy,
}

struct PostConditionInfo {
    /// Identifier that holds the return value.
    /// May be referenced by `ens_exprs` or `ens_spec_precondition_stms`.
    dest: Option<UniqueIdent>,
    /// Post-conditions (only used in non-recommends-checking mode)
    ens_exprs: Vec<(Span, Expr)>,
    /// Recommends checks (only used in recommends-checking mode)
    ens_spec_precondition_stms: Vec<Stm>,
    /// Extra info about PostCondition for error reporting
    kind: PostConditionKind,
}

#[derive(Debug)]
struct LoopInfo {
    label: Option<String>,
    some_cond: bool,
    invs_entry: Arc<Vec<(Span, Expr)>>,
    invs_exit: Arc<Vec<(Span, Expr)>>,
}

struct State {
    local_shared: Vec<Decl>, // shared between all queries for a single function
    may_be_used_in_old: HashSet<UniqueIdent>, // vars that might have a 'PRE' snapshot, needed for while loop generation
    local_bv_shared: Vec<Decl>, // used in bv mode, fixed width uint variables have corresponding bv types
    commands: Vec<CommandsWithContext>,
    snapshot_count: u32, // Used to ensure unique Idents for each snapshot
    sids: Vec<Ident>, // a stack of snapshot ids, the top one should dominate the current position in the AST
    snap_map: Vec<(Span, SnapPos)>, // Maps each statement's span to the closest dominating snapshot's ID
    assign_map: AssignMap, // Maps Maps each statement's span to the assigned variables (that can potentially be queried)
    mask: MaskSet,         // set of invariants that are allowed to be opened
    post_condition_info: PostConditionInfo,
    loop_infos: Vec<LoopInfo>,
}

impl State {
    /// get the current sid (top of the scope stack)
    fn get_current_sid(&self) -> Ident {
        let last = self.sids.last().unwrap();
        last.clone()
    }

    /// copy the current sid into a new scope (when entering a block)
    fn push_scope(&mut self) {
        let sid = self.get_current_sid();
        self.sids.push(sid);
    }

    /// pop off the scope (when exiting a block)
    fn pop_scope(&mut self) {
        self.sids.pop();
    }

    fn get_new_sid(&mut self, suffix: &str) -> Ident {
        self.snapshot_count += 1;
        Arc::new(format!("{}{}", self.snapshot_count, suffix))
    }

    /// replace the current sid (without changing scope depth)
    fn update_current_sid(&mut self, suffix: &str) -> Ident {
        let sid = self.get_new_sid(suffix);
        self.sids.pop();
        self.sids.push(sid.clone());
        sid
    }

    // fn get_assigned_set(&self, stm: &Stm) -> HashSet<Arc<String>> {
    //     if let Some(s) = self.assign_map.get(&Arc::as_ptr(stm)) {
    //         return s.clone();
    //     }
    //     return HashSet::new();
    // }

    fn map_span(&mut self, stm: &Stm, kind: SpanKind) {
        let spos = SnapPos { snapshot_id: self.get_current_sid(), kind };
        // let aset = self.get_assigned_set(stm);
        // println!("{:?} {:?}", stm.span, aset);
        self.snap_map.push((stm.span.clone(), spos));
    }
}

fn loc_is_var(e: &Exp) -> Option<&UniqueIdent> {
    match &e.x {
        ExpX::VarLoc(x) => Some(x),
        _ => None,
    }
}

pub(crate) fn assume_var(span: &Span, x: &UniqueIdent, exp: &Exp) -> Stm {
    let x_var = SpannedTyped::new(&span, &exp.typ, ExpX::Var(x.clone()));
    let eqx = ExpX::Binary(BinaryOp::Eq(Mode::Spec), x_var, exp.clone());
    let eq = SpannedTyped::new(&span, &Arc::new(TypX::Bool), eqx);
    Spanned::new(span.clone(), StmX::Assume(eq))
}

fn one_stmt(stmts: Vec<Stmt>) -> Stmt {
    if stmts.len() == 1 { stmts[0].clone() } else { Arc::new(StmtX::Block(Arc::new(stmts))) }
}

#[derive(Debug)]
struct LocFieldInfo<A> {
    base_typ: Typ,
    base_span: Span,
    a: A,
}

fn loc_to_field_path(loc: &Exp) -> (UniqueIdent, LocFieldInfo<Vec<FieldOpr>>) {
    let mut e: &Exp = loc;
    let mut fields = Vec::new();
    loop {
        match &e.x {
            ExpX::Loc(ee) => e = ee,
            ExpX::UnaryOpr(UnaryOpr::Box(_) | UnaryOpr::Unbox(_), ee) => e = ee,
            ExpX::VarLoc(x) => {
                fields.reverse();
                return (
                    x.clone(),
                    LocFieldInfo { base_typ: e.typ.clone(), base_span: e.span.clone(), a: fields },
                );
            }
            ExpX::UnaryOpr(UnaryOpr::Field(field), ee) => {
                fields.push(field.clone());
                e = ee;
            }
            _ => panic!("loc unexpected {:?}", e),
        }
    }
}

fn snapshotted_var_locs(arg: &Exp, snapshot_name: &str) -> Exp {
    crate::sst_visitor::map_exp_visitor(arg, &mut |e| match &e.x {
        ExpX::VarLoc(x) => {
            SpannedTyped::new(&e.span, &e.typ, ExpX::Old(snapshot_ident(snapshot_name), x.clone()))
        }
        _ => e.clone(),
    })
}

fn snapshotted_vars(arg: &Exp, snapshot_name: &str) -> Exp {
    crate::sst_visitor::map_exp_visitor(arg, &mut |e| match &e.x {
        ExpX::Var(x) => {
            SpannedTyped::new(&e.span, &e.typ, ExpX::Old(snapshot_ident(snapshot_name), x.clone()))
        }
        _ => e.clone(),
    })
}

fn assume_other_fields_unchanged(
    ctx: &Ctx,
    snapshot_name: &str,
    stm_span: &Span,
    base: &UniqueIdent,
    mutated_fields: &LocFieldInfo<Vec<Vec<FieldOpr>>>,
    expr_ctxt: &ExprCtxt,
) -> Result<Option<Stmt>, VirErr> {
    let LocFieldInfo { base_typ, base_span, a: updates } = mutated_fields;
    let base_exp = SpannedTyped::new(base_span, base_typ, ExpX::VarLoc(base.clone()));
    let eqs = assume_other_fields_unchanged_inner(
        ctx,
        snapshot_name,
        stm_span,
        &base_exp,
        updates,
        expr_ctxt,
    )?;
    Ok((eqs.len() > 0)
        .then(|| Arc::new(StmtX::Assume(Arc::new(ExprX::Multi(MultiOp::And, Arc::new(eqs)))))))
}

fn assume_other_fields_unchanged_inner(
    ctx: &Ctx,
    snapshot_name: &str,
    stm_span: &Span,
    base: &Exp,
    updates: &Vec<Vec<FieldOpr>>,
    expr_ctxt: &ExprCtxt,
) -> Result<Vec<Expr>, VirErr> {
    match &updates[..] {
        [f] if f.len() == 0 => Ok(vec![]),
        _ => {
            let mut updated_fields: BTreeMap<_, Vec<_>> = BTreeMap::new();
            let FieldOpr { datatype, variant, field: _, get_variant: _ } = &updates[0][0];
            for u in updates {
                assert!(u[0].datatype == *datatype && u[0].variant == *variant);
                updated_fields.entry(&u[0].field).or_insert(Vec::new()).push(u[1..].to_vec());
            }
            let datatype_fields = &get_variant(&ctx.global.datatypes[datatype], variant).a;
            let dt =
                vec_map_result(&**datatype_fields, |field: &Binder<(Typ, Mode, Visibility)>| {
                    let base_exp = if let TypX::Boxed(base_typ) = &*undecorate_typ(&base.typ) {
                        // TODO this replicates logic from poly, but factoring it out is currently tricky
                        // because we don't have a representation for a variable used as a location in VIR
                        if crate::poly::typ_is_poly(ctx, base_typ) {
                            base.clone()
                        } else {
                            let op = UnaryOpr::Unbox(base_typ.clone());
                            let exprx = ExpX::UnaryOpr(op, base.clone());
                            SpannedTyped::new(&base.span, base_typ, exprx)
                        }
                    } else {
                        base.clone()
                    };
                    let field_exp = SpannedTyped::new(
                        stm_span,
                        &field.a.0,
                        ExpX::UnaryOpr(
                            UnaryOpr::Field(FieldOpr {
                                datatype: datatype.clone(),
                                variant: variant.clone(),
                                field: field.name.clone(),
                                get_variant: false,
                            }),
                            base_exp,
                        ),
                    );
                    if let Some(further_updates) = updated_fields.get(&field.name) {
                        assume_other_fields_unchanged_inner(
                            ctx,
                            snapshot_name,
                            stm_span,
                            &field_exp,
                            further_updates,
                            expr_ctxt,
                        )
                    } else {
                        let old = exp_to_expr(
                            ctx,
                            &snapshotted_var_locs(&field_exp, snapshot_name),
                            expr_ctxt,
                        )?;
                        let new = exp_to_expr(ctx, &field_exp, expr_ctxt)?;
                        Ok(vec![Arc::new(ExprX::Binary(air::ast::BinaryOp::Eq, old, new))])
                    }
                })?;
            Ok(dt.into_iter().flatten().collect())
        }
    }
}

// fn stm_to_stmts(ctx: &Ctx, state: &mut State, stm: &Stm) -> Result<Vec<Stmt>, VirErr> {
//     let expr_ctxt = ExprCtxt { mode: ExprMode::Body, is_bit_vector: false };
//     let result = match &stm.x {

fn stm_to_stmts(ctx: &Ctx, state: &mut State, stm: &Stm) -> Result<Vec<Stmt>, VirErr> {
    let expr_ctxt = &ExprCtxt::new();
    let result = match &stm.x {
        StmX::Call { fun, resolved_method: _, mode, typ_args: typs, args, split, dest } => {
            assert!(split.is_none());
            let mut stmts: Vec<Stmt> = Vec::new();
            let func = &ctx.func_map[fun];
            if func.x.require.len() > 0
                && (!ctx.checking_spec_preconditions_for_non_spec() || *mode == Mode::Spec)
            {
                let f_req = prefix_requires(&fun_to_air_ident(&func.x.name));
                let mut req_args: Vec<Expr> = typs.iter().map(typ_to_ids).flatten().collect();
                for arg in args.iter() {
                    req_args.push(exp_to_expr(ctx, arg, expr_ctxt)?);
                }
                let e_req = Arc::new(ExprX::Apply(f_req, Arc::new(req_args)));
<<<<<<< HEAD
                let description =
                    match (ctx.checking_spec_preconditions(), &func.x.attrs.custom_req_err) {
                        (true, None) => "recommendation not met".to_string(),
                        (_, None) => crate::def::PRECONDITION_FAILURE.to_string(),
                        (_, Some(s)) => s.clone(),
                    };
                let error = msg_error(description, &stm.span);
=======
                let description = match (ctx.checking_recommends(), &func.x.attrs.custom_req_err) {
                    (true, None) => "recommendation not met".to_string(),
                    (_, None) => crate::def::PRECONDITION_FAILURE.to_string(),
                    (_, Some(s)) => s.clone(),
                };
                let error = error(&stm.span, description);
>>>>>>> ee58ef58
                stmts.push(Arc::new(StmtX::Assert(error, e_req)));
            }

            let callee_mask_set = mask_set_from_spec(&func.x.mask_spec, func.x.mode);
            if !ctx.checking_spec_preconditions() {
                callee_mask_set.assert_is_contained_in(&state.mask, &stm.span, &mut stmts);
            }

            let typ_args: Vec<Expr> = typs.iter().map(typ_to_ids).flatten().collect();
            if func.x.params.iter().any(|p| p.x.is_mut) && ctx.debug {
                unimplemented!("&mut args are unsupported in debugger mode");
            }
            let mut call_snapshot = false;
            let mut ens_args_wo_typ = Vec::new();
            let mut mutated_fields: BTreeMap<_, LocFieldInfo<Vec<_>>> = BTreeMap::new();
            for (param, arg) in func.x.params.iter().zip(args.iter()) {
                let arg_x = if let Some(Dest { dest, is_init: _ }) = dest {
                    let var: UniqueIdent = get_loc_var(dest);
                    crate::sst_visitor::map_exp_visitor(arg, &mut |e| match &e.x {
                        ExpX::Var(x) if *x == var => {
                            call_snapshot = true;
                            SpannedTyped::new(
                                &e.span,
                                &e.typ,
                                ExpX::Old(snapshot_ident(SNAPSHOT_CALL), x.clone()),
                            )
                        }
                        _ => e.clone(),
                    })
                } else {
                    arg.clone()
                };
                if param.x.is_mut {
                    call_snapshot = true;
                    let (base_var, LocFieldInfo { base_typ, base_span, a: fields }) =
                        loc_to_field_path(arg);
                    mutated_fields
                        .entry(base_var)
                        .or_insert(LocFieldInfo { base_typ, base_span, a: Vec::new() })
                        .a
                        .push(fields);
                    let arg_old = snapshotted_var_locs(arg, SNAPSHOT_CALL);
                    ens_args_wo_typ.push(exp_to_expr(ctx, &arg_old, expr_ctxt)?);
                    ens_args_wo_typ.push(exp_to_expr(ctx, &arg_x, expr_ctxt)?);
                } else {
                    ens_args_wo_typ.push(exp_to_expr(ctx, &arg_x, expr_ctxt)?)
                };
            }
            let havoc_stmts = mutated_fields
                .keys()
                .map(|base| Arc::new(StmtX::Havoc(suffix_local_unique_id(&base))));

            let unchaged_stmts = mutated_fields
                .iter()
                .map(|(base, mutated_fields)| {
                    let LocFieldInfo { base_typ, base_span: _, a: _ } = mutated_fields;
                    match assume_other_fields_unchanged(
                        ctx,
                        SNAPSHOT_CALL,
                        &stm.span,
                        base,
                        mutated_fields,
                        expr_ctxt,
                    ) {
                        Ok(stmt) => {
                            let typ_inv_stmts = typ_invariant(
                                ctx,
                                base_typ,
                                &string_var(&suffix_local_unique_id(base)),
                            )
                            .into_iter()
                            .map(|e| Arc::new(StmtX::Assume(e)));
                            let unchanged_and_typ_inv: Vec<Stmt> =
                                stmt.into_iter().chain(typ_inv_stmts).collect();
                            Ok(unchanged_and_typ_inv)
                        }
                        Err(vir_err) => Err(vir_err.clone()),
                    }
                })
                .collect::<Result<Vec<Vec<Stmt>>, VirErr>>()?
                .into_iter()
                .flatten();
            let mut_stmts: Vec<_> = havoc_stmts.chain(unchaged_stmts).collect::<Vec<_>>();

            if call_snapshot {
                stmts.push(Arc::new(StmtX::Snapshot(snapshot_ident(SNAPSHOT_CALL))));
                stmts.extend(mut_stmts.into_iter());
            } else {
                assert_eq!(mut_stmts.len(), 0);
                if ctx.debug {
                    state.map_span(&stm, SpanKind::Full);
                }
            }
            let mut ens_args: Vec<_> =
                typ_args.into_iter().chain(ens_args_wo_typ.into_iter()).collect();
            if func.x.has_return() {
                if let Some(Dest { dest, is_init }) = dest {
                    let var = suffix_local_unique_id(&get_loc_var(dest));
                    ens_args.push(exp_to_expr(ctx, &dest, expr_ctxt)?);
                    if !*is_init {
                        let havoc = StmtX::Havoc(var.clone());
                        stmts.push(Arc::new(havoc));
                    }
                    if ctx.debug {
                        // Add a snapshot after we modify the destination
                        let sid = state.update_current_sid(SUFFIX_SNAP_MUT);
                        // Update the snap_map so that it reflects the state _after_ the
                        // statement takes effect.
                        state.map_span(&stm, SpanKind::Full);
                        let snapshot = Arc::new(StmtX::Snapshot(sid.clone()));
                        stmts.push(snapshot);
                    }
                }
            }
            if ctx.funcs_with_ensure_predicate.contains(&func.x.name) {
                let f_ens = prefix_ensures(&fun_to_air_ident(&func.x.name));
                let e_ens = Arc::new(ExprX::Apply(f_ens, Arc::new(ens_args)));
                stmts.push(Arc::new(StmtX::Assume(e_ens)));
            }
            vec![Arc::new(StmtX::Block(Arc::new(stmts)))] // wrap in block for readability
        }
        StmX::Assert(error, expr) => {
            let air_expr = exp_to_expr(ctx, &expr, expr_ctxt)?;
            let error = match error {
                Some(error) => error.clone(),
                None => error_with_label(
                    &stm.span,
                    "assertion failed".to_string(),
                    "assertion failed".to_string(),
                ),
            };
            if ctx.debug {
                state.map_span(&stm, SpanKind::Full);
            }
            vec![Arc::new(StmtX::Assert(error, air_expr))]
        }
        StmX::Return { base_error, ret_exp, inside_body } => {
            let skip = if ctx.checking_spec_preconditions() {
                state.post_condition_info.ens_spec_precondition_stms.len() == 0
            } else {
                state.post_condition_info.ens_exprs.len() == 0
            };

            let mut stmts = if skip {
                vec![]
            } else {
                // Set `dest_id` variable to the returned expression.

                let mut stmts = if let Some(dest_id) = state.post_condition_info.dest.clone() {
                    let ret_exp =
                        ret_exp.as_ref().expect("if dest is provided, expr must be provided");
                    stm_to_stmts(ctx, state, &assume_var(&stm.span, &dest_id, ret_exp))?
                } else {
                    // If there is no `dest_id`, then the returned expression
                    // gets ignored. This should happen for functions that
                    // don't return anything (more technically, that return
                    // implicit unit) or other functions that don't have a name
                    // associated to their return value.
                    vec![]
                };

                if ctx.checking_spec_preconditions() {
                    for stm in state.post_condition_info.ens_spec_precondition_stms.clone().iter() {
                        let mut new_stmts = stm_to_stmts(ctx, state, stm)?;
                        stmts.append(&mut new_stmts);
                    }
                } else {
                    for (span, ens) in state.post_condition_info.ens_exprs.clone().iter() {
                        // The base_error should point to the return-statement or
                        // return-expression. Augment with an additional label pointing
                        // to the 'ensures' clause that fails.
                        let error = match state.post_condition_info.kind {
                            PostConditionKind::Ensures => base_error
                                .secondary_label(&span, crate::def::THIS_POST_FAILED.to_string()),
                            PostConditionKind::DecreasesImplicitLemma => base_error.clone(),
                            PostConditionKind::DecreasesBy => {
                                let mut e = (**base_error).clone();
                                e.note = "unable to show termination via `decreases_by` lemma"
                                    .to_string();
                                e.secondary_label(
                                    &span,
                                    "need to show decreases conditions for this body",
                                )
                            }
                        };

                        let ens_stmt = StmtX::Assert(error, ens.clone());
                        stmts.push(Arc::new(ens_stmt));
                    }
                }

                stmts
            };
            if *inside_body {
                stmts.push(Arc::new(StmtX::Assume(air::ast_util::mk_false())));
            }
            stmts
        }
        StmX::AssertQuery { typ_inv_vars, body, mode } => {
            if ctx.debug {
                unimplemented!("assert query is unsupported in debugger mode");
            }

            let mut local = state.local_shared.clone();
            for (x, typ) in typ_inv_vars.iter() {
                let typ_inv = typ_invariant(ctx, typ, &ident_var(&suffix_local_unique_id(x)));
                if let Some(expr) = typ_inv {
                    local.push(Arc::new(DeclX::Axiom(expr)));
                }
            }

            state.push_scope();
            let proof_stmts: Vec<Stmt> = stm_to_stmts(ctx, state, body)?;
            state.pop_scope();
            let mut air_body: Vec<Stmt> = Vec::new();
            air_body.append(&mut proof_stmts.clone());
            let assertion = one_stmt(air_body);

            match mode {
                AssertQueryMode::NonLinear => {
                    let query = Arc::new(QueryX { local: Arc::new(local), assertion });
                    state.commands.push(CommandsWithContextX::new(
                        stm.span.clone(),
                        "assert_nonlinear_by".to_string(),
                        Arc::new(vec![
                            mk_option_command("smt.arith.solver", "6"),
                            Arc::new(CommandX::CheckValid(query)),
                        ]),
                        ProverChoice::Nonlinear,
                        true,
                    ));
                }
                _ => unreachable!("bitvector mode in wrong place"),
            }

            vec![]
        }
        StmX::AssertBitVector { requires, ensures } => {
            if ctx.debug {
                unimplemented!("AssertBitVector is unsupported in debugger mode");
            }
            let bv_expr_ctxt = &ExprCtxt::new_mode_bv(ExprMode::Body, true);

            let requires_air: Vec<Expr> =
                vec_map_result(requires, |e| exp_to_expr(ctx, e, bv_expr_ctxt))?;

            let ensures_air: Vec<(Span, Expr)> =
                vec_map_result(ensures, |e| match exp_to_expr(ctx, e, bv_expr_ctxt) {
                    Ok(ens_air) => Ok((e.span.clone(), ens_air)),
                    Err(vir_err) => Err(vir_err.clone()),
                })?;

            let mut local = state.local_bv_shared.clone();
            for req in requires_air.iter() {
                local.push(Arc::new(DeclX::Axiom(req.clone())));
            }

            let mut air_body: Vec<Stmt> = Vec::new();
            for (span, ens) in ensures_air.iter() {
                let error = error(span, "bitvector ensures not satisfied");
                let ens_stmt = StmtX::Assert(error, ens.clone());
                air_body.push(Arc::new(ens_stmt));
            }
            let assertion = one_stmt(air_body);
            let query = Arc::new(QueryX { local: Arc::new(local), assertion });
            let mut bv_commands = mk_bitvector_option();
            bv_commands.push(Arc::new(CommandX::CheckValid(query)));
            state.commands.push(CommandsWithContextX::new(
                stm.span.clone(),
                "assert_bitvector_by".to_string(),
                Arc::new(bv_commands),
                ProverChoice::BitVector,
                true,
            ));
            vec![]
        }
        StmX::Assume(expr) => {
            if ctx.debug {
                state.map_span(&stm, SpanKind::Full);
            }
            vec![Arc::new(StmtX::Assume(exp_to_expr(ctx, &expr, expr_ctxt)?))]
        }
        StmX::Assign { lhs: Dest { dest, is_init: true }, rhs } => {
            let x = loc_is_var(dest).expect("is_init assign dest must be a variable");
            stm_to_stmts(ctx, state, &assume_var(&stm.span, x, rhs))?
        }
        StmX::Assign { lhs: Dest { dest, is_init: false }, rhs } => {
            let mut stmts: Vec<Stmt> = Vec::new();
            if let Some(x) = loc_is_var(dest) {
                let name = suffix_local_unique_id(x);
                stmts.push(Arc::new(StmtX::Assign(name, exp_to_expr(ctx, rhs, expr_ctxt)?)));
                if ctx.debug {
                    // Add a snapshot after we modify the destination
                    let sid = state.update_current_sid(SUFFIX_SNAP_MUT);
                    let snapshot = Arc::new(StmtX::Snapshot(sid.clone()));
                    stmts.push(snapshot);
                    // Update the snap_map so that it reflects the state _after_ the
                    // statement takes effect.
                    state.map_span(&stm, SpanKind::Full);
                }
            } else {
                let (base_var, LocFieldInfo { base_typ, base_span, a: fields }) =
                    loc_to_field_path(dest);
                stmts.push(Arc::new(StmtX::Snapshot(snapshot_ident(SNAPSHOT_ASSIGN))));
                stmts.push(Arc::new(StmtX::Havoc(suffix_local_unique_id(&base_var))));
                let snapshotted_rhs = snapshotted_vars(rhs, SNAPSHOT_ASSIGN);
                let eqx = ExpX::Binary(BinaryOp::Eq(Mode::Spec), dest.clone(), snapshotted_rhs);
                let eq = SpannedTyped::new(&stm.span, &Arc::new(TypX::Bool), eqx);
                stmts.extend(stm_to_stmts(
                    ctx,
                    state,
                    &Spanned::new(stm.span.clone(), StmX::Assume(eq)),
                )?);
                stmts.extend(assume_other_fields_unchanged(
                    ctx,
                    SNAPSHOT_ASSIGN,
                    &stm.span,
                    &base_var,
                    &LocFieldInfo { base_typ, base_span, a: vec![fields] },
                    expr_ctxt,
                )?);
                if ctx.debug {
                    unimplemented!("complex assignments are unsupported in debugger mode");
                }
            }
            stmts
        }
        StmX::DeadEnd(s) => {
            vec![Arc::new(StmtX::DeadEnd(one_stmt(stm_to_stmts(ctx, state, s)?)))]
        }
        StmX::BreakOrContinue { label, is_break } => {
            let mut stmts: Vec<Stmt> = Vec::new();
            if !ctx.checking_spec_preconditions() {
                let loop_info = if label.is_some() {
                    state
                        .loop_infos
                        .iter()
                        .rfind(|info| info.label == *label)
                        .expect("missing loop label")
                } else {
                    state.loop_infos.last().expect("inside loop")
                };
                assert!(!loop_info.some_cond); // AST-to-SST conversion must eliminate the cond
                let invs = if *is_break {
                    loop_info.invs_exit.clone()
                } else {
                    loop_info.invs_entry.clone()
                };
                let base_error = if *is_break {
                    error_with_label(&stm.span, "loop invariant not satisfied", "at this loop exit")
                } else {
                    error_with_label(&stm.span, "loop invariant not satisfied", "at this continue")
                };
                for (span, inv) in invs.iter() {
                    let error = base_error.secondary_label(span, "failed this invariant");
                    stmts.push(Arc::new(StmtX::Assert(error, inv.clone())));
                }
            }
            stmts.push(Arc::new(StmtX::Assume(air::ast_util::mk_false())));
            stmts
        }
        StmX::ClosureInner { body, typ_inv_vars } => {
            let mut stmts = vec![];
            for (x, typ) in typ_inv_vars.iter() {
                let typ_inv = typ_invariant(ctx, typ, &ident_var(&suffix_local_unique_id(x)));
                if let Some(expr) = typ_inv {
                    stmts.push(Arc::new(StmtX::Assume(expr)));
                }
            }

            // Right now there is no way to specify an invariant mask on a closure function
            // All closure funcs are assumed to have mask set 'full'
            let mut mask = MaskSet::full();
            std::mem::swap(&mut state.mask, &mut mask);
            let mut body_stmts = stm_to_stmts(ctx, state, body)?;
            std::mem::swap(&mut state.mask, &mut mask);

            stmts.append(&mut body_stmts);

            vec![Arc::new(StmtX::DeadEnd(one_stmt(stmts)))]
        }
        StmX::If(cond, lhs, rhs) => {
            let pos_cond = exp_to_expr(ctx, &cond, expr_ctxt)?;
            let neg_cond = Arc::new(ExprX::Unary(air::ast::UnaryOp::Not, pos_cond.clone()));
            let pos_assume = Arc::new(StmtX::Assume(pos_cond));
            let neg_assume = Arc::new(StmtX::Assume(neg_cond));
            let mut lhss = stm_to_stmts(ctx, state, lhs)?;
            let mut rhss = match rhs {
                None => vec![],
                Some(rhs) => stm_to_stmts(ctx, state, rhs)?,
            };
            lhss.insert(0, pos_assume);
            rhss.insert(0, neg_assume);
            let lblock = Arc::new(StmtX::Block(Arc::new(lhss)));
            let rblock = Arc::new(StmtX::Block(Arc::new(rhss)));
            let mut stmts = vec![Arc::new(StmtX::Switch(Arc::new(vec![lblock, rblock])))];
            if ctx.debug {
                // Add a snapshot for the state after we join the lhs and rhs back together
                let sid = state.update_current_sid(SUFFIX_SNAP_JOIN);
                let snapshot = Arc::new(StmtX::Snapshot(sid.clone()));
                stmts.push(snapshot);
                state.map_span(&stm, SpanKind::End);
            }
            stmts
        }
        StmX::Loop { label, cond, body, invs, typ_inv_vars, modified_vars } => {
            let (cond_stm, pos_assume, neg_assume) = if let Some((cond_stm, cond_exp)) = cond {
                let pos_cond = exp_to_expr(ctx, &cond_exp, expr_ctxt)?;
                let neg_cond = Arc::new(ExprX::Unary(air::ast::UnaryOp::Not, pos_cond.clone()));
                let pos_assume = Arc::new(StmtX::Assume(pos_cond));
                let neg_assume = Arc::new(StmtX::Assume(neg_cond));
                (Some(cond_stm), Some(pos_assume), Some(neg_assume))
            } else {
                (None, None, None)
            };
            let mut invs_entry: Vec<(Span, Expr)> = Vec::new();
            let mut invs_exit: Vec<(Span, Expr)> = Vec::new();
            for inv in invs.iter() {
                let expr = exp_to_expr(ctx, &inv.inv, expr_ctxt)?;
                if cond.is_some() {
                    assert!(inv.at_entry);
                    assert!(inv.at_exit);
                }
                if inv.at_entry {
                    invs_entry.push((inv.inv.span.clone(), expr.clone()));
                }
                if inv.at_exit {
                    invs_exit.push((inv.inv.span.clone(), expr.clone()));
                }
            }
            let invs_entry = Arc::new(invs_entry);
            let invs_exit = Arc::new(invs_exit);

            let entry_snap_id = if ctx.debug {
                // Add a snapshot to capture the start of the while loop
                // We add the snapshot via Block to avoid copying the entire AST of the loop body
                let entry_snap = state.update_current_sid(SUFFIX_SNAP_WHILE_BEGIN);
                Some(entry_snap)
            } else {
                None
            };

            let mut air_body: Vec<Stmt> = Vec::new();

            /*
            Generate a separate SMT query for the loop body.
            Rationale: large functions with while loops tend to be slow to verify.
            Therefore, it's good to try to factor large functions
            into smaller, easier-to-verify pieces.
            Since we have programmer-supplied invariants anyway,
            this is a good place for such refactoring.
            This isn't necessarily a benefit for small functions or small loops,
            but in practice, verification for large functions and large loops are slow
            enough that programmers often do this refactoring by hand anyway,
            so it's a benefit when verification gets hard, which is arguably what matters most.
            (The downside: the programmer might have to write more complete invariants,
            but this is part of the point: the invariants specify a precise interface
            between the outer function and the inner loop body, so we don't have to import
            the outer function's entire context into the verification of the loop body,
            which would slow verification of the loop body.)
            */
            let mut local = state.local_shared.clone();
            for (x, typ) in typ_inv_vars.iter() {
                let typ_inv = typ_invariant(ctx, typ, &ident_var(&suffix_local_unique_id(x)));
                if let Some(expr) = typ_inv {
                    local.push(Arc::new(DeclX::Axiom(expr)));
                }
            }

            // For any mutable param `x` to the function, we might refer to either
            // *x or *old(x) within the loop body or invariants.
            // Thus, we need to create a 'pre' snapshot and havoc all these variables
            // so that we can refer to either version of the variable within the body.

            air_body.push(Arc::new(StmtX::Snapshot(snapshot_ident(SNAPSHOT_PRE))));
            for (x, typ) in typ_inv_vars.iter() {
                if state.may_be_used_in_old.contains(x) {
                    air_body.push(Arc::new(StmtX::Havoc(suffix_local_unique_id(x))));
                    let typ_inv = typ_invariant(ctx, typ, &ident_var(&suffix_local_unique_id(x)));
                    if let Some(expr) = typ_inv {
                        air_body.push(Arc::new(StmtX::Assume(expr)));
                    }
                }
            }

            // Assume invariants for the beginning of the loop body.
            // (These need to go after the above Havoc statements.)
            for (_, inv) in invs_entry.iter() {
                air_body.push(Arc::new(StmtX::Assume(inv.clone())));
            }

            let cond_stmts = cond_stm.map(|s| stm_to_stmts(ctx, state, s)).transpose()?;
            if let Some(cond_stmts) = &cond_stmts {
                air_body.append(&mut cond_stmts.clone());
            }
            if let Some(pos_assume) = pos_assume {
                air_body.push(pos_assume);
            }
            let loop_info = LoopInfo {
                label: label.clone(),
                some_cond: cond.is_some(),
                invs_entry: invs_entry.clone(),
                invs_exit: invs_exit.clone(),
            };
            state.loop_infos.push(loop_info);
            air_body.append(&mut stm_to_stmts(ctx, state, body)?);
            state.loop_infos.pop();

            if !ctx.checking_spec_preconditions() {
                for (span, inv) in invs_entry.iter() {
                    let error = error(span, crate::def::INV_FAIL_LOOP_END);
                    let inv_stmt = StmtX::Assert(error, inv.clone());
                    air_body.push(Arc::new(inv_stmt));
                }
            }
            let assertion = one_stmt(air_body);

            let assertion = if !ctx.debug {
                assertion
            } else {
                // Update the snap_map to associate the start of the while loop with the new snapshot
                let entry_snap_id = entry_snap_id.unwrap(); // Always Some if ctx.debug
                let snapshot: Stmt = Arc::new(StmtX::Snapshot(entry_snap_id.clone()));
                state.map_span(&body, SpanKind::Start);
                let block_contents: Vec<Stmt> = vec![snapshot, assertion];
                Arc::new(StmtX::Block(Arc::new(block_contents)))
            };

            let query = Arc::new(QueryX { local: Arc::new(local), assertion });
            state.commands.push(Arc::new(CommandsWithContextX {
                span: stm.span.clone(),
                desc: "while loop".to_string(),
                commands: Arc::new(vec![Arc::new(CommandX::CheckValid(query))]),
                prover_choice: ProverChoice::DefaultProver,
                skip_recommends: false,
            }));

            // At original site of while loop, assert invariant, havoc, assume invariant + neg_cond
            let mut stmts: Vec<Stmt> = Vec::new();
            if !ctx.checking_spec_preconditions() {
                for (span, inv) in invs_entry.iter() {
                    let error = error(span, crate::def::INV_FAIL_LOOP_FRONT);
                    let inv_stmt = StmtX::Assert(error, inv.clone());
                    stmts.push(Arc::new(inv_stmt));
                }
            }
            for x in modified_vars.iter() {
                stmts.push(Arc::new(StmtX::Havoc(suffix_local_unique_id(&x))));
            }
            for (x, typ) in typ_inv_vars.iter() {
                if modified_vars.contains(x) {
                    let typ_inv = typ_invariant(ctx, typ, &ident_var(&suffix_local_unique_id(x)));
                    if let Some(expr) = typ_inv {
                        stmts.push(Arc::new(StmtX::Assume(expr)));
                    }
                }
            }
            for (_, inv) in invs_exit.iter() {
                let inv_stmt = StmtX::Assume(inv.clone());
                stmts.push(Arc::new(inv_stmt));
            }
            if let Some(cond_stmts) = &cond_stmts {
                stmts.append(&mut cond_stmts.clone());
            }
            if let Some(neg_assume) = neg_assume {
                stmts.push(neg_assume);
            }
            if ctx.debug {
                // Add a snapshot for the state after we emerge from the while loop
                let sid = state.update_current_sid(SUFFIX_SNAP_WHILE_END);
                // Update the snap_map so that it reflects the state _after_ the
                // statement takes effect.
                state.map_span(&stm, SpanKind::End);
                let snapshot = Arc::new(StmtX::Snapshot(sid));
                stmts.push(snapshot);
            }
            stmts
        }
        StmX::OpenInvariant(inv_exp, uid, typ, body_stm, atomicity) => {
            let mut stmts = vec![];

            // Build the inv_expr. Note: In the SST, this should have been assigned
            // to a tmp variable
            // to ensure that its value is constant across the entire invariant block.
            // We will be referencing it later.
            let inv_expr = exp_to_expr(ctx, inv_exp, &ExprCtxt::new())?;

            // Assert that the namespace of the inv we are opening is in the mask set
            let typ_args = get_inv_typ_args(&inv_exp.typ);
            let namespace_expr = call_namespace(ctx, inv_expr.clone(), &typ_args, *atomicity);
            if !ctx.checking_spec_preconditions() {
                state.mask.assert_contains(&inv_exp.span, &namespace_expr, &mut stmts);
            }

            // add an 'assume' that inv holds
            let inner_var = SpannedTyped::new(&stm.span, typ, ExpX::Var(uid.clone()));
            let inner_expr = exp_to_expr(ctx, &inner_var, &ExprCtxt::new())?;
            let ty_inv_opt = typ_invariant(ctx, typ, &inner_expr);
            if let Some(ty_inv) = ty_inv_opt {
                stmts.push(Arc::new(StmtX::Assume(ty_inv)));
            }
            let main_inv = call_inv(ctx, inv_expr, inner_expr, &typ_args, &typ, *atomicity);
            stmts.push(Arc::new(StmtX::Assume(main_inv.clone())));

            // process the body
            // first remove the namespace from the mask set so that we cannot re-open
            // the same invariant inside
            let mut inner_mask = state.mask.remove_element(inv_exp.span.clone(), namespace_expr);
            swap(&mut state.mask, &mut inner_mask);
            stmts.append(&mut stm_to_stmts(ctx, state, body_stm)?);
            swap(&mut state.mask, &mut inner_mask);

            // assert the invariant still holds
            // Note that we re-use main_inv here; but main_inv references the variable
            // given by `uid` which may have been assigned to since the start of the block.
            // so this may evaluate differently in the SMT.
<<<<<<< HEAD
            if !ctx.checking_spec_preconditions() {
                let error =
                    msg_error("Cannot show invariant holds at end of block", &body_stm.span);
=======
            if !ctx.checking_recommends() {
                let error = error(&body_stm.span, "Cannot show invariant holds at end of block");
>>>>>>> ee58ef58
                stmts.push(Arc::new(StmtX::Assert(error, main_inv)));
            }

            stmts
        }
        StmX::Fuel(x, fuel) => {
            let mut stmts: Vec<Stmt> = Vec::new();
            if *fuel >= 1 {
                // (assume (fuel_bool fuel%f))
                let id_fuel = prefix_fuel_id(&fun_to_air_ident(&x));
                let expr_fuel_bool = str_apply(&FUEL_BOOL, &vec![ident_var(&id_fuel)]);
                stmts.push(Arc::new(StmtX::Assume(expr_fuel_bool)));
            }
            if *fuel >= 2 {
                // (assume (exists ((fuel Fuel)) (= fuel_nat%f (succ ... succ fuel))))
                let mut added_fuel = str_var(FUEL_PARAM);
                for _ in 0..*fuel - 1 {
                    added_fuel = str_apply(SUCC, &vec![added_fuel]);
                }
                let eq = mk_eq(
                    &ident_var(&crate::def::prefix_fuel_nat(&fun_to_air_ident(&x))),
                    &added_fuel,
                );
                let binder = ident_binder(&str_ident(FUEL_PARAM), &str_typ(FUEL_TYPE));
                let qid = None; // Introduces a variable name but shouldn't otherwise be instantiated
                stmts.push(Arc::new(StmtX::Assume(mk_exists(&vec![binder], &vec![], qid, &eq))));
            }
            if ctx.debug {
                state.map_span(&stm, SpanKind::Full);
            }
            stmts
        }
        StmX::RevealString(lit) => {
            let exprs = Arc::new({
                vec![
                    string_is_ascii_to_air(ctx, lit.clone()),
                    string_len_to_air(ctx, lit.clone()),
                    string_indices_to_air(ctx, lit.clone()),
                ]
            });
            let exprx = Arc::new(ExprX::Multi(MultiOp::And, exprs));
            let stmt = Arc::new(StmtX::Assume(exprx));
            vec![stmt]
        }
        StmX::Block(stms) => {
            if ctx.debug {
                state.push_scope();
                state.map_span(&stm, SpanKind::Start);
            }
            let stmts: Vec<Stmt> = vec_map_result(stms, |s| stm_to_stmts(ctx, state, s))?
                .into_iter()
                .flatten()
                .collect();
            if ctx.debug {
                state.pop_scope();
            }
            stmts
        }
    };
    Ok(result)
}

fn string_len_to_air(ctx: &Ctx, lit: Arc<String>) -> Expr {
    let cnst = str_to_const_str(ctx, lit.clone());
    let lhs = str_apply(&str_ident(STRSLICE_LEN), &vec![cnst]);
    let len_val = Arc::new(ExprX::Const(Constant::Nat(Arc::new(lit.chars().count().to_string()))));
    Arc::new(ExprX::Binary(air::ast::BinaryOp::Eq, lhs, len_val))
}

fn string_index_to_air(cnst: &Expr, index: usize, value: char) -> Expr {
    let index_expr = Arc::new(ExprX::Const(Constant::Nat(Arc::new(index.to_string()))));
    let value_expr =
        Arc::new(ExprX::Const(Constant::Nat(Arc::new((char_to_unicode_repr(value)).to_string()))));
    let char_expr = str_apply(&str_ident(CHAR_FROM_UNICODE), &vec![value_expr]);
    let lhs = str_apply(&str_ident(STRSLICE_GET_CHAR), &vec![cnst.clone(), index_expr]);
    Arc::new(ExprX::Binary(air::ast::BinaryOp::Eq, lhs, char_expr))
}

fn string_indices_to_air(ctx: &Ctx, lit: Arc<String>) -> Expr {
    let cnst = str_to_const_str(ctx, lit.clone());
    let mut exprs = Vec::new();
    for (i, c) in lit.chars().enumerate() {
        let e = string_index_to_air(&cnst, i, c);
        exprs.push(e);
    }
    let exprs = Arc::new(exprs);
    let exprx = Arc::new(ExprX::Multi(MultiOp::And, exprs));
    exprx
}

fn string_is_ascii_to_air(ctx: &Ctx, lit: Arc<String>) -> Expr {
    let is_ascii = lit.is_ascii();
    let cnst = str_to_const_str(ctx, lit);
    let lhs = str_apply(&str_ident(STRSLICE_IS_ASCII), &vec![cnst]);
    let is_ascii = Arc::new(ExprX::Const(Constant::Bool(is_ascii)));
    Arc::new(ExprX::Binary(air::ast::BinaryOp::Eq, lhs, is_ascii))
}

fn set_fuel(ctx: &Ctx, local: &mut Vec<Decl>, hidden: &Vec<Fun>) {
    let fuel_expr = if hidden.len() == 0 {
        str_var(&FUEL_DEFAULTS)
    } else {
        let mut disjuncts: Vec<Expr> = Vec::new();
        let id = str_ident("id");
        let x_id = ident_var(&id);

        // (= (fuel_bool id) (fuel_bool_default id))
        let fuel_bool = str_apply(&FUEL_BOOL, &vec![x_id.clone()]);
        let fuel_bool_default = str_apply(&FUEL_BOOL_DEFAULT, &vec![x_id.clone()]);
        let eq = air::ast::BinaryOp::Eq;
        disjuncts.push(Arc::new(ExprX::Binary(eq, fuel_bool.clone(), fuel_bool_default)));

        // ... || id == hidden1 || id == hidden2 || ...
        for hide in hidden {
            let x_hide = ident_var(&prefix_fuel_id(&fun_to_air_ident(hide)));
            disjuncts.push(Arc::new(ExprX::Binary(air::ast::BinaryOp::Eq, x_id.clone(), x_hide)));
        }

        // (forall ((id FuelId)) ...)
        let trigger: Trigger = Arc::new(vec![fuel_bool.clone()]);
        let triggers: Triggers = Arc::new(vec![trigger]);
        let binders: Binders<air::ast::Typ> = Arc::new(vec![ident_binder(&id, &str_typ(FUEL_ID))]);

        let fun_name = fun_as_friendly_rust_name(
            &ctx.fun.as_ref().expect("Missing a current function value").current_fun,
        );
        let qid = new_internal_qid(format!("{}_nondefault_fuel", fun_name));
        let bind = Arc::new(BindX::Quant(Quant::Forall, binders, triggers, qid));
        let or = Arc::new(ExprX::Multi(air::ast::MultiOp::Or, Arc::new(disjuncts)));
        mk_bind_expr(&bind, &or)
    };
    local.push(Arc::new(DeclX::Axiom(fuel_expr)));
}

pub(crate) fn body_stm_to_air(
    ctx: &Ctx,
    func_span: &Span,
    trait_typ_substs: &HashMap<Ident, Typ>,
    typ_params: &Idents,
    params: &Params,
    local_decls: &Vec<LocalDecl>,
    hidden: &Vec<Fun>,
    reqs: &Vec<Exp>,
    enss: &Vec<Exp>,
    ens_spec_precondition_stms: &Vec<Stm>,
    mask_spec: &MaskSpec,
    mode: Mode,
    stm: &Stm,
    is_integer_ring: bool,
    is_bit_vector_mode: bool,
    is_nonlinear: bool,
    dest: Option<UniqueIdent>,
    post_condition_kind: PostConditionKind,
) -> Result<(Vec<CommandsWithContext>, Vec<(Span, SnapPos)>), VirErr> {
    // Verifying a single function can generate multiple SMT queries.
    // Some declarations (local_shared) are shared among the queries.
    // Others are private to each query.
    let mut local_shared: Vec<Decl> = Vec::new();
    let mut local_bv_shared: Vec<Decl> = Vec::new();

    for x in typ_params.iter() {
        for (x, t) in crate::def::suffix_typ_param_ids_types(x) {
            local_shared.push(Arc::new(DeclX::Const(x.clone(), str_typ(t))));
        }
    }
    for decl in local_decls {
        local_shared.push(if decl.mutable {
            Arc::new(DeclX::Var(suffix_local_unique_id(&decl.ident), typ_to_air(ctx, &decl.typ)))
        } else {
            Arc::new(DeclX::Const(suffix_local_unique_id(&decl.ident), typ_to_air(ctx, &decl.typ)))
        });
        // for assert_bit_vector/bit_vector function, only allow integer and boolean types
        if let Some(width) = bitwidth_from_type(&decl.typ) {
            let width = width.to_exact(&ctx.global.arch);
            if let Some(width) = width {
                let typ = bv_typ(width);
                local_bv_shared
                    .push(Arc::new(DeclX::Var(suffix_local_unique_id(&decl.ident), typ)));
            }
        } else if let TypX::Bool = *decl.typ {
            local_bv_shared
                .push(Arc::new(DeclX::Var(suffix_local_unique_id(&decl.ident), bool_typ())));
        }
    }

    set_fuel(ctx, &mut local_shared, hidden);

    use indexmap::{IndexMap, IndexSet};
    let mut declared: IndexMap<UniqueIdent, Typ> = IndexMap::new();
    let mut assigned: IndexSet<UniqueIdent> = IndexSet::new();
    let mut has_mut_params = false;
    for param in params.iter() {
        declared.insert(unique_local(&param.x.name), param.x.typ.clone());
        assigned.insert(unique_local(&param.x.name));
        if param.x.is_mut {
            has_mut_params = true;
        }
    }
    for decl in local_decls {
        declared.insert(decl.ident.clone(), decl.typ.clone());
    }

    let initial_sid = Arc::new("0_entry".to_string());

    let mut ens_exprs: Vec<(Span, Expr)> = Vec::new();
    for ens in enss {
        let ens = subst_exp(&trait_typ_substs, &HashMap::new(), ens);
        let expr_ctxt = &ExprCtxt::new_mode_bv(ExprMode::Body, is_bit_vector_mode);
        let e = exp_to_expr(ctx, &ens, expr_ctxt)?;
        ens_exprs.push((ens.span.clone(), e));
    }

    let ens_spec_precondition_stms: Vec<_> = ens_spec_precondition_stms
        .iter()
        .map(|ens_recommend_stm| subst_stm(&trait_typ_substs, &HashMap::new(), ens_recommend_stm))
        .collect();

    let mask = mask_set_from_spec(mask_spec, mode);

    let mut may_be_used_in_old = HashSet::<UniqueIdent>::new();
    for param in params.iter() {
        if param.x.is_mut {
            may_be_used_in_old.insert(unique_local(&param.x.name));
        }
    }

    let mut state = State {
        local_shared,
        may_be_used_in_old,
        local_bv_shared,
        commands: Vec::new(),
        snapshot_count: 0,
        sids: vec![initial_sid.clone()],
        snap_map: Vec::new(),
        assign_map: indexmap::IndexMap::new(),
        mask,
        post_condition_info: PostConditionInfo {
            dest,
            ens_exprs,
            ens_spec_precondition_stms: ens_spec_precondition_stms.clone(),
            kind: post_condition_kind,
        },
        loop_infos: Vec::new(),
    };

    let mut _modified = IndexSet::new();

    let stm = crate::sst_vars::stm_assign(
        &mut state.assign_map,
        &declared,
        &mut assigned,
        &mut _modified,
        stm,
    );

    let mut stmts = stm_to_stmts(ctx, &mut state, &stm)?;

    if has_mut_params {
        stmts.insert(0, Arc::new(StmtX::Snapshot(snapshot_ident(SNAPSHOT_PRE))));
    }

    if ctx.debug {
        let snapshot = Arc::new(StmtX::Snapshot(initial_sid));
        let mut new_stmts = vec![snapshot];
        new_stmts.append(&mut stmts);
        stmts = new_stmts;
    }

    let mut local = if !is_bit_vector_mode {
        state.local_shared.clone()
    } else {
        state.local_bv_shared.clone()
    };

    let assertion = one_stmt(stmts);

    if !is_bit_vector_mode && !is_integer_ring {
        for param in params.iter() {
            let typ_inv =
                typ_invariant(ctx, &param.x.typ, &ident_var(&suffix_local_stmt_id(&param.x.name)));
            if let Some(expr) = typ_inv {
                local.push(Arc::new(DeclX::Axiom(expr)));
            }
        }
    }

    for req in reqs {
        let req = subst_exp(&trait_typ_substs, &HashMap::new(), req);
        let expr_ctxt = &ExprCtxt::new_mode_bv(ExprMode::BodyPre, is_bit_vector_mode);
        let e = exp_to_expr(ctx, &req, expr_ctxt)?;
        local.push(Arc::new(DeclX::Axiom(e)));
    }

    if is_integer_ring {
        if is_bit_vector_mode {
            panic! {"Error: integer_ring and bit_vector should not be used together"}
        };
        // parameters, requires, ensures to Singular Query
        // in the resulting queryX::assertion, the last stmt should be ensure expression
        let mut singular_vars: Vec<Decl> = vec![];
        for param in params.iter() {
            singular_vars
                .push(Arc::new(DeclX::Var(param.x.name.clone(), typ_to_air(ctx, &param.x.typ))));
        }
        let mut singular_stmts: Vec<Stmt> = vec![];
        for req in reqs {
            let error = error_with_label(
                &req.span,
                "Failed to translate this expression into a singular query".to_string(),
                "at the require clause".to_string(),
            );
            let air_expr = exp_to_expr(ctx, req, &ExprCtxt::new_mode(ExprMode::BodyPre))?;
            let assert_stm = Arc::new(StmtX::Assert(error, air_expr));
            singular_stmts.push(assert_stm);
        }
        for ens in enss {
            let error = error_with_label(
                &ens.span,
                "Failed to translate this expression into a singular query".to_string(),
                "at the ensure clause".to_string(),
            );
            let air_expr = exp_to_expr(ctx, ens, &ExprCtxt::new_mode(ExprMode::BodyPre))?;
            let assert_stm = Arc::new(StmtX::Assert(error, air_expr));
            singular_stmts.push(assert_stm);
        }

        let query = Arc::new(QueryX {
            local: Arc::new(singular_vars),
            assertion: Arc::new(air::ast::StmtX::Block(Arc::new(singular_stmts))),
        });
        let singular_command = Arc::new(CommandX::CheckValid(query));

        state.commands.push(CommandsWithContextX::new(
            func_span.clone(),
            "Singular check valid".to_string(),
            Arc::new(vec![singular_command]),
            ProverChoice::Singular,
            true,
        ));
    } else {
        let query = Arc::new(QueryX { local: Arc::new(local), assertion });
        let commands = if is_nonlinear {
            vec![mk_option_command("smt.arith.solver", "6"), Arc::new(CommandX::CheckValid(query))]
        } else if is_bit_vector_mode {
            let mut bv_commands = mk_bitvector_option();
            bv_commands.push(Arc::new(CommandX::CheckValid(query)));
            bv_commands
        } else {
            vec![Arc::new(CommandX::CheckValid(query))]
        };
        state.commands.push(CommandsWithContextX::new(
            func_span.clone(),
            "function body check".to_string(),
            Arc::new(commands),
            if is_nonlinear {
                ProverChoice::Nonlinear
            } else if is_bit_vector_mode {
                ProverChoice::BitVector
            } else {
                ProverChoice::DefaultProver
            },
            is_integer_ring || is_bit_vector_mode || is_nonlinear,
        ));
    }
    Ok((state.commands, state.snap_map))
}<|MERGE_RESOLUTION|>--- conflicted
+++ resolved
@@ -1648,22 +1648,13 @@
                     req_args.push(exp_to_expr(ctx, arg, expr_ctxt)?);
                 }
                 let e_req = Arc::new(ExprX::Apply(f_req, Arc::new(req_args)));
-<<<<<<< HEAD
                 let description =
                     match (ctx.checking_spec_preconditions(), &func.x.attrs.custom_req_err) {
                         (true, None) => "recommendation not met".to_string(),
                         (_, None) => crate::def::PRECONDITION_FAILURE.to_string(),
                         (_, Some(s)) => s.clone(),
                     };
-                let error = msg_error(description, &stm.span);
-=======
-                let description = match (ctx.checking_recommends(), &func.x.attrs.custom_req_err) {
-                    (true, None) => "recommendation not met".to_string(),
-                    (_, None) => crate::def::PRECONDITION_FAILURE.to_string(),
-                    (_, Some(s)) => s.clone(),
-                };
                 let error = error(&stm.span, description);
->>>>>>> ee58ef58
                 stmts.push(Arc::new(StmtX::Assert(error, e_req)));
             }
 
@@ -2280,14 +2271,8 @@
             // Note that we re-use main_inv here; but main_inv references the variable
             // given by `uid` which may have been assigned to since the start of the block.
             // so this may evaluate differently in the SMT.
-<<<<<<< HEAD
             if !ctx.checking_spec_preconditions() {
-                let error =
-                    msg_error("Cannot show invariant holds at end of block", &body_stm.span);
-=======
-            if !ctx.checking_recommends() {
                 let error = error(&body_stm.span, "Cannot show invariant holds at end of block");
->>>>>>> ee58ef58
                 stmts.push(Arc::new(StmtX::Assert(error, main_inv)));
             }
 
