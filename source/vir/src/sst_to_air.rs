--- conflicted
+++ resolved
@@ -11,30 +11,7 @@
 use crate::bitvector_to_air::bv_to_queries;
 use crate::context::Ctx;
 use crate::def::{
-<<<<<<< HEAD
-    encode_dt_as_path, fun_to_string, is_variant_ident, new_internal_qid, new_user_qid_name,
-    path_to_string, prefix_box, prefix_ensures, prefix_fuel_id, prefix_no_unwind_when,
-    prefix_open_inv, prefix_pre_var, prefix_requires, prefix_spec_fn_type, prefix_unbox,
-    snapshot_ident, static_name, suffix_global_id, suffix_local_unique_id,
-    suffix_typ_param_ids, unique_local, variant_field_ident,
-    variant_field_ident_internal, variant_ident, CommandsWithContext, CommandsWithContextX,
-    ProverChoice, SnapPos, SpanKind, Spanned, ARCH_SIZE, FUEL_BOOL, FUEL_BOOL_DEFAULT,
-    FUEL_DEFAULTS, FUEL_ID, FUEL_PARAM, FUEL_TYPE, I_HI, I_LO, POLY, PROPH_BOOL, PROPH_INT,
-    PROPH_INT_CUR, PROPH_INT_FUT, PROPH_BOOL_CUR, PROPH_BOOL_FUT, SNAPSHOT_CALL, SNAPSHOT_PRE, 
-    STRSLICE_GET_CHAR, STRSLICE_IS_ASCII, STRSLICE_LEN, STRSLICE_NEW_STRLIT, SUCC, SUFFIX_SNAP_JOIN, 
-    SUFFIX_SNAP_MUT, SUFFIX_SNAP_WHILE_BEGIN, SUFFIX_SNAP_WHILE_END, U_HI,
-=======
-    ARCH_SIZE, CommandsWithContext, CommandsWithContextX, FUEL_BOOL, FUEL_BOOL_DEFAULT,
-    FUEL_DEFAULTS, FUEL_ID, FUEL_PARAM, FUEL_TYPE, I_HI, I_LO, POLY, ProverChoice, SNAPSHOT_CALL,
-    SNAPSHOT_PRE, STRSLICE_GET_CHAR, STRSLICE_IS_ASCII, STRSLICE_LEN, STRSLICE_NEW_STRLIT, SUCC,
-    SUFFIX_SNAP_JOIN, SUFFIX_SNAP_MUT, SUFFIX_SNAP_WHILE_BEGIN, SUFFIX_SNAP_WHILE_END, SnapPos,
-    SpanKind, Spanned, U_HI, encode_dt_as_path, fun_to_string, is_variant_ident, new_internal_qid,
-    new_user_qid_name, path_to_string, prefix_box, prefix_ensures, prefix_fuel_id,
-    prefix_no_unwind_when, prefix_open_inv, prefix_pre_var, prefix_requires, prefix_spec_fn_type,
-    prefix_unbox, snapshot_ident, static_name, suffix_global_id, suffix_local_unique_id,
-    suffix_typ_param_ids, unique_local, variant_field_ident, variant_field_ident_internal,
-    variant_ident,
->>>>>>> c6e7b4af
+    encode_dt_as_path, fun_to_string, is_variant_ident, new_internal_qid, new_user_qid_name, path_to_string, prefix_box, prefix_ensures, prefix_fuel_id, prefix_no_unwind_when, prefix_open_inv, prefix_pre_var, prefix_requires, prefix_spec_fn_type, prefix_unbox, snapshot_ident, static_name, suffix_global_id, suffix_local_unique_id, suffix_typ_param_ids, unique_local, variant_field_ident, variant_field_ident_internal, variant_ident, CommandsWithContext, CommandsWithContextX, ProverChoice, SnapPos, SpanKind, Spanned, ARCH_SIZE, FUEL_BOOL, FUEL_BOOL_DEFAULT, FUEL_DEFAULTS, FUEL_ID, FUEL_PARAM, FUEL_TYPE, I_HI, I_LO, POLY, PROPH_BOOL, PROPH_BOOL_CUR, PROPH_BOOL_FUT, PROPH_INT, PROPH_INT_CUR, PROPH_INT_FUT, SNAPSHOT_CALL, SNAPSHOT_CALL_MUT_REF, SNAPSHOT_PRE, STRSLICE_GET_CHAR, STRSLICE_IS_ASCII, STRSLICE_LEN, STRSLICE_NEW_STRLIT, SUCC, SUFFIX_SNAP_JOIN, SUFFIX_SNAP_MUT, SUFFIX_SNAP_WHILE_BEGIN, SUFFIX_SNAP_WHILE_END, U_HI
 };
 use crate::messages::{Span, error, error_with_label};
 use crate::poly::{MonoTyp, MonoTypX, MonoTyps, typ_as_mono, typ_is_poly};
@@ -2214,20 +2191,16 @@
             // TODO(andrea) move this to poly.rs once we have general support for mutable references
             let boxed = if typ_is_poly(ctx, &base_typ) && !typ_is_poly(ctx, &value_typ) {
                 value = try_box(ctx, value, &value_typ).expect("box field update");
-<<<<<<< HEAD
-            }
+                true
+            } else {
+                false
+            };
             
             if let TypX::MutRef(typ) = &*base_typ {
                 let acc = ty_to_proph_accessor(typ, false);
                 let bop = air::ast::BinaryOp::FieldUpdate(acc);
                 value = Arc::new(ExprX::Binary(bop, ident_var(&suffix_local_unique_id(&base_var)), value));
             }
-=======
-                true
-            } else {
-                false
-            };
->>>>>>> c6e7b4af
 
             let a = Arc::new(StmtX::Assign(suffix_local_unique_id(&base_var), value));
             stmts.push(a);
