use crate::ast::{
    ArithOp, AssertQueryMode, BinaryOp, BitwiseOp, FieldOpr, Fun, Ident, Idents, IntRange,
    InvAtomicity, MaskSpec, Mode, Params, Path, PathX, SpannedTyped, Typ, TypX, Typs, UnaryOp,
    UnaryOpr, VarAt,
};
use crate::ast_util::{bitwidth_from_type, get_field, get_variant};
use crate::context::Ctx;
use crate::def::{fn_inv_name, fn_namespace_name};
use crate::def::{
    fun_to_string, path_to_string, prefix_box, prefix_ensures, prefix_fuel_id, prefix_lambda_type,
    prefix_pre_var, prefix_requires, prefix_unbox, snapshot_ident, suffix_global_id,
    suffix_local_expr_id, suffix_local_stmt_id, suffix_local_unique_id, suffix_typ_param_id,
    variant_field_ident, variant_ident, SnapPos, SpanKind, Spanned, FUEL_BOOL, FUEL_BOOL_DEFAULT,
    FUEL_DEFAULTS, FUEL_ID, FUEL_PARAM, FUEL_TYPE, POLY, SNAPSHOT_ASSIGN, SNAPSHOT_CALL,
    SNAPSHOT_PRE, SUCC, SUFFIX_SNAP_JOIN, SUFFIX_SNAP_MUT, SUFFIX_SNAP_WHILE_BEGIN,
    SUFFIX_SNAP_WHILE_END,
};
use crate::def::{CommandsWithContext, CommandsWithContextX};
use crate::inv_masks::MaskSet;
use crate::poly::{typ_as_mono, MonoTyp, MonoTypX};
use crate::sst::{BndX, Dest, Exp, ExpX, LocalDecl, Stm, StmX, UniqueIdent};
use crate::sst_vars::{get_loc_var, AssignMap};
use crate::util::vec_map;
use air::ast::{
    BindX, Binder, BinderX, Binders, CommandX, Constant, Decl, DeclX, Expr, ExprX, MultiOp, Quant,
    QueryX, Span, Stmt, StmtX, Trigger, Triggers,
};
use air::ast_util::{
    bool_typ, bv_typ, ident_apply, ident_binder, ident_typ, ident_var, int_typ, mk_and,
    mk_bind_expr, mk_eq, mk_exists, mk_implies, mk_ite, mk_let, mk_not, mk_option_command, mk_or,
    mk_xor, str_apply, str_ident, str_typ, str_var, string_var,
};
use air::errors::{error, error_with_label};
use std::collections::{BTreeMap, HashMap, HashSet};
use std::mem::swap;
use std::sync::Arc;

#[inline(always)]
pub(crate) fn fun_to_air_ident(fun: &Fun) -> Ident {
    Arc::new(fun_to_string(fun))
}

#[inline(always)]
pub(crate) fn path_to_air_ident(path: &Path) -> Ident {
    Arc::new(path_to_string(path))
}

pub(crate) fn apply_range_fun(name: &str, range: &IntRange, exprs: Vec<Expr>) -> Expr {
    let mut args = exprs;
    match range {
        IntRange::Int | IntRange::Nat => {}
        IntRange::U(range) | IntRange::I(range) => {
            let bits = Constant::Nat(Arc::new(range.to_string()));
            args.insert(0, Arc::new(ExprX::Const(bits)));
        }
        IntRange::USize | IntRange::ISize => {
            args.insert(0, str_var(crate::def::ARCH_SIZE));
        }
    }
    str_apply(name, &args)
}

pub(crate) fn monotyp_to_path(typ: &MonoTyp) -> Path {
    let id = match &**typ {
        MonoTypX::Bool => str_ident("bool"),
        MonoTypX::Int(range) => match range {
            IntRange::Int => str_ident("int"),
            IntRange::Nat => str_ident("nat"),
            IntRange::U(n) => Arc::new(format!("u{}", n)),
            IntRange::I(n) => Arc::new(format!("i{}", n)),
            IntRange::USize => str_ident("usize"),
            IntRange::ISize => str_ident("isize"),
        },
        MonoTypX::Datatype(path, typs) => {
            return crate::def::monotyp_apply(path, &typs.iter().map(monotyp_to_path).collect());
        }
    };
    Arc::new(PathX { krate: None, segments: Arc::new(vec![id]) })
}

pub(crate) fn typ_to_air(ctx: &Ctx, typ: &Typ) -> air::ast::Typ {
    match &**typ {
        TypX::Int(_) => int_typ(),
        TypX::Bool => bool_typ(),
        TypX::Tuple(_) => panic!("internal error: Tuple should have been removed by ast_simplify"),
        TypX::Lambda(..) => Arc::new(air::ast::TypX::Lambda),
        TypX::Datatype(path, _) => {
            if ctx.datatype_is_transparent[path] {
                ident_typ(&path_to_air_ident(path))
            } else {
                match typ_as_mono(typ) {
                    None => panic!("abstract datatype should be boxed"),
                    Some(monotyp) => ident_typ(&path_to_air_ident(&monotyp_to_path(&monotyp))),
                }
            }
        }
        TypX::Boxed(_) => str_typ(POLY),
        TypX::TypParam(_) => str_typ(POLY),
        TypX::TypeId => str_typ(crate::def::TYPE),
        TypX::Air(t) => t.clone(),
    }
}

pub fn range_to_id(range: &IntRange) -> Expr {
    match range {
        IntRange::Int => str_var(crate::def::TYPE_ID_INT),
        IntRange::Nat => str_var(crate::def::TYPE_ID_NAT),
        IntRange::U(_) | IntRange::USize => {
            apply_range_fun(crate::def::TYPE_ID_UINT, range, vec![])
        }
        IntRange::I(_) | IntRange::ISize => {
            apply_range_fun(crate::def::TYPE_ID_SINT, range, vec![])
        }
    }
}

pub fn monotyp_to_id(typ: &MonoTyp) -> Expr {
    match &**typ {
        MonoTypX::Int(range) => range_to_id(range),
        MonoTypX::Bool => str_var(crate::def::TYPE_ID_BOOL),
        MonoTypX::Datatype(path, typs) => {
            let f_name = crate::def::prefix_type_id(path);
            air::ast_util::ident_apply_or_var(&f_name, &Arc::new(vec_map(&**typs, monotyp_to_id)))
        }
    }
}

// SMT-level type identifiers.
// We currently rely on these type identifiers for:
// 1) Axioms about unboxing integer refinement types (nat, u8, etc.)
// 2) The box(unbox(x)) == x axiom
pub fn typ_to_id(typ: &Typ) -> Expr {
    match &**typ {
        TypX::Int(range) => range_to_id(range),
        TypX::Bool => str_var(crate::def::TYPE_ID_BOOL),
        TypX::Tuple(_) => panic!("internal error: Tuple should have been removed by ast_simplify"),
        TypX::Lambda(typs, typ) => fun_id(typs, typ),
        TypX::Datatype(path, typs) => datatype_id(path, typs),
        TypX::Boxed(typ) => typ_to_id(typ),
        TypX::TypParam(x) => ident_var(&suffix_typ_param_id(x)),
        TypX::TypeId => panic!("internal error: typ_to_id of TypeId"),
        TypX::Air(_) => panic!("internal error: typ_to_id of Air"),
    }
}

pub(crate) fn fun_id(typs: &Typs, typ: &Typ) -> Expr {
    let f_name = crate::def::prefix_type_id_fun(typs.len());
    let mut typids: Vec<Expr> = vec_map(&**typs, typ_to_id);
    typids.push(typ_to_id(typ));
    air::ast_util::ident_apply_or_var(&f_name, &Arc::new(typids))
}

pub(crate) fn datatype_id(path: &Path, typs: &Typs) -> Expr {
    let f_name = crate::def::prefix_type_id(path);
    air::ast_util::ident_apply_or_var(&f_name, &Arc::new(vec_map(&**typs, typ_to_id)))
}

pub(crate) fn datatype_has_type(path: &Path, typs: &Typs, expr: &Expr) -> Expr {
    str_apply(crate::def::HAS_TYPE, &vec![expr.clone(), datatype_id(path, typs)])
}

pub(crate) fn expr_has_type(id: &Expr, expr: &Expr) -> Expr {
    str_apply(crate::def::HAS_TYPE, &vec![expr.clone(), id.clone()])
}

// If expr has type typ, what can we assume to be true about expr?
// For refinement types, transparent datatypes potentially containing refinement types,
// abstract types applied to type variables,
// and type variables potentially instantiated with refinement types, return Some invariant.
// For non-refinement types and abstract monotypes, return None,
// since the SMT sorts for these types can express the types precisely with no need for refinement.
pub(crate) fn typ_invariant(ctx: &Ctx, typ: &Typ, expr: &Expr) -> Option<Expr> {
    // Should be kept in sync with vir::context::datatypes_invs
    match &**typ {
        TypX::Int(IntRange::Int) => None,
        TypX::Int(IntRange::Nat) => {
            let zero = Arc::new(ExprX::Const(Constant::Nat(Arc::new("0".to_string()))));
            Some(Arc::new(ExprX::Binary(air::ast::BinaryOp::Le, zero, expr.clone())))
        }
        TypX::Int(range) => {
            let f_name = match range {
                IntRange::Int => panic!("internal error: Int"),
                IntRange::Nat => panic!("internal error: Int"),
                IntRange::U(_) | IntRange::USize => crate::def::U_INV,
                IntRange::I(_) | IntRange::ISize => crate::def::I_INV,
            };
            Some(apply_range_fun(&f_name, &range, vec![expr.clone()]))
        }
        TypX::Lambda(..) => Some(str_apply(
            crate::def::HAS_TYPE,
            &vec![try_box(ctx, expr.clone(), typ).expect("try_box lambda"), typ_to_id(typ)],
        )),
        TypX::Datatype(path, typs) => {
            if ctx.datatype_is_transparent[path] {
                if ctx.datatypes_with_invariant.contains(path) {
                    let box_expr = ident_apply(&prefix_box(&path), &vec![expr.clone()]);
                    Some(datatype_has_type(path, typs, &box_expr))
                } else {
                    None
                }
            } else {
                if typ_as_mono(typ).is_none() {
                    panic!("abstract datatype should be boxed")
                } else {
                    None
                }
            }
        }
        TypX::Boxed(t) => Some(str_apply(crate::def::HAS_TYPE, &vec![expr.clone(), typ_to_id(t)])),
        TypX::TypParam(x) => Some(str_apply(
            crate::def::HAS_TYPE,
            &vec![expr.clone(), ident_var(&suffix_typ_param_id(&x))],
        )),
        _ => None,
    }
}

fn try_box(ctx: &Ctx, expr: Expr, typ: &Typ) -> Option<Expr> {
    let f_name = match &**typ {
        TypX::Bool => Some(str_ident(crate::def::BOX_BOOL)),
        TypX::Int(_) => Some(str_ident(crate::def::BOX_INT)),
        TypX::Tuple(_) => None,
        TypX::Lambda(typs, _) => Some(prefix_box(&prefix_lambda_type(typs.len()))),
        TypX::Datatype(path, _) => {
            if ctx.datatype_is_transparent[path] {
                Some(prefix_box(&path))
            } else {
                if let Some(monotyp) = typ_as_mono(typ) {
                    let dpath = crate::sst_to_air::monotyp_to_path(&monotyp);
                    Some(prefix_box(&dpath))
                } else {
                    panic!("abstract datatype should be boxed")
                }
            }
        }
        TypX::Boxed(_) => None,
        TypX::TypParam(_) => None,
        TypX::TypeId => None,
        TypX::Air(_) => None,
    };
    f_name.map(|f_name| ident_apply(&f_name, &vec![expr]))
}

fn try_unbox(ctx: &Ctx, expr: Expr, typ: &Typ) -> Option<Expr> {
    let f_name = match &**typ {
        TypX::Bool => Some(str_ident(crate::def::UNBOX_BOOL)),
        TypX::Int(_) => Some(str_ident(crate::def::UNBOX_INT)),
        TypX::Datatype(path, _) => {
            if ctx.datatype_is_transparent[path] {
                Some(prefix_unbox(&path))
            } else {
                if let Some(monotyp) = typ_as_mono(typ) {
                    let dpath = crate::sst_to_air::monotyp_to_path(&monotyp);
                    Some(prefix_unbox(&dpath))
                } else {
                    panic!("abstract datatype should stay boxed")
                }
            }
        }
        TypX::Tuple(_) => None,
        TypX::Lambda(typs, _) => Some(prefix_unbox(&prefix_lambda_type(typs.len()))),
        TypX::Boxed(_) => None,
        TypX::TypParam(_) => None,
        TypX::TypeId => None,
        TypX::Air(_) => None,
    };
    f_name.map(|f_name| ident_apply(&f_name, &vec![expr]))
}

fn call_inv(ctx: &Ctx, outer: Expr, inner: Expr, typ: &Typ, atomicity: InvAtomicity) -> Expr {
    let inv_fn_ident = suffix_global_id(&fun_to_air_ident(&fn_inv_name(atomicity)));
    let typ_expr = typ_to_id(typ);
    let boxed_inner = try_box(ctx, inner.clone(), typ).unwrap_or(inner);
    let args = vec![typ_expr, outer, boxed_inner];
    ident_apply(&inv_fn_ident, &args)
}

fn call_namespace(arg: Expr, typ: &Typ, atomicity: InvAtomicity) -> Expr {
    let inv_fn_ident = suffix_global_id(&fun_to_air_ident(&fn_namespace_name(atomicity)));
    let typ_expr = typ_to_id(typ);
    let args = vec![typ_expr, arg];
    ident_apply(&inv_fn_ident, &args)
}

pub fn mask_set_from_spec(spec: &MaskSpec, mode: Mode) -> MaskSet {
    match spec {
        MaskSpec::NoSpec => {
            // By default, we assume an #[exec] fn can open any invariant, and that
            // a #[proof] fn can open no invariants.
            if mode == Mode::Exec { MaskSet::full() } else { MaskSet::empty() }
        }
        MaskSpec::InvariantOpens(exprs) if exprs.len() == 0 => MaskSet::empty(),
        MaskSpec::InvariantOpensExcept(exprs) if exprs.len() == 0 => MaskSet::full(),
        MaskSpec::InvariantOpens(_exprs) | MaskSpec::InvariantOpensExcept(_exprs) => {
            panic!("custom mask specs are not yet implemented");
        }
    }
}

pub(crate) fn ctor_to_apply<'a>(
    ctx: &'a Ctx,
    path: &Path,
    variant: &Ident,
    binders: &'a Binders<Exp>,
) -> (Ident, impl Iterator<Item = &'a Arc<BinderX<Exp>>>) {
    let fields = &get_variant(&ctx.global.datatypes[path], variant).a;
    (variant_ident(path, &variant), fields.iter().map(move |f| get_field(binders, &f.name)))
}

pub(crate) fn constant_to_expr(_ctx: &Ctx, constant: &crate::ast::Constant) -> Expr {
    match constant {
        crate::ast::Constant::Bool(b) => Arc::new(ExprX::Const(Constant::Bool(*b))),
        crate::ast::Constant::Nat(s) => Arc::new(ExprX::Const(Constant::Nat(s.clone()))),
    }
}

#[derive(Debug, PartialEq, Eq, Clone, Copy)]
pub(crate) enum ExprMode {
    Spec,
    Body,
    BodyPre,
}

#[derive(Debug, PartialEq, Eq, Clone, Copy)]
pub(crate) struct ExprCtxt {
    pub mode: ExprMode,
    pub is_bit_vector: bool,
}

pub(crate) fn bv_typ_to_air(typ: &Typ) -> air::ast::Typ {
    match &**typ {
        TypX::Int(IntRange::U(size) | IntRange::I(size)) => bv_typ(*size),
        TypX::Bool => bool_typ(),
        TypX::Boxed(t) => bv_typ_to_air(t),
        _ => panic!("bv_typ_to_air: {:?}", typ),
    }
}

fn clip_bitwise_result(bit_expr: ExprX, exp: &Exp) -> Expr {
    if let TypX::Int(range) = &*exp.typ {
        match range {
            IntRange::I(_) | IntRange::ISize => {
                return apply_range_fun(&crate::def::I_CLIP, &range, vec![Arc::new(bit_expr)]);
            }
            IntRange::U(_) | IntRange::USize => {
                return apply_range_fun(&crate::def::U_CLIP, &range, vec![Arc::new(bit_expr)]);
            }
            _ => return Arc::new(bit_expr),
        };
    } else {
        panic!("In translating Bitwise operator, encountered non-integer operand")
    }
}

//TODO: find better error - other than panic
fn assert_unsigned(exp: &Exp) {
    if let TypX::Int(range) = &*exp.typ {
        match range {
            IntRange::I(_) | IntRange::ISize => {
                panic!("error: signed integer is not supported for bit-vector reasoning")
            }
            _ => (),
        }
    };
}

pub(crate) fn exp_to_expr(ctx: &Ctx, exp: &Exp, expr_ctxt: ExprCtxt) -> Expr {
    match (&exp.x, expr_ctxt.is_bit_vector) {
        (ExpX::Const(crate::ast::Constant::Nat(s)), true) => {
            if let Some(width) = bitwidth_from_type(&exp.typ) {
                return Arc::new(ExprX::Const(Constant::BitVec(s.clone(), width)));
            }
            panic!("error: unable to get bit-width from constant of type {:?}", exp.typ);
        }
        (ExpX::Const(c), false) => {
            let expr = constant_to_expr(ctx, c);
            expr
        }
        (ExpX::Var(x), _) => string_var(&suffix_local_unique_id(x)),
        (ExpX::VarLoc(x), false) => string_var(&suffix_local_unique_id(x)),
        (ExpX::VarAt(x, VarAt::Pre), false) => match expr_ctxt.mode {
            ExprMode::Spec => string_var(&prefix_pre_var(&suffix_local_unique_id(x))),
            ExprMode::Body => {
                Arc::new(ExprX::Old(snapshot_ident(SNAPSHOT_PRE), suffix_local_unique_id(x)))
            }
            ExprMode::BodyPre => string_var(&suffix_local_unique_id(x)),
        },
        (ExpX::Loc(e0), false) => exp_to_expr(ctx, e0, expr_ctxt),
        (ExpX::Old(span, x), false) => {
            Arc::new(ExprX::Old(span.clone(), suffix_local_unique_id(x)))
        }
        (ExpX::Call(x, typs, args), false) => {
            let name = suffix_global_id(&fun_to_air_ident(&x));
            let mut exprs: Vec<Expr> = vec_map(typs, typ_to_id);
            for arg in args.iter() {
                exprs.push(exp_to_expr(ctx, arg, expr_ctxt));
            }
            ident_apply(&name, &exprs)
        }
        (ExpX::CallLambda(typ, e0, args), false) => {
            let e0 = exp_to_expr(ctx, e0, expr_ctxt);
            let args = vec_map(args, |e| exp_to_expr(ctx, e, expr_ctxt));
            Arc::new(ExprX::ApplyLambda(typ_to_air(ctx, typ), e0, Arc::new(args)))
        }
        (ExpX::Ctor(path, variant, binders), false) => {
            let (variant, args) = ctor_to_apply(ctx, path, variant, binders);
            let args = args.map(|b| exp_to_expr(ctx, &b.a, expr_ctxt)).collect::<Vec<_>>();
            Arc::new(ExprX::Apply(variant, Arc::new(args)))
        }
        (ExpX::Unary(op, exp), true) => {
            let bv_e = exp_to_expr(ctx, exp, expr_ctxt);
            match op {
                UnaryOp::Not => {
                    let bop = air::ast::UnaryOp::Not;
                    return Arc::new(ExprX::Unary(bop, bv_e));
                }
                UnaryOp::BitNot => {
                    let bop = air::ast::UnaryOp::BitNot;
                    return Arc::new(ExprX::Unary(bop, bv_e));
                }
                // bitvector type casting by 'as' keyword
                // via converting Clip into concat/extract
                UnaryOp::Clip(IntRange::U(new_n) | IntRange::I(new_n)) => {
                    match &*exp.typ {
                        TypX::Int(IntRange::U(old_n) | IntRange::I(old_n)) => {
                            // expand with zero using concat
                            if new_n > old_n {
                                let bop = air::ast::BinaryOp::BitConcat;
                                let zero_pad = Arc::new(ExprX::Const(Constant::BitVec(
                                    Arc::new("0".to_string()),
                                    new_n - old_n,
                                )));
                                return Arc::new(ExprX::Binary(bop, zero_pad, bv_e));
                            }
                            // extract lower new_n bits
                            else if new_n < old_n {
                                let op = air::ast::UnaryOp::BitExtract(new_n - 1, 0);
                                return Arc::new(ExprX::Unary(op, bv_e));
                            } else {
                                return bv_e;
                            }
                        }
                        _ => panic!(
                            "IntRange error: should be I(_) or U(_) for bit-vector, got {:?}",
                            exp.typ
                        ),
                    }
                }
                UnaryOp::Clip(_) => panic!(
                    "IntRange error: should be I(_) or U(_) for bit-vector, got {:?}",
                    exp.typ
                ),
                UnaryOp::Trigger(_) => exp_to_expr(ctx, exp, expr_ctxt),
            }
        }
        (ExpX::Unary(op, exp), false) => match op {
            UnaryOp::Not => mk_not(&exp_to_expr(ctx, exp, expr_ctxt)),
            UnaryOp::BitNot => {
                let width = bitwidth_from_type(&exp.typ).expect("BitNot Width");
                let width_exp = Arc::new(ExprX::Const(Constant::Nat(Arc::new(width.to_string()))));
                let expr = exp_to_expr(ctx, exp, expr_ctxt);
                let expr = try_box(ctx, expr, &exp.typ).expect("Box");
                let bit_expr = ExprX::Apply(
                    Arc::new(crate::def::UINT_NOT.to_string()),
                    Arc::new(vec![width_exp, expr]),
                );
                clip_bitwise_result(bit_expr, exp)
            }
            UnaryOp::Trigger(_) => exp_to_expr(ctx, exp, expr_ctxt),
            UnaryOp::Clip(IntRange::Int) => exp_to_expr(ctx, exp, expr_ctxt),
            UnaryOp::Clip(range) => {
                let expr = exp_to_expr(ctx, exp, expr_ctxt);
                let f_name = match range {
                    IntRange::Int => panic!("internal error: Int"),
                    IntRange::Nat => crate::def::NAT_CLIP,
                    IntRange::U(_) | IntRange::USize => crate::def::U_CLIP,
                    IntRange::I(_) | IntRange::ISize => crate::def::I_CLIP,
                };
                apply_range_fun(&f_name, &range, vec![expr])
            }
        },
        (ExpX::UnaryOpr(UnaryOpr::Box(_) | UnaryOpr::Unbox(_), exp), true) => {
            exp_to_expr(ctx, exp, expr_ctxt)
        }
        (ExpX::UnaryOpr(op, exp), false) => match op {
            UnaryOpr::Box(typ) => {
                let expr = exp_to_expr(ctx, exp, expr_ctxt);
                try_box(ctx, expr, typ).expect("Box")
            }
            UnaryOpr::Unbox(typ) => {
                let expr = exp_to_expr(ctx, exp, expr_ctxt);
                try_unbox(ctx, expr, typ).expect("Unbox")
            }
            UnaryOpr::HasType(typ) => {
                let expr = exp_to_expr(ctx, exp, expr_ctxt);
                typ_invariant(ctx, typ, &expr).expect("HasType")
            }
            UnaryOpr::IsVariant { datatype, variant } => {
                let expr = exp_to_expr(ctx, exp, expr_ctxt);
                let name = Arc::new(format!("is-{}", variant_ident(datatype, variant)));
                Arc::new(ExprX::Apply(name, Arc::new(vec![expr])))
            }
            UnaryOpr::TupleField { .. } => {
                panic!("internal error: TupleField should have been removed before here")
            }
            UnaryOpr::Field(FieldOpr { datatype, variant, field }) => {
                let expr = exp_to_expr(ctx, exp, expr_ctxt);
                Arc::new(ExprX::Apply(
                    variant_field_ident(datatype, variant, field),
                    Arc::new(vec![expr]),
                ))
            }
        },
        (ExpX::Binary(op, lhs, rhs), true) => {
            // disallow signed integer from bitvec reasoning. However, allow that for shift
            // TODO: sanity check for shift
            let _ = match op {
                BinaryOp::Bitwise(BitwiseOp::Shl | BitwiseOp::Shr) => (),
                _ => {
                    assert_unsigned(&lhs);
                    assert_unsigned(&rhs);
                }
            };
            let lh = exp_to_expr(ctx, lhs, expr_ctxt);
            let rh = exp_to_expr(ctx, rhs, expr_ctxt);
            let _ = match op {
                BinaryOp::And => return mk_and(&vec![lh, rh]),
                BinaryOp::Or => return mk_or(&vec![lh, rh]),
                BinaryOp::Ne => {
                    let eq = ExprX::Binary(air::ast::BinaryOp::Eq, lh, rh);
                    return Arc::new(ExprX::Unary(air::ast::UnaryOp::Not, Arc::new(eq)));
                }
                _ => (),
            };
            let bop = match op {
                BinaryOp::Eq(_) => air::ast::BinaryOp::Eq,
                BinaryOp::Ne => unreachable!(),
                BinaryOp::Arith(ArithOp::Add, _) => air::ast::BinaryOp::BitAdd,
                BinaryOp::Arith(ArithOp::Sub, _) => air::ast::BinaryOp::BitSub,
                BinaryOp::Arith(ArithOp::Mul, _) => air::ast::BinaryOp::BitMul,
                BinaryOp::Arith(ArithOp::EuclideanDiv, _) => air::ast::BinaryOp::BitUDiv,
                BinaryOp::Arith(ArithOp::EuclideanMod, _) => air::ast::BinaryOp::BitUMod,
                BinaryOp::Lt => air::ast::BinaryOp::BitULt,
                BinaryOp::Gt => air::ast::BinaryOp::BitUGt,
                BinaryOp::Le => air::ast::BinaryOp::BitULe,
                BinaryOp::Ge => air::ast::BinaryOp::BitUGe,
                BinaryOp::Bitwise(BitwiseOp::BitXor) => air::ast::BinaryOp::BitXor,
                BinaryOp::Bitwise(BitwiseOp::BitAnd) => air::ast::BinaryOp::BitAnd,
                BinaryOp::Bitwise(BitwiseOp::BitOr) => air::ast::BinaryOp::BitOr,
                BinaryOp::Bitwise(BitwiseOp::Shl) => air::ast::BinaryOp::Shl,
                BinaryOp::Bitwise(BitwiseOp::Shr) => air::ast::BinaryOp::LShr,
                BinaryOp::Implies => air::ast::BinaryOp::Implies,
                BinaryOp::And => unreachable!(),
                BinaryOp::Or => unreachable!(),
                BinaryOp::Xor => unreachable!(),
            };
            return Arc::new(ExprX::Binary(bop, lh, rh));
        }
        (ExpX::Binary(op, lhs, rhs), false) => {
            let has_const = match (&lhs.x, &rhs.x) {
                (ExpX::Const(..), _) => true,
                (_, ExpX::Const(..)) => true,
                _ => false,
            };
            let lh = exp_to_expr(ctx, lhs, expr_ctxt);
            let rh = exp_to_expr(ctx, rhs, expr_ctxt);
            let expx = match op {
                BinaryOp::And => {
                    return mk_and(&vec![lh, rh]);
                }
                BinaryOp::Or => {
                    return mk_or(&vec![lh, rh]);
                }
                BinaryOp::Xor => {
                    return mk_xor(&lh, &rh);
                }
                BinaryOp::Implies => {
                    return mk_implies(&lh, &rh);
                }
                BinaryOp::Arith(ArithOp::Add, _) => {
                    ExprX::Multi(MultiOp::Add, Arc::new(vec![lh, rh]))
                }
                BinaryOp::Arith(ArithOp::Sub, _) => {
                    ExprX::Multi(MultiOp::Sub, Arc::new(vec![lh, rh]))
                }
                BinaryOp::Arith(ArithOp::Mul, _) if !has_const => {
                    return str_apply(crate::def::MUL, &vec![lh, rh]);
                }
                BinaryOp::Arith(ArithOp::EuclideanDiv, _) if !has_const => {
                    return str_apply(crate::def::EUC_DIV, &vec![lh, rh]);
                }
                BinaryOp::Arith(ArithOp::EuclideanMod, _) if !has_const => {
                    return str_apply(crate::def::EUC_MOD, &vec![lh, rh]);
                }
                BinaryOp::Arith(ArithOp::Mul, _) => {
                    ExprX::Multi(MultiOp::Mul, Arc::new(vec![lh, rh]))
                }
                BinaryOp::Ne => {
                    let eq = ExprX::Binary(air::ast::BinaryOp::Eq, lh, rh);
                    ExprX::Unary(air::ast::UnaryOp::Not, Arc::new(eq))
                }
                // here the binary bitvector Ops are translated into the integer versions
                // Similar to typ_invariant(), make obvious range according to bit-width
                BinaryOp::Bitwise(bo) => {
                    let box_lh = try_box(ctx, lh, &lhs.typ).expect("Box");
                    let box_rh = try_box(ctx, rh, &rhs.typ).expect("Box");
                    let width = bitwidth_from_type(&lhs.typ).expect("Binary Bit Op Width");
                    let width_exp =
                        Arc::new(ExprX::Const(Constant::Nat(Arc::new(width.to_string()))));
                    let fname = match bo {
                        BitwiseOp::BitXor => crate::def::UINT_XOR,
                        BitwiseOp::BitAnd => crate::def::UINT_AND,
                        BitwiseOp::BitOr => crate::def::UINT_OR,
                        BitwiseOp::Shl => crate::def::UINT_SHL,
                        BitwiseOp::Shr => crate::def::UINT_SHR,
                    };
                    let bit_expr = ExprX::Apply(
                        Arc::new(fname.to_string()),
                        Arc::new(vec![width_exp.clone(), box_lh, box_rh]),
                    );
                    return clip_bitwise_result(bit_expr, exp);
                }
                _ => {
                    let aop = match op {
                        BinaryOp::And => unreachable!(),
                        BinaryOp::Or => unreachable!(),
                        BinaryOp::Xor => unreachable!(),
                        BinaryOp::Implies => unreachable!(),
                        BinaryOp::Eq(_) => air::ast::BinaryOp::Eq,
                        BinaryOp::Ne => unreachable!(),
                        BinaryOp::Le => air::ast::BinaryOp::Le,
                        BinaryOp::Ge => air::ast::BinaryOp::Ge,
                        BinaryOp::Lt => air::ast::BinaryOp::Lt,
                        BinaryOp::Gt => air::ast::BinaryOp::Gt,
                        BinaryOp::Arith(ArithOp::Add, _) => unreachable!(),
                        BinaryOp::Arith(ArithOp::Sub, _) => unreachable!(),
                        BinaryOp::Arith(ArithOp::Mul, _) => unreachable!(),
                        BinaryOp::Arith(ArithOp::EuclideanDiv, _) => {
                            air::ast::BinaryOp::EuclideanDiv
                        }
                        BinaryOp::Arith(ArithOp::EuclideanMod, _) => {
                            air::ast::BinaryOp::EuclideanMod
                        }
                        BinaryOp::Bitwise(..) => unreachable!(),
                    };
                    ExprX::Binary(aop, lh, rh)
                }
            };
            Arc::new(expx)
        }
        (ExpX::If(e1, e2, e3), _) => mk_ite(
            &exp_to_expr(ctx, e1, expr_ctxt),
            &exp_to_expr(ctx, e2, expr_ctxt),
            &exp_to_expr(ctx, e3, expr_ctxt),
        ),
        (ExpX::WithTriggers(_triggers, body), _) => exp_to_expr(ctx, body, expr_ctxt),
        (ExpX::Bind(bnd, exp), _) => match (&bnd.x, expr_ctxt.is_bit_vector) {
            (BndX::Let(binders), _) => {
                let expr = exp_to_expr(ctx, exp, expr_ctxt);
                let binders = vec_map(&*binders, |b| {
                    Arc::new(BinderX {
                        name: suffix_local_expr_id(&b.name),
                        a: exp_to_expr(ctx, &b.a, expr_ctxt),
                    })
                });
                air::ast_util::mk_let(&binders, &expr)
            }
            (BndX::Quant(quant, binders, trigs), _) => {
                let expr = exp_to_expr(ctx, exp, expr_ctxt);
                let mut invs: Vec<Expr> = Vec::new();
                if !expr_ctxt.is_bit_vector {
                    for binder in binders.iter() {
                        let typ_inv = typ_invariant(
                            ctx,
                            &binder.a,
                            &ident_var(&suffix_local_expr_id(&binder.name)),
                        );
                        if let Some(inv) = typ_inv {
                            invs.push(inv);
                        }
                    }
                }
                let inv = mk_and(&invs);
                let expr = match quant.quant {
                    Quant::Forall => mk_implies(&inv, &expr),
                    Quant::Exists => mk_and(&vec![inv, expr]),
                };
                let binders = vec_map(&*binders, |b| {
                    let name = match &*b.a {
                        // allow quantifiers over type parameters, generated for broadcast_forall
                        TypX::TypeId => suffix_typ_param_id(&b.name),
                        _ => suffix_local_expr_id(&b.name),
                    };
                    Arc::new(BinderX {
                        name,
                        a: if expr_ctxt.is_bit_vector {
                            bv_typ_to_air(&b.a)
                        } else {
                            typ_to_air(ctx, &b.a)
                        },
                    })
                });
                let triggers = vec_map(&*trigs, |trig| {
                    Arc::new(vec_map(trig, |x| exp_to_expr(ctx, x, expr_ctxt)))
                });
                air::ast_util::mk_quantifier(quant.quant, &binders, &triggers, &expr)
            }
            (BndX::Lambda(binders), false) => {
                let expr = exp_to_expr(ctx, exp, expr_ctxt);
                let binders = vec_map(&*binders, |b| {
                    let name = suffix_local_expr_id(&b.name);
                    Arc::new(BinderX { name, a: typ_to_air(ctx, &b.a) })
                });
                let lambda = air::ast_util::mk_lambda(&binders, &expr);
                str_apply(crate::def::MK_FUN, &vec![lambda])
            }
            (BndX::Choose(binders, trigs, cond), false) => {
                let mut bs: Vec<Binder<air::ast::Typ>> = Vec::new();
                let mut invs: Vec<Expr> = Vec::new();
                for b in binders.iter() {
                    let name = suffix_local_expr_id(&b.name);
                    let typ_inv = typ_invariant(ctx, &b.a, &ident_var(&name));
                    if let Some(inv) = &typ_inv {
                        invs.push(inv.clone());
                    }
                    bs.push(Arc::new(BinderX { name, a: typ_to_air(ctx, &b.a) }));
                }
                let cond_expr = exp_to_expr(ctx, cond, expr_ctxt);
                let body_expr = exp_to_expr(ctx, exp, expr_ctxt);
                invs.push(cond_expr.clone());
                let cond_expr = mk_and(&invs);
                let typ = &exp.typ;
                let typ_inv = typ_invariant(ctx, typ, &body_expr);
                let triggers = vec_map(&*trigs, |trig| {
                    Arc::new(vec_map(trig, |x| exp_to_expr(ctx, x, expr_ctxt)))
                });
                let binders = Arc::new(bs);
                let bind = Arc::new(BindX::Choose(binders, Arc::new(triggers), cond_expr));
                let mut choose_expr = Arc::new(ExprX::Bind(bind, body_expr));
                match typ_inv {
                    Some(_) => {
                        // use as_type to coerce expression to some value of the requested type,
                        // even if the choose expression is unsatisfiable
                        let id = typ_to_id(typ);
                        choose_expr = str_apply(crate::def::AS_TYPE, &vec![choose_expr, id]);
                    }
                    _ => {}
                }
                choose_expr
            }
            (_, true) => {
                panic!("unsupported for bit-vector: bind conversion, {:?} ", exp.x)
            }
        },
        (_, true) => {
            panic!("unsupported for bit-vector: expression conversion {:?}", exp.x)
        }
    }
}

struct State {
    local_shared: Vec<Decl>, // shared between all queries for a single function
    local_bv_shared: Vec<Decl>, // used in bv mode, fixed width uint variables have corresponding bv types
    commands: Vec<CommandsWithContext>,
    snapshot_count: u32, // Used to ensure unique Idents for each snapshot
    sids: Vec<Ident>, // a stack of snapshot ids, the top one should dominate the current position in the AST
    snap_map: Vec<(Span, SnapPos)>, // Maps each statement's span to the closest dominating snapshot's ID
    assign_map: AssignMap, // Maps Maps each statement's span to the assigned variables (that can potentially be queried)
    mask: MaskSet,         // set of invariants that are allowed to be opened
}

impl State {
    /// get the current sid (top of the scope stack)
    fn get_current_sid(&self) -> Ident {
        let last = self.sids.last().unwrap();
        last.clone()
    }

    /// copy the current sid into a new scope (when entering a block)
    fn push_scope(&mut self) {
        let sid = self.get_current_sid();
        self.sids.push(sid);
    }

    /// pop off the scope (when exiting a block)
    fn pop_scope(&mut self) {
        self.sids.pop();
    }

    fn get_new_sid(&mut self, suffix: &str) -> Ident {
        self.snapshot_count += 1;
        Arc::new(format!("{}{}", self.snapshot_count, suffix))
    }

    /// replace the current sid (without changing scope depth)
    fn update_current_sid(&mut self, suffix: &str) -> Ident {
        let sid = self.get_new_sid(suffix);
        self.sids.pop();
        self.sids.push(sid.clone());
        sid
    }

    // fn get_assigned_set(&self, stm: &Stm) -> HashSet<Arc<String>> {
    //     if let Some(s) = self.assign_map.get(&Arc::as_ptr(stm)) {
    //         return s.clone();
    //     }
    //     return HashSet::new();
    // }

    fn map_span(&mut self, stm: &Stm, kind: SpanKind) {
        let spos = SnapPos { snapshot_id: self.get_current_sid(), kind: kind };
        // let aset = self.get_assigned_set(stm);
        // println!("{:?} {:?}", stm.span, aset);
        self.snap_map.push((stm.span.clone(), spos));
    }
}

fn loc_is_var(e: &Exp) -> Option<&UniqueIdent> {
    match &e.x {
        ExpX::VarLoc(x) => Some(x),
        _ => None,
    }
}

fn assume_var(span: &Span, x: &UniqueIdent, exp: &Exp) -> Stm {
    let x_var = SpannedTyped::new(&span, &exp.typ, ExpX::Var(x.clone()));
    let eqx = ExpX::Binary(BinaryOp::Eq(Mode::Spec), x_var, exp.clone());
    let eq = SpannedTyped::new(&span, &Arc::new(TypX::Bool), eqx);
    Spanned::new(span.clone(), StmX::Assume(eq))
}

fn one_stmt(stmts: Vec<Stmt>) -> Stmt {
    if stmts.len() == 1 { stmts[0].clone() } else { Arc::new(StmtX::Block(Arc::new(stmts))) }
}

#[derive(Debug)]
struct LocFieldInfo<A> {
    base_typ: Typ,
    base_span: Span,
    a: A,
}

fn loc_to_field_path(loc: &Exp) -> (UniqueIdent, LocFieldInfo<Vec<FieldOpr>>) {
    let mut e: &Exp = loc;
    let mut fields = Vec::new();
    loop {
        match &e.x {
            ExpX::Loc(ee) => e = ee,
            ExpX::UnaryOpr(UnaryOpr::Box(_) | UnaryOpr::Unbox(_), ee) => e = ee,
            ExpX::VarLoc(x) => {
                fields.reverse();
                return (
                    x.clone(),
                    LocFieldInfo { base_typ: e.typ.clone(), base_span: e.span.clone(), a: fields },
                );
            }
            ExpX::UnaryOpr(UnaryOpr::Field(field), ee) => {
                fields.push(field.clone());
                e = ee;
            }
            _ => panic!("loc unexpected {:?}", e),
        }
    }
}

fn snapshotted_var_locs(arg: &Exp, snapshot_name: &str) -> Exp {
    crate::sst_visitor::map_exp_visitor(arg, &mut |e| match &e.x {
        ExpX::VarLoc(x) => {
            SpannedTyped::new(&e.span, &e.typ, ExpX::Old(snapshot_ident(snapshot_name), x.clone()))
        }
        _ => e.clone(),
    })
}

fn snapshotted_vars(arg: &Exp, snapshot_name: &str) -> Exp {
    crate::sst_visitor::map_exp_visitor(arg, &mut |e| match &e.x {
        ExpX::Var(x) => {
            SpannedTyped::new(&e.span, &e.typ, ExpX::Old(snapshot_ident(snapshot_name), x.clone()))
        }
        _ => e.clone(),
    })
}

fn assume_other_fields_unchanged(
    ctx: &Ctx,
    snapshot_name: &str,
    stm_span: &Span,
    base: &UniqueIdent,
    mutated_fields: &LocFieldInfo<Vec<Vec<FieldOpr>>>,
    expr_ctxt: ExprCtxt,
) -> Option<Stmt> {
    let LocFieldInfo { base_typ, base_span, a: updates } = mutated_fields;
    let base_exp = SpannedTyped::new(base_span, base_typ, ExpX::VarLoc(base.clone()));
    let eqs = assume_other_fields_unchanged_inner(
        ctx,
        snapshot_name,
        stm_span,
        &base_exp,
        updates,
        expr_ctxt,
    );
    (eqs.len() > 0)
        .then(|| Arc::new(StmtX::Assume(Arc::new(ExprX::Multi(MultiOp::And, Arc::new(eqs))))))
}

fn assume_other_fields_unchanged_inner(
    ctx: &Ctx,
    snapshot_name: &str,
    stm_span: &Span,
    base: &Exp,
    updates: &Vec<Vec<FieldOpr>>,
    expr_ctxt: ExprCtxt,
) -> Vec<Expr> {
    match &updates[..] {
        [f] if f.len() == 0 => vec![],
        _ => {
            let mut updated_fields: BTreeMap<_, Vec<_>> = BTreeMap::new();
            let FieldOpr { datatype, variant, field: _ } = &updates[0][0];
            for u in updates {
                assert!(u[0].datatype == *datatype && u[0].variant == *variant);
                updated_fields.entry(&u[0].field).or_insert(Vec::new()).push(u[1..].to_vec());
            }
            let datatype_fields = &get_variant(&ctx.global.datatypes[datatype], variant).a;
            datatype_fields
                .iter()
                .flat_map(|field| {
                    let field_exp = SpannedTyped::new(
                        stm_span,
                        &field.a.0,
                        ExpX::UnaryOpr(
                            UnaryOpr::Field(FieldOpr {
                                datatype: datatype.clone(),
                                variant: variant.clone(),
                                field: field.name.clone(),
                            }),
                            base.clone(),
                        ),
                    );
                    if let Some(further_updates) = updated_fields.get(&field.name) {
                        assume_other_fields_unchanged_inner(
                            ctx,
                            snapshot_name,
                            stm_span,
                            &field_exp,
                            further_updates,
                            expr_ctxt,
                        )
                        .into_iter()
                    } else {
                        let old = exp_to_expr(
                            ctx,
                            &snapshotted_var_locs(&field_exp, snapshot_name),
                            expr_ctxt,
                        );
                        let new = exp_to_expr(ctx, &field_exp, expr_ctxt);
                        vec![Arc::new(ExprX::Binary(air::ast::BinaryOp::Eq, old, new))].into_iter()
                    }
                })
                .collect::<Vec<_>>()
        }
    }
}

fn stm_to_stmts(ctx: &Ctx, state: &mut State, stm: &Stm) -> Vec<Stmt> {
    let expr_ctxt = ExprCtxt { mode: ExprMode::Body, is_bit_vector: false };
    match &stm.x {
        StmX::Call(x, mode, typs, args, dest) => {
            let mut stmts: Vec<Stmt> = Vec::new();
            let func = &ctx.func_map[x];
            if func.x.require.len() > 0 && (!ctx.checking_recommends() || *mode == Mode::Spec) {
                let f_req = prefix_requires(&fun_to_air_ident(&func.x.name));
                let mut req_args = vec_map(typs, typ_to_id);
                for arg in args.iter() {
                    req_args.push(exp_to_expr(ctx, arg, expr_ctxt));
                }
                let e_req = Arc::new(ExprX::Apply(f_req, Arc::new(req_args)));
                let description = match (ctx.checking_recommends(), &func.x.attrs.custom_req_err) {
                    (true, None) => "recommendation not met".to_string(),
                    (_, None) => "precondition not satisfied".to_string(),
                    (_, Some(s)) => s.clone(),
                };
                let error = error(description, &stm.span);
                stmts.push(Arc::new(StmtX::Assert(error, e_req)));
            }

            let callee_mask_set = mask_set_from_spec(&func.x.mask_spec, func.x.mode);
            callee_mask_set.assert_is_contained_in(&state.mask, &stm.span, &mut stmts);

            let typ_args: Vec<Expr> = vec_map(typs, typ_to_id);
            if func.x.params.iter().any(|p| p.x.is_mut) && ctx.debug {
                unimplemented!("&mut args are unsupported in debugger mode");
            }
            let mut call_snapshot = false;
            let mut ens_args_wo_typ = Vec::new();
            let mut mutated_fields: BTreeMap<_, LocFieldInfo<Vec<_>>> = BTreeMap::new();
            for (param, arg) in func.x.params.iter().zip(args.iter()) {
                let arg_x = if let Some(Dest { dest, is_init: _ }) = dest {
                    let var: UniqueIdent = get_loc_var(dest);
                    crate::sst_visitor::map_exp_visitor(arg, &mut |e| match &e.x {
                        ExpX::Var(x) if *x == var => {
                            call_snapshot = true;
                            SpannedTyped::new(
                                &e.span,
                                &e.typ,
                                ExpX::Old(snapshot_ident(SNAPSHOT_CALL), x.clone()),
                            )
                        }
                        _ => e.clone(),
                    })
                } else {
                    arg.clone()
                };
                if param.x.is_mut {
                    call_snapshot = true;
                    let (base_var, LocFieldInfo { base_typ, base_span, a: fields }) =
                        loc_to_field_path(arg);
                    mutated_fields
                        .entry(base_var)
                        .or_insert(LocFieldInfo { base_typ, base_span, a: Vec::new() })
                        .a
                        .push(fields);
                    let arg_old = snapshotted_var_locs(arg, SNAPSHOT_CALL);
                    ens_args_wo_typ.push(exp_to_expr(ctx, &arg_old, expr_ctxt));
                    ens_args_wo_typ.push(exp_to_expr(ctx, &arg_x, expr_ctxt));
                } else {
                    ens_args_wo_typ.push(exp_to_expr(ctx, &arg_x, expr_ctxt))
                };
            }
            let mut_stmts: Vec<_> = mutated_fields
                .keys()
                .map(|base| Arc::new(StmtX::Havoc(suffix_local_unique_id(&base))))
                .chain(mutated_fields.iter().flat_map(|(base, mutated_fields)| {
                    let LocFieldInfo { base_typ, base_span: _, a: _ } = mutated_fields;
                    assume_other_fields_unchanged(
                        ctx,
                        SNAPSHOT_CALL,
                        &stm.span,
                        base,
                        mutated_fields,
                        expr_ctxt,
                    )
                    .into_iter()
                    .chain(
                        typ_invariant(ctx, base_typ, &string_var(&suffix_local_unique_id(base)))
                            .into_iter()
                            .map(|e| Arc::new(StmtX::Assume(e))),
                    )
                }))
                .collect::<Vec<_>>();
            if call_snapshot {
                stmts.push(Arc::new(StmtX::Snapshot(snapshot_ident(SNAPSHOT_CALL))));
                stmts.extend(mut_stmts.into_iter());
            } else {
                assert_eq!(mut_stmts.len(), 0);
                if ctx.debug {
                    state.map_span(&stm, SpanKind::Full);
                }
            }
            let mut ens_args: Vec<_> =
                typ_args.into_iter().chain(ens_args_wo_typ.into_iter()).collect();
            if let Some(Dest { dest, is_init }) = dest {
                let var = suffix_local_unique_id(&get_loc_var(dest));
                ens_args.push(exp_to_expr(ctx, &dest, expr_ctxt));
                if !*is_init {
                    let havoc = StmtX::Havoc(var.clone());
                    stmts.push(Arc::new(havoc));
                }
                if ctx.debug {
                    // Add a snapshot after we modify the destination
                    let sid = state.update_current_sid(SUFFIX_SNAP_MUT);
                    // Update the snap_map so that it reflects the state _after_ the
                    // statement takes effect.
                    state.map_span(&stm, SpanKind::Full);
                    let snapshot = Arc::new(StmtX::Snapshot(sid.clone()));
                    stmts.push(snapshot);
                }
            }
            if ctx.funcs_with_ensure_predicate.contains(&func.x.name) {
                let f_ens = prefix_ensures(&fun_to_air_ident(&func.x.name));
                let e_ens = Arc::new(ExprX::Apply(f_ens, Arc::new(ens_args)));
                stmts.push(Arc::new(StmtX::Assume(e_ens)));
            }
            vec![Arc::new(StmtX::Block(Arc::new(stmts)))] // wrap in block for readability
        }
        StmX::Assert(error, expr) => {
            let air_expr = exp_to_expr(ctx, &expr, expr_ctxt);
            let error = match error {
                Some(error) => error.clone(),
                None => error_with_label(
                    "assertion failed".to_string(),
                    &stm.span,
                    "assertion failed".to_string(),
                ),
            };
            if ctx.debug {
                state.map_span(&stm, SpanKind::Full);
            }
            vec![Arc::new(StmtX::Assert(error, air_expr))]
        }
        StmX::AssertQuery { typ_inv_vars, body, mode } => {
            if ctx.debug {
                unimplemented!("assert query is unsupported in debugger mode");
            }

            let mut local = state.local_shared.clone();
            for (x, typ) in typ_inv_vars.iter() {
                let typ_inv = typ_invariant(ctx, typ, &ident_var(&suffix_local_unique_id(x)));
                if let Some(expr) = typ_inv {
                    local.push(Arc::new(DeclX::Axiom(expr)));
                }
            }

            state.push_scope();
            let proof_stmts: Vec<Stmt> = stm_to_stmts(ctx, state, body);
            state.pop_scope();
            let mut air_body: Vec<Stmt> = Vec::new();
            air_body.append(&mut proof_stmts.clone());
            let assertion = one_stmt(air_body);

            match mode {
                AssertQueryMode::NonLinear => {
                    let query = Arc::new(QueryX { local: Arc::new(local), assertion });
                    state.commands.push(CommandsWithContextX::new(
                        stm.span.clone(),
                        "assert_nonlinear_by".to_string(),
                        Arc::new(vec![
                            mk_option_command("smt.arith.nl", "true"),
                            Arc::new(CommandX::CheckValid(query)),
                            mk_option_command("smt.arith.nl", "false"),
                        ]),
                        false,
                    ));
                }
            }

            vec![]
        }
        StmX::AssertBV(expr) => {
            // here expr is boxed/unboxed in poly::poly_expr
            // this is for integer version
            // for bitvector part, box/unbox will be completely removed in exp_to_bv_expr
            let bv_expr_ctxt = ExprCtxt { mode: ExprMode::Body, is_bit_vector: true };
            let error = error_with_label(
                "assertion failed".to_string(),
                &stm.span,
                "assertion failed".to_string(),
            );
            let local = state.local_bv_shared.clone();
            let air_expr = exp_to_expr(ctx, &expr, bv_expr_ctxt);
            let assertion = Arc::new(StmtX::Assert(error, air_expr));
            // this creates a separate query for the bv assertion
            let query = Arc::new(QueryX { local: Arc::new(local), assertion });
            state.commands.push(CommandsWithContextX::new(
                stm.span.clone(),
                "assert_bit_vector".to_string(),
                Arc::new(vec![
                    mk_option_command("smt.case_split", "0"),
                    Arc::new(CommandX::CheckValid(query)),
                    mk_option_command("smt.case_split", "3"),
                ]),
                false,
            ));

            vec![Arc::new(StmtX::Assume(exp_to_expr(ctx, &expr, expr_ctxt)))]
        }
        StmX::Assume(expr) => {
            if ctx.debug {
                state.map_span(&stm, SpanKind::Full);
            }
            vec![Arc::new(StmtX::Assume(exp_to_expr(ctx, &expr, expr_ctxt)))]
        }
        StmX::Assign { lhs: Dest { dest, is_init: true }, rhs } => {
            let x = loc_is_var(dest).expect("is_init assign dest must be a variable");
            stm_to_stmts(ctx, state, &assume_var(&stm.span, x, rhs))
        }
        StmX::Assign { lhs: Dest { dest, is_init: false }, rhs } => {
            let mut stmts: Vec<Stmt> = Vec::new();
            if let Some(x) = loc_is_var(dest) {
                let name = suffix_local_unique_id(x);
                stmts.push(Arc::new(StmtX::Assign(name, exp_to_expr(ctx, rhs, expr_ctxt))));
                if ctx.debug {
                    // Add a snapshot after we modify the destination
                    let sid = state.update_current_sid(SUFFIX_SNAP_MUT);
                    let snapshot = Arc::new(StmtX::Snapshot(sid.clone()));
                    stmts.push(snapshot);
                    // Update the snap_map so that it reflects the state _after_ the
                    // statement takes effect.
                    state.map_span(&stm, SpanKind::Full);
                }
            } else {
                let (base_var, LocFieldInfo { base_typ, base_span, a: fields }) =
                    loc_to_field_path(dest);
                stmts.push(Arc::new(StmtX::Snapshot(snapshot_ident(SNAPSHOT_ASSIGN))));
                stmts.push(Arc::new(StmtX::Havoc(suffix_local_unique_id(&base_var))));
                let snapshotted_rhs = snapshotted_vars(rhs, SNAPSHOT_ASSIGN);
                let eqx = ExpX::Binary(BinaryOp::Eq(Mode::Spec), dest.clone(), snapshotted_rhs);
                let eq = SpannedTyped::new(&stm.span, &Arc::new(TypX::Bool), eqx);
                stmts.extend(stm_to_stmts(
                    ctx,
                    state,
                    &Spanned::new(stm.span.clone(), StmX::Assume(eq)),
                ));
                stmts.extend(assume_other_fields_unchanged(
                    ctx,
                    SNAPSHOT_ASSIGN,
                    &stm.span,
                    &base_var,
                    &LocFieldInfo { base_typ, base_span, a: vec![fields] },
                    expr_ctxt,
                ));
                if ctx.debug {
                    unimplemented!("complex assignments are unsupported in debugger mode");
                }
            }
            stmts
        }
        StmX::DeadEnd(s) => {
            vec![Arc::new(StmtX::DeadEnd(one_stmt(stm_to_stmts(ctx, state, s))))]
        }
        StmX::If(cond, lhs, rhs) => {
            let pos_cond = exp_to_expr(ctx, &cond, expr_ctxt);
            let neg_cond = Arc::new(ExprX::Unary(air::ast::UnaryOp::Not, pos_cond.clone()));
            let pos_assume = Arc::new(StmtX::Assume(pos_cond));
            let neg_assume = Arc::new(StmtX::Assume(neg_cond));
            let mut lhss = stm_to_stmts(ctx, state, lhs);
            let mut rhss = match rhs {
                None => vec![],
                Some(rhs) => stm_to_stmts(ctx, state, rhs),
            };
            lhss.insert(0, pos_assume);
            rhss.insert(0, neg_assume);
            let lblock = Arc::new(StmtX::Block(Arc::new(lhss)));
            let rblock = Arc::new(StmtX::Block(Arc::new(rhss)));
            let mut stmts = vec![Arc::new(StmtX::Switch(Arc::new(vec![lblock, rblock])))];
            if ctx.debug {
                // Add a snapshot for the state after we join the lhs and rhs back together
                let sid = state.update_current_sid(SUFFIX_SNAP_JOIN);
                let snapshot = Arc::new(StmtX::Snapshot(sid.clone()));
                stmts.push(snapshot);
                state.map_span(&stm, SpanKind::End);
            }
            stmts
        }
        StmX::While { cond_stms, cond_exp, body, invs, typ_inv_vars, modified_vars } => {
            let pos_cond = exp_to_expr(ctx, &cond_exp, expr_ctxt);
            let neg_cond = Arc::new(ExprX::Unary(air::ast::UnaryOp::Not, pos_cond.clone()));
            let pos_assume = Arc::new(StmtX::Assume(pos_cond));
            let neg_assume = Arc::new(StmtX::Assume(neg_cond));
            let invs: Vec<(Span, Expr)> =
                invs.iter().map(|e| (e.span.clone(), exp_to_expr(ctx, e, expr_ctxt))).collect();

            let entry_snap_id = if ctx.debug {
                // Add a snapshot to capture the start of the while loop
                // We add the snapshot via Block to avoid copying the entire AST of the loop body
                let entry_snap = state.update_current_sid(SUFFIX_SNAP_WHILE_BEGIN);
                Some(entry_snap)
            } else {
                None
            };

            let cond_stmts: Vec<Stmt> =
                cond_stms.iter().map(|s| stm_to_stmts(ctx, state, s)).flatten().collect();
            let mut air_body: Vec<Stmt> = Vec::new();
            air_body.append(&mut cond_stmts.clone());
            air_body.push(pos_assume);
            air_body.append(&mut stm_to_stmts(ctx, state, body));

            /*
            Generate a separate SMT query for the loop body.
            Rationale: large functions with while loops tend to be slow to verify.
            Therefore, it's good to try to factor large functions
            into smaller, easier-to-verify pieces.
            Since we have programmer-supplied invariants anyway,
            this is a good place for such refactoring.
            This isn't necessarily a benefit for small functions or small loops,
            but in practice, verification for large functions and large loops are slow
            enough that programmers often do this refactoring by hand anyway,
            so it's a benefit when verification gets hard, which is arguably what matters most.
            (The downside: the programmer might have to write more complete invariants,
            but this is part of the point: the invariants specify a precise interface
            between the outer function and the inner loop body, so we don't have to import
            the outer function's entire context into the verification of the loop body,
            which would slow verification of the loop body.)
            */
            let mut local = state.local_shared.clone();
            for (x, typ) in typ_inv_vars.iter() {
                let typ_inv = typ_invariant(ctx, typ, &ident_var(&suffix_local_unique_id(x)));
                if let Some(expr) = typ_inv {
                    local.push(Arc::new(DeclX::Axiom(expr)));
                }
            }
            for (_, inv) in invs.iter() {
                local.push(Arc::new(DeclX::Axiom(inv.clone())));
            }
            if !ctx.checking_recommends() {
                for (span, inv) in invs.iter() {
                    let error = error("invariant not satisfied at end of loop body", span);
                    let inv_stmt = StmtX::Assert(error, inv.clone());
                    air_body.push(Arc::new(inv_stmt));
                }
            }
            let assertion = one_stmt(air_body);

            let assertion = if !ctx.debug {
                assertion
            } else {
                // Update the snap_map to associate the start of the while loop with the new snapshot
                let entry_snap_id = entry_snap_id.unwrap(); // Always Some if ctx.debug
                let snapshot: Stmt = Arc::new(StmtX::Snapshot(entry_snap_id.clone()));
                state.map_span(&body, SpanKind::Start);
                let block_contents: Vec<Stmt> = vec![snapshot, assertion];
                Arc::new(StmtX::Block(Arc::new(block_contents)))
            };

            let query = Arc::new(QueryX { local: Arc::new(local), assertion });
            state.commands.push(Arc::new(CommandsWithContextX {
                span: stm.span.clone(),
                desc: "while loop".to_string(),
                commands: Arc::new(vec![Arc::new(CommandX::CheckValid(query))]),
<<<<<<< HEAD
                spinoff_z3: false,
=======
                spinoff_prover: false,
>>>>>>> f64dd4b1
            }));

            // At original site of while loop, assert invariant, havoc, assume invariant + neg_cond
            let mut stmts: Vec<Stmt> = Vec::new();
            if !ctx.checking_recommends() {
                for (span, inv) in invs.iter() {
                    let error = error("invariant not satisfied before loop", span);
                    let inv_stmt = StmtX::Assert(error, inv.clone());
                    stmts.push(Arc::new(inv_stmt));
                }
            }
            for x in modified_vars.iter() {
                stmts.push(Arc::new(StmtX::Havoc(suffix_local_unique_id(&x))));
            }
            for (x, typ) in typ_inv_vars.iter() {
                if modified_vars.contains(x) {
                    let typ_inv = typ_invariant(ctx, typ, &ident_var(&suffix_local_unique_id(x)));
                    if let Some(expr) = typ_inv {
                        stmts.push(Arc::new(StmtX::Assume(expr)));
                    }
                }
            }
            for (_, inv) in invs.iter() {
                let inv_stmt = StmtX::Assume(inv.clone());
                stmts.push(Arc::new(inv_stmt));
            }
            stmts.append(&mut cond_stmts.clone());
            stmts.push(neg_assume);
            if ctx.debug {
                // Add a snapshot for the state after we emerge from the while loop
                let sid = state.update_current_sid(SUFFIX_SNAP_WHILE_END);
                // Update the snap_map so that it reflects the state _after_ the
                // statement takes effect.
                state.map_span(&stm, SpanKind::End);
                let snapshot = Arc::new(StmtX::Snapshot(sid));
                stmts.push(snapshot);
            }
            stmts
        }
        StmX::OpenInvariant(inv_exp, uid, typ, body_stm, atomicity) => {
            let mut stmts = vec![];

            // Build the inv_expr. Note: In the SST, this should have been assigned
            // to a tmp variable
            // to ensure that its value is constant across the entire invariant block.
            // We will be referencing it later.
            let inv_expr =
                exp_to_expr(ctx, inv_exp, ExprCtxt { mode: ExprMode::Body, is_bit_vector: false });

            // Assert that the namespace of the inv we are opening is in the mask set
            let namespace_expr = call_namespace(inv_expr.clone(), typ, *atomicity);
            state.mask.assert_contains(&inv_exp.span, &namespace_expr, &mut stmts);

            // add an 'assume' that inv holds
            let inner_var = SpannedTyped::new(&stm.span, typ, ExpX::Var(uid.clone()));
            let inner_expr = exp_to_expr(
                ctx,
                &inner_var,
                ExprCtxt { mode: ExprMode::Body, is_bit_vector: false },
            );
            let ty_inv_opt = typ_invariant(ctx, typ, &inner_expr);
            if let Some(ty_inv) = ty_inv_opt {
                stmts.push(Arc::new(StmtX::Assume(ty_inv)));
            }
            let main_inv = call_inv(ctx, inv_expr, inner_expr, typ, *atomicity);
            stmts.push(Arc::new(StmtX::Assume(main_inv.clone())));

            // process the body
            // first remove the namespace from the mask set so that we cannot re-open
            // the same invariant inside
            let mut inner_mask = state.mask.remove_element(inv_exp.span.clone(), namespace_expr);
            swap(&mut state.mask, &mut inner_mask);
            stmts.append(&mut stm_to_stmts(ctx, state, body_stm));
            swap(&mut state.mask, &mut inner_mask);

            // assert the invariant still holds
            // Note that we re-use main_inv here; but main_inv references the variable
            // given by `uid` which may have been assigned to since the start of the block.
            // so this may evaluate differently in the SMT.
            let error = error("Cannot show invariant holds at end of block", &body_stm.span);
            stmts.push(Arc::new(StmtX::Assert(error, main_inv)));

            stmts
        }
        StmX::Fuel(x, fuel) => {
            let mut stmts: Vec<Stmt> = Vec::new();
            if *fuel >= 1 {
                // (assume (fuel_bool fuel%f))
                let id_fuel = prefix_fuel_id(&fun_to_air_ident(&x));
                let expr_fuel_bool = str_apply(&FUEL_BOOL, &vec![ident_var(&id_fuel)]);
                stmts.push(Arc::new(StmtX::Assume(expr_fuel_bool)));
            }
            if *fuel >= 2 {
                // (assume (exists ((fuel Fuel)) (= fuel_nat%f (succ ... succ fuel))))
                let mut added_fuel = str_var(FUEL_PARAM);
                for _ in 0..*fuel - 1 {
                    added_fuel = str_apply(SUCC, &vec![added_fuel]);
                }
                let eq = mk_eq(
                    &ident_var(&crate::def::prefix_fuel_nat(&fun_to_air_ident(&x))),
                    &added_fuel,
                );
                let binder = ident_binder(&str_ident(FUEL_PARAM), &str_typ(FUEL_TYPE));
                stmts.push(Arc::new(StmtX::Assume(mk_exists(&vec![binder], &vec![], &eq))));
            }
            if ctx.debug {
                state.map_span(&stm, SpanKind::Full);
            }
            stmts
        }
        StmX::Block(stms) => {
            if ctx.debug {
                state.push_scope();
                state.map_span(&stm, SpanKind::Start);
            }
            let stmts: Vec<Stmt> =
                stms.iter().map(|s| stm_to_stmts(ctx, state, s)).flatten().collect();
            if ctx.debug {
                state.pop_scope();
            }
            stmts
        }
    }
}

fn set_fuel(local: &mut Vec<Decl>, hidden: &Vec<Fun>) {
    let fuel_expr = if hidden.len() == 0 {
        str_var(&FUEL_DEFAULTS)
    } else {
        let mut disjuncts: Vec<Expr> = Vec::new();
        let id = str_ident("id");
        let x_id = ident_var(&id);

        // (= (fuel_bool id) (fuel_bool_default id))
        let fuel_bool = str_apply(&FUEL_BOOL, &vec![x_id.clone()]);
        let fuel_bool_default = str_apply(&FUEL_BOOL_DEFAULT, &vec![x_id.clone()]);
        let eq = air::ast::BinaryOp::Eq;
        disjuncts.push(Arc::new(ExprX::Binary(eq, fuel_bool.clone(), fuel_bool_default)));

        // ... || id == hidden1 || id == hidden2 || ...
        for hide in hidden {
            let x_hide = ident_var(&prefix_fuel_id(&fun_to_air_ident(hide)));
            disjuncts.push(Arc::new(ExprX::Binary(air::ast::BinaryOp::Eq, x_id.clone(), x_hide)));
        }

        // (forall ((id FuelId)) ...)
        let trigger: Trigger = Arc::new(vec![fuel_bool.clone()]);
        let triggers: Triggers = Arc::new(vec![trigger]);
        let binders: Binders<air::ast::Typ> = Arc::new(vec![ident_binder(&id, &str_typ(FUEL_ID))]);
        let bind = Arc::new(BindX::Quant(Quant::Forall, binders, triggers));
        let or = Arc::new(ExprX::Multi(air::ast::MultiOp::Or, Arc::new(disjuncts)));
        mk_bind_expr(&bind, &or)
    };
    local.push(Arc::new(DeclX::Axiom(fuel_expr)));
}

pub fn body_stm_to_air(
    ctx: &Ctx,
    func_span: &Span,
    trait_typ_substs: &Vec<(Ident, Typ)>,
    typ_params: &Idents,
    params: &Params,
    local_decls: &Vec<LocalDecl>,
    hidden: &Vec<Fun>,
    reqs: &Vec<Exp>,
    enss: &Vec<Exp>,
    mask_spec: &MaskSpec,
    mode: Mode,
    stm: &Stm,
    is_bit_vector_mode: bool,
    skip_ensures: bool,
    is_nonlinear: bool,
<<<<<<< HEAD
    is_spinoff_z3: bool,
=======
    is_spinoff_prover: bool,
>>>>>>> f64dd4b1
) -> (Vec<CommandsWithContext>, Vec<(Span, SnapPos)>) {
    // Verifying a single function can generate multiple SMT queries.
    // Some declarations (local_shared) are shared among the queries.
    // Others are private to each query.
    let mut local_shared: Vec<Decl> = Vec::new();
    let mut local_bv_shared: Vec<Decl> = Vec::new();

    let trait_typ_bind =
        vec_map(trait_typ_substs, |(x, t)| ident_binder(&suffix_typ_param_id(x), &typ_to_id(t)));

    for x in typ_params.iter() {
        local_shared
            .push(Arc::new(DeclX::Const(suffix_typ_param_id(&x), str_typ(crate::def::TYPE))));
    }
    for decl in local_decls {
        local_shared.push(if decl.mutable {
            Arc::new(DeclX::Var(suffix_local_unique_id(&decl.ident), typ_to_air(ctx, &decl.typ)))
        } else {
            Arc::new(DeclX::Const(suffix_local_unique_id(&decl.ident), typ_to_air(ctx, &decl.typ)))
        });
        // for assert_bit_vector/bit_vector function, only allow integer and boolean types
        if let Some(width) = bitwidth_from_type(&decl.typ) {
            let typ = bv_typ(width);
            local_bv_shared.push(Arc::new(DeclX::Var(suffix_local_unique_id(&decl.ident), typ)));
        } else if let TypX::Bool = *decl.typ {
            local_bv_shared
                .push(Arc::new(DeclX::Var(suffix_local_unique_id(&decl.ident), bool_typ())));
        }
    }

    set_fuel(&mut local_shared, hidden);

    let mut declared: HashMap<UniqueIdent, Typ> = HashMap::new();
    let mut assigned: HashSet<UniqueIdent> = HashSet::new();
    let mut has_mut_params = false;
    for param in params.iter() {
        declared.insert((param.x.name.clone(), Some(0)), param.x.typ.clone());
        assigned.insert((param.x.name.clone(), Some(0)));
        if param.x.is_mut {
            has_mut_params = true;
        }
    }
    for decl in local_decls {
        declared.insert(decl.ident.clone(), decl.typ.clone());
    }

    let initial_sid = Arc::new("0_entry".to_string());

    let mask = mask_set_from_spec(mask_spec, mode);

    let mut state = State {
        local_shared,
        local_bv_shared,
        commands: Vec::new(),
        snapshot_count: 0,
        sids: vec![initial_sid.clone()],
        snap_map: Vec::new(),
        assign_map: HashMap::new(),
        mask,
    };

    let mut _modified = HashSet::new();

    let stm = crate::sst_vars::stm_assign(
        &mut state.assign_map,
        &declared,
        &mut assigned,
        &mut _modified,
        stm,
    );

    let mut stmts = stm_to_stmts(ctx, &mut state, &stm);

    if has_mut_params {
        stmts.insert(0, Arc::new(StmtX::Snapshot(snapshot_ident(SNAPSHOT_PRE))));
    }

    if ctx.debug {
        let snapshot = Arc::new(StmtX::Snapshot(initial_sid));
        let mut new_stmts = vec![snapshot];
        new_stmts.append(&mut stmts);
        stmts = new_stmts;
    }

    let mut local = if !is_bit_vector_mode {
        state.local_shared.clone()
    } else {
        state.local_bv_shared.clone()
    };

    if !skip_ensures {
        // This generates postconditions for the end of the function.
        // Note: Postconditions for 'return' statements are handled in ast_to_sst.

        for ens in enss {
            let error = error_with_label(
                "postcondition not satisfied".to_string(),
                &stm.span,
                "at the end of the function body".to_string(),
            )
            .secondary_label(&ens.span, "failed this postcondition".to_string());

            let expr_ctxt = ExprCtxt { mode: ExprMode::Body, is_bit_vector: is_bit_vector_mode };
            let e = mk_let(&trait_typ_bind, &exp_to_expr(ctx, ens, expr_ctxt));
            let ens_stmt = StmtX::Assert(error, e);
            stmts.push(Arc::new(ens_stmt));
        }
    }
    let assertion = one_stmt(stmts);

    if !is_bit_vector_mode {
        for param in params.iter() {
            let typ_inv =
                typ_invariant(ctx, &param.x.typ, &ident_var(&suffix_local_stmt_id(&param.x.name)));
            if let Some(expr) = typ_inv {
                local.push(Arc::new(DeclX::Axiom(expr)));
            }
        }
    }

    for req in reqs {
        let expr_ctxt = ExprCtxt { mode: ExprMode::BodyPre, is_bit_vector: is_bit_vector_mode };
        let e = mk_let(&trait_typ_bind, &exp_to_expr(ctx, req, expr_ctxt));
        local.push(Arc::new(DeclX::Axiom(e)));
    }

    let query = Arc::new(QueryX { local: Arc::new(local), assertion });
    let commands = if is_nonlinear {
        vec![
            mk_option_command("smt.arith.nl", "true"),
            Arc::new(CommandX::CheckValid(query)),
            mk_option_command("smt.arith.nl", "false"),
        ]
    } else if is_bit_vector_mode {
        vec![
            mk_option_command("smt.case_split", "0"),
            Arc::new(CommandX::CheckValid(query)),
            mk_option_command("smt.case_split", "3"),
        ]
    } else {
        vec![Arc::new(CommandX::CheckValid(query))]
    };
    state.commands.push(CommandsWithContextX::new(
        func_span.clone(),
        "function body check".to_string(),
        Arc::new(commands),
<<<<<<< HEAD
        is_spinoff_z3,
=======
        is_spinoff_prover,
>>>>>>> f64dd4b1
    ));
    (state.commands, state.snap_map)
}<|MERGE_RESOLUTION|>--- conflicted
+++ resolved
@@ -1317,11 +1317,7 @@
                 span: stm.span.clone(),
                 desc: "while loop".to_string(),
                 commands: Arc::new(vec![Arc::new(CommandX::CheckValid(query))]),
-<<<<<<< HEAD
-                spinoff_z3: false,
-=======
                 spinoff_prover: false,
->>>>>>> f64dd4b1
             }));
 
             // At original site of while loop, assert invariant, havoc, assume invariant + neg_cond
@@ -1494,11 +1490,7 @@
     is_bit_vector_mode: bool,
     skip_ensures: bool,
     is_nonlinear: bool,
-<<<<<<< HEAD
-    is_spinoff_z3: bool,
-=======
     is_spinoff_prover: bool,
->>>>>>> f64dd4b1
 ) -> (Vec<CommandsWithContext>, Vec<(Span, SnapPos)>) {
     // Verifying a single function can generate multiple SMT queries.
     // Some declarations (local_shared) are shared among the queries.
@@ -1645,11 +1637,7 @@
         func_span.clone(),
         "function body check".to_string(),
         Arc::new(commands),
-<<<<<<< HEAD
-        is_spinoff_z3,
-=======
         is_spinoff_prover,
->>>>>>> f64dd4b1
     ));
     (state.commands, state.snap_map)
 }