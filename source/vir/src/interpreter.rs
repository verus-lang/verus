--- conflicted
+++ resolved
@@ -1502,11 +1502,7 @@
                                 new_args.clone(),
                             ))
                         }
-<<<<<<< HEAD
-                        Some(SstInfo { pars, body, memoize, .. }) => {
-=======
-                        Some(SstInfo { typ_params, params, body, memoize, .. }) => {
->>>>>>> 7fde9397
+                        Some(SstInfo { typ_params, pars, body, memoize, .. }) => {
                             match state.lookup_call(&fun, &new_args, *memoize) {
                                 Some(prev_result) => {
                                     state.cache_hits += 1;
