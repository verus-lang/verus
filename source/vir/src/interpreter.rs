--- conflicted
+++ resolved
@@ -6,15 +6,9 @@
 //! https://github.com/secure-foundations/verus/discussions/120
 
 use crate::ast::{
-<<<<<<< HEAD
-    ArchWordBits, ArithOp, BinaryOp, BitwiseOp, ComputeMode, Constant, Fun, FunX, Idents,
+    ArchWordBits, ArithOp, BinaryOp, BitwiseOp, ComputeMode, Constant, Dt, Fun, FunX, Idents,
     InequalityOp, IntRange, IntegerTypeBitwidth, IntegerTypeBoundKind, PathX, Primitive,
     SpannedTyped, Typ, TypX, UnaryOp, VarBinders, VarIdent, VarIdentDisambiguate, VirErr,
-=======
-    ArchWordBits, ArithOp, BinaryOp, BitwiseOp, ComputeMode, Constant, Dt, Fun, FunX, Idents,
-    InequalityOp, IntRange, IntegerTypeBitwidth, IntegerTypeBoundKind, PathX, SpannedTyped, Typ,
-    TypX, UnaryOp, VarBinders, VarIdent, VarIdentDisambiguate, VirErr,
->>>>>>> aa8b4231
 };
 use crate::ast_to_sst_func::SstMap;
 use crate::ast_util::{path_as_vstd_name, undecorate_typ};
@@ -710,7 +704,7 @@
                                 segments: strs_to_idents(vec!["seq", "Seq"]),
                             });
                             let seq_typ = Arc::new(TypX::Datatype(
-                                seq_type_path,
+                                Dt::Path(seq_type_path),
                                 Arc::new(vec![inner_typ]),
                                 Arc::new(vec![]),
                             ));
