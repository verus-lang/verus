use crate::ast::{Ident, SpannedTyped, Typ, UnaryOpr, VirErr};
use crate::def::Spanned;
use crate::sst::{BndX, Dest, Exp, ExpX, Exps, Stm, StmX, Trig, Trigs, UniqueIdent};
use crate::util::vec_map_result;
use crate::visitor::expr_visitor_control_flow;
pub(crate) use crate::visitor::VisitorControlFlow;
use air::ast::{Binder, BinderX, Binders};
use air::scope_map::ScopeMap;
use std::collections::HashMap;
use std::sync::Arc;

pub type VisitorScopeMap = ScopeMap<Ident, bool>;

pub(crate) fn exp_visitor_check<E, MF>(
    expr: &Exp,
    map: &mut VisitorScopeMap,
    mf: &mut MF,
) -> Result<(), E>
where
    MF: FnMut(&Exp, &mut VisitorScopeMap) -> Result<(), E>,
{
    match exp_visitor_dfs(expr, map, &mut |expr, map| match mf(expr, map) {
        Ok(()) => VisitorControlFlow::Recurse,
        Err(e) => VisitorControlFlow::Stop(e),
    }) {
        VisitorControlFlow::Recurse => Ok(()),
        VisitorControlFlow::Return => unreachable!(),
        VisitorControlFlow::Stop(e) => Err(e),
    }
}

pub(crate) fn exp_visitor_dfs<T, F>(
    exp: &Exp,
    map: &mut VisitorScopeMap,
    f: &mut F,
) -> VisitorControlFlow<T>
where
    F: FnMut(&Exp, &mut VisitorScopeMap) -> VisitorControlFlow<T>,
{
    match f(exp, map) {
        VisitorControlFlow::Stop(val) => VisitorControlFlow::Stop(val),
        VisitorControlFlow::Return => VisitorControlFlow::Recurse,
        VisitorControlFlow::Recurse => {
            match &exp.x {
                ExpX::Const(_)
                | ExpX::Var(..)
                | ExpX::VarAt(..)
                | ExpX::Old(..)
                | ExpX::VarLoc(..) => (),
                ExpX::Loc(e0) => {
                    expr_visitor_control_flow!(exp_visitor_dfs(e0, map, f));
                }
                ExpX::Call(_x, _typs, es) => {
                    for e in es.iter() {
                        expr_visitor_control_flow!(exp_visitor_dfs(e, map, f));
                    }
                }
                ExpX::CallLambda(_typ, e0, es) => {
                    expr_visitor_control_flow!(exp_visitor_dfs(e0, map, f));
                    for e in es.iter() {
                        expr_visitor_control_flow!(exp_visitor_dfs(e, map, f));
                    }
                }
                ExpX::Ctor(_path, _ident, binders) => {
                    for binder in binders.iter() {
                        expr_visitor_control_flow!(exp_visitor_dfs(&binder.a, map, f));
                    }
                }
                ExpX::Unary(_op, e1) => {
                    expr_visitor_control_flow!(exp_visitor_dfs(e1, map, f));
                }
                ExpX::UnaryOpr(_op, e1) => {
                    expr_visitor_control_flow!(exp_visitor_dfs(e1, map, f));
                }
                ExpX::Binary(_op, e1, e2) => {
                    expr_visitor_control_flow!(exp_visitor_dfs(e1, map, f));
                    expr_visitor_control_flow!(exp_visitor_dfs(e2, map, f));
                }
                ExpX::If(e1, e2, e3) => {
                    expr_visitor_control_flow!(exp_visitor_dfs(e1, map, f));
                    expr_visitor_control_flow!(exp_visitor_dfs(e2, map, f));
                    expr_visitor_control_flow!(exp_visitor_dfs(e3, map, f));
                }
                ExpX::WithTriggers(triggers, body) => {
                    for trigger in triggers.iter() {
                        for term in trigger.iter() {
                            expr_visitor_control_flow!(exp_visitor_dfs(term, map, f));
                        }
                    }
                    expr_visitor_control_flow!(exp_visitor_dfs(body, map, f));
                }
                ExpX::Bind(bnd, e1) => {
                    let mut bvars: Vec<(Ident, bool)> = Vec::new();
                    let mut trigs: Trigs = Arc::new(vec![]);
                    match &bnd.x {
                        BndX::Let(bs) => {
                            for b in bs.iter() {
                                expr_visitor_control_flow!(exp_visitor_dfs(&b.a, map, f));
                                bvars.push((b.name.clone(), false));
                            }
                        }
                        BndX::Quant(_quant, binders, ts) => {
                            for b in binders.iter() {
                                bvars.push((b.name.clone(), true));
                            }
                            trigs = ts.clone();
                        }
                        BndX::Lambda(params) => {
                            for b in params.iter() {
                                bvars.push((b.name.clone(), false));
                            }
                        }
                        BndX::Choose(params, ts, _) => {
                            for b in params.iter() {
                                bvars.push((b.name.clone(), true));
                            }
                            trigs = ts.clone();
                        }
                    }
                    map.push_scope(true);
                    for (x, is_triggered) in bvars {
                        let _ = map.insert(x, is_triggered);
                    }
                    for t in trigs.iter() {
                        for exp in t.iter() {
                            expr_visitor_control_flow!(exp_visitor_dfs(exp, map, f));
                        }
                    }
                    if let BndX::Choose(_, _, cond) = &bnd.x {
                        expr_visitor_control_flow!(exp_visitor_dfs(cond, map, f));
                    }
                    expr_visitor_control_flow!(exp_visitor_dfs(e1, map, f));
                    map.pop_scope();
                }
            }
            VisitorControlFlow::Recurse
        }
    }
}

pub(crate) fn stm_visitor_dfs<T, F>(stm: &Stm, f: &mut F) -> VisitorControlFlow<T>
where
    F: FnMut(&Stm) -> VisitorControlFlow<T>,
{
    match f(stm) {
        VisitorControlFlow::Stop(val) => VisitorControlFlow::Stop(val),
        VisitorControlFlow::Return => VisitorControlFlow::Recurse,
        VisitorControlFlow::Recurse => {
            match &stm.x {
                StmX::Call(..)
                | StmX::Assert(_, _)
                | StmX::Assume(_)
                | StmX::Assign { .. }
                | StmX::AssertBV { .. }
                | StmX::AssertBitVector { .. }
                | StmX::Fuel(..) => (),
                StmX::DeadEnd(s) => {
                    expr_visitor_control_flow!(stm_visitor_dfs(s, f));
                }
                StmX::If(_cond, lhs, rhs) => {
                    expr_visitor_control_flow!(stm_visitor_dfs(lhs, f));
                    if let Some(rhs) = rhs {
                        expr_visitor_control_flow!(stm_visitor_dfs(rhs, f));
                    }
                }
                StmX::AssertQuery { body, mode: _, typ_inv_vars: _ } => {
                    expr_visitor_control_flow!(stm_visitor_dfs(body, f));
                }
                StmX::While {
                    cond_stms,
                    cond_exp: _,
                    body,
                    invs: _,
                    typ_inv_vars: _,
                    modified_vars: _,
                } => {
                    for s in cond_stms.iter() {
                        expr_visitor_control_flow!(stm_visitor_dfs(s, f));
                    }
                    expr_visitor_control_flow!(stm_visitor_dfs(body, f));
                }
                StmX::OpenInvariant(_inv, _ident, _ty, body, _atomicity) => {
                    expr_visitor_control_flow!(stm_visitor_dfs(body, f));
                }
                StmX::Block(ss) => {
                    for s in ss.iter() {
                        expr_visitor_control_flow!(stm_visitor_dfs(s, f));
                    }
                }
            }
            VisitorControlFlow::Recurse
        }
    }
}

#[allow(dead_code)]
pub(crate) fn stm_exp_visitor_dfs<T, F>(stm: &Stm, f: &mut F) -> VisitorControlFlow<T>
where
    F: FnMut(&Exp, &mut VisitorScopeMap) -> VisitorControlFlow<T>,
{
    stm_visitor_dfs(stm, &mut |stm| {
        match &stm.x {
            StmX::Call(_path, _mode, _typs, exps, _dest) => {
                for exp in exps.iter() {
                    expr_visitor_control_flow!(exp_visitor_dfs(exp, &mut ScopeMap::new(), f));
                }
            }
            StmX::Assert(_span2, exp) => {
                expr_visitor_control_flow!(exp_visitor_dfs(exp, &mut ScopeMap::new(), f))
            }
            StmX::AssertBV(exp) => {
                expr_visitor_control_flow!(exp_visitor_dfs(exp, &mut ScopeMap::new(), f))
            }
            StmX::AssertBitVector { requires, ensures } => {
                for req in requires.iter() {
                    expr_visitor_control_flow!(exp_visitor_dfs(req, &mut ScopeMap::new(), f));
                }
                for ens in ensures.iter() {
                    expr_visitor_control_flow!(exp_visitor_dfs(ens, &mut ScopeMap::new(), f));
                }
            }
            StmX::AssertQuery { body: _, typ_inv_vars: _, mode: _ } => (),
            StmX::Assume(exp) => {
                expr_visitor_control_flow!(exp_visitor_dfs(exp, &mut ScopeMap::new(), f))
            }
            StmX::Assign { lhs: Dest { dest, .. }, rhs } => {
                expr_visitor_control_flow!(exp_visitor_dfs(dest, &mut ScopeMap::new(), f));
                expr_visitor_control_flow!(exp_visitor_dfs(rhs, &mut ScopeMap::new(), f))
            }
            StmX::Fuel(..) | StmX::DeadEnd(..) => (),
            StmX::If(exp, _s1, _s2) => {
                expr_visitor_control_flow!(exp_visitor_dfs(exp, &mut ScopeMap::new(), f))
            }
            StmX::While {
                cond_stms: _,
                cond_exp,
                body: _,
                invs,
                typ_inv_vars: _,
                modified_vars: _,
            } => {
                expr_visitor_control_flow!(exp_visitor_dfs(cond_exp, &mut ScopeMap::new(), f));
                for inv in invs.iter() {
                    expr_visitor_control_flow!(exp_visitor_dfs(inv, &mut ScopeMap::new(), f));
                }
            }
            StmX::OpenInvariant(inv, _ident, _ty, _body, _atomicity) => {
                expr_visitor_control_flow!(exp_visitor_dfs(inv, &mut ScopeMap::new(), f))
            }
            StmX::Block(_) => (),
        }
        VisitorControlFlow::Recurse
    })
}

pub(crate) fn map_exp_visitor_bind<F>(
    exp: &Exp,
    map: &mut VisitorScopeMap,
    f: &mut F,
) -> Result<Exp, VirErr>
where
    F: FnMut(&Exp, &mut VisitorScopeMap) -> Result<Exp, VirErr>,
{
    let exp_new = |e: ExpX| SpannedTyped::new(&exp.span, &exp.typ, e);
    match &exp.x {
        ExpX::Const(_) => f(exp, map),
        ExpX::Var(..) => f(exp, map),
        ExpX::VarAt(..) => f(exp, map),
        ExpX::VarLoc(..) => f(exp, map),
        ExpX::Loc(e1) => {
            let expr1 = map_exp_visitor_bind(e1, map, f)?;
            let exp = exp_new(ExpX::Loc(expr1));
            f(&exp, map)
        }
        ExpX::Old(..) => f(exp, map),
        ExpX::Call(x, typs, es) => {
            let mut exps: Vec<Exp> = Vec::new();
            for e in es.iter() {
                exps.push(map_exp_visitor_bind(e, map, f)?);
            }
            let exp = exp_new(ExpX::Call(x.clone(), typs.clone(), Arc::new(exps)));
            f(&exp, map)
        }
        ExpX::CallLambda(typ, e0, es) => {
            let e0 = map_exp_visitor_bind(e0, map, f)?;
            let mut exps: Vec<Exp> = Vec::new();
            for e in es.iter() {
                exps.push(map_exp_visitor_bind(e, map, f)?);
            }
            let exp = exp_new(ExpX::CallLambda(typ.clone(), e0, Arc::new(exps)));
            f(&exp, map)
        }
        ExpX::Ctor(path, ident, binders) => {
            let mapped_binders: Result<Vec<_>, _> =
                binders.iter().map(|b| b.map_result(|a| map_exp_visitor_bind(a, map, f))).collect();
            let exp = exp_new(ExpX::Ctor(path.clone(), ident.clone(), Arc::new(mapped_binders?)));
            f(&exp, map)
        }
        ExpX::Unary(op, e1) => {
            let expr1 = map_exp_visitor_bind(e1, map, f)?;
            let exp = exp_new(ExpX::Unary(*op, expr1));
            f(&exp, map)
        }
        ExpX::UnaryOpr(op, e1) => {
            let expr1 = map_exp_visitor_bind(e1, map, f)?;
            let exp = exp_new(ExpX::UnaryOpr(op.clone(), expr1));
            f(&exp, map)
        }
        ExpX::Binary(op, e1, e2) => {
            let expr1 = map_exp_visitor_bind(e1, map, f)?;
            let expr2 = map_exp_visitor_bind(e2, map, f)?;
            let exp = exp_new(ExpX::Binary(*op, expr1, expr2));
            f(&exp, map)
        }
        ExpX::If(e1, e2, e3) => {
            let expr1 = map_exp_visitor_bind(e1, map, f)?;
            let expr2 = map_exp_visitor_bind(e2, map, f)?;
            let expr3 = map_exp_visitor_bind(e3, map, f)?;
            let exp = exp_new(ExpX::If(expr1, expr2, expr3));
            f(&exp, map)
        }
        ExpX::WithTriggers(triggers, body) => {
            let mut trigs: Vec<Trig> = Vec::new();
            for trigger in triggers.iter() {
                let ts = vec_map_result(&**trigger, |e| map_exp_visitor_bind(e, map, f))?;
                trigs.push(Arc::new(ts));
            }
            let body = map_exp_visitor_bind(body, map, f)?;
            let exp = exp_new(ExpX::WithTriggers(Arc::new(trigs), body));
            f(&exp, map)
        }
        ExpX::Bind(bnd, e1) => {
            let bndx = match &bnd.x {
                BndX::Let(bs) => {
                    let mut binders: Vec<Binder<Exp>> = Vec::new();
                    for b in bs.iter() {
                        let a = map_exp_visitor_bind(&b.a, map, f)?;
                        binders.push(Arc::new(BinderX { name: b.name.clone(), a }));
                    }
                    map.push_scope(true);
                    for b in binders.iter() {
                        let _ = map.insert(b.name.clone(), false);
                    }
                    BndX::Let(Arc::new(binders))
                }
                BndX::Quant(quant, binders, ts) => {
                    map.push_scope(true);
                    for b in binders.iter() {
                        let _ = map.insert(b.name.clone(), true);
                    }
                    let mut triggers: Vec<Trig> = Vec::new();
                    for t in ts.iter() {
                        let mut exprs: Vec<Exp> = Vec::new();
                        for exp in t.iter() {
                            exprs.push(map_exp_visitor_bind(exp, map, f)?);
                        }
                        triggers.push(Arc::new(exprs));
                    }
                    BndX::Quant(*quant, binders.clone(), Arc::new(triggers))
                }
                BndX::Lambda(binders) => {
                    map.push_scope(true);
                    for b in binders.iter() {
                        let _ = map.insert(b.name.clone(), false);
                    }
                    bnd.x.clone()
                }
                BndX::Choose(binders, ts, cond) => {
                    map.push_scope(true);
                    for b in binders.iter() {
                        let _ = map.insert(b.name.clone(), true);
                    }
                    let mut triggers: Vec<Trig> = Vec::new();
                    for t in ts.iter() {
                        let mut exprs: Vec<Exp> = Vec::new();
                        for exp in t.iter() {
                            exprs.push(map_exp_visitor_bind(exp, map, f)?);
                        }
                        triggers.push(Arc::new(exprs));
                    }
                    let cond = map_exp_visitor_bind(cond, map, f)?;
                    BndX::Choose(binders.clone(), Arc::new(triggers), cond)
                }
            };
            let bnd = Spanned::new(bnd.span.clone(), bndx);
            let e1 = map_exp_visitor_bind(e1, map, f)?;
            map.pop_scope();
            let expx = ExpX::Bind(bnd, e1);
            let exp = exp_new(expx);
            f(&exp, map)
        }
    }
}

pub(crate) fn map_exp_visitor_result<F>(exp: &Exp, f: &mut F) -> Result<Exp, VirErr>
where
    F: FnMut(&Exp) -> Result<Exp, VirErr>,
{
    let mut map: VisitorScopeMap = ScopeMap::new();
    map_exp_visitor_bind(exp, &mut map, &mut |e, _| f(e))
}

pub(crate) fn map_exp_visitor<F>(exp: &Exp, f: &mut F) -> Exp
where
    F: FnMut(&Exp) -> Exp,
{
    let mut map: VisitorScopeMap = ScopeMap::new();
    map_exp_visitor_bind(exp, &mut map, &mut |e, _| Ok(f(e))).unwrap()
}

pub(crate) fn exp_rename_vars(exp: &Exp, map: &HashMap<UniqueIdent, UniqueIdent>) -> Exp {
    map_exp_visitor(exp, &mut |exp| match &exp.x {
        ExpX::Var(x) if map.contains_key(x) => {
            SpannedTyped::new(&exp.span, &exp.typ, ExpX::Var(map[x].clone()))
        }
        _ => exp.clone(),
    })
}

// non-recursive visitor
pub(crate) fn map_shallow_exp<E, FT, FE>(
    exp: &Exp,
    env: &mut E,
    ft: &FT,
    fe: &FE,
) -> Result<Exp, VirErr>
where
    FT: Fn(&mut E, &Typ) -> Result<Typ, VirErr>,
    FE: Fn(&mut E, &Exp) -> Result<Exp, VirErr>,
{
    let typ = ft(env, &exp.typ)?;
    let ok_exp = |x: ExpX| Ok(SpannedTyped::new(&exp.span, &typ, x));
    let fs = |env: &mut E, exps: &Exps| -> Result<Exps, VirErr> {
        let exps: Result<Vec<Exp>, VirErr> = exps.iter().map(|e| fe(env, e)).collect();
        Ok(Arc::new(exps?))
    };
    let ftrigs = |env: &mut E, triggers: &Trigs| -> Result<Trigs, VirErr> {
        let mut trigs: Vec<Trig> = Vec::new();
        for trigger in triggers.iter() {
            trigs.push(fs(env, trigger)?);
        }
        Ok(Arc::new(trigs))
    };
    let fbndtyps = |env: &mut E, bs: &Binders<Typ>| -> Result<Binders<Typ>, VirErr> {
        let mut binders: Vec<Binder<Typ>> = Vec::new();
        for binder in bs.iter() {
            binders.push(binder.new_a(ft(env, &binder.a)?));
        }
        Ok(Arc::new(binders))
    };

    match &exp.x {
        ExpX::Const(..) => Ok(exp.clone()),
        ExpX::Var(..) => Ok(exp.clone()),
        ExpX::VarLoc(..) => Ok(exp.clone()),
        ExpX::VarAt(..) => Ok(exp.clone()),
        ExpX::Loc(e1) => ok_exp(ExpX::Loc(fe(env, e1)?)),
        ExpX::Old(..) => Ok(exp.clone()),
        ExpX::Call(fun, typs, es) => {
            let typs: Result<Vec<Typ>, VirErr> = typs.iter().map(|t| ft(env, t)).collect();
            ok_exp(ExpX::Call(fun.clone(), Arc::new(typs?), fs(env, es)?))
        }
        ExpX::CallLambda(typ, e1, es) => {
            ok_exp(ExpX::CallLambda(ft(env, typ)?, fe(env, e1)?, fs(env, es)?))
        }
        ExpX::Ctor(path, ident, bs) => {
            let mut binders: Vec<Binder<Exp>> = Vec::new();
            for b in bs.iter() {
                binders.push(b.new_a(fe(env, &b.a)?));
            }
            ok_exp(ExpX::Ctor(path.clone(), ident.clone(), Arc::new(binders)))
        }
        ExpX::Unary(op, e1) => ok_exp(ExpX::Unary(*op, fe(env, e1)?)),
        ExpX::UnaryOpr(op, e1) => {
            let op = match op {
                UnaryOpr::Box(t) => UnaryOpr::Box(ft(env, t)?),
                UnaryOpr::Unbox(t) => UnaryOpr::Unbox(ft(env, t)?),
                UnaryOpr::HasType(t) => UnaryOpr::HasType(ft(env, t)?),
                UnaryOpr::IsVariant { .. } => op.clone(),
                UnaryOpr::TupleField { .. } => op.clone(),
                UnaryOpr::Field { .. } => op.clone(),
            };
            ok_exp(ExpX::UnaryOpr(op.clone(), fe(env, e1)?))
        }
        ExpX::Binary(op, e1, e2) => ok_exp(ExpX::Binary(*op, fe(env, e1)?, fe(env, e2)?)),
        ExpX::If(e0, e1, e2) => ok_exp(ExpX::If(fe(env, e0)?, fe(env, e1)?, fe(env, e2)?)),
        ExpX::WithTriggers(ts, body) => {
            ok_exp(ExpX::WithTriggers(ftrigs(env, ts)?, fe(env, body)?))
        }
        ExpX::Bind(bnd, e1) => {
            let bnd = match &bnd.x {
                BndX::Let(bs) => {
                    let mut binders: Vec<Binder<Exp>> = Vec::new();
                    for b in bs.iter() {
                        binders.push(b.new_a(fe(env, &b.a)?));
                    }
                    let bndx = BndX::Let(Arc::new(binders));
                    Spanned::new(bnd.span.clone(), bndx)
                }
                BndX::Quant(quant, binders, ts) => {
                    let bndx = BndX::Quant(*quant, fbndtyps(env, binders)?, ftrigs(env, ts)?);
                    Spanned::new(bnd.span.clone(), bndx)
                }
                BndX::Lambda(binders) => {
                    let bndx = BndX::Lambda(fbndtyps(env, binders)?);
                    Spanned::new(bnd.span.clone(), bndx)
                }
                BndX::Choose(binders, ts, cond) => {
                    let bndx =
                        BndX::Choose(fbndtyps(env, binders)?, ftrigs(env, ts)?, fe(env, cond)?);
                    Spanned::new(bnd.span.clone(), bndx)
                }
            };
            ok_exp(ExpX::Bind(bnd, fe(env, e1)?))
        }
    }
}

pub(crate) fn map_stm_visitor<F>(stm: &Stm, fe: &mut F) -> Result<Stm, VirErr>
where
    F: FnMut(&Stm) -> Result<Stm, VirErr>,
{
    match &stm.x {
<<<<<<< HEAD
        StmX::Call(..) => f(stm),
        StmX::Assert(_, _) => f(stm),
        StmX::Assume(_) => f(stm),
        StmX::Assign { .. } => f(stm),
        StmX::AssertBV { .. } => f(stm),
        StmX::AssertBitVector { .. } => f(stm),
        StmX::Fuel(..) => f(stm),
=======
        StmX::Call(..) => fe(stm),
        StmX::Assert(_, _) => fe(stm),
        StmX::Assume(_) => fe(stm),
        StmX::Assign { .. } => fe(stm),
        StmX::AssertBV { .. } => fe(stm),
        StmX::Fuel(..) => fe(stm),
>>>>>>> ab039ef7
        StmX::DeadEnd(s) => {
            let s = map_stm_visitor(s, fe)?;
            let stm = Spanned::new(stm.span.clone(), StmX::DeadEnd(s));
            fe(&stm)
        }
        StmX::If(cond, lhs, rhs) => {
            let lhs = map_stm_visitor(lhs, fe)?;
            let rhs = rhs.as_ref().map(|rhs| map_stm_visitor(rhs, fe)).transpose()?;
            let stm = Spanned::new(stm.span.clone(), StmX::If(cond.clone(), lhs, rhs));
            fe(&stm)
        }
        StmX::While { cond_stms, cond_exp, body, invs, typ_inv_vars, modified_vars } => {
            let mut cs: Vec<Stm> = Vec::new();
            for s in cond_stms.iter() {
                cs.push(map_stm_visitor(s, fe)?);
            }
            let body = map_stm_visitor(body, fe)?;
            let stm = Spanned::new(
                stm.span.clone(),
                StmX::While {
                    cond_stms: Arc::new(cs),
                    cond_exp: cond_exp.clone(),
                    body,
                    invs: invs.clone(),
                    typ_inv_vars: typ_inv_vars.clone(),
                    modified_vars: modified_vars.clone(),
                },
            );
            fe(&stm)
        }
        StmX::AssertQuery { mode, typ_inv_vars, body } => {
            let body = map_stm_visitor(body, fe)?;
            let stm = Spanned::new(
                stm.span.clone(),
                StmX::AssertQuery { mode: *mode, typ_inv_vars: typ_inv_vars.clone(), body },
            );
            fe(&stm)
        }
        StmX::OpenInvariant(inv, ident, ty, body, atomicity) => {
            let body = map_stm_visitor(body, fe)?;
            let stm = Spanned::new(
                stm.span.clone(),
                StmX::OpenInvariant(inv.clone(), ident.clone(), ty.clone(), body, *atomicity),
            );
            fe(&stm)
        }
        StmX::Block(ss) => {
            let mut stms: Vec<Stm> = Vec::new();
            for s in ss.iter() {
                stms.push(map_stm_visitor(s, fe)?);
            }
            let stm = Spanned::new(stm.span.clone(), StmX::Block(Arc::new(stms)));
            fe(&stm)
        }
    }
}

pub(crate) fn map_stm_exp_visitor<F>(stm: &Stm, fe: &F) -> Result<Stm, VirErr>
where
    F: Fn(&Exp) -> Result<Exp, VirErr>,
{
    map_stm_visitor(stm, &mut |stm| {
        let span = stm.span.clone();
        let stm = match &stm.x {
            StmX::Call(path, mode, typs, exps, dest) => {
                let exps = Arc::new(vec_map_result(exps, fe)?);
                Spanned::new(
                    span,
                    StmX::Call(path.clone(), *mode, typs.clone(), exps, (*dest).clone()),
                )
            }
<<<<<<< HEAD
            StmX::Assert(span2, exp) => Spanned::new(span, StmX::Assert(span2.clone(), f(exp))),
            StmX::AssertBV(exp) => Spanned::new(span, StmX::AssertBV(f(exp))),
            StmX::AssertBitVector { requires, ensures } => {
                let requires = Arc::new(vec_map(requires, f));
                let ensures = Arc::new(vec_map(ensures, f));
                Spanned::new(span, StmX::AssertBitVector { requires, ensures })
            }
            StmX::Assume(exp) => Spanned::new(span, StmX::Assume(f(exp))),
=======
            StmX::Assert(span2, exp) => Spanned::new(span, StmX::Assert(span2.clone(), fe(exp)?)),
            StmX::AssertBV(exp) => Spanned::new(span, StmX::AssertBV(fe(exp)?)),
            StmX::Assume(exp) => Spanned::new(span, StmX::Assume(fe(exp)?)),
>>>>>>> ab039ef7
            StmX::Assign { lhs: Dest { dest, is_init }, rhs } => {
                let dest = fe(dest)?;
                let rhs = fe(rhs)?;
                Spanned::new(span, StmX::Assign { lhs: Dest { dest, is_init: *is_init }, rhs })
            }
            StmX::AssertQuery { .. } => stm.clone(),
            StmX::Fuel(..) => stm.clone(),
            StmX::DeadEnd(..) => stm.clone(),
            StmX::If(exp, s1, s2) => {
                let exp = fe(exp)?;
                Spanned::new(span, StmX::If(exp, s1.clone(), s2.clone()))
            }
            StmX::While { cond_stms, cond_exp, body, invs, typ_inv_vars, modified_vars } => {
                let cond_exp = fe(cond_exp)?;
                let invs = Arc::new(vec_map_result(invs, fe)?);
                Spanned::new(
                    span,
                    StmX::While {
                        cond_stms: cond_stms.clone(),
                        cond_exp,
                        body: body.clone(),
                        invs,
                        typ_inv_vars: typ_inv_vars.clone(),
                        modified_vars: modified_vars.clone(),
                    },
                )
            }
            StmX::OpenInvariant(inv, ident, ty, body, atomicity) => {
                let inv = fe(inv)?;
                Spanned::new(
                    span,
                    StmX::OpenInvariant(inv, ident.clone(), ty.clone(), body.clone(), *atomicity),
                )
            }
            StmX::Block(_) => stm.clone(),
        };
        Ok(stm)
    })
}<|MERGE_RESOLUTION|>--- conflicted
+++ resolved
@@ -521,22 +521,13 @@
     F: FnMut(&Stm) -> Result<Stm, VirErr>,
 {
     match &stm.x {
-<<<<<<< HEAD
-        StmX::Call(..) => f(stm),
-        StmX::Assert(_, _) => f(stm),
-        StmX::Assume(_) => f(stm),
-        StmX::Assign { .. } => f(stm),
-        StmX::AssertBV { .. } => f(stm),
-        StmX::AssertBitVector { .. } => f(stm),
-        StmX::Fuel(..) => f(stm),
-=======
         StmX::Call(..) => fe(stm),
         StmX::Assert(_, _) => fe(stm),
         StmX::Assume(_) => fe(stm),
         StmX::Assign { .. } => fe(stm),
         StmX::AssertBV { .. } => fe(stm),
+        StmX::AssertBitVector { .. } => fe(stm),
         StmX::Fuel(..) => fe(stm),
->>>>>>> ab039ef7
         StmX::DeadEnd(s) => {
             let s = map_stm_visitor(s, fe)?;
             let stm = Spanned::new(stm.span.clone(), StmX::DeadEnd(s));
@@ -608,20 +599,14 @@
                     StmX::Call(path.clone(), *mode, typs.clone(), exps, (*dest).clone()),
                 )
             }
-<<<<<<< HEAD
-            StmX::Assert(span2, exp) => Spanned::new(span, StmX::Assert(span2.clone(), f(exp))),
-            StmX::AssertBV(exp) => Spanned::new(span, StmX::AssertBV(f(exp))),
-            StmX::AssertBitVector { requires, ensures } => {
-                let requires = Arc::new(vec_map(requires, f));
-                let ensures = Arc::new(vec_map(ensures, f));
-                Spanned::new(span, StmX::AssertBitVector { requires, ensures })
-            }
-            StmX::Assume(exp) => Spanned::new(span, StmX::Assume(f(exp))),
-=======
             StmX::Assert(span2, exp) => Spanned::new(span, StmX::Assert(span2.clone(), fe(exp)?)),
             StmX::AssertBV(exp) => Spanned::new(span, StmX::AssertBV(fe(exp)?)),
+            StmX::AssertBitVector { requires, ensures } => {
+                let requires = Arc::new(vec_map_result(requires, fe)?);
+                let ensures = Arc::new(vec_map_result(ensures, fe)?);
+                Spanned::new(span, StmX::AssertBitVector { requires, ensures })
+            }
             StmX::Assume(exp) => Spanned::new(span, StmX::Assume(fe(exp)?)),
->>>>>>> ab039ef7
             StmX::Assign { lhs: Dest { dest, is_init }, rhs } => {
                 let dest = fe(dest)?;
                 let rhs = fe(rhs)?;
