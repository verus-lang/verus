use crate::ast::{Ident, SpannedTyped, Typ, UnaryOpr, VirErr};
use crate::def::Spanned;
use crate::sst::{BndX, Dest, Exp, ExpX, Exps, LoopInv, Stm, StmX, Trig, Trigs, UniqueIdent};
use crate::util::vec_map_result;
use crate::visitor::expr_visitor_control_flow;
pub(crate) use crate::visitor::VisitorControlFlow;
use air::ast::{Binder, BinderX, Binders};
use air::scope_map::ScopeMap;
use std::collections::HashMap;
use std::sync::Arc;

pub type VisitorScopeMap = ScopeMap<Ident, bool>;

pub(crate) fn exp_visitor_check<E, MF>(
    expr: &Exp,
    map: &mut VisitorScopeMap,
    mf: &mut MF,
) -> Result<(), E>
where
    MF: FnMut(&Exp, &mut VisitorScopeMap) -> Result<(), E>,
{
    match exp_visitor_dfs(expr, map, &mut |expr, map| match mf(expr, map) {
        Ok(()) => VisitorControlFlow::Recurse,
        Err(e) => VisitorControlFlow::Stop(e),
    }) {
        VisitorControlFlow::Recurse => Ok(()),
        VisitorControlFlow::Return => unreachable!(),
        VisitorControlFlow::Stop(e) => Err(e),
    }
}

pub(crate) fn exp_visitor_dfs<T, F>(
    exp: &Exp,
    map: &mut VisitorScopeMap,
    f: &mut F,
) -> VisitorControlFlow<T>
where
    F: FnMut(&Exp, &mut VisitorScopeMap) -> VisitorControlFlow<T>,
{
    match f(exp, map) {
        VisitorControlFlow::Stop(val) => VisitorControlFlow::Stop(val),
        VisitorControlFlow::Return => VisitorControlFlow::Recurse,
        VisitorControlFlow::Recurse => {
            match &exp.x {
                ExpX::Const(_)
                | ExpX::Var(..)
                | ExpX::VarAt(..)
                | ExpX::Old(..)
                | ExpX::VarLoc(..) => (),
                ExpX::Loc(e0) => {
                    expr_visitor_control_flow!(exp_visitor_dfs(e0, map, f));
                }
                ExpX::Call(_x, _typs, es) => {
                    for e in es.iter() {
                        expr_visitor_control_flow!(exp_visitor_dfs(e, map, f));
                    }
                }
                ExpX::CallLambda(_typ, e0, es) => {
                    expr_visitor_control_flow!(exp_visitor_dfs(e0, map, f));
                    for e in es.iter() {
                        expr_visitor_control_flow!(exp_visitor_dfs(e, map, f));
                    }
                }
                ExpX::Ctor(_path, _ident, binders) => {
                    for binder in binders.iter() {
                        expr_visitor_control_flow!(exp_visitor_dfs(&binder.a, map, f));
                    }
                }
                ExpX::Unary(_op, e1) => {
                    expr_visitor_control_flow!(exp_visitor_dfs(e1, map, f));
                }
                ExpX::UnaryOpr(_op, e1) => {
                    expr_visitor_control_flow!(exp_visitor_dfs(e1, map, f));
                }
                ExpX::Binary(_op, e1, e2) => {
                    expr_visitor_control_flow!(exp_visitor_dfs(e1, map, f));
                    expr_visitor_control_flow!(exp_visitor_dfs(e2, map, f));
                }
                ExpX::If(e1, e2, e3) => {
                    expr_visitor_control_flow!(exp_visitor_dfs(e1, map, f));
                    expr_visitor_control_flow!(exp_visitor_dfs(e2, map, f));
                    expr_visitor_control_flow!(exp_visitor_dfs(e3, map, f));
                }
                ExpX::WithTriggers(triggers, body) => {
                    for trigger in triggers.iter() {
                        for term in trigger.iter() {
                            expr_visitor_control_flow!(exp_visitor_dfs(term, map, f));
                        }
                    }
                    expr_visitor_control_flow!(exp_visitor_dfs(body, map, f));
                }
                ExpX::Bind(bnd, e1) => {
                    let mut bvars: Vec<(Ident, bool)> = Vec::new();
                    let mut trigs: Trigs = Arc::new(vec![]);
                    match &bnd.x {
                        BndX::Let(bs) => {
                            for b in bs.iter() {
                                expr_visitor_control_flow!(exp_visitor_dfs(&b.a, map, f));
                                bvars.push((b.name.clone(), false));
                            }
                        }
                        BndX::Quant(_quant, binders, ts) => {
                            for b in binders.iter() {
                                bvars.push((b.name.clone(), true));
                            }
                            trigs = ts.clone();
                        }
                        BndX::Lambda(params, ts) => {
                            for b in params.iter() {
                                bvars.push((b.name.clone(), false));
                            }
                            trigs = ts.clone()
                        }
                        BndX::Choose(params, ts, _) => {
                            for b in params.iter() {
                                bvars.push((b.name.clone(), true));
                            }
                            trigs = ts.clone();
                        }
                    }
                    map.push_scope(true);
                    for (x, is_triggered) in bvars {
                        let _ = map.insert(x, is_triggered);
                    }
                    for t in trigs.iter() {
                        for exp in t.iter() {
                            expr_visitor_control_flow!(exp_visitor_dfs(exp, map, f));
                        }
                    }
                    if let BndX::Choose(_, _, cond) = &bnd.x {
                        expr_visitor_control_flow!(exp_visitor_dfs(cond, map, f));
                    }
                    expr_visitor_control_flow!(exp_visitor_dfs(e1, map, f));
                    map.pop_scope();
                }
                ExpX::Interp(_) => (),
            }
            VisitorControlFlow::Recurse
        }
    }
}

pub(crate) fn stm_visitor_dfs<T, F>(stm: &Stm, f: &mut F) -> VisitorControlFlow<T>
where
    F: FnMut(&Stm) -> VisitorControlFlow<T>,
{
    match f(stm) {
        VisitorControlFlow::Stop(val) => VisitorControlFlow::Stop(val),
        VisitorControlFlow::Return => VisitorControlFlow::Recurse,
        VisitorControlFlow::Recurse => {
            match &stm.x {
                StmX::Call { .. }
                | StmX::Assert(_, _)
                | StmX::Assume(_)
                | StmX::Assign { .. }
                | StmX::AssertBitVector { .. }
                | StmX::Fuel(..)
                | StmX::RevealString(_)
                | StmX::Return { .. } => (),
                StmX::DeadEnd(s) => {
                    expr_visitor_control_flow!(stm_visitor_dfs(s, f));
                }
<<<<<<< HEAD
                StmX::BreakOrContinue { label: _, is_break: _ } => (),
=======
                StmX::ClosureInner(s) => {
                    expr_visitor_control_flow!(stm_visitor_dfs(s, f));
                }
>>>>>>> 58ac89f9
                StmX::If(_cond, lhs, rhs) => {
                    expr_visitor_control_flow!(stm_visitor_dfs(lhs, f));
                    if let Some(rhs) = rhs {
                        expr_visitor_control_flow!(stm_visitor_dfs(rhs, f));
                    }
                }
                StmX::AssertQuery { body, mode: _, typ_inv_vars: _ } => {
                    expr_visitor_control_flow!(stm_visitor_dfs(body, f));
                }
                StmX::Loop { label: _, cond, body, invs: _, typ_inv_vars: _, modified_vars: _ } => {
                    if let Some((cond_stm, _cond_exp)) = cond {
                        expr_visitor_control_flow!(stm_visitor_dfs(cond_stm, f));
                    }
                    expr_visitor_control_flow!(stm_visitor_dfs(body, f));
                }
                StmX::OpenInvariant(_inv, _ident, _ty, body, _atomicity) => {
                    expr_visitor_control_flow!(stm_visitor_dfs(body, f));
                }
                StmX::Block(ss) => {
                    for s in ss.iter() {
                        expr_visitor_control_flow!(stm_visitor_dfs(s, f));
                    }
                }
            }
            VisitorControlFlow::Recurse
        }
    }
}

#[allow(dead_code)]
pub(crate) fn stm_exp_visitor_dfs<T, F>(stm: &Stm, f: &mut F) -> VisitorControlFlow<T>
where
    F: FnMut(&Exp, &mut VisitorScopeMap) -> VisitorControlFlow<T>,
{
    stm_visitor_dfs(stm, &mut |stm| {
        match &stm.x {
            StmX::Call { fun: _, mode: _, typ_args: _, args, split: _, dest: _ } => {
                for exp in args.iter() {
                    expr_visitor_control_flow!(exp_visitor_dfs(exp, &mut ScopeMap::new(), f));
                }
            }
            StmX::Assert(_span2, exp) => {
                expr_visitor_control_flow!(exp_visitor_dfs(exp, &mut ScopeMap::new(), f))
            }
            StmX::AssertBitVector { requires, ensures } => {
                for req in requires.iter() {
                    expr_visitor_control_flow!(exp_visitor_dfs(req, &mut ScopeMap::new(), f));
                }
                for ens in ensures.iter() {
                    expr_visitor_control_flow!(exp_visitor_dfs(ens, &mut ScopeMap::new(), f));
                }
            }
            StmX::AssertQuery { body: _, typ_inv_vars: _, mode: _ } => (),
            StmX::Assume(exp) => {
                expr_visitor_control_flow!(exp_visitor_dfs(exp, &mut ScopeMap::new(), f))
            }
            StmX::Assign { lhs: Dest { dest, .. }, rhs } => {
                expr_visitor_control_flow!(exp_visitor_dfs(dest, &mut ScopeMap::new(), f));
                expr_visitor_control_flow!(exp_visitor_dfs(rhs, &mut ScopeMap::new(), f))
            }
            StmX::Fuel(..) | StmX::DeadEnd(..) | StmX::RevealString(_) => (),
<<<<<<< HEAD
            StmX::Return { base_error: _, ret_exp: None, inside_body: _ } => {}
            StmX::Return { base_error: _, ret_exp: Some(exp), inside_body: _ } => {
                expr_visitor_control_flow!(exp_visitor_dfs(exp, &mut ScopeMap::new(), f))
            }
            StmX::BreakOrContinue { label: _, is_break: _ } => (),
=======
            StmX::ClosureInner(_s) => (),

>>>>>>> 58ac89f9
            StmX::If(exp, _s1, _s2) => {
                expr_visitor_control_flow!(exp_visitor_dfs(exp, &mut ScopeMap::new(), f))
            }
            StmX::Loop { label: _, cond, body: _, invs, typ_inv_vars: _, modified_vars: _ } => {
                if let Some((_cond_stm, cond_exp)) = cond {
                    expr_visitor_control_flow!(exp_visitor_dfs(cond_exp, &mut ScopeMap::new(), f));
                }
                for inv in invs.iter() {
                    expr_visitor_control_flow!(exp_visitor_dfs(&inv.inv, &mut ScopeMap::new(), f));
                }
            }
            StmX::OpenInvariant(inv, _ident, _ty, _body, _atomicity) => {
                expr_visitor_control_flow!(exp_visitor_dfs(inv, &mut ScopeMap::new(), f))
            }
            StmX::Block(_) => (),
        }
        VisitorControlFlow::Recurse
    })
}

pub(crate) fn map_exp_visitor_bind<F>(
    exp: &Exp,
    map: &mut VisitorScopeMap,
    f: &mut F,
) -> Result<Exp, VirErr>
where
    F: FnMut(&Exp, &mut VisitorScopeMap) -> Result<Exp, VirErr>,
{
    let exp_new = |e: ExpX| SpannedTyped::new(&exp.span, &exp.typ, e);
    match &exp.x {
        ExpX::Const(_) => f(exp, map),
        ExpX::Var(..) => f(exp, map),
        ExpX::VarAt(..) => f(exp, map),
        ExpX::VarLoc(..) => f(exp, map),
        ExpX::Loc(e1) => {
            let expr1 = map_exp_visitor_bind(e1, map, f)?;
            let exp = exp_new(ExpX::Loc(expr1));
            f(&exp, map)
        }
        ExpX::Old(..) => f(exp, map),
        ExpX::Call(x, typs, es) => {
            let mut exps: Vec<Exp> = Vec::new();
            for e in es.iter() {
                exps.push(map_exp_visitor_bind(e, map, f)?);
            }
            let exp = exp_new(ExpX::Call(x.clone(), typs.clone(), Arc::new(exps)));
            f(&exp, map)
        }
        ExpX::CallLambda(typ, e0, es) => {
            let e0 = map_exp_visitor_bind(e0, map, f)?;
            let mut exps: Vec<Exp> = Vec::new();
            for e in es.iter() {
                exps.push(map_exp_visitor_bind(e, map, f)?);
            }
            let exp = exp_new(ExpX::CallLambda(typ.clone(), e0, Arc::new(exps)));
            f(&exp, map)
        }
        ExpX::Ctor(path, ident, binders) => {
            let mapped_binders: Result<Vec<_>, _> =
                binders.iter().map(|b| b.map_result(|a| map_exp_visitor_bind(a, map, f))).collect();
            let exp = exp_new(ExpX::Ctor(path.clone(), ident.clone(), Arc::new(mapped_binders?)));
            f(&exp, map)
        }
        ExpX::Unary(op, e1) => {
            let expr1 = map_exp_visitor_bind(e1, map, f)?;
            let exp = exp_new(ExpX::Unary(*op, expr1));
            f(&exp, map)
        }
        ExpX::UnaryOpr(op, e1) => {
            let expr1 = map_exp_visitor_bind(e1, map, f)?;
            let exp = exp_new(ExpX::UnaryOpr(op.clone(), expr1));
            f(&exp, map)
        }
        ExpX::Binary(op, e1, e2) => {
            let expr1 = map_exp_visitor_bind(e1, map, f)?;
            let expr2 = map_exp_visitor_bind(e2, map, f)?;
            let exp = exp_new(ExpX::Binary(*op, expr1, expr2));
            f(&exp, map)
        }
        ExpX::If(e1, e2, e3) => {
            let expr1 = map_exp_visitor_bind(e1, map, f)?;
            let expr2 = map_exp_visitor_bind(e2, map, f)?;
            let expr3 = map_exp_visitor_bind(e3, map, f)?;
            let exp = exp_new(ExpX::If(expr1, expr2, expr3));
            f(&exp, map)
        }
        ExpX::WithTriggers(triggers, body) => {
            let mut trigs: Vec<Trig> = Vec::new();
            for trigger in triggers.iter() {
                let ts = vec_map_result(&**trigger, |e| map_exp_visitor_bind(e, map, f))?;
                trigs.push(Arc::new(ts));
            }
            let body = map_exp_visitor_bind(body, map, f)?;
            let exp = exp_new(ExpX::WithTriggers(Arc::new(trigs), body));
            f(&exp, map)
        }
        ExpX::Bind(bnd, e1) => {
            let bndx = match &bnd.x {
                BndX::Let(bs) => {
                    let mut binders: Vec<Binder<Exp>> = Vec::new();
                    for b in bs.iter() {
                        let a = map_exp_visitor_bind(&b.a, map, f)?;
                        binders.push(Arc::new(BinderX { name: b.name.clone(), a }));
                    }
                    map.push_scope(true);
                    for b in binders.iter() {
                        let _ = map.insert(b.name.clone(), false);
                    }
                    BndX::Let(Arc::new(binders))
                }
                BndX::Quant(quant, binders, ts) => {
                    map.push_scope(true);
                    for b in binders.iter() {
                        let _ = map.insert(b.name.clone(), true);
                    }
                    let mut triggers: Vec<Trig> = Vec::new();
                    for t in ts.iter() {
                        let mut exprs: Vec<Exp> = Vec::new();
                        for exp in t.iter() {
                            exprs.push(map_exp_visitor_bind(exp, map, f)?);
                        }
                        triggers.push(Arc::new(exprs));
                    }
                    BndX::Quant(*quant, binders.clone(), Arc::new(triggers))
                }
                BndX::Lambda(binders, ts) => {
                    map.push_scope(true);
                    for b in binders.iter() {
                        let _ = map.insert(b.name.clone(), false);
                    }
                    let mut triggers: Vec<Trig> = Vec::new();
                    for t in ts.iter() {
                        let mut exprs: Vec<Exp> = Vec::new();
                        for exp in t.iter() {
                            exprs.push(map_exp_visitor_bind(exp, map, f)?);
                        }
                        triggers.push(Arc::new(exprs));
                    }
                    BndX::Lambda(binders.clone(), Arc::new(triggers))
                }
                BndX::Choose(binders, ts, cond) => {
                    map.push_scope(true);
                    for b in binders.iter() {
                        let _ = map.insert(b.name.clone(), true);
                    }
                    let mut triggers: Vec<Trig> = Vec::new();
                    for t in ts.iter() {
                        let mut exprs: Vec<Exp> = Vec::new();
                        for exp in t.iter() {
                            exprs.push(map_exp_visitor_bind(exp, map, f)?);
                        }
                        triggers.push(Arc::new(exprs));
                    }
                    let cond = map_exp_visitor_bind(cond, map, f)?;
                    BndX::Choose(binders.clone(), Arc::new(triggers), cond)
                }
            };
            let bnd = Spanned::new(bnd.span.clone(), bndx);
            let e1 = map_exp_visitor_bind(e1, map, f)?;
            map.pop_scope();
            let expx = ExpX::Bind(bnd, e1);
            let exp = exp_new(expx);
            f(&exp, map)
        }
        ExpX::Interp(_) => f(exp, map),
    }
}

pub(crate) fn map_exp_visitor_result<F>(exp: &Exp, f: &mut F) -> Result<Exp, VirErr>
where
    F: FnMut(&Exp) -> Result<Exp, VirErr>,
{
    let mut map: VisitorScopeMap = ScopeMap::new();
    map_exp_visitor_bind(exp, &mut map, &mut |e, _| f(e))
}

pub(crate) fn map_exp_visitor<F>(exp: &Exp, f: &mut F) -> Exp
where
    F: FnMut(&Exp) -> Exp,
{
    let mut map: VisitorScopeMap = ScopeMap::new();
    map_exp_visitor_bind(exp, &mut map, &mut |e, _| Ok(f(e))).unwrap()
}

pub(crate) fn exp_rename_vars(exp: &Exp, map: &HashMap<UniqueIdent, UniqueIdent>) -> Exp {
    map_exp_visitor(exp, &mut |exp| match &exp.x {
        ExpX::Var(x) if map.contains_key(x) => {
            SpannedTyped::new(&exp.span, &exp.typ, ExpX::Var(map[x].clone()))
        }
        _ => exp.clone(),
    })
}

// non-recursive visitor
pub(crate) fn map_shallow_exp<E, FT, FE>(
    exp: &Exp,
    env: &mut E,
    ft: &FT,
    fe: &FE,
) -> Result<Exp, VirErr>
where
    FT: Fn(&mut E, &Typ) -> Result<Typ, VirErr>,
    FE: Fn(&mut E, &Exp) -> Result<Exp, VirErr>,
{
    let typ = ft(env, &exp.typ)?;
    let ok_exp = |x: ExpX| Ok(SpannedTyped::new(&exp.span, &typ, x));
    let fs = |env: &mut E, exps: &Exps| -> Result<Exps, VirErr> {
        let exps: Result<Vec<Exp>, VirErr> = exps.iter().map(|e| fe(env, e)).collect();
        Ok(Arc::new(exps?))
    };
    let ftrigs = |env: &mut E, triggers: &Trigs| -> Result<Trigs, VirErr> {
        let mut trigs: Vec<Trig> = Vec::new();
        for trigger in triggers.iter() {
            trigs.push(fs(env, trigger)?);
        }
        Ok(Arc::new(trigs))
    };
    let fbndtyps = |env: &mut E, bs: &Binders<Typ>| -> Result<Binders<Typ>, VirErr> {
        let mut binders: Vec<Binder<Typ>> = Vec::new();
        for binder in bs.iter() {
            binders.push(binder.new_a(ft(env, &binder.a)?));
        }
        Ok(Arc::new(binders))
    };

    match &exp.x {
        ExpX::Const(..) => Ok(exp.clone()),
        ExpX::Var(..) => Ok(exp.clone()),
        ExpX::VarLoc(..) => Ok(exp.clone()),
        ExpX::VarAt(..) => Ok(exp.clone()),
        ExpX::Loc(e1) => ok_exp(ExpX::Loc(fe(env, e1)?)),
        ExpX::Old(..) => Ok(exp.clone()),
        ExpX::Call(fun, typs, es) => {
            let typs: Result<Vec<Typ>, VirErr> = typs.iter().map(|t| ft(env, t)).collect();
            ok_exp(ExpX::Call(fun.clone(), Arc::new(typs?), fs(env, es)?))
        }
        ExpX::CallLambda(typ, e1, es) => {
            ok_exp(ExpX::CallLambda(ft(env, typ)?, fe(env, e1)?, fs(env, es)?))
        }
        ExpX::Ctor(path, ident, bs) => {
            let mut binders: Vec<Binder<Exp>> = Vec::new();
            for b in bs.iter() {
                binders.push(b.new_a(fe(env, &b.a)?));
            }
            ok_exp(ExpX::Ctor(path.clone(), ident.clone(), Arc::new(binders)))
        }
        ExpX::Unary(op, e1) => ok_exp(ExpX::Unary(*op, fe(env, e1)?)),
        ExpX::UnaryOpr(op, e1) => {
            let op = match op {
                UnaryOpr::Box(t) => UnaryOpr::Box(ft(env, t)?),
                UnaryOpr::Unbox(t) => UnaryOpr::Unbox(ft(env, t)?),
                UnaryOpr::HasType(t) => UnaryOpr::HasType(ft(env, t)?),
                UnaryOpr::IsVariant { .. } => op.clone(),
                UnaryOpr::TupleField { .. } => op.clone(),
                UnaryOpr::Field { .. } => op.clone(),
            };
            ok_exp(ExpX::UnaryOpr(op.clone(), fe(env, e1)?))
        }
        ExpX::Binary(op, e1, e2) => ok_exp(ExpX::Binary(*op, fe(env, e1)?, fe(env, e2)?)),
        ExpX::If(e0, e1, e2) => ok_exp(ExpX::If(fe(env, e0)?, fe(env, e1)?, fe(env, e2)?)),
        ExpX::WithTriggers(ts, body) => {
            ok_exp(ExpX::WithTriggers(ftrigs(env, ts)?, fe(env, body)?))
        }
        ExpX::Bind(bnd, e1) => {
            let bnd = match &bnd.x {
                BndX::Let(bs) => {
                    let mut binders: Vec<Binder<Exp>> = Vec::new();
                    for b in bs.iter() {
                        binders.push(b.new_a(fe(env, &b.a)?));
                    }
                    let bndx = BndX::Let(Arc::new(binders));
                    Spanned::new(bnd.span.clone(), bndx)
                }
                BndX::Quant(quant, binders, ts) => {
                    let bndx = BndX::Quant(*quant, fbndtyps(env, binders)?, ftrigs(env, ts)?);
                    Spanned::new(bnd.span.clone(), bndx)
                }
                BndX::Lambda(binders, ts) => {
                    let bndx = BndX::Lambda(fbndtyps(env, binders)?, ftrigs(env, ts)?);
                    Spanned::new(bnd.span.clone(), bndx)
                }
                BndX::Choose(binders, ts, cond) => {
                    let bndx =
                        BndX::Choose(fbndtyps(env, binders)?, ftrigs(env, ts)?, fe(env, cond)?);
                    Spanned::new(bnd.span.clone(), bndx)
                }
            };
            ok_exp(ExpX::Bind(bnd, fe(env, e1)?))
        }
        ExpX::Interp(_) => {
            panic!("Found an interpreter expression {:?} outside the interpreter", exp)
        }
    }
}

pub(crate) fn map_stm_visitor<F>(stm: &Stm, fs: &mut F) -> Result<Stm, VirErr>
where
    F: FnMut(&Stm) -> Result<Stm, VirErr>,
{
    match &stm.x {
        StmX::Call { .. } => fs(stm),
        StmX::Assert(_, _) => fs(stm),
        StmX::Assume(_) => fs(stm),
        StmX::Assign { .. } => fs(stm),
        StmX::AssertBitVector { .. } => fs(stm),
        StmX::Fuel(..) => fs(stm),
        StmX::RevealString(_) => fs(stm),
        StmX::DeadEnd(s) => {
            let s = map_stm_visitor(s, fs)?;
            let stm = Spanned::new(stm.span.clone(), StmX::DeadEnd(s));
            fs(&stm)
        }
<<<<<<< HEAD
        StmX::Return { .. } => fs(stm),
        StmX::BreakOrContinue { label: _, is_break: _ } => fs(stm),
=======
        StmX::ClosureInner(s) => {
            let s = map_stm_visitor(s, fs)?;
            let stm = Spanned::new(stm.span.clone(), StmX::ClosureInner(s));
            fs(&stm)
        }
>>>>>>> 58ac89f9
        StmX::If(cond, lhs, rhs) => {
            let lhs = map_stm_visitor(lhs, fs)?;
            let rhs = rhs.as_ref().map(|rhs| map_stm_visitor(rhs, fs)).transpose()?;
            let stm = Spanned::new(stm.span.clone(), StmX::If(cond.clone(), lhs, rhs));
            fs(&stm)
        }
        StmX::Loop { label, cond, body, invs, typ_inv_vars, modified_vars } => {
            let cond = if let Some((cond_stm, cond_exp)) = cond {
                let cond_stm = map_stm_visitor(cond_stm, fs)?;
                Some((cond_stm, cond_exp.clone()))
            } else {
                None
            };
            let body = map_stm_visitor(body, fs)?;
            let stm = Spanned::new(
                stm.span.clone(),
                StmX::Loop {
                    label: label.clone(),
                    cond,
                    body,
                    invs: invs.clone(),
                    typ_inv_vars: typ_inv_vars.clone(),
                    modified_vars: modified_vars.clone(),
                },
            );
            fs(&stm)
        }
        StmX::AssertQuery { mode, typ_inv_vars, body } => {
            let body = map_stm_visitor(body, fs)?;
            let stm = Spanned::new(
                stm.span.clone(),
                StmX::AssertQuery { mode: *mode, typ_inv_vars: typ_inv_vars.clone(), body },
            );
            fs(&stm)
        }
        StmX::OpenInvariant(inv, ident, ty, body, atomicity) => {
            let body = map_stm_visitor(body, fs)?;
            let stm = Spanned::new(
                stm.span.clone(),
                StmX::OpenInvariant(inv.clone(), ident.clone(), ty.clone(), body, *atomicity),
            );
            fs(&stm)
        }
        StmX::Block(ss) => {
            let mut stms: Vec<Stm> = Vec::new();
            for s in ss.iter() {
                stms.push(map_stm_visitor(s, fs)?);
            }
            let stm = Spanned::new(stm.span.clone(), StmX::Block(Arc::new(stms)));
            fs(&stm)
        }
    }
}

// non-recursive visitor
pub(crate) fn map_shallow_stm<F>(stm: &Stm, fs: &mut F) -> Result<Stm, VirErr>
where
    F: FnMut(&Stm) -> Result<Stm, VirErr>,
{
    match &stm.x {
        StmX::Call { .. } => Ok(stm.clone()),
        StmX::Assert(_, _) => Ok(stm.clone()),
        StmX::Assume(_) => Ok(stm.clone()),
        StmX::Assign { .. } => Ok(stm.clone()),
        StmX::AssertBitVector { .. } => Ok(stm.clone()),
        StmX::Fuel(..) => Ok(stm.clone()),
        StmX::RevealString(_) => Ok(stm.clone()),
        StmX::DeadEnd(s) => {
            let s = fs(s)?;
            Ok(Spanned::new(stm.span.clone(), StmX::DeadEnd(s)))
        }
<<<<<<< HEAD
        StmX::Return { .. } => Ok(stm.clone()),
        StmX::BreakOrContinue { label: _, is_break: _ } => Ok(stm.clone()),
=======
        StmX::ClosureInner(s) => {
            let s = fs(s)?;
            Ok(Spanned::new(stm.span.clone(), StmX::ClosureInner(s)))
        }
>>>>>>> 58ac89f9
        StmX::If(cond, lhs, rhs) => {
            let lhs = fs(lhs)?;
            let rhs = rhs.as_ref().map(|rhs| fs(rhs)).transpose()?;
            Ok(Spanned::new(stm.span.clone(), StmX::If(cond.clone(), lhs, rhs)))
        }
        StmX::Loop { label, cond, body, invs, typ_inv_vars, modified_vars } => {
            let cond = if let Some((cond_stm, cond_exp)) = cond {
                let cond_stm = fs(cond_stm)?;
                Some((cond_stm, cond_exp.clone()))
            } else {
                None
            };
            let body = fs(body)?;
            Ok(Spanned::new(
                stm.span.clone(),
                StmX::Loop {
                    label: label.clone(),
                    cond,
                    body,
                    invs: invs.clone(),
                    typ_inv_vars: typ_inv_vars.clone(),
                    modified_vars: modified_vars.clone(),
                },
            ))
        }
        StmX::AssertQuery { mode, typ_inv_vars, body } => {
            let body = fs(body)?;
            Ok(Spanned::new(
                stm.span.clone(),
                StmX::AssertQuery { mode: *mode, typ_inv_vars: typ_inv_vars.clone(), body },
            ))
        }
        StmX::OpenInvariant(inv, ident, ty, body, atomicity) => {
            let body = fs(body)?;
            Ok(Spanned::new(
                stm.span.clone(),
                StmX::OpenInvariant(inv.clone(), ident.clone(), ty.clone(), body, *atomicity),
            ))
        }
        StmX::Block(ss) => {
            let mut stms: Vec<Stm> = Vec::new();
            for s in ss.iter() {
                stms.push(fs(s)?);
            }
            Ok(Spanned::new(stm.span.clone(), StmX::Block(Arc::new(stms))))
        }
    }
}

pub(crate) fn map_stm_exp_visitor<F>(stm: &Stm, fe: &F) -> Result<Stm, VirErr>
where
    F: Fn(&Exp) -> Result<Exp, VirErr>,
{
    map_stm_visitor(stm, &mut |stm| {
        let span = stm.span.clone();
        let stm = match &stm.x {
            StmX::Call { fun, mode, typ_args, args, split, dest } => {
                let args = Arc::new(vec_map_result(args, fe)?);
                Spanned::new(
                    span,
                    StmX::Call {
                        fun: fun.clone(),
                        mode: *mode,
                        typ_args: typ_args.clone(),
                        args,
                        split: split.clone(),
                        dest: (*dest).clone(),
                    },
                )
            }
            StmX::Assert(span2, exp) => Spanned::new(span, StmX::Assert(span2.clone(), fe(exp)?)),
            StmX::AssertBitVector { requires, ensures } => {
                let requires = Arc::new(vec_map_result(requires, fe)?);
                let ensures = Arc::new(vec_map_result(ensures, fe)?);
                Spanned::new(span, StmX::AssertBitVector { requires, ensures })
            }
            StmX::Assume(exp) => Spanned::new(span, StmX::Assume(fe(exp)?)),
            StmX::Assign { lhs: Dest { dest, is_init }, rhs } => {
                let dest = fe(dest)?;
                let rhs = fe(rhs)?;
                Spanned::new(span, StmX::Assign { lhs: Dest { dest, is_init: *is_init }, rhs })
            }
            StmX::AssertQuery { .. } => stm.clone(),
            StmX::Fuel(..) => stm.clone(),
            StmX::RevealString(_) => stm.clone(),
            StmX::DeadEnd(..) => stm.clone(),
<<<<<<< HEAD
            StmX::Return { base_error, ret_exp: None, inside_body } => {
                let base_error = base_error.clone();
                let inside_body = *inside_body;
                Spanned::new(span, StmX::Return { base_error, ret_exp: None, inside_body })
            }
            StmX::Return { base_error, ret_exp: Some(exp), inside_body } => {
                let base_error = base_error.clone();
                let ret_exp = Some(fe(exp)?);
                let inside_body = *inside_body;
                Spanned::new(span, StmX::Return { base_error, ret_exp, inside_body })
            }
            StmX::BreakOrContinue { label: _, is_break: _ } => stm.clone(),
=======
            StmX::ClosureInner(_s) => stm.clone(),
>>>>>>> 58ac89f9
            StmX::If(exp, s1, s2) => {
                let exp = fe(exp)?;
                Spanned::new(span, StmX::If(exp, s1.clone(), s2.clone()))
            }
            StmX::Loop { label, cond, body, invs, typ_inv_vars, modified_vars } => {
                let cond = if let Some((cond_stm, cond_exp)) = cond {
                    let cond_exp = fe(cond_exp)?;
                    Some((cond_stm.clone(), cond_exp))
                } else {
                    None
                };
                let mut invs1: Vec<LoopInv> = Vec::new();
                for inv in invs.iter() {
                    invs1.push(LoopInv { inv: fe(&inv.inv)?, ..inv.clone() });
                }
                Spanned::new(
                    span,
                    StmX::Loop {
                        label: label.clone(),
                        cond,
                        body: body.clone(),
                        invs: Arc::new(invs1),
                        typ_inv_vars: typ_inv_vars.clone(),
                        modified_vars: modified_vars.clone(),
                    },
                )
            }
            StmX::OpenInvariant(inv, ident, ty, body, atomicity) => {
                let inv = fe(inv)?;
                Spanned::new(
                    span,
                    StmX::OpenInvariant(inv, ident.clone(), ty.clone(), body.clone(), *atomicity),
                )
            }
            StmX::Block(_) => stm.clone(),
        };
        Ok(stm)
    })
}<|MERGE_RESOLUTION|>--- conflicted
+++ resolved
@@ -160,13 +160,10 @@
                 StmX::DeadEnd(s) => {
                     expr_visitor_control_flow!(stm_visitor_dfs(s, f));
                 }
-<<<<<<< HEAD
                 StmX::BreakOrContinue { label: _, is_break: _ } => (),
-=======
                 StmX::ClosureInner(s) => {
                     expr_visitor_control_flow!(stm_visitor_dfs(s, f));
                 }
->>>>>>> 58ac89f9
                 StmX::If(_cond, lhs, rhs) => {
                     expr_visitor_control_flow!(stm_visitor_dfs(lhs, f));
                     if let Some(rhs) = rhs {
@@ -228,16 +225,12 @@
                 expr_visitor_control_flow!(exp_visitor_dfs(rhs, &mut ScopeMap::new(), f))
             }
             StmX::Fuel(..) | StmX::DeadEnd(..) | StmX::RevealString(_) => (),
-<<<<<<< HEAD
             StmX::Return { base_error: _, ret_exp: None, inside_body: _ } => {}
             StmX::Return { base_error: _, ret_exp: Some(exp), inside_body: _ } => {
                 expr_visitor_control_flow!(exp_visitor_dfs(exp, &mut ScopeMap::new(), f))
             }
             StmX::BreakOrContinue { label: _, is_break: _ } => (),
-=======
             StmX::ClosureInner(_s) => (),
-
->>>>>>> 58ac89f9
             StmX::If(exp, _s1, _s2) => {
                 expr_visitor_control_flow!(exp_visitor_dfs(exp, &mut ScopeMap::new(), f))
             }
@@ -550,16 +543,13 @@
             let stm = Spanned::new(stm.span.clone(), StmX::DeadEnd(s));
             fs(&stm)
         }
-<<<<<<< HEAD
         StmX::Return { .. } => fs(stm),
         StmX::BreakOrContinue { label: _, is_break: _ } => fs(stm),
-=======
         StmX::ClosureInner(s) => {
             let s = map_stm_visitor(s, fs)?;
             let stm = Spanned::new(stm.span.clone(), StmX::ClosureInner(s));
             fs(&stm)
         }
->>>>>>> 58ac89f9
         StmX::If(cond, lhs, rhs) => {
             let lhs = map_stm_visitor(lhs, fs)?;
             let rhs = rhs.as_ref().map(|rhs| map_stm_visitor(rhs, fs)).transpose()?;
@@ -631,15 +621,12 @@
             let s = fs(s)?;
             Ok(Spanned::new(stm.span.clone(), StmX::DeadEnd(s)))
         }
-<<<<<<< HEAD
         StmX::Return { .. } => Ok(stm.clone()),
         StmX::BreakOrContinue { label: _, is_break: _ } => Ok(stm.clone()),
-=======
         StmX::ClosureInner(s) => {
             let s = fs(s)?;
             Ok(Spanned::new(stm.span.clone(), StmX::ClosureInner(s)))
         }
->>>>>>> 58ac89f9
         StmX::If(cond, lhs, rhs) => {
             let lhs = fs(lhs)?;
             let rhs = rhs.as_ref().map(|rhs| fs(rhs)).transpose()?;
@@ -726,7 +713,6 @@
             StmX::Fuel(..) => stm.clone(),
             StmX::RevealString(_) => stm.clone(),
             StmX::DeadEnd(..) => stm.clone(),
-<<<<<<< HEAD
             StmX::Return { base_error, ret_exp: None, inside_body } => {
                 let base_error = base_error.clone();
                 let inside_body = *inside_body;
@@ -739,9 +725,7 @@
                 Spanned::new(span, StmX::Return { base_error, ret_exp, inside_body })
             }
             StmX::BreakOrContinue { label: _, is_break: _ } => stm.clone(),
-=======
             StmX::ClosureInner(_s) => stm.clone(),
->>>>>>> 58ac89f9
             StmX::If(exp, s1, s2) => {
                 let exp = fe(exp)?;
                 Spanned::new(span, StmX::If(exp, s1.clone(), s2.clone()))
