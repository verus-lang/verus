--- conflicted
+++ resolved
@@ -398,819 +398,6 @@
                 let s2 = R::map_opt(s2, &mut |s| self.visit_stm(s))?;
                 R::ret(|| stm_new(StmX::If(R::get(exp), R::get(s1), R::get_opt(s2))))
             }
-            StmX::Loop { is_for_loop, label, cond, body, invs, typ_inv_vars, modified_vars } => {
-                let cond = R::map_opt(cond, &mut |(cond_stm, cond_exp)| {
-                    let cond_stm = self.visit_stm(cond_stm)?;
-                    let cond_exp = self.visit_exp(cond_exp)?;
-                    R::ret(|| (R::get(cond_stm), R::get(cond_exp)))
-                })?;
-                let body = self.visit_stm(body)?;
-                let invs = R::map_vec(invs, &mut |inv| self.visit_loop_inv(inv))?;
-                let typ_inv_vars = self.visit_typ_inv_vars(typ_inv_vars)?;
-                R::ret(|| {
-                    stm_new(StmX::Loop {
-                        is_for_loop: *is_for_loop,
-                        label: label.clone(),
-                        cond: R::get_opt(cond),
-                        body: R::get(body),
-                        invs: R::get_vec_a(invs),
-                        typ_inv_vars: R::get_vec_a(typ_inv_vars),
-                        modified_vars: modified_vars.clone(),
-                    })
-                })
-            }
-            StmX::OpenInvariant(inv, ident, ty, body, atomicity) => {
-                let inv = self.visit_exp(inv)?;
-                let ty = self.visit_typ(ty)?;
-                let body = self.visit_stm(body)?;
-                R::ret(|| {
-                    stm_new(StmX::OpenInvariant(
-                        R::get(inv),
-                        ident.clone(),
-                        R::get(ty),
-                        R::get(body),
-                        *atomicity,
-                    ))
-                })
-            }
-            StmX::Block(stms) => {
-                let stms = R::map_vec(stms, &mut |s| self.visit_stm(s))?;
-                R::ret(|| stm_new(StmX::Block(R::get_vec_a(stms))))
-            }
-            StmX::ClosureInner { body, typ_inv_vars } => {
-                let body = self.visit_stm(body)?;
-                let typ_inv_vars = self.visit_typ_inv_vars(typ_inv_vars)?;
-                R::ret(|| {
-                    stm_new(StmX::ClosureInner {
-                        body: R::get(body),
-                        typ_inv_vars: R::get_vec_a(typ_inv_vars),
-                    })
-                })
-            }
-            StmX::AssertQuery { mode, typ_inv_vars, body } => {
-                let typ_inv_vars = self.visit_typ_inv_vars(typ_inv_vars)?;
-                let body = self.visit_stm(body)?;
-                R::ret(|| {
-                    stm_new(StmX::AssertQuery {
-                        mode: *mode,
-                        typ_inv_vars: R::get_vec_a(typ_inv_vars),
-                        body: R::get(body),
-                    })
-                })
-            }
-        }
-    }
-}
-
-pub(crate) fn exp_visitor_check<E, MF>(
-    expr: &Exp,
-    map: &mut VisitorScopeMap,
-    mf: &mut MF,
-) -> Result<(), E>
-where
-    MF: FnMut(&Exp, &mut VisitorScopeMap) -> Result<(), E>,
-{
-    match exp_visitor_dfs(expr, map, &mut |expr, map| match mf(expr, map) {
-        Ok(()) => VisitorControlFlow::Recurse,
-        Err(e) => VisitorControlFlow::Stop(e),
-    }) {
-        VisitorControlFlow::Recurse => Ok(()),
-        VisitorControlFlow::Return => unreachable!(),
-        VisitorControlFlow::Stop(e) => Err(e),
-    }
-}
-
-struct ExpVisitorDfs<'a, F> {
-    map: &'a mut VisitorScopeMap,
-    f: &'a mut F,
-}
-
-impl<'a, T, F> Visitor<Walk, T, VisitorScopeMap> for ExpVisitorDfs<'a, F>
-where
-    F: FnMut(&Exp, &mut VisitorScopeMap) -> VisitorControlFlow<T>,
-{
-    fn visit_exp(&mut self, exp: &Exp) -> Result<(), T> {
-        match (self.f)(exp, &mut self.map) {
-            VisitorControlFlow::Stop(val) => Err(val),
-            VisitorControlFlow::Return => Ok(()),
-            VisitorControlFlow::Recurse => self.visit_exp_rec(exp),
-        }
-    }
-
-    fn scoper(&mut self) -> Option<&mut VisitorScopeMap> {
-        Some(&mut self.map)
-    }
-}
-
-pub(crate) fn exp_visitor_dfs<T, F>(
-    exp: &Exp,
-    map: &mut VisitorScopeMap,
-    f: &mut F,
-) -> VisitorControlFlow<T>
-where
-    F: FnMut(&Exp, &mut VisitorScopeMap) -> VisitorControlFlow<T>,
-{
-    let mut visitor = ExpVisitorDfs { map, f };
-    match visitor.visit_exp(exp) {
-        Ok(()) => VisitorControlFlow::Recurse,
-        Err(val) => VisitorControlFlow::Stop(val),
-    }
-}
-
-struct StmVisitorDfs<'a, F> {
-    f: &'a mut F,
-}
-
-impl<'a, T, F> Visitor<Walk, T, NoScoper> for StmVisitorDfs<'a, F>
-where
-    F: FnMut(&Stm) -> VisitorControlFlow<T>,
-{
-    fn visit_stm(&mut self, stm: &Stm) -> Result<(), T> {
-        match (self.f)(stm) {
-            VisitorControlFlow::Stop(val) => Err(val),
-            VisitorControlFlow::Return => Ok(()),
-            VisitorControlFlow::Recurse => self.visit_stm_rec(stm),
-        }
-    }
-}
-
-#[allow(dead_code)]
-pub(crate) fn stm_visitor_dfs<T, F>(stm: &Stm, f: &mut F) -> VisitorControlFlow<T>
-where
-    F: FnMut(&Stm) -> VisitorControlFlow<T>,
-{
-<<<<<<< HEAD
-    match f(stm) {
-        VisitorControlFlow::Stop(val) => VisitorControlFlow::Stop(val),
-        VisitorControlFlow::Return => VisitorControlFlow::Recurse,
-        VisitorControlFlow::Recurse => {
-            match &stm.x {
-                StmX::Call { .. }
-                | StmX::Assert(_, _)
-                | StmX::Assume(_)
-                | StmX::Assign { .. }
-                | StmX::AssertBitVector { .. }
-                | StmX::Fuel(..)
-                | StmX::RevealString(_)
-                | StmX::Return { .. } => (),
-                StmX::DeadEnd(s) => {
-                    expr_visitor_control_flow!(stm_visitor_dfs(s, f));
-                }
-                StmX::BreakOrContinue { label: _, is_break: _ } => (),
-                StmX::ClosureInner { body, typ_inv_vars: _ } => {
-                    expr_visitor_control_flow!(stm_visitor_dfs(body, f));
-                }
-                StmX::If(_cond, lhs, rhs) => {
-                    expr_visitor_control_flow!(stm_visitor_dfs(lhs, f));
-                    if let Some(rhs) = rhs {
-                        expr_visitor_control_flow!(stm_visitor_dfs(rhs, f));
-                    }
-                }
-                StmX::AssertQuery { body, mode: _, typ_inv_vars: _ } => {
-                    expr_visitor_control_flow!(stm_visitor_dfs(body, f));
-                }
-                StmX::Loop {
-                    spinoff_loop: _,
-                    is_for_loop: _,
-                    label: _,
-                    cond,
-                    body,
-                    invs: _,
-                    typ_inv_vars: _,
-                    modified_vars: _,
-                } => {
-                    if let Some((cond_stm, _cond_exp)) = cond {
-                        expr_visitor_control_flow!(stm_visitor_dfs(cond_stm, f));
-                    }
-                    expr_visitor_control_flow!(stm_visitor_dfs(body, f));
-                }
-                StmX::OpenInvariant(_inv, _ident, _ty, body, _atomicity) => {
-                    expr_visitor_control_flow!(stm_visitor_dfs(body, f));
-                }
-                StmX::Block(ss) => {
-                    for s in ss.iter() {
-                        expr_visitor_control_flow!(stm_visitor_dfs(s, f));
-                    }
-                }
-            }
-            VisitorControlFlow::Recurse
-=======
-    let mut visitor = StmVisitorDfs { f };
-    match visitor.visit_stm(stm) {
-        Ok(()) => VisitorControlFlow::Recurse,
-        Err(val) => VisitorControlFlow::Stop(val),
-    }
-}
-
-struct StmExpVisitorDfs<'a, F> {
-    map: &'a mut VisitorScopeMap,
-    f: &'a mut F,
-}
-
-impl<'a, T, F> Visitor<Walk, T, VisitorScopeMap> for StmExpVisitorDfs<'a, F>
-where
-    F: FnMut(&Exp, &mut VisitorScopeMap) -> VisitorControlFlow<T>,
-{
-    fn visit_exp(&mut self, exp: &Exp) -> Result<(), T> {
-        match (self.f)(exp, &mut self.map) {
-            VisitorControlFlow::Stop(val) => Err(val),
-            VisitorControlFlow::Return => Ok(()),
-            VisitorControlFlow::Recurse => self.visit_exp_rec(exp),
->>>>>>> 1f9cc3fc
-        }
-    }
-
-    fn visit_stm(&mut self, stm: &Stm) -> Result<(), T> {
-        self.visit_stm_rec(stm)
-    }
-
-    fn scoper(&mut self) -> Option<&mut VisitorScopeMap> {
-        Some(&mut self.map)
-    }
-}
-
-pub(crate) fn stm_exp_visitor_dfs<T, F>(stm: &Stm, f: &mut F) -> VisitorControlFlow<T>
-where
-    F: FnMut(&Exp, &mut VisitorScopeMap) -> VisitorControlFlow<T>,
-{
-<<<<<<< HEAD
-    stm_visitor_dfs(stm, &mut |stm| {
-        match &stm.x {
-            StmX::Call {
-                fun: _,
-                resolved_method: _,
-                mode: _,
-                typ_args: _,
-                args,
-                split: _,
-                dest: _,
-            } => {
-                for exp in args.iter() {
-                    expr_visitor_control_flow!(exp_visitor_dfs(exp, &mut ScopeMap::new(), f));
-                }
-            }
-            StmX::Assert(_span2, exp) => {
-                expr_visitor_control_flow!(exp_visitor_dfs(exp, &mut ScopeMap::new(), f))
-            }
-            StmX::AssertBitVector { requires, ensures } => {
-                for req in requires.iter() {
-                    expr_visitor_control_flow!(exp_visitor_dfs(req, &mut ScopeMap::new(), f));
-                }
-                for ens in ensures.iter() {
-                    expr_visitor_control_flow!(exp_visitor_dfs(ens, &mut ScopeMap::new(), f));
-                }
-            }
-            StmX::AssertQuery { body: _, typ_inv_vars: _, mode: _ } => (),
-            StmX::Assume(exp) => {
-                expr_visitor_control_flow!(exp_visitor_dfs(exp, &mut ScopeMap::new(), f))
-            }
-            StmX::Assign { lhs: Dest { dest, .. }, rhs } => {
-                expr_visitor_control_flow!(exp_visitor_dfs(dest, &mut ScopeMap::new(), f));
-                expr_visitor_control_flow!(exp_visitor_dfs(rhs, &mut ScopeMap::new(), f))
-            }
-            StmX::Fuel(..) | StmX::DeadEnd(..) | StmX::RevealString(_) => (),
-            StmX::Return { base_error: _, ret_exp: None, inside_body: _ } => {}
-            StmX::Return { base_error: _, ret_exp: Some(exp), inside_body: _ } => {
-                expr_visitor_control_flow!(exp_visitor_dfs(exp, &mut ScopeMap::new(), f))
-            }
-            StmX::BreakOrContinue { label: _, is_break: _ } => (),
-            StmX::ClosureInner { body: _, typ_inv_vars: _ } => (),
-            StmX::If(exp, _s1, _s2) => {
-                expr_visitor_control_flow!(exp_visitor_dfs(exp, &mut ScopeMap::new(), f))
-            }
-            StmX::Loop {
-                spinoff_loop: _,
-                is_for_loop: _,
-                label: _,
-                cond,
-                body: _,
-                invs,
-                typ_inv_vars: _,
-                modified_vars: _,
-            } => {
-                if let Some((_cond_stm, cond_exp)) = cond {
-                    expr_visitor_control_flow!(exp_visitor_dfs(cond_exp, &mut ScopeMap::new(), f));
-                }
-                for inv in invs.iter() {
-                    expr_visitor_control_flow!(exp_visitor_dfs(&inv.inv, &mut ScopeMap::new(), f));
-                }
-            }
-            StmX::OpenInvariant(inv, _ident, _ty, _body, _atomicity) => {
-                expr_visitor_control_flow!(exp_visitor_dfs(inv, &mut ScopeMap::new(), f))
-            }
-            StmX::Block(_) => (),
-        }
-        VisitorControlFlow::Recurse
-    })
-=======
-    let mut map = ScopeMap::new();
-    let mut visitor = StmExpVisitorDfs { map: &mut map, f };
-    match visitor.visit_stm(stm) {
-        Ok(()) => VisitorControlFlow::Recurse,
-        Err(val) => VisitorControlFlow::Stop(val),
-    }
-}
-
-struct MapExpVisitorBind<'a, F> {
-    map: &'a mut VisitorScopeMap,
-    f: &'a mut F,
-}
-
-impl<'a, F> Visitor<Rewrite, VirErr, VisitorScopeMap> for MapExpVisitorBind<'a, F>
-where
-    F: FnMut(&Exp, &mut VisitorScopeMap) -> Result<Exp, VirErr>,
-{
-    fn visit_exp(&mut self, exp: &Exp) -> Result<Exp, VirErr> {
-        let exp = self.visit_exp_rec(exp)?;
-        (self.f)(&exp, &mut self.map)
-    }
-
-    fn scoper(&mut self) -> Option<&mut VisitorScopeMap> {
-        Some(&mut self.map)
-    }
->>>>>>> 1f9cc3fc
-}
-
-pub(crate) fn map_exp_visitor_bind<F>(
-    exp: &Exp,
-    map: &mut VisitorScopeMap,
-    f: &mut F,
-) -> Result<Exp, VirErr>
-where
-    F: FnMut(&Exp, &mut VisitorScopeMap) -> Result<Exp, VirErr>,
-{
-    let mut visitor = MapExpVisitorBind { map, f };
-    visitor.visit_exp(exp)
-}
-
-pub(crate) fn map_exp_visitor_result<F>(exp: &Exp, f: &mut F) -> Result<Exp, VirErr>
-where
-    F: FnMut(&Exp) -> Result<Exp, VirErr>,
-{
-    let mut map: VisitorScopeMap = ScopeMap::new();
-    map_exp_visitor_bind(exp, &mut map, &mut |e, _| f(e))
-}
-
-pub(crate) fn map_exp_visitor<F>(exp: &Exp, f: &mut F) -> Exp
-where
-    F: FnMut(&Exp) -> Exp,
-{
-    let mut map: VisitorScopeMap = ScopeMap::new();
-    map_exp_visitor_bind(exp, &mut map, &mut |e, _| Ok(f(e))).unwrap()
-}
-
-pub(crate) fn exp_rename_vars(exp: &Exp, map: &HashMap<UniqueIdent, UniqueIdent>) -> Exp {
-    map_exp_visitor(exp, &mut |exp| match &exp.x {
-        ExpX::VarAt(x, crate::ast::VarAt::Pre) if map.contains_key(x) => {
-            SpannedTyped::new(&exp.span, &exp.typ, ExpX::Var(map[x].clone()))
-        }
-        ExpX::Var(x) if map.contains_key(x) => {
-            SpannedTyped::new(&exp.span, &exp.typ, ExpX::Var(map[x].clone()))
-        }
-        _ => exp.clone(),
-    })
-}
-
-struct MapShallowExp<'a, E, FT, FE> {
-    env: &'a mut E,
-    ft: &'a FT,
-    fe: &'a FE,
-}
-
-impl<'a, E, FT, FE> Visitor<Rewrite, VirErr, NoScoper> for MapShallowExp<'a, E, FT, FE>
-where
-    FT: Fn(&mut E, &Typ) -> Result<Typ, VirErr>,
-    FE: Fn(&mut E, &Exp) -> Result<Exp, VirErr>,
-{
-    fn visit_typ(&mut self, typ: &Typ) -> Result<Typ, VirErr> {
-        (self.ft)(&mut self.env, typ)
-    }
-
-    fn visit_exp(&mut self, exp: &Exp) -> Result<Exp, VirErr> {
-        (self.fe)(&mut self.env, exp)
-    }
-}
-
-// non-recursive visitor
-pub(crate) fn map_shallow_exp<E, FT, FE>(
-    exp: &Exp,
-    env: &mut E,
-    ft: &FT,
-    fe: &FE,
-) -> Result<Exp, VirErr>
-where
-    FT: Fn(&mut E, &Typ) -> Result<Typ, VirErr>,
-    FE: Fn(&mut E, &Exp) -> Result<Exp, VirErr>,
-{
-    let mut visitor = MapShallowExp { env, ft, fe };
-    visitor.visit_exp_rec(exp)
-}
-
-struct MapStmVisitor<'a, F> {
-    fs: &'a mut F,
-}
-
-impl<'a, F> Visitor<Rewrite, VirErr, NoScoper> for MapStmVisitor<'a, F>
-where
-    F: FnMut(&Stm) -> Result<Stm, VirErr>,
-{
-    fn visit_stm(&mut self, stm: &Stm) -> Result<Stm, VirErr> {
-        let stm = self.visit_stm_rec(stm)?;
-        (self.fs)(&stm)
-    }
-}
-
-pub(crate) fn map_stm_visitor<F>(stm: &Stm, fs: &mut F) -> Result<Stm, VirErr>
-where
-    F: FnMut(&Stm) -> Result<Stm, VirErr>,
-{
-<<<<<<< HEAD
-    match &stm.x {
-        StmX::Call { .. } => fs(stm),
-        StmX::Assert(_, _) => fs(stm),
-        StmX::Assume(_) => fs(stm),
-        StmX::Assign { .. } => fs(stm),
-        StmX::AssertBitVector { .. } => fs(stm),
-        StmX::Fuel(..) => fs(stm),
-        StmX::RevealString(_) => fs(stm),
-        StmX::DeadEnd(s) => {
-            let s = map_stm_visitor(s, fs)?;
-            let stm = Spanned::new(stm.span.clone(), StmX::DeadEnd(s));
-            fs(&stm)
-        }
-        StmX::Return { .. } => fs(stm),
-        StmX::BreakOrContinue { label: _, is_break: _ } => fs(stm),
-        StmX::ClosureInner { body, typ_inv_vars } => {
-            let body = map_stm_visitor(body, fs)?;
-            let stm = Spanned::new(
-                stm.span.clone(),
-                StmX::ClosureInner { body, typ_inv_vars: typ_inv_vars.clone() },
-            );
-            fs(&stm)
-        }
-        StmX::If(cond, lhs, rhs) => {
-            let lhs = map_stm_visitor(lhs, fs)?;
-            let rhs = rhs.as_ref().map(|rhs| map_stm_visitor(rhs, fs)).transpose()?;
-            let stm = Spanned::new(stm.span.clone(), StmX::If(cond.clone(), lhs, rhs));
-            fs(&stm)
-        }
-        StmX::Loop {
-            spinoff_loop,
-            is_for_loop,
-            label,
-            cond,
-            body,
-            invs,
-            typ_inv_vars,
-            modified_vars,
-        } => {
-            let cond = if let Some((cond_stm, cond_exp)) = cond {
-                let cond_stm = map_stm_visitor(cond_stm, fs)?;
-                Some((cond_stm, cond_exp.clone()))
-            } else {
-                None
-            };
-            let body = map_stm_visitor(body, fs)?;
-            let stm = Spanned::new(
-                stm.span.clone(),
-                StmX::Loop {
-                    spinoff_loop: *spinoff_loop,
-                    is_for_loop: *is_for_loop,
-                    label: label.clone(),
-                    cond,
-                    body,
-                    invs: invs.clone(),
-                    typ_inv_vars: typ_inv_vars.clone(),
-                    modified_vars: modified_vars.clone(),
-                },
-            );
-            fs(&stm)
-        }
-        StmX::AssertQuery { mode, typ_inv_vars, body } => {
-            let body = map_stm_visitor(body, fs)?;
-            let stm = Spanned::new(
-                stm.span.clone(),
-                StmX::AssertQuery { mode: *mode, typ_inv_vars: typ_inv_vars.clone(), body },
-            );
-            fs(&stm)
-        }
-        StmX::OpenInvariant(inv, ident, ty, body, atomicity) => {
-            let body = map_stm_visitor(body, fs)?;
-            let stm = Spanned::new(
-                stm.span.clone(),
-                StmX::OpenInvariant(inv.clone(), ident.clone(), ty.clone(), body, *atomicity),
-            );
-            fs(&stm)
-        }
-        StmX::Block(ss) => {
-            let mut stms: Vec<Stm> = Vec::new();
-            for s in ss.iter() {
-                stms.push(map_stm_visitor(s, fs)?);
-            }
-            let stm = Spanned::new(stm.span.clone(), StmX::Block(Arc::new(stms)));
-            fs(&stm)
-        }
-=======
-    let mut visitor = MapStmVisitor { fs };
-    visitor.visit_stm(stm)
-}
-
-struct MapShallowStm<'a, F> {
-    fs: &'a mut F,
-}
-
-impl<'a, F> Visitor<Rewrite, VirErr, NoScoper> for MapShallowStm<'a, F>
-where
-    F: FnMut(&Stm) -> Result<Stm, VirErr>,
-{
-    fn visit_stm(&mut self, stm: &Stm) -> Result<Stm, VirErr> {
-        (self.fs)(stm)
->>>>>>> 1f9cc3fc
-    }
-}
-
-// non-recursive visitor
-pub(crate) fn map_shallow_stm<F>(stm: &Stm, fs: &mut F) -> Result<Stm, VirErr>
-where
-    F: FnMut(&Stm) -> Result<Stm, VirErr>,
-{
-<<<<<<< HEAD
-    match &stm.x {
-        StmX::Call { .. } => Ok(stm.clone()),
-        StmX::Assert(_, _) => Ok(stm.clone()),
-        StmX::Assume(_) => Ok(stm.clone()),
-        StmX::Assign { .. } => Ok(stm.clone()),
-        StmX::AssertBitVector { .. } => Ok(stm.clone()),
-        StmX::Fuel(..) => Ok(stm.clone()),
-        StmX::RevealString(_) => Ok(stm.clone()),
-        StmX::DeadEnd(s) => {
-            let s = fs(s)?;
-            Ok(Spanned::new(stm.span.clone(), StmX::DeadEnd(s)))
-        }
-        StmX::Return { .. } => Ok(stm.clone()),
-        StmX::BreakOrContinue { label: _, is_break: _ } => Ok(stm.clone()),
-        StmX::ClosureInner { body, typ_inv_vars } => {
-            let body = fs(body)?;
-            Ok(Spanned::new(
-                stm.span.clone(),
-                StmX::ClosureInner { body, typ_inv_vars: typ_inv_vars.clone() },
-            ))
-        }
-        StmX::If(cond, lhs, rhs) => {
-            let lhs = fs(lhs)?;
-            let rhs = rhs.as_ref().map(|rhs| fs(rhs)).transpose()?;
-            Ok(Spanned::new(stm.span.clone(), StmX::If(cond.clone(), lhs, rhs)))
-        }
-        StmX::Loop {
-            spinoff_loop,
-            is_for_loop,
-            label,
-            cond,
-            body,
-            invs,
-            typ_inv_vars,
-            modified_vars,
-        } => {
-            let cond = if let Some((cond_stm, cond_exp)) = cond {
-                let cond_stm = fs(cond_stm)?;
-                Some((cond_stm, cond_exp.clone()))
-            } else {
-                None
-            };
-            let body = fs(body)?;
-            Ok(Spanned::new(
-                stm.span.clone(),
-                StmX::Loop {
-                    spinoff_loop: *spinoff_loop,
-                    is_for_loop: *is_for_loop,
-                    label: label.clone(),
-                    cond,
-                    body,
-                    invs: invs.clone(),
-                    typ_inv_vars: typ_inv_vars.clone(),
-                    modified_vars: modified_vars.clone(),
-                },
-            ))
-        }
-        StmX::AssertQuery { mode, typ_inv_vars, body } => {
-            let body = fs(body)?;
-            Ok(Spanned::new(
-                stm.span.clone(),
-                StmX::AssertQuery { mode: *mode, typ_inv_vars: typ_inv_vars.clone(), body },
-            ))
-        }
-        StmX::OpenInvariant(inv, ident, ty, body, atomicity) => {
-            let body = fs(body)?;
-            Ok(Spanned::new(
-                stm.span.clone(),
-                StmX::OpenInvariant(inv.clone(), ident.clone(), ty.clone(), body, *atomicity),
-            ))
-        }
-        StmX::Block(ss) => {
-            let mut stms: Vec<Stm> = Vec::new();
-            for s in ss.iter() {
-                stms.push(fs(s)?);
-            }
-            Ok(Spanned::new(stm.span.clone(), StmX::Block(Arc::new(stms))))
-        }
-=======
-    let mut visitor = MapShallowStm { fs };
-    visitor.visit_stm_rec(stm)
-}
-
-struct MapShallowStmTyp<'a, F> {
-    ft: &'a F,
-}
-
-impl<'a, F> Visitor<Rewrite, VirErr, NoScoper> for MapShallowStmTyp<'a, F>
-where
-    F: Fn(&Typ) -> Result<Typ, VirErr>,
-{
-    fn visit_typ(&mut self, typ: &Typ) -> Result<Typ, VirErr> {
-        (self.ft)(typ)
->>>>>>> 1f9cc3fc
-    }
-
-    // keep no-op visit_exp, visit_stm; we don't recurse into expressions and statements
-}
-
-/// Maps all the Typs in the Stm, doesn't recurse into any Stms
-pub(crate) fn map_shallow_stm_typ<F>(stm: &Stm, ft: &F) -> Result<Stm, VirErr>
-where
-    F: Fn(&Typ) -> Result<Typ, VirErr>,
-{
-<<<<<<< HEAD
-    match &stm.x {
-        StmX::Assert(_, _)
-        | StmX::AssertBitVector { requires: _, ensures: _ }
-        | StmX::Assume(_)
-        | StmX::Assign { lhs: _, rhs: _ }
-        | StmX::Fuel(_, _)
-        | StmX::RevealString(_)
-        | StmX::DeadEnd(_)
-        | StmX::Return { base_error: _, ret_exp: _, inside_body: _ }
-        | StmX::BreakOrContinue { label: _, is_break: _ }
-        | StmX::If(_, _, _)
-        | StmX::Block(_) => Ok(stm.clone()),
-        StmX::Call { fun, resolved_method, mode, typ_args, args, split, dest } => {
-            let typ_args = typ_args.iter().map(ft).collect::<Result<Vec<Typ>, _>>()?;
-            let resolved_method = if let Some((f, ts)) = resolved_method {
-                Some((f.clone(), Arc::new(vec_map_result(ts, ft)?)))
-            } else {
-                None
-            };
-            Ok(Spanned::new(
-                stm.span.clone(),
-                StmX::Call {
-                    fun: fun.clone(),
-                    resolved_method,
-                    mode: mode.clone(),
-                    typ_args: Arc::new(typ_args),
-                    args: args.clone(),
-                    split: split.clone(),
-                    dest: dest.clone(),
-                },
-            ))
-        }
-        StmX::Loop {
-            spinoff_loop,
-            is_for_loop,
-            label,
-            cond,
-            body,
-            invs,
-            typ_inv_vars,
-            modified_vars,
-        } => {
-            let mut typ_inv_vars2 = vec![];
-            for (uid, typ) in typ_inv_vars.iter() {
-                typ_inv_vars2.push((uid.clone(), ft(typ)?));
-            }
-            Ok(Spanned::new(
-                stm.span.clone(),
-                StmX::Loop {
-                    spinoff_loop: *spinoff_loop,
-                    is_for_loop: *is_for_loop,
-                    label: label.clone(),
-                    cond: cond.clone(),
-                    body: body.clone(),
-                    invs: invs.clone(),
-                    typ_inv_vars: Arc::new(typ_inv_vars2),
-                    modified_vars: modified_vars.clone(),
-                },
-            ))
-        }
-        StmX::OpenInvariant(exp, uid, typ, stm, ato) => {
-            let typ = ft(typ)?;
-            Ok(Spanned::new(
-                stm.span.clone(),
-                StmX::OpenInvariant(exp.clone(), uid.clone(), typ, stm.clone(), ato.clone()),
-            ))
-        }
-        StmX::ClosureInner { body, typ_inv_vars } => {
-            let mut typ_inv_vars2 = vec![];
-            for (uid, typ) in typ_inv_vars.iter() {
-                typ_inv_vars2.push((uid.clone(), ft(typ)?));
-            }
-            Ok(Spanned::new(
-                stm.span.clone(),
-                StmX::ClosureInner { body: body.clone(), typ_inv_vars: Arc::new(typ_inv_vars2) },
-            ))
-        }
-        StmX::AssertQuery { mode, typ_inv_vars, body } => {
-            let mut typ_inv_vars2 = vec![];
-            for (uid, typ) in typ_inv_vars.iter() {
-                typ_inv_vars2.push((uid.clone(), ft(typ)?));
-            }
-            Ok(Spanned::new(
-                stm.span.clone(),
-                StmX::AssertQuery {
-                    mode: mode.clone(),
-                    typ_inv_vars: Arc::new(typ_inv_vars2),
-                    body: body.clone(),
-                },
-            ))
-        }
-=======
-    let mut visitor = MapShallowStmTyp { ft };
-    visitor.visit_stm_rec(stm)
-}
-
-struct MapStmExpVisitor<'a, F> {
-    fe: &'a F,
-}
-
-impl<'a, F> Visitor<Rewrite, VirErr, NoScoper> for MapStmExpVisitor<'a, F>
-where
-    F: Fn(&Exp) -> Result<Exp, VirErr>,
-{
-    fn visit_exp(&mut self, exp: &Exp) -> Result<Exp, VirErr> {
-        (self.fe)(&exp)
-    }
-
-    fn visit_stm(&mut self, stm: &Stm) -> Result<Stm, VirErr> {
-        self.visit_stm_rec(stm)
->>>>>>> 1f9cc3fc
-    }
-}
-
-// Apply fe to all subexpressions; does not recurse into expressions
-pub(crate) fn map_stm_exp_visitor<F>(stm: &Stm, fe: &F) -> Result<Stm, VirErr>
-where
-    F: Fn(&Exp) -> Result<Exp, VirErr>,
-{
-<<<<<<< HEAD
-    map_stm_visitor(stm, &mut |stm| {
-        let span = stm.span.clone();
-        let stm = match &stm.x {
-            StmX::Call { fun, resolved_method, mode, typ_args, args, split, dest } => {
-                let args = Arc::new(vec_map_result(args, fe)?);
-                Spanned::new(
-                    span,
-                    StmX::Call {
-                        fun: fun.clone(),
-                        resolved_method: resolved_method.clone(),
-                        mode: *mode,
-                        typ_args: typ_args.clone(),
-                        args,
-                        split: split.clone(),
-                        dest: (*dest).clone(),
-                    },
-                )
-            }
-            StmX::Assert(span2, exp) => Spanned::new(span, StmX::Assert(span2.clone(), fe(exp)?)),
-            StmX::AssertBitVector { requires, ensures } => {
-                let requires = Arc::new(vec_map_result(requires, fe)?);
-                let ensures = Arc::new(vec_map_result(ensures, fe)?);
-                Spanned::new(span, StmX::AssertBitVector { requires, ensures })
-            }
-            StmX::Assume(exp) => Spanned::new(span, StmX::Assume(fe(exp)?)),
-            StmX::Assign { lhs: Dest { dest, is_init }, rhs } => {
-                let dest = fe(dest)?;
-                let rhs = fe(rhs)?;
-                Spanned::new(span, StmX::Assign { lhs: Dest { dest, is_init: *is_init }, rhs })
-            }
-            StmX::AssertQuery { .. } => stm.clone(),
-            StmX::Fuel(..) => stm.clone(),
-            StmX::RevealString(_) => stm.clone(),
-            StmX::DeadEnd(..) => stm.clone(),
-            StmX::Return { base_error, ret_exp: None, inside_body } => {
-                let base_error = base_error.clone();
-                let inside_body = *inside_body;
-                Spanned::new(span, StmX::Return { base_error, ret_exp: None, inside_body })
-            }
-            StmX::Return { base_error, ret_exp: Some(exp), inside_body } => {
-                let base_error = base_error.clone();
-                let ret_exp = Some(fe(exp)?);
-                let inside_body = *inside_body;
-                Spanned::new(span, StmX::Return { base_error, ret_exp, inside_body })
-            }
-            StmX::BreakOrContinue { label: _, is_break: _ } => stm.clone(),
-            StmX::ClosureInner { .. } => stm.clone(),
-            StmX::If(exp, s1, s2) => {
-                let exp = fe(exp)?;
-                Spanned::new(span, StmX::If(exp, s1.clone(), s2.clone()))
-            }
             StmX::Loop {
                 spinoff_loop,
                 is_for_loop,
@@ -1221,43 +408,376 @@
                 typ_inv_vars,
                 modified_vars,
             } => {
-                let cond = if let Some((cond_stm, cond_exp)) = cond {
-                    let cond_exp = fe(cond_exp)?;
-                    Some((cond_stm.clone(), cond_exp))
-                } else {
-                    None
-                };
-                let mut invs1: Vec<LoopInv> = Vec::new();
-                for inv in invs.iter() {
-                    invs1.push(LoopInv { inv: fe(&inv.inv)?, ..inv.clone() });
-                }
-                Spanned::new(
-                    span,
-                    StmX::Loop {
+                let cond = R::map_opt(cond, &mut |(cond_stm, cond_exp)| {
+                    let cond_stm = self.visit_stm(cond_stm)?;
+                    let cond_exp = self.visit_exp(cond_exp)?;
+                    R::ret(|| (R::get(cond_stm), R::get(cond_exp)))
+                })?;
+                let body = self.visit_stm(body)?;
+                let invs = R::map_vec(invs, &mut |inv| self.visit_loop_inv(inv))?;
+                let typ_inv_vars = self.visit_typ_inv_vars(typ_inv_vars)?;
+                R::ret(|| {
+                    stm_new(StmX::Loop {
                         spinoff_loop: *spinoff_loop,
                         is_for_loop: *is_for_loop,
                         label: label.clone(),
-                        cond,
-                        body: body.clone(),
-                        invs: Arc::new(invs1),
-                        typ_inv_vars: typ_inv_vars.clone(),
+                        cond: R::get_opt(cond),
+                        body: R::get(body),
+                        invs: R::get_vec_a(invs),
+                        typ_inv_vars: R::get_vec_a(typ_inv_vars),
                         modified_vars: modified_vars.clone(),
-                    },
-                )
+                    })
+                })
             }
             StmX::OpenInvariant(inv, ident, ty, body, atomicity) => {
-                let inv = fe(inv)?;
-                Spanned::new(
-                    span,
-                    StmX::OpenInvariant(inv, ident.clone(), ty.clone(), body.clone(), *atomicity),
-                )
-            }
-            StmX::Block(_) => stm.clone(),
-        };
-        Ok(stm)
+                let inv = self.visit_exp(inv)?;
+                let ty = self.visit_typ(ty)?;
+                let body = self.visit_stm(body)?;
+                R::ret(|| {
+                    stm_new(StmX::OpenInvariant(
+                        R::get(inv),
+                        ident.clone(),
+                        R::get(ty),
+                        R::get(body),
+                        *atomicity,
+                    ))
+                })
+            }
+            StmX::Block(stms) => {
+                let stms = R::map_vec(stms, &mut |s| self.visit_stm(s))?;
+                R::ret(|| stm_new(StmX::Block(R::get_vec_a(stms))))
+            }
+            StmX::ClosureInner { body, typ_inv_vars } => {
+                let body = self.visit_stm(body)?;
+                let typ_inv_vars = self.visit_typ_inv_vars(typ_inv_vars)?;
+                R::ret(|| {
+                    stm_new(StmX::ClosureInner {
+                        body: R::get(body),
+                        typ_inv_vars: R::get_vec_a(typ_inv_vars),
+                    })
+                })
+            }
+            StmX::AssertQuery { mode, typ_inv_vars, body } => {
+                let typ_inv_vars = self.visit_typ_inv_vars(typ_inv_vars)?;
+                let body = self.visit_stm(body)?;
+                R::ret(|| {
+                    stm_new(StmX::AssertQuery {
+                        mode: *mode,
+                        typ_inv_vars: R::get_vec_a(typ_inv_vars),
+                        body: R::get(body),
+                    })
+                })
+            }
+        }
+    }
+}
+
+pub(crate) fn exp_visitor_check<E, MF>(
+    expr: &Exp,
+    map: &mut VisitorScopeMap,
+    mf: &mut MF,
+) -> Result<(), E>
+where
+    MF: FnMut(&Exp, &mut VisitorScopeMap) -> Result<(), E>,
+{
+    match exp_visitor_dfs(expr, map, &mut |expr, map| match mf(expr, map) {
+        Ok(()) => VisitorControlFlow::Recurse,
+        Err(e) => VisitorControlFlow::Stop(e),
+    }) {
+        VisitorControlFlow::Recurse => Ok(()),
+        VisitorControlFlow::Return => unreachable!(),
+        VisitorControlFlow::Stop(e) => Err(e),
+    }
+}
+
+struct ExpVisitorDfs<'a, F> {
+    map: &'a mut VisitorScopeMap,
+    f: &'a mut F,
+}
+
+impl<'a, T, F> Visitor<Walk, T, VisitorScopeMap> for ExpVisitorDfs<'a, F>
+where
+    F: FnMut(&Exp, &mut VisitorScopeMap) -> VisitorControlFlow<T>,
+{
+    fn visit_exp(&mut self, exp: &Exp) -> Result<(), T> {
+        match (self.f)(exp, &mut self.map) {
+            VisitorControlFlow::Stop(val) => Err(val),
+            VisitorControlFlow::Return => Ok(()),
+            VisitorControlFlow::Recurse => self.visit_exp_rec(exp),
+        }
+    }
+
+    fn scoper(&mut self) -> Option<&mut VisitorScopeMap> {
+        Some(&mut self.map)
+    }
+}
+
+pub(crate) fn exp_visitor_dfs<T, F>(
+    exp: &Exp,
+    map: &mut VisitorScopeMap,
+    f: &mut F,
+) -> VisitorControlFlow<T>
+where
+    F: FnMut(&Exp, &mut VisitorScopeMap) -> VisitorControlFlow<T>,
+{
+    let mut visitor = ExpVisitorDfs { map, f };
+    match visitor.visit_exp(exp) {
+        Ok(()) => VisitorControlFlow::Recurse,
+        Err(val) => VisitorControlFlow::Stop(val),
+    }
+}
+
+struct StmVisitorDfs<'a, F> {
+    f: &'a mut F,
+}
+
+impl<'a, T, F> Visitor<Walk, T, NoScoper> for StmVisitorDfs<'a, F>
+where
+    F: FnMut(&Stm) -> VisitorControlFlow<T>,
+{
+    fn visit_stm(&mut self, stm: &Stm) -> Result<(), T> {
+        match (self.f)(stm) {
+            VisitorControlFlow::Stop(val) => Err(val),
+            VisitorControlFlow::Return => Ok(()),
+            VisitorControlFlow::Recurse => self.visit_stm_rec(stm),
+        }
+    }
+}
+
+#[allow(dead_code)]
+pub(crate) fn stm_visitor_dfs<T, F>(stm: &Stm, f: &mut F) -> VisitorControlFlow<T>
+where
+    F: FnMut(&Stm) -> VisitorControlFlow<T>,
+{
+    let mut visitor = StmVisitorDfs { f };
+    match visitor.visit_stm(stm) {
+        Ok(()) => VisitorControlFlow::Recurse,
+        Err(val) => VisitorControlFlow::Stop(val),
+    }
+}
+
+struct StmExpVisitorDfs<'a, F> {
+    map: &'a mut VisitorScopeMap,
+    f: &'a mut F,
+}
+
+impl<'a, T, F> Visitor<Walk, T, VisitorScopeMap> for StmExpVisitorDfs<'a, F>
+where
+    F: FnMut(&Exp, &mut VisitorScopeMap) -> VisitorControlFlow<T>,
+{
+    fn visit_exp(&mut self, exp: &Exp) -> Result<(), T> {
+        match (self.f)(exp, &mut self.map) {
+            VisitorControlFlow::Stop(val) => Err(val),
+            VisitorControlFlow::Return => Ok(()),
+            VisitorControlFlow::Recurse => self.visit_exp_rec(exp),
+        }
+    }
+
+    fn visit_stm(&mut self, stm: &Stm) -> Result<(), T> {
+        self.visit_stm_rec(stm)
+    }
+
+    fn scoper(&mut self) -> Option<&mut VisitorScopeMap> {
+        Some(&mut self.map)
+    }
+}
+
+pub(crate) fn stm_exp_visitor_dfs<T, F>(stm: &Stm, f: &mut F) -> VisitorControlFlow<T>
+where
+    F: FnMut(&Exp, &mut VisitorScopeMap) -> VisitorControlFlow<T>,
+{
+    let mut map = ScopeMap::new();
+    let mut visitor = StmExpVisitorDfs { map: &mut map, f };
+    match visitor.visit_stm(stm) {
+        Ok(()) => VisitorControlFlow::Recurse,
+        Err(val) => VisitorControlFlow::Stop(val),
+    }
+}
+
+struct MapExpVisitorBind<'a, F> {
+    map: &'a mut VisitorScopeMap,
+    f: &'a mut F,
+}
+
+impl<'a, F> Visitor<Rewrite, VirErr, VisitorScopeMap> for MapExpVisitorBind<'a, F>
+where
+    F: FnMut(&Exp, &mut VisitorScopeMap) -> Result<Exp, VirErr>,
+{
+    fn visit_exp(&mut self, exp: &Exp) -> Result<Exp, VirErr> {
+        let exp = self.visit_exp_rec(exp)?;
+        (self.f)(&exp, &mut self.map)
+    }
+
+    fn scoper(&mut self) -> Option<&mut VisitorScopeMap> {
+        Some(&mut self.map)
+    }
+}
+
+pub(crate) fn map_exp_visitor_bind<F>(
+    exp: &Exp,
+    map: &mut VisitorScopeMap,
+    f: &mut F,
+) -> Result<Exp, VirErr>
+where
+    F: FnMut(&Exp, &mut VisitorScopeMap) -> Result<Exp, VirErr>,
+{
+    let mut visitor = MapExpVisitorBind { map, f };
+    visitor.visit_exp(exp)
+}
+
+pub(crate) fn map_exp_visitor_result<F>(exp: &Exp, f: &mut F) -> Result<Exp, VirErr>
+where
+    F: FnMut(&Exp) -> Result<Exp, VirErr>,
+{
+    let mut map: VisitorScopeMap = ScopeMap::new();
+    map_exp_visitor_bind(exp, &mut map, &mut |e, _| f(e))
+}
+
+pub(crate) fn map_exp_visitor<F>(exp: &Exp, f: &mut F) -> Exp
+where
+    F: FnMut(&Exp) -> Exp,
+{
+    let mut map: VisitorScopeMap = ScopeMap::new();
+    map_exp_visitor_bind(exp, &mut map, &mut |e, _| Ok(f(e))).unwrap()
+}
+
+pub(crate) fn exp_rename_vars(exp: &Exp, map: &HashMap<UniqueIdent, UniqueIdent>) -> Exp {
+    map_exp_visitor(exp, &mut |exp| match &exp.x {
+        ExpX::VarAt(x, crate::ast::VarAt::Pre) if map.contains_key(x) => {
+            SpannedTyped::new(&exp.span, &exp.typ, ExpX::Var(map[x].clone()))
+        }
+        ExpX::Var(x) if map.contains_key(x) => {
+            SpannedTyped::new(&exp.span, &exp.typ, ExpX::Var(map[x].clone()))
+        }
+        _ => exp.clone(),
     })
-=======
+}
+
+struct MapShallowExp<'a, E, FT, FE> {
+    env: &'a mut E,
+    ft: &'a FT,
+    fe: &'a FE,
+}
+
+impl<'a, E, FT, FE> Visitor<Rewrite, VirErr, NoScoper> for MapShallowExp<'a, E, FT, FE>
+where
+    FT: Fn(&mut E, &Typ) -> Result<Typ, VirErr>,
+    FE: Fn(&mut E, &Exp) -> Result<Exp, VirErr>,
+{
+    fn visit_typ(&mut self, typ: &Typ) -> Result<Typ, VirErr> {
+        (self.ft)(&mut self.env, typ)
+    }
+
+    fn visit_exp(&mut self, exp: &Exp) -> Result<Exp, VirErr> {
+        (self.fe)(&mut self.env, exp)
+    }
+}
+
+// non-recursive visitor
+pub(crate) fn map_shallow_exp<E, FT, FE>(
+    exp: &Exp,
+    env: &mut E,
+    ft: &FT,
+    fe: &FE,
+) -> Result<Exp, VirErr>
+where
+    FT: Fn(&mut E, &Typ) -> Result<Typ, VirErr>,
+    FE: Fn(&mut E, &Exp) -> Result<Exp, VirErr>,
+{
+    let mut visitor = MapShallowExp { env, ft, fe };
+    visitor.visit_exp_rec(exp)
+}
+
+struct MapStmVisitor<'a, F> {
+    fs: &'a mut F,
+}
+
+impl<'a, F> Visitor<Rewrite, VirErr, NoScoper> for MapStmVisitor<'a, F>
+where
+    F: FnMut(&Stm) -> Result<Stm, VirErr>,
+{
+    fn visit_stm(&mut self, stm: &Stm) -> Result<Stm, VirErr> {
+        let stm = self.visit_stm_rec(stm)?;
+        (self.fs)(&stm)
+    }
+}
+
+pub(crate) fn map_stm_visitor<F>(stm: &Stm, fs: &mut F) -> Result<Stm, VirErr>
+where
+    F: FnMut(&Stm) -> Result<Stm, VirErr>,
+{
+    let mut visitor = MapStmVisitor { fs };
+    visitor.visit_stm(stm)
+}
+
+struct MapShallowStm<'a, F> {
+    fs: &'a mut F,
+}
+
+impl<'a, F> Visitor<Rewrite, VirErr, NoScoper> for MapShallowStm<'a, F>
+where
+    F: FnMut(&Stm) -> Result<Stm, VirErr>,
+{
+    fn visit_stm(&mut self, stm: &Stm) -> Result<Stm, VirErr> {
+        (self.fs)(stm)
+    }
+}
+
+// non-recursive visitor
+pub(crate) fn map_shallow_stm<F>(stm: &Stm, fs: &mut F) -> Result<Stm, VirErr>
+where
+    F: FnMut(&Stm) -> Result<Stm, VirErr>,
+{
+    let mut visitor = MapShallowStm { fs };
+    visitor.visit_stm_rec(stm)
+}
+
+struct MapShallowStmTyp<'a, F> {
+    ft: &'a F,
+}
+
+impl<'a, F> Visitor<Rewrite, VirErr, NoScoper> for MapShallowStmTyp<'a, F>
+where
+    F: Fn(&Typ) -> Result<Typ, VirErr>,
+{
+    fn visit_typ(&mut self, typ: &Typ) -> Result<Typ, VirErr> {
+        (self.ft)(typ)
+    }
+
+    // keep no-op visit_exp, visit_stm; we don't recurse into expressions and statements
+}
+
+/// Maps all the Typs in the Stm, doesn't recurse into any Stms
+pub(crate) fn map_shallow_stm_typ<F>(stm: &Stm, ft: &F) -> Result<Stm, VirErr>
+where
+    F: Fn(&Typ) -> Result<Typ, VirErr>,
+{
+    let mut visitor = MapShallowStmTyp { ft };
+    visitor.visit_stm_rec(stm)
+}
+
+struct MapStmExpVisitor<'a, F> {
+    fe: &'a F,
+}
+
+impl<'a, F> Visitor<Rewrite, VirErr, NoScoper> for MapStmExpVisitor<'a, F>
+where
+    F: Fn(&Exp) -> Result<Exp, VirErr>,
+{
+    fn visit_exp(&mut self, exp: &Exp) -> Result<Exp, VirErr> {
+        (self.fe)(&exp)
+    }
+
+    fn visit_stm(&mut self, stm: &Stm) -> Result<Stm, VirErr> {
+        self.visit_stm_rec(stm)
+    }
+}
+
+// Apply fe to all subexpressions; does not recurse into expressions
+pub(crate) fn map_stm_exp_visitor<F>(stm: &Stm, fe: &F) -> Result<Stm, VirErr>
+where
+    F: Fn(&Exp) -> Result<Exp, VirErr>,
+{
     let mut visitor = MapStmExpVisitor { fe };
     visitor.visit_stm(stm)
->>>>>>> 1f9cc3fc
 }