use crate::ast::{
    Expr, ExprX, Fun, Function, FunctionKind, Ident, ItemKind, MaskSpec, Mode, Param, ParamX,
    Params, Path, SpannedTyped, Typ, TypX, UnaryOp, UnwindSpec, VarBinder, VarBinderX, VarIdent,
    VirErr,
};
use crate::ast_to_sst::{
    expr_to_bind_decls_exp_skip_checks, expr_to_exp_skip_checks, expr_to_one_stm_with_post,
    expr_to_pure_exp_check, expr_to_pure_exp_skip_checks, expr_to_stm_opt, expr_to_stm_or_error,
    stms_to_one_stm, State,
};
use crate::ast_util::{is_body_visible_to, unit_typ};
use crate::ast_visitor;
use crate::context::{Ctx, FunctionCtx};
use crate::def::{unique_local, Spanned};
use crate::inv_masks::MaskSet;
use crate::messages::{error, Message};
use crate::sst::{BndX, Exp, ExpX, Exps, LocalDeclKind, Par, ParPurpose, ParX, Pars, Stm, StmX};
use crate::sst::{
    FuncAxiomsSst, FuncCheckSst, FuncDeclSst, FuncSpecBodySst, FunctionSst, FunctionSstHas,
    FunctionSstX, PostConditionKind, PostConditionSst, UnwindSst,
};
use crate::sst_util::{subst_exp, subst_local_decl, subst_stm};
use crate::util::vec_map;
use std::collections::{HashMap, HashSet};
use std::sync::Arc;

pub type SstMap = Arc<HashMap<Fun, FunctionSst>>;

pub trait FunctionCommon {
    fn name(&self) -> &Fun;
    fn owning_module(&self) -> &Option<Path>;
    fn mode(&self) -> crate::ast::Mode;
    fn attrs(&self) -> &crate::ast::FunctionAttrs;
}

impl FunctionCommon for crate::ast::FunctionX {
    fn name(&self) -> &Fun {
        &self.name
    }

    fn owning_module(&self) -> &Option<Path> {
        &self.owning_module
    }

    fn mode(&self) -> crate::ast::Mode {
        self.mode
    }

    fn attrs(&self) -> &crate::ast::FunctionAttrs {
        &self.attrs
    }
}

impl FunctionCommon for FunctionSstX {
    fn name(&self) -> &Fun {
        &self.name
    }

    fn owning_module(&self) -> &Option<Path> {
        &self.owning_module
    }

    fn mode(&self) -> crate::ast::Mode {
        self.mode
    }

    fn attrs(&self) -> &crate::ast::FunctionAttrs {
        &self.attrs
    }
}

pub fn mk_fun_ctx_dec<F: FunctionCommon>(
    f: &Arc<Spanned<F>>,
    checking_spec_preconditions: bool,
    checking_spec_decreases: bool,
) -> Option<FunctionCtx> {
    Some(FunctionCtx {
        checking_spec_preconditions,
        checking_spec_preconditions_for_non_spec: checking_spec_preconditions
            && f.x.mode() != Mode::Spec,
        checking_spec_decreases,
        module_for_chosen_triggers: f.x.owning_module().clone(),
        current_fun: f.x.name().clone(),
        current_fun_attrs: f.x.attrs().clone(),
    })
}

pub fn mk_fun_ctx<F: FunctionCommon>(
    f: &Arc<Spanned<F>>,
    checking_spec_preconditions: bool,
) -> Option<FunctionCtx> {
    mk_fun_ctx_dec(f, checking_spec_preconditions, false)
}

pub(crate) fn param_to_par(param: &Param, allow_is_mut: bool) -> Par {
    param.map_x(|p| {
        let ParamX { name, typ, mode, is_mut, unwrapped_info: _ } = p;
        if *is_mut && !allow_is_mut {
            panic!("mut unexpected here");
        }
        ParX {
            name: name.clone(),
            typ: typ.clone(),
            mode: *mode,
            is_mut: *is_mut,
            purpose: ParPurpose::Regular,
        }
    })
}

pub(crate) fn params_to_pars(params: &Params, allow_is_mut: bool) -> Pars {
    Arc::new(vec_map(params, |p| param_to_par(p, allow_is_mut)))
}

pub(crate) fn params_to_pre_post_pars(params: &Params, pre: bool) -> Pars {
    Arc::new(
        params
            .iter()
            .flat_map(|param| {
                let mut res = Vec::new();
                if param.x.is_mut {
                    res.push(param.map_x(|p| ParX {
                        name: p.name.clone(),
                        typ: p.typ.clone(),
                        mode: p.mode,
                        is_mut: p.is_mut,
                        purpose: ParPurpose::MutPre,
                    }));
                }
                if !(param.x.is_mut && pre) {
                    res.push(param.map_x(|p| ParX {
                        name: p.name.clone(),
                        typ: p.typ.clone(),
                        mode: p.mode,
                        is_mut: p.is_mut,
                        purpose: if param.x.is_mut {
                            ParPurpose::MutPost
                        } else {
                            ParPurpose::Regular
                        },
                    }));
                }
                res
            })
            .collect::<Vec<_>>(),
    )
}

fn func_body_to_sst(
    ctx: &Ctx,
    diagnostics: &impl air::messages::Diagnostics,
    function: &Function,
    body: &Expr,
    verifying_owning_bucket: bool,
) -> Result<FuncSpecBodySst, VirErr> {
    let pars = params_to_pars(&function.x.params, false);

    // ast --> sst
    let mut state = State::new(diagnostics);
    state.declare_params(&pars);
    state.view_as_spec = true;
    // Use expr_to_pure_exp_skip_checks here
    // because spec precondition checking is performed as a separate query
    let body_exp = expr_to_pure_exp_skip_checks(&ctx, &mut state, &body)?;
    let body_exp = state.finalize_exp(ctx, &body_exp)?;
    state.finalize();

    // Check termination and/or recommends
    let scc_rep = ctx
        .global
        .func_call_graph
        .get_scc_rep(&crate::recursion::Node::Fun(function.x.name.clone()));
    let mut check_state = State::new(diagnostics);
    // don't check recommends during decreases checking; these are separate passes:
    check_state.disable_recommends = 1;
    check_state.declare_params(&pars);
    check_state.view_as_spec = true;
    check_state.check_spec_decreases = Some((function.x.name.clone(), scc_rep));
    let check_body_stm = expr_to_one_stm_with_post(&ctx, &mut check_state, &body, &function.span)?;
    let check_body_stm = check_state.finalize_stm(ctx, &check_body_stm)?;

    let mut proof_body: Vec<Expr> = Vec::new();
    let decrease_when = if let Some(req) = &function.x.decrease_when {
        // "when" means the function is only defined if the requirements hold

        // first, set up proof_body
        let mut reqs = crate::traits::trait_bounds_to_ast(ctx, &req.span, &function.x.typ_bounds);
        reqs.push(req.clone());
        for expr in reqs {
            let assumex = ExprX::AssertAssume { is_assume: true, expr: expr.clone() };
            proof_body.push(SpannedTyped::new(&req.span, &unit_typ(), assumex));
        }
        proof_body.push(req.clone()); // check spec preconditions

        // Skip checks because we check decrease_when below
        let exp = expr_to_pure_exp_skip_checks(ctx, &mut check_state, req)?;
        let exp = check_state.finalize_exp(ctx, &exp)?;
        Some(exp)
    } else {
        None
    };
    if let Some(fun) = &function.x.decrease_by {
        check_state.view_as_spec = false;
        if let Some(decrease_by_fun) = ctx.func_map.get(fun) {
            let decrease_by_fun_body =
                decrease_by_fun.x.body.as_ref().expect("decreases_by has body").clone();
            ast_visitor::expr_visitor_check(&decrease_by_fun_body, &mut |_scope_map, expr| {
                match &expr.x {
                    ExprX::Return(_) => Err(error(
                        &expr.span,
                        "explicit returns are not allowed in decreases_by function",
                    )),
                    _ => Ok(()),
                }
            })?;
            proof_body.push(decrease_by_fun_body);
        } else {
            assert!(!verifying_owning_bucket);
        }
    }
    let mut proof_body_stms: Vec<Stm> = Vec::new();
    for expr in proof_body {
        let (mut stms, exp) = expr_to_stm_opt(ctx, &mut check_state, &expr)?;
        assert!(!matches!(exp, crate::ast_to_sst::ReturnValue::Never));
        proof_body_stms.append(&mut stms);
    }
    let proof_body_stm = stms_to_one_stm(&body.span, proof_body_stms);
    let proof_body_stm = check_state.finalize_stm(ctx, &proof_body_stm)?;
    check_state.finalize();

    let termination_check =
        if crate::recursion::fun_is_recursive(ctx, function) && verifying_owning_bucket {
            let (mut termination_decls, termination_stm) = crate::recursion::check_termination_stm(
                ctx,
                diagnostics,
                function,
                Some(proof_body_stm),
                &check_body_stm,
                false,
            )?;
            termination_decls.splice(0..0, check_state.local_decls.into_iter());

            let termination_check = FuncCheckSst {
                post_condition: Arc::new(crate::sst::PostConditionSst {
                    dest: None,
                    kind: if function.x.decrease_by.is_some() {
                        PostConditionKind::DecreasesBy
                    } else {
                        PostConditionKind::DecreasesImplicitLemma
                    },
                    ens_exps: Arc::new(vec![]),
                    ens_spec_precondition_stms: Arc::new(vec![]),
                }),
                body: termination_stm,
                local_decls: Arc::new(termination_decls),
                statics: Arc::new(vec![]),
                reqs: Arc::new(vec![]),
                unwind: UnwindSst::NoUnwind,
            };
            Some(termination_check)
        } else {
            None
        };

    Ok(FuncSpecBodySst { decrease_when, termination_check, body_exp })
}

fn req_ens_to_sst(
    ctx: &Ctx,
    diagnostics: &impl air::messages::Diagnostics,
    function: &Function,
    specs: &Vec<Expr>,
    pre: bool,
) -> Result<(Pars, Vec<Exp>), VirErr> {
    let mut pars = params_to_pre_post_pars(&function.x.params, pre);
    if !pre && matches!(function.x.mode, Mode::Exec | Mode::Proof) && function.x.ens_has_return {
        let mut ps = (*pars).clone();
        ps.push(param_to_par(&function.x.ret, false));
        pars = Arc::new(ps);
    }
    let mut exps: Vec<Exp> = Vec::new();
    for e in specs.iter() {
        // Use expr_to_exp_skip_checks because we check req/ens in body
        let exp = expr_to_exp_skip_checks(ctx, diagnostics, &pars, e)?;
        exps.push(exp);
    }
    Ok((pars, exps))
}

pub fn func_decl_to_sst(
    ctx: &mut Ctx,
    diagnostics: &impl air::messages::Diagnostics,
    function: &Function,
) -> Result<FuncDeclSst, VirErr> {
    let (pars, reqs) = req_ens_to_sst(ctx, diagnostics, function, &function.x.require, true)?;
    let (ens_pars, enss) = req_ens_to_sst(ctx, diagnostics, function, &function.x.ensure, false)?;
    let post_pars = params_to_pre_post_pars(&function.x.params, false);

    let mut inv_masks: Vec<Exps> = Vec::new();
    match &function.x.mask_spec {
        None => {}
        Some(MaskSpec::InvariantOpens(_span, es) | MaskSpec::InvariantOpensExcept(_span, es)) => {
            for e in es.iter() {
                let (_pars, inv_mask) =
                    req_ens_to_sst(ctx, diagnostics, function, &vec![e.clone()], true)?;
                inv_masks.push(Arc::new(inv_mask));
            }
        }
        Some(MaskSpec::InvariantOpensSet(e)) => {
            let (_pars, inv_mask) =
                req_ens_to_sst(ctx, diagnostics, function, &vec![e.clone()], true)?;
            inv_masks.push(Arc::new(inv_mask));
        }
    }

    let unwind_condition = match &function.x.unwind_spec {
        None => None,
        Some(UnwindSpec::NoUnwind) => None,
        Some(UnwindSpec::MayUnwind) => None,
        Some(UnwindSpec::NoUnwindWhen(e)) => {
            let (_pars, exps) = req_ens_to_sst(ctx, diagnostics, function, &vec![e.clone()], true)?;
            assert!(exps.len() == 1);
            Some(exps[0].clone())
        }
    };

    let mut fndef_axiom_exps: Vec<Exp> = Vec::new();
    if crate::ast_simplify::need_fndef_axiom(&ctx.fndef_type_set, function) {
        let fndef_axioms = function
            .x
            .fndef_axioms
            .as_ref()
            .expect("expected FnDef axioms to have been generated in ast_simplify");
        for fndef_axiom in fndef_axioms.iter() {
            let mut state = State::new(diagnostics);
            let exp = expr_to_pure_exp_skip_checks(ctx, &mut state, fndef_axiom)?;
            let exp = state.finalize_exp(ctx, &exp)?;
            state.finalize();

            // Add forall-binders for each type param
            // The fndef_axiom should already be a 'forall' statement
            // so we can add them to the existing forall node

            let mut binders: Vec<VarBinder<Typ>> = Vec::new();
            for name in function.x.typ_params.iter() {
                let typ = Arc::new(TypX::TypeId);
                let bind = VarBinderX { name: crate::ast_util::typ_unique_var(name), a: typ };
                binders.push(Arc::new(bind));
            }

            let exp = match &exp.x {
                ExpX::Unary(UnaryOp::MustBeElaborated, ebind) => match &ebind.x {
                    ExpX::Bind(bnd, e) => match &bnd.x {
                        BndX::Quant(quant, qbinders, trigs, None) => {
                            let mut qbinders = (&**qbinders).clone();
                            qbinders.append(&mut binders);
                            let bndx = BndX::Quant(*quant, Arc::new(qbinders), trigs.clone(), None);
                            let bnd = Spanned::new(bnd.span.clone(), bndx);
                            let ebind = ebind.new_x(ExpX::Bind(bnd, e.clone()));
                            exp.new_x(ExpX::Unary(UnaryOp::MustBeElaborated, ebind))
                        }
                        _ => {
                            panic!("fndef_axiom should be forall");
                        }
                    },
                    _ => {
                        panic!("fndef_axiom should be forall");
                    }
                },
                _ => {
                    panic!("fndef_axiom should be forall");
                }
            };
            fndef_axiom_exps.push(exp);
        }
    }

    Ok(FuncDeclSst {
        req_inv_pars: pars,
        ens_pars,
        post_pars,
        reqs: Arc::new(reqs),
        enss: Arc::new(enss),
        inv_masks: Arc::new(inv_masks),
        unwind_condition,
        fndef_axioms: Arc::new(fndef_axiom_exps),
    })
}

pub fn func_axioms_to_sst(
    ctx: &mut Ctx,
    diagnostics: &impl air::messages::Diagnostics,
    function: &Function,
    public_body: bool,
    verifying_owning_bucket: bool,
) -> Result<FuncAxiomsSst, VirErr> {
    match function.x.mode {
        Mode::Spec => {
            // Body
            if public_body {
                if let Some(body) = &function.x.body {
                    let func_spec_body = func_body_to_sst(
                        ctx,
                        diagnostics,
                        function,
                        body,
                        verifying_owning_bucket,
                    )?;
                    let axioms = FuncAxiomsSst {
                        spec_axioms: Some(func_spec_body),
                        proof_exec_axioms: None,
                    };
                    return Ok(axioms);
                }
            }
        }
        Mode::Exec | Mode::Proof => {
            assert!(!function.x.attrs.is_decrease_by);

            if let FunctionKind::TraitMethodImpl { .. } = &function.x.kind {
                // For a trait method implementation, we inherit the trait requires/ensures,
                // so we can just return here.
                return Ok(FuncAxiomsSst { spec_axioms: None, proof_exec_axioms: None });
            }
            if function.x.attrs.broadcast_forall {
                let span = &function.span;
                let mut reqs: Vec<Expr> = Vec::new();
                reqs.extend(crate::traits::trait_bounds_to_ast(ctx, span, &function.x.typ_bounds));
                reqs.extend((*function.x.require).clone());
                let req = crate::ast_util::conjoin(span, &reqs);
                let ens = crate::ast_util::conjoin(span, &*function.x.ensure);
                let req_ens = crate::ast_util::mk_implies(span, &req, &ens);
                let params = params_to_pre_post_pars(&function.x.params, false);
                // Use expr_to_bind_decls_exp_skip_checks, skipping checks on req_ens,
                // because the requires/ensures are checked when the function itself is checked
                let exp = expr_to_bind_decls_exp_skip_checks(ctx, diagnostics, &params, &req_ens)?;
                let axioms = FuncAxiomsSst {
                    spec_axioms: None,
                    proof_exec_axioms: Some((params, exp, Arc::new(vec![]))),
                };
                return Ok(axioms);
            }
        }
    }
    Ok(FuncAxiomsSst { spec_axioms: None, proof_exec_axioms: None })
}

pub(crate) fn map_expr_rename_vars(
    e: &Arc<SpannedTyped<ExprX>>,
    param_renames: &HashMap<VarIdent, VarIdent>,
) -> Result<Arc<SpannedTyped<ExprX>>, Message> {
    ast_visitor::map_expr_visitor(e, &|expr| {
        Ok(match &expr.x {
            ExprX::Var(i) => expr.new_x(ExprX::Var(param_renames.get(i).unwrap_or(i).clone())),
            ExprX::VarLoc(i) => {
                expr.new_x(ExprX::VarLoc(param_renames.get(i).unwrap_or(i).clone()))
            }
            ExprX::VarAt(i, at) => {
                expr.new_x(ExprX::VarAt(param_renames.get(i).unwrap_or(i).clone(), *at))
            }
            _ => expr.clone(),
        })
    })
}

<<<<<<< HEAD
/// Lower a VIR function to SST for the purpopse of checking that its definition
/// satisfies its specification.
pub fn func_def_to_sst(
    ctx: &Ctx,
    diagnostics: &impl air::messages::Diagnostics,
    function: &Function,
) -> Result<FuncCheckSst, VirErr> {
    let body = match &function.x.body {
        Some(body) => body,
        _ => {
            panic!("func_def_to_sst should only be called for function with a body");
=======
struct InheritanceSubstitutions {
    trait_typ_substs: HashMap<Ident, Typ>,
    param_renames: HashMap<VarIdent, VarIdent>,
}

/// We need to lower a bunch of expressions from AST to SST, some of which come from the
/// trait method. For those expressions, we need to perform substitutions on params and type params.
/// The `Lowerer` is a helper object which can be configured for either context: the current
/// function or the trait method.
struct Lowerer<'a, D: air::messages::Diagnostics> {
    function: Function,
    inherit: Option<InheritanceSubstitutions>,
    ens_pars: Pars,
    diagnostics: &'a D,
}

impl<'a, D> Lowerer<'a, D>
where
    D: air::messages::Diagnostics,
{
    fn current(function: &Function, ens_pars: &Pars, diagnostics: &'a D) -> Self {
        Lowerer {
            function: function.clone(),
            inherit: None,
            ens_pars: ens_pars.clone(),
            diagnostics,
>>>>>>> b32f1f61
        }
    }

    fn inheritance(
        ctx: &Ctx,
        function: &Function,
        ens_pars: &Pars,
        diagnostics: &'a D,
    ) -> Option<Self> {
        if let FunctionKind::TraitMethodImpl { method, trait_path, trait_typ_args, .. } =
            &function.x.kind
        {
            // Inherit requires/ensures from trait method declaration
            let tr = &ctx.trait_map[trait_path];
            let mut typ_params = vec![crate::def::trait_self_type_param()];
            for (x, _) in tr.x.typ_params.iter() {
                typ_params.push(x.clone());
            }
            let mut trait_typ_substs: HashMap<Ident, Typ> = HashMap::new();
            assert!(typ_params.len() == trait_typ_args.len());
            for (x, t) in typ_params.iter().zip(trait_typ_args.iter()) {
                trait_typ_substs.insert(x.clone(), t.clone());
            }

            let trait_function = ctx.func_map[method].clone();

            let mut param_renames: HashMap<_, _> = trait_function
                .x
                .params
                .iter()
                .zip(function.x.params.iter())
                .map(|(p1, p2)| (p1.x.name.clone(), p2.x.name.clone()))
                .collect();
            param_renames
                .insert(trait_function.x.ret.x.name.clone(), function.x.ret.x.name.clone());

            let inherit = InheritanceSubstitutions { trait_typ_substs, param_renames };

            Some(Lowerer {
                function: trait_function,
                inherit: Some(inherit),
                ens_pars: ens_pars.clone(),
                diagnostics,
            })
        } else {
            None
        }
    }

    /// Lower a pure expression (e.g. from a requires clause)
    /// Outside of recommends checking:
    ///    this produces a pure SST expression, no Stms, no LocalDecls
    /// Inside recommends checking:
    ///    may produce local decls (appended to state.local_decls) and Stms (appended to stms)
    fn lower_pure(
        &self,
        ctx: &Ctx,
        state: &mut State,
        expr: &Expr,
        stms: &mut Vec<Stm>,
    ) -> Result<Exp, VirErr> {
        if ctx.checking_spec_preconditions() {
            match &self.inherit {
                None => {
                    let (mut stms0, exp) = expr_to_pure_exp_check(ctx, state, expr)?;
                    stms.append(&mut stms0);
                    Ok(exp)
                }
                Some(inh) => {
                    // REVIEW: This works, but it is likely confusing and brittle.
                    //
                    // We need to perform substitutions so that the expression from the trait
                    // function context makes sense in the trait implementation with has different
                    // argument names and type arguments.
                    //
                    // Right now, we: do the param renames, then do the lowering, then do type
                    // param substitution, and fix up the local decls.
                    // Though it seems to work fine, it does mean the lowering takes place
                    // in a weird "half-substituted" state.

                    let local_decls_init_len = state.local_decls.len();

                    let expr = map_expr_rename_vars(expr, &inh.param_renames)?;
                    let (stms0, exp) = expr_to_pure_exp_check(ctx, state, &expr)?;

                    let exp = subst_exp(&inh.trait_typ_substs, &HashMap::new(), &exp);
                    let mut stms0: Vec<_> = stms0
                        .iter()
                        .map(|stm| subst_stm(&inh.trait_typ_substs, &HashMap::new(), &stm))
                        .collect();

                    let local_decls_new_len = state.local_decls.len();
                    for i in local_decls_init_len..local_decls_new_len {
                        state.local_decls[i] =
                            subst_local_decl(&inh.trait_typ_substs, &state.local_decls[i]);
                    }

                    stms.append(&mut stms0);
                    Ok(exp)
                }
            }
        } else {
            // In this case, we don't modify the state
            // (expr_to_exp_skip_checks creates its own State object which is thrown away)
            match &self.inherit {
                None => {
                    let exp = expr_to_exp_skip_checks(ctx, self.diagnostics, &self.ens_pars, expr)?;
                    Ok(exp)
                }
                Some(inh) => {
                    let expr = map_expr_rename_vars(expr, &inh.param_renames)?;
                    let exp =
                        expr_to_exp_skip_checks(ctx, self.diagnostics, &self.ens_pars, &expr)?;
                    let exp = subst_exp(&inh.trait_typ_substs, &HashMap::new(), &exp);
                    Ok(exp)
                }
            }
        }
    }
}

impl MaskSpec {
    fn map_to_sst(
        &self,
        f: &mut impl FnMut(&Expr) -> Result<Exp, VirErr>,
    ) -> Result<MaskSet, VirErr> {
        let mask_set = match self {
            MaskSpec::InvariantOpens(span, exprs) => {
                let mut exps = vec![];
                for expr in exprs.iter() {
                    exps.push(f(expr)?);
                }
                MaskSet::from_list(&exps, &span)
            }
            MaskSpec::InvariantOpensExcept(span, exprs) => {
                let mut exps = vec![];
                for expr in exprs.iter() {
                    exps.push(f(expr)?);
                }
                MaskSet::from_list_complement(&exps, &span)
            }
            MaskSpec::InvariantOpensSet(expr) => {
                let exp = f(expr)?;
                MaskSet::arbitrary(&exp)
            }
        };
        Ok(mask_set)
    }
}

impl UnwindSpec {
    fn map_to_sst(
        &self,
        f: &mut impl FnMut(&Expr) -> Result<Exp, VirErr>,
    ) -> Result<UnwindSst, VirErr> {
        let unwind_sst = match self {
            UnwindSpec::NoUnwind => UnwindSst::NoUnwind,
            UnwindSpec::MayUnwind => UnwindSst::MayUnwind,
            UnwindSpec::NoUnwindWhen(expr) => UnwindSst::NoUnwindWhen(f(expr)?),
        };
        Ok(unwind_sst)
    }
}

impl UnwindSst {
    fn map(&self, f: &impl Fn(&Exp) -> Result<Exp, VirErr>) -> Result<UnwindSst, VirErr> {
        let unwind_sst = match self {
            UnwindSst::NoUnwind => UnwindSst::NoUnwind,
            UnwindSst::MayUnwind => UnwindSst::MayUnwind,
            UnwindSst::NoUnwindWhen(exp) => UnwindSst::NoUnwindWhen(f(exp)?),
        };
        Ok(unwind_sst)
    }
}

pub fn func_def_to_sst(
    ctx: &Ctx,
    diagnostics: &impl air::messages::Diagnostics,
    function: &Function,
    check_api_safety: bool,
) -> Result<FuncCheckSst, VirErr> {
    let body = if check_api_safety {
        &crate::safe_api::body_that_havocs_all_outputs(function)
    } else {
        match &function.x.body {
            Some(body) => body,
            _ => {
                panic!("func_def_to_sst should only be called for function with a body");
            }
        }
    };

    let mut state = State::new(diagnostics);

    let mut ens_params = (*function.x.params).clone();
    let dest = if function.x.ens_has_return {
        let ParamX { name, typ, .. } = &function.x.ret.x;
        ens_params.push(function.x.ret.clone());
        state.declare_var_stm(name, typ, LocalDeclKind::Return, false);
        Some(unique_local(name))
    } else {
        None
    };
    let ens_params = Arc::new(ens_params);
    let ens_pars = params_to_pars(&ens_params, true);

    for param in function.x.params.iter() {
        state.declare_var_stm(
            &param.x.name,
            &param.x.typ,
            LocalDeclKind::Param { mutable: param.x.is_mut },
            false,
        );
    }

    // This is used for lowering expressions from the function
    let lo_current = Lowerer::current(&function, &ens_pars, diagnostics);

    // This is used for lowering expressions from the *trait method* that this function
    // inherits a signature from. (If it exists.)
    let lo_inheritance = Lowerer::inheritance(ctx, &function, &ens_pars, diagnostics);
    let inherit = lo_inheritance.is_some();

    // For most kinds of specs (requires, unwind, mask), we always use the trait method
    // if it exists and otherwise use the original method.
    // This macro returns the appropriate Lowerer object.
    macro_rules! lo_specs {
        () => {
            if inherit { &lo_inheritance.as_ref().unwrap() } else { &lo_current }
        };
    }
    let specs_function = lo_specs!().function.clone();

    // These are used for the normal case (no recommends-checking)
    let mut reqs: Vec<Exp> = Vec::new();
    let mut enss: Vec<Exp> = Vec::new();

    // These are used for recommends-checking
    let mut req_stms: Vec<Stm> = Vec::new();
    let mut ens_spec_precondition_stms: Vec<Stm> = Vec::new();

    // Requires: take from trait method if it exists
    let requires = specs_function.x.require.clone();
    for r in requires.iter() {
        let r = lo_specs!().lower_pure(ctx, &mut state, r, &mut req_stms)?;
        if ctx.checking_spec_preconditions() {
            req_stms.push(Spanned::new(r.span.clone(), StmX::Assume(r)));
        } else {
            reqs.push(r);
        }
    }

    // Inv mask: take from trait method if it exists
    let mask_ast = specs_function.x.mask_spec_or_default(&specs_function.span);
    let mask_sst = mask_ast
        .map_to_sst(&mut |expr| lo_specs!().lower_pure(ctx, &mut state, expr, &mut req_stms))?;
    state.mask = Some(mask_sst);

    // Unwind spec: take from trait method if it exists
    let unwind_ast = specs_function.x.unwind_spec_or_default();
    let unwind_sst = unwind_ast
        .map_to_sst(&mut |expr| lo_specs!().lower_pure(ctx, &mut state, expr, &mut req_stms))?;

    // Decreases: add recommends if necessary; otherwise nothing to do
    if ctx.checking_spec_preconditions() {
        for d in function.x.decrease.iter() {
            let _d = lo_current.lower_pure(ctx, &mut state, d, &mut req_stms)?;
        }
    }

    // Ensures: combine from both sources
    for expr in lo_current.function.x.ensure.iter() {
        let exp = lo_current.lower_pure(ctx, &mut state, expr, &mut ens_spec_precondition_stms)?;
        if !ctx.checking_spec_preconditions() {
            let exp = crate::heuristics::maybe_insert_auto_ext_equal(ctx, &exp, |x| x.ensures);
            enss.push(exp);
        }
    }
    if let Some(lo_inheritance) = &lo_inheritance {
        for expr in lo_inheritance.function.x.ensure.clone().iter() {
            let exp = lo_inheritance.lower_pure(
                ctx,
                &mut state,
                expr,
                &mut ens_spec_precondition_stms,
            )?;
            if !ctx.checking_spec_preconditions() {
                let exp = crate::heuristics::maybe_insert_auto_ext_equal(ctx, &exp, |x| x.ensures);
                enss.push(exp);
            }
        }
    }

    if check_api_safety {
        let exps = crate::safe_api::axioms_for_default_spec_fns(ctx, diagnostics, function)?;
        reqs.extend(exps);
    }

    // AST --> SST
    let mut stm = expr_to_one_stm_with_post(&ctx, &mut state, &body, &function.span)?;

    // TODO handle via the Lowerer
    if ctx.checking_spec_preconditions() && !inherit {
        if let Some(fun) = &function.x.decrease_by {
            let decrease_by_fun = &ctx.func_map[fun];
            let (body_stms, _exp) = expr_to_stm_or_error(
                &ctx,
                &mut state,
                decrease_by_fun.x.body.as_ref().expect("decreases_by has body"),
            )?;
            req_stms.extend(body_stms);
        }
        req_stms.push(stm);
        stm = stms_to_one_stm(&body.span, req_stms);
    }

    let stm = state.finalize_stm(&ctx, &stm)?;
    let ens_spec_precondition_stms: Result<Vec<_>, _> =
        ens_spec_precondition_stms.iter().map(|s| state.finalize_stm(&ctx, &s)).collect();
    let ens_spec_precondition_stms = ens_spec_precondition_stms?;
    let unwind_sst = unwind_sst.map(&|e| state.finalize_exp(&ctx, e))?;

    // Check termination
<<<<<<< HEAD
    let exec_with_no_termination_check = function.x.mode == Mode::Exec
        && (function.x.attrs.exec_allows_no_decreases_clause
            || function.x.attrs.exec_assume_termination);
    let no_termination_check = function.x.decrease.len() == 0 && exec_with_no_termination_check;
    let (decls, stm) = if no_termination_check || ctx.checking_spec_preconditions() {
        (vec![], stm)
    } else {
        crate::recursion::check_termination_stm(
            ctx,
            diagnostics,
            function,
            None,
            &stm,
            exec_with_no_termination_check,
        )?
    };
=======
    let no_termination_check = function.x.mode == Mode::Exec && function.x.decrease.len() == 0;
    let (decls, stm) =
        if no_termination_check || ctx.checking_spec_preconditions() || check_api_safety {
            (vec![], stm)
        } else {
            crate::recursion::check_termination_stm(ctx, diagnostics, function, None, &stm)?
        };
>>>>>>> b32f1f61

    // SST --> AIR
    for decl in decls {
        state.local_decls.push(decl.clone());
    }

    state.finalize();
    let State { local_decls, statics, .. } = state;

    Ok(FuncCheckSst {
        reqs: Arc::new(reqs),
        post_condition: Arc::new(PostConditionSst {
            dest,
            ens_exps: Arc::new(enss),
            ens_spec_precondition_stms: Arc::new(ens_spec_precondition_stms),
            kind: if check_api_safety {
                PostConditionKind::EnsuresSafeApiCheck
            } else {
                PostConditionKind::Ensures
            },
        }),
        unwind: unwind_sst,
        body: stm,
        local_decls: Arc::new(local_decls),
        statics: Arc::new(statics.into_iter().collect()),
    })
}

pub fn function_to_sst(
    ctx: &mut Ctx,
    diagnostics: &impl air::messages::Diagnostics,
    bucket_funs: &HashSet<Fun>,
    function: &Function,
) -> Result<FunctionSst, VirErr> {
    let module = ctx.module_path();
    let is_recursive = crate::recursion::fun_is_recursive(ctx, function);

    let verifying_owning_bucket = bucket_funs.contains(&function.x.name);
    ctx.fun = mk_fun_ctx(&function, false);
    let func_decl_sst = crate::ast_to_sst_func::func_decl_to_sst(ctx, diagnostics, function)?;
    ctx.fun = None;

    ctx.fun = mk_fun_ctx_dec(&function, true, true);
    let func_axioms_sst = crate::ast_to_sst_func::func_axioms_to_sst(
        ctx,
        diagnostics,
        function,
        is_body_visible_to(&function.x.body_visibility, &module),
        verifying_owning_bucket,
    )?;
    ctx.fun = None;

    let exec_proof_check = match (function.x.mode, function.x.body.is_some(), function.x.item_kind)
    {
        (Mode::Exec | Mode::Proof, true, _) | (Mode::Spec, true, ItemKind::Const) => {
            ctx.fun = mk_fun_ctx(&function, false);
            let def = crate::ast_to_sst_func::func_def_to_sst(ctx, diagnostics, function, false)?;
            ctx.fun = None;
            Some(Arc::new(def))
        }
        _ => None,
    };

    let recommends_check = match function.x.mode {
        Mode::Spec if !verifying_owning_bucket => None,
        Mode::Spec if !is_recursive && !function.x.attrs.check_recommends => None,
        _ if function.x.body.is_some() => {
            // We eagerly generate SST for recommends_check even if we might not use it.
            // Experiments with veritas indicate that this generally causes < 1% overhead.
            ctx.fun = mk_fun_ctx(&function, true);
            let def = crate::ast_to_sst_func::func_def_to_sst(ctx, diagnostics, function, false)?;
            ctx.fun = None;
            Some(Arc::new(def))
        }
        _ => None,
    };

    let safe_api_check = if crate::safe_api::function_has_obligation(ctx, function) {
        ctx.fun = mk_fun_ctx(&function, false);
        let def = crate::ast_to_sst_func::func_def_to_sst(ctx, diagnostics, function, true)?;
        ctx.fun = None;
        Some(Arc::new(def))
    } else {
        None
    };

    let has = FunctionSstHas {
        has_body: function.x.body.is_some(),
        has_requires: function.x.require.len() > 0,
        has_ensures: function.x.ensure.len() > 0,
        has_decrease: function.x.decrease.len() > 0,
        has_mask_spec: function.x.mask_spec.is_some(),
        has_return_name: function.x.ens_has_return,
        is_recursive: crate::recursion::fun_is_recursive(ctx, function),
    };

    let functionx = FunctionSstX {
        name: function.x.name.clone(),
        kind: function.x.kind.clone(),
        body_visibility: function.x.body_visibility.clone(),
        owning_module: function.x.owning_module.clone(),
        mode: function.x.mode,
        opaqueness: function.x.opaqueness.clone(),
        typ_params: function.x.typ_params.clone(),
        typ_bounds: function.x.typ_bounds.clone(),
        pars: params_to_pars(&function.x.params, true),
        ret: param_to_par(&function.x.ret, true),
        ens_has_return: function.x.ens_has_return,
        item_kind: function.x.item_kind,
        attrs: function.x.attrs.clone(),
        has,
        decl: Arc::new(func_decl_sst),
        axioms: Arc::new(func_axioms_sst),
        exec_proof_check,
        recommends_check,
        safe_api_check,
    };
    Ok(function.new_x(functionx))
}<|MERGE_RESOLUTION|>--- conflicted
+++ resolved
@@ -463,19 +463,6 @@
     })
 }
 
-<<<<<<< HEAD
-/// Lower a VIR function to SST for the purpopse of checking that its definition
-/// satisfies its specification.
-pub fn func_def_to_sst(
-    ctx: &Ctx,
-    diagnostics: &impl air::messages::Diagnostics,
-    function: &Function,
-) -> Result<FuncCheckSst, VirErr> {
-    let body = match &function.x.body {
-        Some(body) => body,
-        _ => {
-            panic!("func_def_to_sst should only be called for function with a body");
-=======
 struct InheritanceSubstitutions {
     trait_typ_substs: HashMap<Ident, Typ>,
     param_renames: HashMap<VarIdent, VarIdent>,
@@ -502,7 +489,6 @@
             inherit: None,
             ens_pars: ens_pars.clone(),
             diagnostics,
->>>>>>> b32f1f61
         }
     }
 
@@ -826,32 +812,16 @@
     let unwind_sst = unwind_sst.map(&|e| state.finalize_exp(&ctx, e))?;
 
     // Check termination
-<<<<<<< HEAD
     let exec_with_no_termination_check = function.x.mode == Mode::Exec
         && (function.x.attrs.exec_allows_no_decreases_clause
             || function.x.attrs.exec_assume_termination);
     let no_termination_check = function.x.decrease.len() == 0 && exec_with_no_termination_check;
-    let (decls, stm) = if no_termination_check || ctx.checking_spec_preconditions() {
-        (vec![], stm)
-    } else {
-        crate::recursion::check_termination_stm(
-            ctx,
-            diagnostics,
-            function,
-            None,
-            &stm,
-            exec_with_no_termination_check,
-        )?
-    };
-=======
-    let no_termination_check = function.x.mode == Mode::Exec && function.x.decrease.len() == 0;
     let (decls, stm) =
         if no_termination_check || ctx.checking_spec_preconditions() || check_api_safety {
             (vec![], stm)
         } else {
-            crate::recursion::check_termination_stm(ctx, diagnostics, function, None, &stm)?
+            crate::recursion::check_termination_stm(ctx, diagnostics, function, None, &stm, exec_with_no_termination_check)?
         };
->>>>>>> b32f1f61
 
     // SST --> AIR
     for decl in decls {
