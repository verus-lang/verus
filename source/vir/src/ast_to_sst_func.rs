use crate::ast::{
    Expr, ExprX, Fun, Function, FunctionKind, Ident, ItemKind, MaskSpec, Mode, Param, ParamX,
    Params, Path, SpannedTyped, Typ, TypX, UnaryOp, UnwindSpec, VarBinder, VarBinderX, VarIdent,
    VirErr,
};
use crate::ast_to_sst::{
    State, expr_to_bind_decls_exp_skip_checks, expr_to_exp_skip_checks, expr_to_one_stm_with_post,
    expr_to_pure_exp_check, expr_to_pure_exp_skip_checks, expr_to_stm_opt, expr_to_stm_or_error,
    stms_to_one_stm,
};
use crate::ast_util::{is_body_visible_to, unit_typ};
use crate::ast_visitor;
use crate::context::{Ctx, FunctionCtx};
use crate::def::{Spanned, unique_local};
use crate::inv_masks::MaskSet;
use crate::messages::{Message, error};
use crate::sst::{BndX, Exp, ExpX, Exps, LocalDeclKind, Par, ParPurpose, ParX, Pars, Stm, StmX};
use crate::sst::{
    FuncAxiomsSst, FuncCheckSst, FuncDeclSst, FuncSpecBodySst, FunctionSst, FunctionSstHas,
    FunctionSstX, PostConditionKind, PostConditionSst, UnwindSst,
};
use crate::sst_util::{subst_exp, subst_local_decl, subst_stm};
use crate::util::vec_map;
use std::collections::{HashMap, HashSet};
use std::sync::Arc;

pub type SstMap = Arc<HashMap<Fun, FunctionSst>>;

pub trait FunctionCommon {
    fn name(&self) -> &Fun;
    fn owning_module(&self) -> &Option<Path>;
    fn mode(&self) -> crate::ast::Mode;
    fn attrs(&self) -> &crate::ast::FunctionAttrs;
}

impl FunctionCommon for crate::ast::FunctionX {
    fn name(&self) -> &Fun {
        &self.name
    }

    fn owning_module(&self) -> &Option<Path> {
        &self.owning_module
    }

    fn mode(&self) -> crate::ast::Mode {
        self.mode
    }

    fn attrs(&self) -> &crate::ast::FunctionAttrs {
        &self.attrs
    }
}

impl FunctionCommon for FunctionSstX {
    fn name(&self) -> &Fun {
        &self.name
    }

    fn owning_module(&self) -> &Option<Path> {
        &self.owning_module
    }

    fn mode(&self) -> crate::ast::Mode {
        self.mode
    }

    fn attrs(&self) -> &crate::ast::FunctionAttrs {
        &self.attrs
    }
}

pub fn mk_fun_ctx_dec<F: FunctionCommon>(
    f: &Arc<Spanned<F>>,
    checking_spec_preconditions: bool,
    checking_spec_decreases: bool,
) -> Option<FunctionCtx> {
    assert!(!(checking_spec_preconditions && checking_spec_decreases));
    Some(FunctionCtx {
        checking_spec_preconditions,
        checking_spec_preconditions_for_non_spec: checking_spec_preconditions
            && f.x.mode() != Mode::Spec,
        checking_spec_decreases,
        module_for_chosen_triggers: f.x.owning_module().clone(),
        current_fun: f.x.name().clone(),
        current_fun_attrs: f.x.attrs().clone(),
    })
}

pub fn mk_fun_ctx<F: FunctionCommon>(
    f: &Arc<Spanned<F>>,
    checking_spec_preconditions: bool,
) -> Option<FunctionCtx> {
    mk_fun_ctx_dec(f, checking_spec_preconditions, false)
}

pub(crate) fn param_to_par(param: &Param, allow_is_mut: bool) -> Par {
    param.map_x(|p| {
        let ParamX { name, typ, mode, is_mut, unwrapped_info: _ } = p;
        if *is_mut && !allow_is_mut {
            panic!("mut unexpected here");
        }
        ParX {
            name: name.clone(),
            typ: typ.clone(),
            mode: *mode,
            is_mut: *is_mut,
            purpose: ParPurpose::Regular,
        }
    })
}

pub(crate) fn params_to_pars(params: &Params, allow_is_mut: bool) -> Pars {
    Arc::new(vec_map(params, |p| param_to_par(p, allow_is_mut)))
}

pub(crate) fn params_to_pre_post_pars(params: &Params, pre: bool) -> Pars {
    Arc::new(
        params
            .iter()
            .flat_map(|param| {
                let mut res = Vec::new();
                if param.x.is_mut {
                    res.push(param.map_x(|p| ParX {
                        name: p.name.clone(),
                        typ: p.typ.clone(),
                        mode: p.mode,
                        is_mut: p.is_mut,
                        purpose: ParPurpose::MutPre,
                    }));
                }
                if !(param.x.is_mut && pre) {
                    res.push(param.map_x(|p| ParX {
                        name: p.name.clone(),
                        typ: p.typ.clone(),
                        mode: p.mode,
                        is_mut: p.is_mut,
                        purpose: if param.x.is_mut {
                            ParPurpose::MutPost
                        } else {
                            ParPurpose::Regular
                        },
                    }));
                }
                res
            })
            .collect::<Vec<_>>(),
    )
}

fn func_body_to_sst(
    ctx: &Ctx,
    diagnostics: &impl air::messages::Diagnostics,
    function: &Function,
    body: &Expr,
    verifying_owning_bucket: bool,
) -> Result<FuncSpecBodySst, VirErr> {
    let pars = params_to_pars(&function.x.params, false);

    // ast --> sst
    let mut state = State::new(diagnostics);
    state.declare_params(&pars);
    state.view_as_spec = true;
    // Use expr_to_pure_exp_skip_checks here
    // because spec precondition checking is performed as a separate query
    let body_exp = expr_to_pure_exp_skip_checks(&ctx, &mut state, &body)?;
    let body_exp = state.finalize_exp(ctx, &body_exp)?;
    state.finalize();

    // Check termination and/or recommends
    let scc_rep = ctx
        .global
        .func_call_graph
        .get_scc_rep(&crate::recursion::Node::Fun(function.x.name.clone()));
    let mut check_state = State::new(diagnostics);
    // don't check recommends during decreases checking; these are separate passes:
    check_state.disable_recommends = 1;
    check_state.declare_params(&pars);
    check_state.view_as_spec = true;
    check_state.check_spec_decreases = Some((function.x.name.clone(), scc_rep));
    let check_body_stm = expr_to_one_stm_with_post(&ctx, &mut check_state, &body, &function.span)?;
    let check_body_stm = check_state.finalize_stm(ctx, &check_body_stm)?;

    let mut proof_body: Vec<Expr> = Vec::new();
    let decrease_when = if let Some(req) = &function.x.decrease_when {
        // "when" means the function is only defined if the requirements hold

        // first, set up proof_body
        let mut reqs = crate::traits::trait_bounds_to_ast(ctx, &req.span, &function.x.typ_bounds);
        reqs.push(req.clone());
        for expr in reqs {
            let assumex = ExprX::AssertAssume { is_assume: true, expr: expr.clone() };
            proof_body.push(SpannedTyped::new(&req.span, &unit_typ(), assumex));
        }
        proof_body.push(req.clone()); // check spec preconditions

        // Skip checks because we check decrease_when below
        let exp = expr_to_pure_exp_skip_checks(ctx, &mut check_state, req)?;
        let exp = check_state.finalize_exp(ctx, &exp)?;
        Some(exp)
    } else {
        None
    };
    if let Some(fun) = &function.x.decrease_by {
        check_state.view_as_spec = false;
        if let Some(decrease_by_fun) = ctx.func_map.get(fun) {
            let decrease_by_fun_body =
                decrease_by_fun.x.body.as_ref().expect("decreases_by has body").clone();
            ast_visitor::expr_visitor_check(&decrease_by_fun_body, &mut |_scope_map, expr| {
                match &expr.x {
                    ExprX::Return(_) => Err(error(
                        &expr.span,
                        "explicit returns are not allowed in decreases_by function",
                    )),
                    _ => Ok(()),
                }
            })?;
            proof_body.push(decrease_by_fun_body);
        } else {
            assert!(!verifying_owning_bucket);
        }
    }
    let mut proof_body_stms: Vec<Stm> = Vec::new();
    for expr in proof_body {
        let (mut stms, exp) = expr_to_stm_opt(ctx, &mut check_state, &expr)?;
        assert!(!matches!(exp, crate::ast_to_sst::ReturnValue::Never));
        proof_body_stms.append(&mut stms);
    }
    let proof_body_stm = stms_to_one_stm(&body.span, proof_body_stms);
    let proof_body_stm = check_state.finalize_stm(ctx, &proof_body_stm)?;
    check_state.finalize();

    let termination_check =
        if crate::recursion::fun_is_recursive(ctx, function) && verifying_owning_bucket {
            let (mut termination_decls, termination_stm) = crate::recursion::check_termination_stm(
                ctx,
                diagnostics,
                function,
                Some(proof_body_stm),
                &check_body_stm,
                false,
            )?;
            termination_decls.splice(0..0, check_state.local_decls.into_iter());

            let termination_check = FuncCheckSst {
                post_condition: Arc::new(crate::sst::PostConditionSst {
                    dest: None,
                    kind: if function.x.decrease_by.is_some() {
                        PostConditionKind::DecreasesBy
                    } else {
                        PostConditionKind::DecreasesImplicitLemma
                    },
                    ens_exps: Arc::new(vec![]),
                    ens_spec_precondition_stms: Arc::new(vec![]),
                }),
                body: termination_stm,
                local_decls: Arc::new(termination_decls),
                statics: Arc::new(vec![]),
                reqs: Arc::new(vec![]),
                unwind: UnwindSst::NoUnwind,
            };
            Some(termination_check)
        } else {
            if function.x.decrease.len() > 0 {
                let msg = "proof blocks inside spec code is currently supported only for recursion";
                // TODO: remove this restriction when we generalize ProofInSpec beyond termination
                ast_visitor::expr_visitor_check(&body, &mut |_scope_map, expr| match &expr.x {
                    ExprX::ProofInSpec(_) => Err(error(&expr.span, msg)),
                    _ => Ok(()),
                })?;
            }
            None
        };

    Ok(FuncSpecBodySst { decrease_when, termination_check, body_exp })
}

fn req_ens_to_sst(
    ctx: &Ctx,
    diagnostics: &impl air::messages::Diagnostics,
    function: &Function,
    specs: &Vec<Expr>,
    pre: bool,
) -> Result<(Pars, Vec<Exp>), VirErr> {
    let mut pars = params_to_pre_post_pars(&function.x.params, pre);
    if !pre && matches!(function.x.mode, Mode::Exec | Mode::Proof) && function.x.ens_has_return {
        let mut ps = (*pars).clone();
        ps.push(param_to_par(&function.x.ret, false));
        pars = Arc::new(ps);
    }
    let mut exps: Vec<Exp> = Vec::new();
    for e in specs.iter() {
        // Use expr_to_exp_skip_checks because we check req/ens in body
        let exp = expr_to_exp_skip_checks(ctx, diagnostics, &pars, e)?;
        exps.push(exp);
    }
    Ok((pars, exps))
}

pub fn func_decl_to_sst(
    ctx: &mut Ctx,
    diagnostics: &impl air::messages::Diagnostics,
    function: &Function,
) -> Result<FuncDeclSst, VirErr> {
    let (pars, reqs) = req_ens_to_sst(ctx, diagnostics, function, &function.x.require, true)?;
    let (ens_pars, enss0) =
        req_ens_to_sst(ctx, diagnostics, function, &function.x.ensure.0, false)?;
    let (_, enss1) = req_ens_to_sst(ctx, diagnostics, function, &function.x.ensure.1, false)?;
    let post_pars = params_to_pre_post_pars(&function.x.params, false);

    let mut inv_masks: Vec<Exps> = Vec::new();
    match &function.x.mask_spec {
        None => {}
        Some(MaskSpec::InvariantOpens(_span, es) | MaskSpec::InvariantOpensExcept(_span, es)) => {
            for e in es.iter() {
                let (_pars, inv_mask) =
                    req_ens_to_sst(ctx, diagnostics, function, &vec![e.clone()], true)?;
                inv_masks.push(Arc::new(inv_mask));
            }
        }
        Some(MaskSpec::InvariantOpensSet(e)) => {
            let (_pars, inv_mask) =
                req_ens_to_sst(ctx, diagnostics, function, &vec![e.clone()], true)?;
            inv_masks.push(Arc::new(inv_mask));
        }
    }

    let unwind_condition = match &function.x.unwind_spec {
        None => None,
        Some(UnwindSpec::NoUnwind) => None,
        Some(UnwindSpec::MayUnwind) => None,
        Some(UnwindSpec::NoUnwindWhen(e)) => {
            let (_pars, exps) = req_ens_to_sst(ctx, diagnostics, function, &vec![e.clone()], true)?;
            assert!(exps.len() == 1);
            Some(exps[0].clone())
        }
    };

    let mut fndef_axiom_exps: Vec<Exp> = Vec::new();
    if crate::ast_simplify::need_fndef_axiom(&ctx.fndef_type_set, function) {
        let fndef_axioms = function
            .x
            .fndef_axioms
            .as_ref()
            .expect("expected FnDef axioms to have been generated in ast_simplify");
        for fndef_axiom in fndef_axioms.iter() {
            let mut state = State::new(diagnostics);
            let exp = expr_to_pure_exp_skip_checks(ctx, &mut state, fndef_axiom)?;
            let exp = state.finalize_exp(ctx, &exp)?;
            state.finalize();

            // Add forall-binders for each type param
            // The fndef_axiom should already be a 'forall' statement
            // so we can add them to the existing forall node

            let mut binders: Vec<VarBinder<Typ>> = Vec::new();
            for name in function.x.typ_params.iter() {
                let typ = Arc::new(TypX::TypeId);
                let bind = VarBinderX { name: crate::ast_util::typ_unique_var(name), a: typ };
                binders.push(Arc::new(bind));
            }

            let exp = match &exp.x {
                ExpX::Unary(UnaryOp::MustBeElaborated, ebind) => match &ebind.x {
                    ExpX::Bind(bnd, e) => match &bnd.x {
                        BndX::Quant(quant, qbinders, trigs, None) => {
                            let mut qbinders = (&**qbinders).clone();
                            qbinders.append(&mut binders);
                            let bndx = BndX::Quant(*quant, Arc::new(qbinders), trigs.clone(), None);
                            let bnd = Spanned::new(bnd.span.clone(), bndx);
                            let ebind = ebind.new_x(ExpX::Bind(bnd, e.clone()));
                            exp.new_x(ExpX::Unary(UnaryOp::MustBeElaborated, ebind))
                        }
                        _ => {
                            panic!("fndef_axiom should be forall");
                        }
                    },
                    _ => {
                        panic!("fndef_axiom should be forall");
                    }
                },
                _ => {
                    panic!("fndef_axiom should be forall");
                }
            };
            fndef_axiom_exps.push(exp);
        }
    }

    Ok(FuncDeclSst {
        req_inv_pars: pars,
        ens_pars,
        post_pars,
        reqs: Arc::new(reqs),
        enss: (Arc::new(enss0), Arc::new(enss1)),
        inv_masks: Arc::new(inv_masks),
        unwind_condition,
        fndef_axioms: Arc::new(fndef_axiom_exps),
    })
}

pub fn func_axioms_to_sst(
    ctx: &mut Ctx,
    diagnostics: &impl air::messages::Diagnostics,
    function: &Function,
    public_body: bool,
    verifying_owning_bucket: bool,
) -> Result<FuncAxiomsSst, VirErr> {
    match function.x.mode {
        Mode::Spec => {
            // Body
            if public_body {
                if let Some(body) = &function.x.body {
                    let func_spec_body = func_body_to_sst(
                        ctx,
                        diagnostics,
                        function,
                        body,
                        verifying_owning_bucket,
                    )?;
                    let axioms = FuncAxiomsSst {
                        spec_axioms: Some(func_spec_body),
                        proof_exec_axioms: None,
                    };
                    return Ok(axioms);
                }
            }
        }
        Mode::Exec | Mode::Proof => {
            assert!(!function.x.attrs.is_decrease_by);

            if let FunctionKind::TraitMethodImpl { .. } = &function.x.kind {
                // For a trait method implementation, we inherit the trait requires/ensures,
                // so we can just return here.
                return Ok(FuncAxiomsSst { spec_axioms: None, proof_exec_axioms: None });
            }
            if function.x.attrs.broadcast_forall {
                let span = &function.span;
                let mut reqs: Vec<Expr> = Vec::new();
                reqs.extend(crate::traits::trait_bounds_to_ast(ctx, span, &function.x.typ_bounds));
                reqs.extend((*function.x.require).clone());
                let req = crate::ast_util::conjoin(span, &reqs);
                assert!(function.x.ensure.1.len() == 0);
                let ens = crate::ast_util::conjoin(span, &*function.x.ensure.0);
                let req_ens = crate::ast_util::mk_implies(span, &req, &ens);
                let params = params_to_pre_post_pars(&function.x.params, false);
                // Use expr_to_bind_decls_exp_skip_checks, skipping checks on req_ens,
                // because the requires/ensures are checked when the function itself is checked
                let exp = expr_to_bind_decls_exp_skip_checks(ctx, diagnostics, &params, &req_ens)?;
                let axioms = FuncAxiomsSst {
                    spec_axioms: None,
                    proof_exec_axioms: Some((params, exp, Arc::new(vec![]))),
                };
                return Ok(axioms);
            }
        }
    }
    Ok(FuncAxiomsSst { spec_axioms: None, proof_exec_axioms: None })
}

pub(crate) fn map_expr_rename_vars(
    e: &Arc<SpannedTyped<ExprX>>,
    param_renames: &HashMap<VarIdent, VarIdent>,
) -> Result<Arc<SpannedTyped<ExprX>>, Message> {
    ast_visitor::map_expr_visitor(e, &|expr| {
        Ok(match &expr.x {
            ExprX::Var(i) => expr.new_x(ExprX::Var(param_renames.get(i).unwrap_or(i).clone())),
            ExprX::VarLoc(i) => {
                expr.new_x(ExprX::VarLoc(param_renames.get(i).unwrap_or(i).clone()))
            }
            ExprX::VarAt(i, at) => {
                expr.new_x(ExprX::VarAt(param_renames.get(i).unwrap_or(i).clone(), *at))
            }
            _ => expr.clone(),
        })
    })
}

struct InheritanceSubstitutions {
    trait_typ_substs: HashMap<Ident, Typ>,
    param_renames: HashMap<VarIdent, VarIdent>,
}

/// We need to lower a bunch of expressions from AST to SST, some of which come from the
/// trait method. For those expressions, we need to perform substitutions on params and type params.
/// The `Lowerer` is a helper object which can be configured for either context: the current
/// function or the trait method.
struct Lowerer<'a, D: air::messages::Diagnostics> {
    function: Function,
    inherit: Option<InheritanceSubstitutions>,
    ens_pars: Pars,
    diagnostics: &'a D,
}

impl<'a, D> Lowerer<'a, D>
where
    D: air::messages::Diagnostics,
{
    fn current(function: &Function, ens_pars: &Pars, diagnostics: &'a D) -> Self {
        Lowerer {
            function: function.clone(),
            inherit: None,
            ens_pars: ens_pars.clone(),
            diagnostics,
        }
    }

    fn inheritance(
        ctx: &Ctx,
        function: &Function,
        ens_pars: &Pars,
        diagnostics: &'a D,
    ) -> Option<Self> {
        if let FunctionKind::TraitMethodImpl { method, trait_path, trait_typ_args, .. } =
            &function.x.kind
        {
            // Inherit requires/ensures from trait method declaration
            let tr = &ctx.trait_map[trait_path];
            let mut typ_params = vec![crate::def::trait_self_type_param()];
            for (x, _) in tr.x.typ_params.iter() {
                typ_params.push(x.clone());
            }
            let mut trait_typ_substs: HashMap<Ident, Typ> = HashMap::new();
            assert!(typ_params.len() == trait_typ_args.len());
            for (x, t) in typ_params.iter().zip(trait_typ_args.iter()) {
                trait_typ_substs.insert(x.clone(), t.clone());
            }

            let trait_function = ctx.func_map[method].clone();

            let mut param_renames: HashMap<_, _> = trait_function
                .x
                .params
                .iter()
                .zip(function.x.params.iter())
                .map(|(p1, p2)| (p1.x.name.clone(), p2.x.name.clone()))
                .collect();
            param_renames
                .insert(trait_function.x.ret.x.name.clone(), function.x.ret.x.name.clone());

            let inherit = InheritanceSubstitutions { trait_typ_substs, param_renames };

            Some(Lowerer {
                function: trait_function,
                inherit: Some(inherit),
                ens_pars: ens_pars.clone(),
                diagnostics,
            })
        } else {
            None
        }
    }

    /// Lower a pure expression (e.g. from a requires clause)
    /// Outside of recommends checking:
    ///    this produces a pure SST expression, no Stms, no LocalDecls
    /// Inside recommends checking:
    ///    may produce local decls (appended to state.local_decls) and Stms (appended to stms)
    fn lower_pure(
        &self,
        ctx: &Ctx,
        state: &mut State,
        expr: &Expr,
        stms: &mut Vec<Stm>,
    ) -> Result<Exp, VirErr> {
        if ctx.checking_spec_preconditions() {
            match &self.inherit {
                None => {
                    let (mut stms0, exp) = expr_to_pure_exp_check(ctx, state, expr)?;
                    stms.append(&mut stms0);
                    Ok(exp)
                }
                Some(inh) => {
                    // REVIEW: This works, but it is likely confusing and brittle.
                    //
                    // We need to perform substitutions so that the expression from the trait
                    // function context makes sense in the trait implementation with has different
                    // argument names and type arguments.
                    //
                    // Right now, we: do the param renames, then do the lowering, then do type
                    // param substitution, and fix up the local decls.
                    // Though it seems to work fine, it does mean the lowering takes place
                    // in a weird "half-substituted" state.

                    let local_decls_init_len = state.local_decls.len();

                    let expr = map_expr_rename_vars(expr, &inh.param_renames)?;
                    let (stms0, exp) = expr_to_pure_exp_check(ctx, state, &expr)?;

                    let exp = subst_exp(&inh.trait_typ_substs, &HashMap::new(), &exp);
                    let mut stms0: Vec<_> = stms0
                        .iter()
                        .map(|stm| subst_stm(&inh.trait_typ_substs, &HashMap::new(), &stm))
                        .collect();

                    let local_decls_new_len = state.local_decls.len();
                    for i in local_decls_init_len..local_decls_new_len {
                        state.local_decls[i] =
                            subst_local_decl(&inh.trait_typ_substs, &state.local_decls[i]);
                    }

                    stms.append(&mut stms0);
                    Ok(exp)
                }
            }
        } else {
            // In this case, we don't modify the state
            // (expr_to_exp_skip_checks creates its own State object which is thrown away)
            match &self.inherit {
                None => {
                    let exp = expr_to_exp_skip_checks(ctx, self.diagnostics, &self.ens_pars, expr)?;
                    Ok(exp)
                }
                Some(inh) => {
                    let expr = map_expr_rename_vars(expr, &inh.param_renames)?;
                    let exp =
                        expr_to_exp_skip_checks(ctx, self.diagnostics, &self.ens_pars, &expr)?;
                    let exp = subst_exp(&inh.trait_typ_substs, &HashMap::new(), &exp);
                    Ok(exp)
                }
            }
        }
    }
}

impl MaskSpec {
    fn map_to_sst(
        &self,
        f: &mut impl FnMut(&Expr) -> Result<Exp, VirErr>,
    ) -> Result<MaskSet, VirErr> {
        let mask_set = match self {
            MaskSpec::InvariantOpens(span, exprs) => {
                let mut exps = vec![];
                for expr in exprs.iter() {
                    exps.push(f(expr)?);
                }
                MaskSet::from_list(&exps, &span)
            }
            MaskSpec::InvariantOpensExcept(span, exprs) => {
                let mut exps = vec![];
                for expr in exprs.iter() {
                    exps.push(f(expr)?);
                }
                MaskSet::from_list_complement(&exps, &span)
            }
            MaskSpec::InvariantOpensSet(expr) => {
                let exp = f(expr)?;
                MaskSet::arbitrary(&exp)
            }
        };
        Ok(mask_set)
    }
}

impl UnwindSpec {
    fn map_to_sst(
        &self,
        f: &mut impl FnMut(&Expr) -> Result<Exp, VirErr>,
    ) -> Result<UnwindSst, VirErr> {
        let unwind_sst = match self {
            UnwindSpec::NoUnwind => UnwindSst::NoUnwind,
            UnwindSpec::MayUnwind => UnwindSst::MayUnwind,
            UnwindSpec::NoUnwindWhen(expr) => UnwindSst::NoUnwindWhen(f(expr)?),
        };
        Ok(unwind_sst)
    }
}

impl UnwindSst {
    fn map(&self, f: &impl Fn(&Exp) -> Result<Exp, VirErr>) -> Result<UnwindSst, VirErr> {
        let unwind_sst = match self {
            UnwindSst::NoUnwind => UnwindSst::NoUnwind,
            UnwindSst::MayUnwind => UnwindSst::MayUnwind,
            UnwindSst::NoUnwindWhen(exp) => UnwindSst::NoUnwindWhen(f(exp)?),
        };
        Ok(unwind_sst)
    }
}

pub fn func_def_to_sst(
    ctx: &Ctx,
    diagnostics: &impl air::messages::Diagnostics,
    function: &Function,
    check_api_safety: bool,
) -> Result<FuncCheckSst, VirErr> {
    let body = if check_api_safety {
        &crate::safe_api::body_that_havocs_all_outputs(function)
    } else {
        match &function.x.body {
            Some(body) => body,
            _ => {
                panic!("func_def_to_sst should only be called for function with a body");
            }
        }
    };

    let mut state = State::new(diagnostics);

    let mut ens_params = (*function.x.params).clone();
    let dest = if function.x.ens_has_return {
        let ParamX { name, typ, .. } = &function.x.ret.x;
        ens_params.push(function.x.ret.clone());
        state.declare_var_stm(name, typ, LocalDeclKind::Return, false);
        Some(unique_local(name))
    } else {
        None
    };
    let ens_params = Arc::new(ens_params);
    let ens_pars = params_to_pars(&ens_params, true);

    for param in function.x.params.iter() {
        state.declare_var_stm(
            &param.x.name,
            &param.x.typ,
            LocalDeclKind::Param { mutable: param.x.is_mut },
            false,
        );
    }

    // This is used for lowering expressions from the function
    let lo_current = Lowerer::current(&function, &ens_pars, diagnostics);

    // This is used for lowering expressions from the *trait method* that this function
    // inherits a signature from. (If it exists.)
    let lo_inheritance = Lowerer::inheritance(ctx, &function, &ens_pars, diagnostics);
    let inherit = lo_inheritance.is_some();

    // For most kinds of specs (requires, unwind, mask), we always use the trait method
    // if it exists and otherwise use the original method.
    // The `lo_specs` is the appropriate Lowerer object for this case.
    let lo_specs = if inherit { &lo_inheritance.as_ref().unwrap() } else { &lo_current };
    let specs_function = lo_specs.function.clone();

    // These are used for the normal case (no recommends-checking)
    let mut reqs: Vec<Exp> = Vec::new();
    let mut enss: Vec<Exp> = Vec::new();

    // These are used for recommends-checking
    let mut req_stms: Vec<Stm> = Vec::new();
    let mut ens_spec_precondition_stms: Vec<Stm> = Vec::new();

    // Requires: take from trait method if it exists
    let requires = specs_function.x.require.clone();
    for r in requires.iter() {
        let r = lo_specs.lower_pure(ctx, &mut state, r, &mut req_stms)?;
        if ctx.checking_spec_preconditions() {
            req_stms.push(Spanned::new(r.span.clone(), StmX::Assume(r)));
        } else {
            reqs.push(r);
        }
    }

    // Inv mask: take from trait method if it exists
    let mask_ast = specs_function.x.mask_spec_or_default(&specs_function.span);
    let mask_sst = mask_ast
        .map_to_sst(&mut |expr| lo_specs.lower_pure(ctx, &mut state, expr, &mut req_stms))?;
    state.mask = Some(mask_sst);

    // Unwind spec: take from trait method if it exists
    let unwind_ast = specs_function.x.unwind_spec_or_default();
    let unwind_sst = unwind_ast
        .map_to_sst(&mut |expr| lo_specs.lower_pure(ctx, &mut state, expr, &mut req_stms))?;

    // Decreases: add recommends if necessary; otherwise nothing to do
    if ctx.checking_spec_preconditions() {
        for d in function.x.decrease.iter() {
            let _d = lo_current.lower_pure(ctx, &mut state, d, &mut req_stms)?;
        }
    }

    // Ensures: combine from both sources
    for expr in lo_current.function.x.ensure.iter() {
        let exp = lo_current.lower_pure(ctx, &mut state, expr, &mut ens_spec_precondition_stms)?;
        if !ctx.checking_spec_preconditions() {
            let exp = crate::heuristics::maybe_insert_auto_ext_equal(ctx, &exp, |x| x.ensures);
            enss.push(exp);
        }
    }
<<<<<<< HEAD

    let mut ens_spec_precondition_stms: Vec<Stm> = Vec::new();
    let mut enss: Vec<Exp> = Vec::new();
    if inherit {
        // We're overriding req_ens_function, so we only inherit the non-default-ensures
        let non_default_ensure = &req_ens_function.x.ensure.0;
        for e in non_default_ensure.iter() {
            let e_with_req_ens_params = map_expr_rename_vars(e, &req_ens_e_rename)?;
            if ctx.checking_spec_preconditions() {
                let stms = check_pure_expr(ctx, &mut state, &e_with_req_ens_params)?;
                let stms: Vec<_> = stms
                    .iter()
                    .map(|stm| subst_stm(&trait_typ_substs, &HashMap::new(), &stm))
                    .collect();
                ens_spec_precondition_stms.extend(stms);
            } else {
                // skip checks because we call expr_to_pure_exp_check above
                let exp =
                    expr_to_exp_skip_checks(ctx, diagnostics, &ens_pars, &e_with_req_ens_params)?;
                let exp = subst_exp(&trait_typ_substs, &HashMap::new(), &exp);
=======
    if let Some(lo_inheritance) = &lo_inheritance {
        for expr in lo_inheritance.function.x.ensure.clone().iter() {
            let exp = lo_inheritance.lower_pure(
                ctx,
                &mut state,
                expr,
                &mut ens_spec_precondition_stms,
            )?;
            if !ctx.checking_spec_preconditions() {
>>>>>>> 654650bd
                let exp = crate::heuristics::maybe_insert_auto_ext_equal(ctx, &exp, |x| x.ensures);
                enss.push(exp);
            }
        }
    }
<<<<<<< HEAD
    for e in function.x.ensure.0.iter().chain(function.x.ensure.1.iter()) {
        if ctx.checking_spec_preconditions() {
            ens_spec_precondition_stms.extend(check_pure_expr(ctx, &mut state, &e)?);
        } else {
            // skip checks because we call expr_to_pure_exp_check above
            let exp = expr_to_exp_skip_checks(ctx, diagnostics, &ens_pars, &e)?;
            let exp = crate::heuristics::maybe_insert_auto_ext_equal(ctx, &exp, |x| x.ensures);
            enss.push(exp);
        }
=======

    if check_api_safety {
        let exps = crate::safe_api::axioms_for_default_spec_fns(ctx, diagnostics, function)?;
        reqs.extend(exps);
>>>>>>> 654650bd
    }

    // AST --> SST
    let mut stm = expr_to_one_stm_with_post(&ctx, &mut state, &body, &function.span)?;

    // TODO handle via the Lowerer
    if ctx.checking_spec_preconditions() && !inherit {
        if let Some(fun) = &function.x.decrease_by {
            let decrease_by_fun = &ctx.func_map[fun];
            let (body_stms, _exp) = expr_to_stm_or_error(
                &ctx,
                &mut state,
                decrease_by_fun.x.body.as_ref().expect("decreases_by has body"),
            )?;
            req_stms.extend(body_stms);
        }
        req_stms.push(stm);
        stm = stms_to_one_stm(&body.span, req_stms);
    }

    let stm = state.finalize_stm(&ctx, &stm)?;
    let ens_spec_precondition_stms: Result<Vec<_>, _> =
        ens_spec_precondition_stms.iter().map(|s| state.finalize_stm(&ctx, &s)).collect();
    let ens_spec_precondition_stms = ens_spec_precondition_stms?;
    let unwind_sst = unwind_sst.map(&|e| state.finalize_exp(&ctx, e))?;

    // Check termination
    let exec_with_no_termination_check = function.x.mode == Mode::Exec
        && (function.x.attrs.exec_allows_no_decreases_clause
            || function.x.attrs.exec_assume_termination);
    let no_termination_check = function.x.decrease.len() == 0 && exec_with_no_termination_check;
    let (decls, stm) =
        if no_termination_check || ctx.checking_spec_preconditions() || check_api_safety {
            (vec![], stm)
        } else {
            crate::recursion::check_termination_stm(
                ctx,
                diagnostics,
                function,
                None,
                &stm,
                exec_with_no_termination_check,
            )?
        };

    // SST --> AIR
    for decl in decls {
        state.local_decls.push(decl.clone());
    }

    state.finalize();
    let State { local_decls, statics, .. } = state;

    Ok(FuncCheckSst {
        reqs: Arc::new(reqs),
        post_condition: Arc::new(PostConditionSst {
            dest,
            ens_exps: Arc::new(enss),
            ens_spec_precondition_stms: Arc::new(ens_spec_precondition_stms),
            kind: if check_api_safety {
                PostConditionKind::EnsuresSafeApiCheck
            } else {
                PostConditionKind::Ensures
            },
        }),
        unwind: unwind_sst,
        body: stm,
        local_decls: Arc::new(local_decls),
        statics: Arc::new(statics.into_iter().collect()),
    })
}

pub fn function_to_sst(
    ctx: &mut Ctx,
    diagnostics: &impl air::messages::Diagnostics,
    bucket_funs: &HashSet<Fun>,
    function: &Function,
) -> Result<FunctionSst, VirErr> {
    let module = ctx.module_path();
    let is_recursive = crate::recursion::fun_is_recursive(ctx, function);

    let verifying_owning_bucket = bucket_funs.contains(&function.x.name);
    ctx.fun = mk_fun_ctx(&function, false);
    let func_decl_sst = crate::ast_to_sst_func::func_decl_to_sst(ctx, diagnostics, function)?;
    ctx.fun = None;

    ctx.fun = mk_fun_ctx_dec(&function, false, true);
    let func_axioms_sst = crate::ast_to_sst_func::func_axioms_to_sst(
        ctx,
        diagnostics,
        function,
        is_body_visible_to(&function.x.body_visibility, &module),
        verifying_owning_bucket,
    )?;
    ctx.fun = None;

    let exec_proof_check = match (function.x.mode, function.x.body.is_some(), function.x.item_kind)
    {
        (Mode::Exec | Mode::Proof, true, _) | (Mode::Spec, true, ItemKind::Const) => {
            ctx.fun = mk_fun_ctx(&function, false);
            let def = crate::ast_to_sst_func::func_def_to_sst(ctx, diagnostics, function, false)?;
            ctx.fun = None;
            Some(Arc::new(def))
        }
        _ => None,
    };

    let recommends_check = match function.x.mode {
        Mode::Spec if !verifying_owning_bucket => None,
        Mode::Spec if !is_recursive && !function.x.attrs.check_recommends => None,
        _ if function.x.body.is_some() => {
            // We eagerly generate SST for recommends_check even if we might not use it.
            // Experiments with veritas indicate that this generally causes < 1% overhead.
            ctx.fun = mk_fun_ctx(&function, true);
            let def = crate::ast_to_sst_func::func_def_to_sst(ctx, diagnostics, function, false)?;
            ctx.fun = None;
            Some(Arc::new(def))
        }
        _ => None,
    };

    let safe_api_check = if crate::safe_api::function_has_obligation(ctx, function) {
        ctx.fun = mk_fun_ctx(&function, false);
        let def = crate::ast_to_sst_func::func_def_to_sst(ctx, diagnostics, function, true)?;
        ctx.fun = None;
        Some(Arc::new(def))
    } else {
        None
    };

    let has = FunctionSstHas {
        has_body: function.x.body.is_some(),
        has_requires: function.x.require.len() > 0,
        has_ensures: function.x.ensure.0.len() + function.x.ensure.1.len() > 0,
        has_decrease: function.x.decrease.len() > 0,
        has_mask_spec: function.x.mask_spec.is_some(),
        has_return_name: function.x.ens_has_return,
        is_recursive: crate::recursion::fun_is_recursive(ctx, function),
    };

    let functionx = FunctionSstX {
        name: function.x.name.clone(),
        kind: function.x.kind.clone(),
        body_visibility: function.x.body_visibility.clone(),
        owning_module: function.x.owning_module.clone(),
        mode: function.x.mode,
        opaqueness: function.x.opaqueness.clone(),
        typ_params: function.x.typ_params.clone(),
        typ_bounds: function.x.typ_bounds.clone(),
        pars: params_to_pars(&function.x.params, true),
        ret: param_to_par(&function.x.ret, true),
        ens_has_return: function.x.ens_has_return,
        item_kind: function.x.item_kind,
        attrs: function.x.attrs.clone(),
        has,
        decl: Arc::new(func_decl_sst),
        axioms: Arc::new(func_axioms_sst),
        exec_proof_check,
        recommends_check,
        safe_api_check,
    };
    Ok(function.new_x(functionx))
}<|MERGE_RESOLUTION|>--- conflicted
+++ resolved
@@ -768,37 +768,10 @@
     }
 
     // Ensures: combine from both sources
-    for expr in lo_current.function.x.ensure.iter() {
-        let exp = lo_current.lower_pure(ctx, &mut state, expr, &mut ens_spec_precondition_stms)?;
-        if !ctx.checking_spec_preconditions() {
-            let exp = crate::heuristics::maybe_insert_auto_ext_equal(ctx, &exp, |x| x.ensures);
-            enss.push(exp);
-        }
-    }
-<<<<<<< HEAD
-
-    let mut ens_spec_precondition_stms: Vec<Stm> = Vec::new();
-    let mut enss: Vec<Exp> = Vec::new();
-    if inherit {
+    if let Some(lo_inheritance) = &lo_inheritance {
         // We're overriding req_ens_function, so we only inherit the non-default-ensures
-        let non_default_ensure = &req_ens_function.x.ensure.0;
-        for e in non_default_ensure.iter() {
-            let e_with_req_ens_params = map_expr_rename_vars(e, &req_ens_e_rename)?;
-            if ctx.checking_spec_preconditions() {
-                let stms = check_pure_expr(ctx, &mut state, &e_with_req_ens_params)?;
-                let stms: Vec<_> = stms
-                    .iter()
-                    .map(|stm| subst_stm(&trait_typ_substs, &HashMap::new(), &stm))
-                    .collect();
-                ens_spec_precondition_stms.extend(stms);
-            } else {
-                // skip checks because we call expr_to_pure_exp_check above
-                let exp =
-                    expr_to_exp_skip_checks(ctx, diagnostics, &ens_pars, &e_with_req_ens_params)?;
-                let exp = subst_exp(&trait_typ_substs, &HashMap::new(), &exp);
-=======
-    if let Some(lo_inheritance) = &lo_inheritance {
-        for expr in lo_inheritance.function.x.ensure.clone().iter() {
+        let non_default_ensure = &lo_inheritance.function.x.ensure.0.clone();
+        for expr in non_default_ensure.iter() {
             let exp = lo_inheritance.lower_pure(
                 ctx,
                 &mut state,
@@ -806,28 +779,22 @@
                 &mut ens_spec_precondition_stms,
             )?;
             if !ctx.checking_spec_preconditions() {
->>>>>>> 654650bd
                 let exp = crate::heuristics::maybe_insert_auto_ext_equal(ctx, &exp, |x| x.ensures);
                 enss.push(exp);
             }
         }
     }
-<<<<<<< HEAD
-    for e in function.x.ensure.0.iter().chain(function.x.ensure.1.iter()) {
-        if ctx.checking_spec_preconditions() {
-            ens_spec_precondition_stms.extend(check_pure_expr(ctx, &mut state, &e)?);
-        } else {
-            // skip checks because we call expr_to_pure_exp_check above
-            let exp = expr_to_exp_skip_checks(ctx, diagnostics, &ens_pars, &e)?;
+    for expr in lo_current.function.x.ensure.0.iter().chain(lo_current.function.x.ensure.1.iter()) {
+        let exp = lo_current.lower_pure(ctx, &mut state, expr, &mut ens_spec_precondition_stms)?;
+        if !ctx.checking_spec_preconditions() {
             let exp = crate::heuristics::maybe_insert_auto_ext_equal(ctx, &exp, |x| x.ensures);
             enss.push(exp);
         }
-=======
+    }
 
     if check_api_safety {
         let exps = crate::safe_api::axioms_for_default_spec_fns(ctx, diagnostics, function)?;
         reqs.extend(exps);
->>>>>>> 654650bd
     }
 
     // AST --> SST
