--- conflicted
+++ resolved
@@ -102,76 +102,55 @@
 }
 
 // Can only appear at beginning of function body
-<<<<<<< HEAD
-=======
-#[cfg(verus_keep_ghost)]
-#[rustc_diagnostic_item = "verus::builtin::hide"]
-#[verifier::proof]
-pub fn hide<F>(_f: F) {
+#[cfg(verus_keep_ghost)]
+#[rustc_diagnostic_item = "verus::builtin::extra_dependency"]
+#[verifier::proof]
+pub fn extra_dependency<F>(_f: F) {
     unimplemented!();
 }
 
 // Can only appear at beginning of function body
 #[cfg(verus_keep_ghost)]
->>>>>>> 48fbd06e
-#[rustc_diagnostic_item = "verus::builtin::extra_dependency"]
-#[verifier::proof]
-pub fn extra_dependency<F>(_f: F) {
+#[rustc_diagnostic_item = "verus::builtin::opens_invariants_none"]
+#[verifier::proof]
+pub fn opens_invariants_none() {
     unimplemented!();
 }
 
 // Can only appear at beginning of function body
 #[cfg(verus_keep_ghost)]
-#[rustc_diagnostic_item = "verus::builtin::opens_invariants_none"]
-#[verifier::proof]
-pub fn opens_invariants_none() {
+#[rustc_diagnostic_item = "verus::builtin::opens_invariants_any"]
+#[verifier::proof]
+pub fn opens_invariants_any() {
     unimplemented!();
 }
 
 // Can only appear at beginning of function body
 #[cfg(verus_keep_ghost)]
-#[rustc_diagnostic_item = "verus::builtin::opens_invariants_any"]
-#[verifier::proof]
-pub fn opens_invariants_any() {
+#[rustc_diagnostic_item = "verus::builtin::opens_invariants"]
+#[verifier::proof]
+pub fn opens_invariants<A>(_a: A) {
     unimplemented!();
 }
 
 // Can only appear at beginning of function body
 #[cfg(verus_keep_ghost)]
-#[rustc_diagnostic_item = "verus::builtin::opens_invariants"]
-#[verifier::proof]
-pub fn opens_invariants<A>(_a: A) {
-    unimplemented!();
-}
-
-// Can only appear at beginning of function body
-#[cfg(verus_keep_ghost)]
 #[rustc_diagnostic_item = "verus::builtin::opens_invariants_except"]
 #[verifier::proof]
 pub fn opens_invariants_except<A>(_a: A) {
     unimplemented!();
 }
 
-<<<<<<< HEAD
+#[cfg(verus_keep_ghost)]
 #[rustc_diagnostic_item = "verus::builtin::reveal_hide"]
-=======
-#[cfg(verus_keep_ghost)]
-#[rustc_diagnostic_item = "verus::builtin::reveal"]
->>>>>>> 48fbd06e
 #[verifier::proof]
 pub fn reveal_hide_(_f: fn(), _n: u32) {
     unimplemented!();
 }
 
-<<<<<<< HEAD
+#[cfg(verus_keep_ghost)]
 #[rustc_diagnostic_item = "verus::builtin::reveal_hide_internal_path"]
 pub fn reveal_hide_internal_path_<A>(_x: A) {
-=======
-#[cfg(verus_keep_ghost)]
-#[rustc_diagnostic_item = "verus::builtin::reveal_with_fuel"]
-#[verifier::proof]
-pub fn reveal_with_fuel<F>(_f: F, _n: u32) {
->>>>>>> 48fbd06e
     unimplemented!();
 }
 
