--- conflicted
+++ resolved
@@ -198,15 +198,8 @@
         requires
             size_of::<T>() != 0,
         ensures
-<<<<<<< HEAD
             self.ptr()@.addr != 0,
-    {
-        unimplemented!();
-    }
-=======
-            self@.ptr@.addr != 0,
-    ;
->>>>>>> 071e8943
+    ;
 
     /// "Forgets" about the value stored behind the pointer.
     /// Updates the `PointsTo` value to [`MemContents::Uninit`](MemContents::Uninit).
@@ -271,33 +264,26 @@
     ///
     // ZST pointers *are* allowed to be null, so we need a precondition that size != 0.
     // See https://doc.rust-lang.org/std/ptr/#safety
-    #[verifier::external_body]
-    pub proof fn is_nonnull(tracked &self)
+    pub axiom fn is_nonnull(tracked &self)
         requires
             size_of::<T>() != 0,
         ensures
             self.ptr()@.addr != 0,
-    {
-        unimplemented!();
-    }
-
-    #[verifier::external_body]
-    pub proof fn ptr_bounds(tracked &self)
+    ;
+
+    pub axiom fn ptr_bounds(tracked &self)
         // TODO: do I need this requires?
         requires
             size_of::<T>() != 0, 
         ensures
             self.ptr()@.provenance.start_addr() <= self.ptr()@.addr,
             self.ptr()@.addr + self.value().len() * size_of::<T>() <= self.ptr()@.provenance.start_addr() + self.ptr()@.provenance.alloc_len(),
-    {
-        unimplemented!();
-    }
+    ;
 
     // TODO: Add invariant that self.ptr()@.metadata == Metadata::Length(self.mem_contents_seq().len())?
     // Probably skip unless I need it
 
-    #[verifier::external_body]
-    pub proof fn subrange(tracked &self, start_index: usize, len: nat) -> (tracked sub_points_to: &Self)
+    pub axiom fn subrange(tracked &self, start_index: usize, len: nat) -> (tracked sub_points_to: &Self)
         requires
             start_index + len <= self.mem_contents_seq().len(),
         ensures
@@ -305,18 +291,14 @@
                 PtrData { addr: (self.ptr()@.addr + start_index * size_of::<T>()) as usize, provenance: self.ptr()@.provenance, metadata: Metadata::Length(len as usize) },
             ),
             sub_points_to.mem_contents_seq() == self.mem_contents_seq().subrange(start_index as int, start_index as int + len as int),
-    {
-        unimplemented!();
-    }
-
-    #[verifier::external_body]
-    pub proof fn cast_points_to<V>(tracked &self) -> (tracked points_to: &PointsTo<V>)
+    ;
+
+    pub axiom fn cast_points_to<V>(tracked &self) -> (tracked points_to: &PointsTo<V>)
         where 
             T: PrimitiveInt + CompatibleSmallerBaseFor<V> + Integer,
             V: PrimitiveInt + BasePow2 + Integer,
         requires
             self.is_init(),
-            is_sized::<V>(),
             self.ptr()@.addr as int % align_of::<V>() as int == 0, 
             self.value().len() * size_of::<T>() == size_of::<V>(),
         ensures
@@ -325,9 +307,7 @@
             ),
             points_to.is_init(),
             points_to.value() as int == to_big_ne::<V, T>(self.value()).index(0),
-    {
-        unimplemented!();
-    }
+    ;
 
     /// "Forgets" about the value stored behind the pointer.
     /// Updates the `PointsTo` value to [`MemContents::Uninit`](MemContents::Uninit).
@@ -339,26 +319,20 @@
     /// ie add index param
     /// skip unless i need it
     /// Q: What does this mean?
-    // #[verifier::external_body]
-    // pub proof fn leak_contents(tracked &mut self)
+    // pub axiom fn leak_contents(tracked &mut self)
     //     ensures
     //         self.ptr() == old(self).ptr(),
     //         self.is_uninit(),
-    // {
-    //     unimplemented!();
-    // }
+    // ;
 
     /// Note: If both S and T are non-zero-sized, then this implies the pointers
     /// have distinct addresses.
-    #[verifier::external_body]
-    pub proof fn is_disjoint<S>(tracked &mut self, tracked other: &PointsTo<S>)
+    pub axiom fn is_disjoint<S>(tracked &mut self, tracked other: &PointsTo<S>)
         ensures
             *old(self) == *self,
             self.ptr() as int + size_of::<T>() <= other.ptr() as int || other.ptr() as int
                 + size_of::<S>() <= self.ptr() as int,
-    {
-        unimplemented!();
-    }
+    ;
 }
 
 impl<T> MemContents<T> {
@@ -749,49 +723,6 @@
 }
 
 impl<V> PointsTo<V> {
-<<<<<<< HEAD
-    #[verifier::external_body]
-    pub proof fn into_raw(tracked self) -> (tracked points_to_raw: PointsToRaw)
-        ensures
-            points_to_raw.is_range(self.ptr().addr() as int, size_of::<V>() as int),
-            points_to_raw.provenance() == self.ptr()@.provenance,
-            is_sized::<V>(),
-    {
-        unimplemented!();
-    }
-
-    #[verifier::external_body]
-    pub proof fn into_raw_shared(tracked &self) -> (tracked points_to_raw: &PointsToRaw)
-        ensures
-            points_to_raw.is_range(self.ptr().addr() as int, size_of::<V>() as int),
-            points_to_raw.provenance() == self.ptr()@.provenance,
-            is_sized::<V>(),
-    {
-        unimplemented!();
-    }
-}
-
-impl<V> PointsTo<[V]> {
-    #[verifier::external_body]
-    pub proof fn into_raw(tracked self) -> (tracked points_to_raw: PointsToRaw)
-        ensures
-            points_to_raw.is_range(self.ptr().addr() as int, (size_of::<V>() as int)*self.value().len()),
-            points_to_raw.provenance() == self.ptr()@.provenance,
-            is_sized::<V>(),
-    {
-        unimplemented!();
-    }
-
-    #[verifier::external_body]
-    pub proof fn into_raw_shared(tracked &self) -> (tracked points_to_raw: &PointsToRaw)
-        ensures
-            points_to_raw.is_range(self.ptr().addr() as int, (size_of::<V>() as int)*self.value().len()),
-            points_to_raw.provenance() == self.ptr()@.provenance,
-            is_sized::<V>(),
-    {
-        unimplemented!();
-    }
-=======
     pub axiom fn into_raw(tracked self) -> (tracked points_to_raw: PointsToRaw)
         requires
             self.is_uninit(),
@@ -799,7 +730,26 @@
             points_to_raw.is_range(self.ptr().addr() as int, size_of::<V>() as int),
             points_to_raw.provenance() == self.ptr()@.provenance,
     ;
->>>>>>> 071e8943
+
+    pub axiom fn into_raw_shared(tracked &self) -> (tracked points_to_raw: &PointsToRaw)
+        ensures
+            points_to_raw.is_range(self.ptr().addr() as int, size_of::<V>() as int),
+            points_to_raw.provenance() == self.ptr()@.provenance,
+    ;
+}
+
+impl<V> PointsTo<[V]> {
+    pub axiom fn into_raw(tracked self) -> (tracked points_to_raw: PointsToRaw)
+        ensures
+            points_to_raw.is_range(self.ptr().addr() as int, (size_of::<V>() as int)*self.value().len()),
+            points_to_raw.provenance() == self.ptr()@.provenance,
+    ;
+
+    pub axiom fn into_raw_shared(tracked &self) -> (tracked points_to_raw: &PointsToRaw)
+        ensures
+            points_to_raw.is_range(self.ptr().addr() as int, (size_of::<V>() as int)*self.value().len()),
+            points_to_raw.provenance() == self.ptr()@.provenance,
+    ;
 }
 
 // Allocation and deallocation via the global allocator
@@ -929,15 +879,12 @@
 }
 
 impl<'a, T> SharedReference<'a, T> {
-    // #[verifier::external_body]
-    // proof fn points_to(tracked self) -> (tracked pt: &'a PointsTo<T>)
+    // pub axiom fn points_to(tracked self) -> (tracked pt: &'a PointsTo<T>)
     //     ensures
     //         pt.ptr() == self.ptr(),
     //         pt.is_init(),
     //         pt.value() == self.value(),
-    // {
-    //     unimplemented!();
-    // }
+    // ;
 }
 
 impl<'a, T: ?Sized> SharedReference<'a, T> {
@@ -961,15 +908,12 @@
         self.0
     }
 
-    // #[verifier::external_body]
-    // pub proof fn points_to(tracked self) -> (tracked pt: &'a PointsTo<T>)
+    // pub axiom fn points_to(tracked self) -> (tracked pt: &'a PointsTo<T>)
     //     ensures
     //         pt.ptr() == self.ptr(),
     //         pt.is_init(),
     //         pt.value() == self.value(),
-    // {
-    //     unimplemented!();
-    // }
+    // ;
 }
 
 impl<'a, T> SharedReference<'a, [T]> {
@@ -997,25 +941,13 @@
         &(self.as_ref())[idx]
     }
 
-<<<<<<< HEAD
-    #[verifier::external_body]
-    pub proof fn points_to(tracked self) -> (tracked pt: &'a PointsTo<[T]>)
+    pub axiom fn points_to(tracked self) -> (tracked pt: &'a PointsTo<T>)
         ensures
             pt.ptr() == self.ptr(),
             pt.is_init(),
             // TODO: under what conditions can I assume it is init?
             pt.value() == self.value()@,
-    {
-        unimplemented!();
-    }
-=======
-    axiom fn points_to(tracked self) -> (tracked pt: &'a PointsTo<T>)
-        ensures
-            pt.ptr() == self.ptr(),
-            pt.is_init(),
-            pt.value() == self.value(),
-    ;
->>>>>>> 071e8943
+    ;
 }
 
 impl<'a, T> View for SharedReference<'a, [T]> {
@@ -1025,11 +957,10 @@
 }
 
 #[verifier::external_body]
-pub broadcast proof fn axiom_shared_ref_value_view<'a, T>(shared_ref: SharedReference<'a, [T]>)
+pub broadcast axiom fn axiom_shared_ref_value_view<'a, T: ?Sized>(shared_ref: SharedReference<'a, [T]>)
     ensures
         shared_ref.value()@ == #[trigger] shared_ref@,
-{
-}
+;
 
 // impl<'a, T> Index<usize> for SharedReference<'a, [T]> 
 // where
