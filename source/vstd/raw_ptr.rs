#![allow(unused_imports)]

/*!
Tools and reasoning principles for [raw pointers](https://doc.rust-lang.org/std/primitive.pointer.html).
The tools here are meant to address "real Rust pointers, including all their subtleties on the Rust Abstract Machine,
to the largest extent that is reasonable."

For a gentler introduction to some of the concepts here, see [`PPtr`](crate::simple_pptr), which uses a much-simplified pointer model.

### Pointer model

A pointer consists of an address (`ptr.addr()` or `ptr as usize`), a provenance `ptr@.provenance`,
and metadata `ptr@.metadata` (which is trivial except for pointers to non-sized types).
Note that in spec code, pointer equality requires *all 3* to be equal, whereas runtime equality (eq)
only compares addresses and metadata.

`*mut T` vs. `*const T` do not have any semantic difference and Verus treats them as the same;
they can be seamlessly cast to and fro.
*/

use super::layout::*;
use super::prelude::*;
use core::slice::SliceIndex;
use core::ops::Index;
use crate::vstd::slice::spec_slice_len;
use crate::vstd::seq::*;
use crate::vstd::primitive_int::PrimitiveInt;
use crate::vstd::endian::*;

verus! {

//////////////////////////////////////
// Define a model of Ptrs and PointsTo
// Notes on mutability:
//
//  - Unique vs shared ownership in Verus is always determined
//    via the PointsTo ghost tracked object.
//
//  - Thus, there is effectively no difference between *mut T and *const T,
//    so we encode both of these in the same way.
//    (In VIR, we distinguish these via a decoration.)
//    Thus we can cast freely between them both in spec and exec code.
//
//  - This is consistent with Rust's operational semantics;
//    casting between *mut T and *const T has no operational meaning.
//
//  - When creating a pointer from a reference, the mutability
//    of the pointer *does* have an effect because it determines
//    what kind of "tag" the pointer gets, i.e., whether that
//    tag is readonly or not. In our model here, this tag is folded
//    into the provenance.
//
/// Provenance
///
/// A full model of provenance is given by formalisms such as "Stacked Borrows"
/// or "Tree Borrows."
///
/// None of these models are finalized, nor has Rust committed to them.
/// Rust's recent [RFC on provenance](https://rust-lang.github.io/rfcs/3559-rust-has-provenance.html)
/// simply details that there *is* some concept of provenance.
///
/// Our model here, likewise, simply declares `Provenance` as an
/// abstract type.
///
/// MiniRust currently declares a pointer has an `Option<Provenance>`;
/// the model here gives provenance a special "null" value instead
/// of using an option.
///
/// More reading for reference:
/// * [https://doc.rust-lang.org/std/ptr/](https://doc.rust-lang.org/std/ptr/)
/// * [https://github.com/minirust/minirust/tree/master](https://github.com/minirust/minirust/tree/master)
#[verifier::external_body]
pub ghost struct Provenance {}

impl Provenance {
    /// The provenance of the null ptr (or really, "no provenance")
    pub uninterp spec fn null() -> Self;

    /// The starting address of the pointer's allocation.
    pub uninterp spec fn start_addr(&self) -> usize;

    /// The length of the pointer's allocation in bytes.
    pub uninterp spec fn alloc_len(&self) -> usize;
}

pub broadcast axiom fn alloc_bound(p: Provenance)
    ensures 
        #[trigger] p.start_addr() + #[trigger] p.alloc_len() <= usize::MAX + 1
;
// write a broadcast axiom on any Provenance object


/// Metadata
///
/// For thin pointers (i.e., when T: Sized), the metadata is `()`.
/// For slices (`[T]`) and `str`, the metadata is `usize`.
/// For `dyn` types (not supported by Verus at the time of writing), this type is also nontrivial.
///
/// See: <https://doc.rust-lang.org/std/ptr/trait.Pointee.html>
#[cfg(verus_keep_ghost)]
pub type Metadata<T> = <T as core::ptr::Pointee>::Metadata;

#[cfg(not(verus_keep_ghost))]
pub struct FakeMetadata<T: ?Sized> {
    t: *mut T,
}

#[cfg(not(verus_keep_ghost))]
pub type Metadata<T> = FakeMetadata<T>;

/// Model of a pointer `*mut T` or `*const T` in Rust's abstract machine.
/// In addition to the address, each pointer has its corresponding provenance and metadata.
pub ghost struct PtrData<T: ?Sized> {
    pub addr: usize,
    pub provenance: Provenance,
    pub metadata: Metadata<T>,
}

/// Permission to access possibly-initialized, _typed_ memory.
// ptr |--> Init(v) means:
//   bytes in this memory are consistent with value v
//   and we have all the ghost state associated with type V
//
// ptr |--> Uninit means:
//   no knowledge about what's in memory
//   (to be pedantic, the bytes might be initialized in rust's abstract machine,
//   but we don't know so we have to pretend they're uninitialized)
#[verifier::external_body]
#[verifier::accept_recursive_types(T)]
pub tracked struct PointsTo<T: ?Sized> {
    phantom: core::marker::PhantomData<T>,
    no_copy: NoCopy,
}

//#[verifier::external_body]
//#[verifier::accept_recursive_types(T)]
//pub tracked struct PointsToBytes<T> {
//    phantom: core::marker::PhantomData<T>,
//    no_copy: NoCopy,
//}
/// Represents (typed) contents of memory.
// Don't use std Option here in order to avoid circular dependency issues
// with verifying the standard library.
// (Also, using our own enum here lets us have more meaningful
// variant names like Uninit/Init.)
#[verifier::accept_recursive_types(T)]
pub ghost enum MemContents<T> {
    /// Represents uninitialized memory.
    Uninit,
    /// Represents initialized memory with the given value of type `T`.
    Init(T),
}

/// Data associated with a `PointsTo` permission.
/// We keep track of both the pointer and the (potentially uninitialized) value
/// it points to.
///
/// If `opt_value` is `Init(T)`, this signifies that `ptr` points to initialized memory,
/// and the value of `opt_value` is consistent with the bytes `ptr` points to,
/// We also have all the ghost state associated with type `T`.
///
/// If `opt_value` is `Uninit`, then we have no knowledge about what's in memory,
/// and we assume `ptr` points to uninitialized memory.
/// (To be pedantic, the bytes might be initialized in Rust's abstract machine,
//  but we don't know, so we have to pretend they're uninitialized.)
pub ghost struct PointsToData<T> {
    pub ptr: *mut T,
    pub opt_value: MemContents<T>,
}

impl<T: ?Sized> View for *mut T {
    type V = PtrData<T>;

    uninterp spec fn view(&self) -> Self::V;
}

pub assume_specification<T: ?Sized>[ <*mut T as PartialEq<*mut T>>::eq ](
    x: &*mut T,
    y: &*mut T,
) -> (res: bool)
    ensures
        res <==> (x@.addr == y@.addr) && (x@.metadata == y@.metadata),
;

impl<T: ?Sized> View for *const T {
    type V = PtrData<T>;

    #[verifier::inline]
    open spec fn view(&self) -> Self::V {
        (*self as *mut T).view()
    }
}

<<<<<<< HEAD
// impl<T> View for PointsTo<T> {
//     type V = PointsToData<T>;
=======
pub assume_specification<T: ?Sized>[ <*const T as PartialEq<*const T>>::eq ](
    x: &*const T,
    y: &*const T,
) -> (res: bool)
    ensures
        res <==> (x@.addr == y@.addr) && (x@.metadata == y@.metadata),
;

impl<T> View for PointsTo<T> {
    type V = PointsToData<T>;
>>>>>>> e98af444

//     open spec fn view(&self) -> Self::V {
//         PointsToData {
//             ptr: self.ptr(), 
//             opt_value: self.mem_contents_seq()
//         }
//     }
//     // Either implement this function so it's tied to ptr() or get rid of it and fix all the errors
// }

impl<T> PointsTo<T> {
    /// The (possibly uninitialized) memory that this permission gives access to.
    pub uninterp spec fn opt_value(&self) -> MemContents<T>;

    /// Returns `true` if the permission's associated memory is initialized.
    #[verifier::inline]
    pub open spec fn is_init(&self) -> bool {
        self.opt_value().is_init()
    }

    /// Returns `true` if the permission's associated memory is uninitialized.
    #[verifier::inline]
    pub open spec fn is_uninit(&self) -> bool {
        self.opt_value().is_uninit()
    }

    /// If the permission's associated memory is initialized,
    /// returns the value that the pointer points to.
    /// Otherwise, the result is meaningless.
    #[verifier::inline]
    pub open spec fn value(&self) -> T
        recommends
            self.is_init(),
    {
        self.opt_value().value()
    }

    /// Guarantee that the `PointsTo` for any non-zero-sized type points to a non-null address.
    ///
    // ZST pointers *are* allowed to be null, so we need a precondition that size != 0.
    // See https://doc.rust-lang.org/std/ptr/#safety
    pub axiom fn is_nonnull(tracked &self)
        requires
            size_of::<T>() != 0,
        ensures
            self.ptr()@.addr != 0,
    ;

    /// "Forgets" about the value stored behind the pointer.
    /// Updates the `PointsTo` value to [`MemContents::Uninit`](MemContents::Uninit).
    /// Note that this is a `proof` function, i.e.,
    /// it is operationally a no-op in executable code, even on the Rust Abstract Machine.
    /// Only the proof-code representation changes.
    pub axiom fn leak_contents(tracked &mut self)
        ensures
            self.ptr() == old(self).ptr(),
            self.is_uninit(),
    ;

    /// Guarantees that the memory ranges associated with two permissions will not overlap,
    /// since you cannot have two permissions to the same memory.
    ///
    /// Note: If both S and T are non-zero-sized, then this implies the pointers
    /// have distinct addresses.
    pub axiom fn is_disjoint<S>(tracked &mut self, tracked other: &PointsTo<S>)
        ensures
            *old(self) == *self,
            self.ptr() as int + size_of::<T>() <= other.ptr() as int || other.ptr() as int
                + size_of::<S>() <= self.ptr() as int,
    ;
}

// impl<T> View for PointsTo<[T]> {
//     type V = PointsToData<T>;

//     open spec fn view(&self) -> Self::V {
//         PointsToData {
//             ptr: self.ptr(), 
//             opt_value: self.mem_contents_seq()
//         }
//     }
// }

impl<T: ?Sized> PointsTo<T> {
    /// The pointer that this permission is associated with.
    pub uninterp spec fn ptr(&self) -> *mut T;
}

impl<T> PointsTo<[T]> {
    /// The sequence of (possibly uninitialized) memory that this permission gives access to.
    pub uninterp spec fn mem_contents_seq(&self) -> Seq<MemContents<T>>;
    // MemContents<Seq<T>> or Seq<MemContents<T>>, have options
    // Q: What is the conceptual difference between these two, in terms of how I'd model it?
    // A: MemContents<T> - either have T or uninit, Seq<MemContent<T>> - every entry can be init or uninit, independently
    // MemContents<Seq<T>> - entire sequence is init or uninit. Weird bc don't actually have sequence in memory, but not sufficient
    // don't write opt_value in terms of view

    /// Returns `true` if all of the permission's associated memory is initialized.
    // #[verifier::inline]
    pub open spec fn is_init(&self) -> bool {
        forall |i| 0 <= i < self.mem_contents_seq().len() ==> self.mem_contents_seq().index(i).is_init()
    }

    /// Returns `true` if any part of the permission's associated memory is uninitialized.
    // #[verifier::inline]
    pub open spec fn is_uninit(&self) -> bool {
        !self.is_init()
    }

    /// Returns a sequence where for each index, 
    /// if the permission's associated memory at that index is initialized,
    /// the corresponding index in the sequence holds that value.
    /// Otherwise, the value at that index is meaningless.
    // #[verifier::inline]
    pub open spec fn value(&self) -> Seq<T> {
        Seq::new(self.mem_contents_seq().len(), |i| self.mem_contents_seq().index(i).value())
    }

    /// Guarantee that the `PointsTo` for any non-zero-sized type points to a non-null address.
    ///
    // ZST pointers *are* allowed to be null, so we need a precondition that size != 0.
    // See https://doc.rust-lang.org/std/ptr/#safety
    pub axiom fn is_nonnull(tracked &self)
        requires
            size_of::<T>() != 0,
        ensures
            self.ptr()@.addr != 0,
    ;

    /// The memory associated with a pointer should always be within bounds of its spatial provenance. 
    pub axiom fn ptr_bounds(tracked &self)
        // TODO: do I need this requires?
        requires
            size_of::<T>() != 0, 
        ensures
            self.ptr()@.provenance.start_addr() <= self.ptr()@.addr,
            self.ptr()@.addr + self.value().len() * size_of::<T>() <= self.ptr()@.provenance.start_addr() + self.ptr()@.provenance.alloc_len(),
    ;

    // TODO: Add invariant that self.ptr()@.metadata == Metadata::Length(self.mem_contents_seq().len())?
    // Probably skip unless I need it

    /// Given that the subrange is within bounds, it is always possible to get a permission to just that subrange.
    pub axiom fn subrange(tracked &self, start_index: usize, len: nat) -> (tracked sub_points_to: &Self)
        requires
            start_index + len <= self.mem_contents_seq().len(),
        ensures
            sub_points_to.ptr() == ptr_mut_from_data::<[T]>(
                PtrData { addr: (self.ptr()@.addr + start_index * size_of::<T>()) as usize, provenance: self.ptr()@.provenance, metadata: Metadata::Length(len as usize) },
            ),
            sub_points_to.mem_contents_seq() == self.mem_contents_seq().subrange(start_index as int, start_index as int + len as int),
    ;

    /// Provided that memory is initialized, the pointer's address is aligned to `V`, 
    /// and `self.value().len() * size_of::<T>() == size_of::<V>()`, 
    /// we can always cast a `[T]` permission to a `V` permission.
    pub axiom fn cast_points_to<V>(tracked &self) -> (tracked points_to: &PointsTo<V>)
        where 
            T: PrimitiveInt + CompatibleSmallerBaseFor<V> + Integer,
            V: PrimitiveInt + BasePow2 + Integer,
        requires
            self.is_init(),
            self.ptr()@.addr as int % align_of::<V>() as int == 0, 
            self.value().len() * size_of::<T>() == size_of::<V>(),
        ensures
            points_to.ptr() == ptr_mut_from_data::<V>(
                PtrData { addr: self.ptr()@.addr, provenance: self.ptr()@.provenance, metadata: Metadata::Thin },
            ),
            points_to.is_init(),
            points_to.value() as int == to_big_ne::<V, T>(self.value()).index(0),
    ;

    /// "Forgets" about the value stored behind the pointer.
    /// Updates the `PointsTo` value to [`MemContents::Uninit`](MemContents::Uninit).
    /// Note that this is a `proof` function, i.e.,
    /// it is operationally a no-op in executable code, even on the Rust Abstract Machine.
    /// Only the proof-code representation changes.
    /// 
    /// TODO-E: replace w/version that forgets about entry - entry in sequence, by index
    /// ie add index param
    /// skip unless i need it
    /// Q: What does this mean?
    // pub axiom fn leak_contents(tracked &mut self)
    //     ensures
    //         self.ptr() == old(self).ptr(),
    //         self.is_uninit(),
    // ;

    /// Guarantees that the memory ranges associated with two permissions will not overlap,
    /// since you cannot have two permissions to the same memory.
    ///
    /// Note: If both S and T are non-zero-sized, then this implies the pointers
    /// have distinct addresses.
    pub axiom fn is_disjoint<S>(tracked &mut self, tracked other: &PointsTo<S>)
        ensures
            *old(self) == *self,
            self.ptr() as int + size_of::<T>() <= other.ptr() as int || other.ptr() as int
                + size_of::<S>() <= self.ptr() as int,
    ;
}


impl<T> MemContents<T> {
    /// Returns `true` if it is a [`MemContents::Init`] value.
    #[verifier::inline]
    pub open spec fn is_init(&self) -> bool {
        self is Init
    }

    /// Returns `true` if it is a [`MemContents::Uninit`] value.
    #[verifier::inline]
    pub open spec fn is_uninit(&self) -> bool {
        self is Uninit
    }

    /// If it is a [`MemContents::Init`] value, returns the value.
    /// Otherwise, the return value is meaningless.
    #[verifier::inline]
    pub open spec fn value(&self) -> T
        recommends
            self is Init,
    {
        self->0
    }
}

//////////////////////////////////////
// Inverse functions:
// Pointers are equivalent to their model
/// Constructs a pointer from its underlying model.
pub uninterp spec fn ptr_mut_from_data<T: ?Sized>(data: PtrData<T>) -> *mut T;

/// Constructs a pointer from its underlying model.
/// Since `*mut T` and `*const T` are [semantically the same](https://verus-lang.github.io/verus/verusdoc/vstd/raw_ptr/index.html#pointer-model),
/// we can define this operation in terms of the operation on `*mut T`.
#[verifier::inline]
pub open spec fn ptr_from_data<T: ?Sized>(data: PtrData<T>) -> *const T {
    ptr_mut_from_data(data) as *const T
}

/// The view of a pointer constructed from `data: PtrData` should be exactly that data.
pub broadcast axiom fn axiom_ptr_mut_from_data<T: ?Sized>(data: PtrData<T>)
    ensures
        (#[trigger] ptr_mut_from_data::<T>(data))@ == data,
;

// Equiv to ptr_mut_from_data, but named differently to avoid trigger issues
// Only use for ptrs_mut_eq
#[doc(hidden)]
pub uninterp spec fn view_reverse_for_eq<T: ?Sized>(data: PtrData<T>) -> *mut T;

/// Implies that `a@ == b@ ==> a == b`.
pub broadcast axiom fn ptrs_mut_eq<T: ?Sized>(a: *mut T)
    ensures
        view_reverse_for_eq::<T>(#[trigger] a@) == a,
;

// We do the same trick again, but specialized for Sized types. This improves automation.
// Specifically, this makes it easier to prove `a == b` without having to explicitly write
// `a@.metadata == b@.metadata`, since this condition is trivial; both values are always unit.
// (See the test_extensionality_sized test case.)
#[doc(hidden)]
pub closed spec fn view_reverse_for_eq_sized<T>(addr: usize, provenance: Provenance) -> *mut T {
    view_reverse_for_eq(PtrData { addr: addr, provenance: provenance, metadata: () })
}

pub broadcast proof fn ptrs_mut_eq_sized<T>(a: *mut T)
    ensures
        view_reverse_for_eq_sized::<T>((#[trigger] a@).addr, a@.provenance) == a,
{
    assert(a@.metadata == ());
    ptrs_mut_eq(a);
}

//////////////////////////////////////
/// Constructs a null pointer.
/// NOTE: Trait aliases are not yet supported,
/// so we use `Pointee<Metadata = ()>` instead of `core::ptr::Thin` here
#[verifier::inline]
pub open spec fn ptr_null<T: ?Sized + core::ptr::Pointee<Metadata = ()>>() -> *const T {
    ptr_from_data(PtrData::<T> { addr: 0, provenance: Provenance::null(), metadata: () })
}

#[cfg(verus_keep_ghost)]
#[verifier::when_used_as_spec(ptr_null)]
pub assume_specification<
    T: ?Sized + core::ptr::Pointee<Metadata = ()>,
>[ core::ptr::null ]() -> (res: *const T)
    ensures
        res == ptr_null::<T>(),
    opens_invariants none
    no_unwind
;

/// Constructs a mutable null pointer.
/// NOTE: Trait aliases are not yet supported,
/// so we use `Pointee<Metadata = ()>` instead of `core::ptr::Thin` here
#[verifier::inline]
pub open spec fn ptr_null_mut<T: ?Sized + core::ptr::Pointee<Metadata = ()>>() -> *mut T {
    ptr_mut_from_data(PtrData::<T> { addr: 0, provenance: Provenance::null(), metadata: () })
}

#[cfg(verus_keep_ghost)]
#[verifier::when_used_as_spec(ptr_null_mut)]
pub assume_specification<
    T: ?Sized + core::ptr::Pointee<Metadata = ()>,
>[ core::ptr::null_mut ]() -> (res: *mut T)
    ensures
        res == ptr_null_mut::<T>(),
    opens_invariants none
    no_unwind
;

//////////////////////////////////////
// Casting
// as-casts and implicit casts are translated internally to these functions
// (including casts that involve *const ptrs)
/// Cast a pointer to a thin pointer. Address and provenance are preserved; metadata is now thin.
pub open spec fn spec_cast_ptr_to_thin_ptr<T: ?Sized, U: Sized>(ptr: *mut T) -> *mut U {
    ptr_mut_from_data(PtrData::<U> { addr: ptr@.addr, provenance: ptr@.provenance, metadata: () })
}

/// Cast a pointer to a thin pointer. Address and provenance are preserved; metadata is now thin.
///
/// Don't call this directly; use an `as`-cast instead.
#[verifier::external_body]
#[cfg_attr(verus_keep_ghost, rustc_diagnostic_item = "verus::vstd::raw_ptr::cast_ptr_to_thin_ptr")]
#[verifier::when_used_as_spec(spec_cast_ptr_to_thin_ptr)]
pub fn cast_ptr_to_thin_ptr<T: ?Sized, U: Sized>(ptr: *mut T) -> (result: *mut U)
    ensures
        result == spec_cast_ptr_to_thin_ptr::<T, U>(ptr),
    opens_invariants none
    no_unwind
{
    ptr as *mut U
}

/// Cast a pointer to an array of length `N` to a slice pointer.
/// Address and provenance are preserved; metadata has length `N`.
pub open spec fn spec_cast_array_ptr_to_slice_ptr<T, const N: usize>(ptr: *mut [T; N]) -> *mut [T] {
    ptr_mut_from_data(PtrData::<[T]> { addr: ptr@.addr, provenance: ptr@.provenance, metadata: N })
}

/// Cast a pointer to an array of length `N` to a slice pointer.
/// Address and provenance are preserved; metadata has length `N`.
///
/// Don't call this directly; use an `as`-cast instead.
#[verifier::external_body]
#[cfg_attr(verus_keep_ghost, rustc_diagnostic_item = "verus::vstd::raw_ptr::cast_array_ptr_to_slice_ptr")]
#[verifier::when_used_as_spec(spec_cast_array_ptr_to_slice_ptr)]
pub fn cast_array_ptr_to_slice_ptr<T, const N: usize>(ptr: *mut [T; N]) -> (result: *mut [T])
    ensures
        result == spec_cast_array_ptr_to_slice_ptr(ptr),
    opens_invariants none
    no_unwind
{
    ptr as *mut [T]
}

/// Cast a pointer to a `usize` by extracting just the address.
pub open spec fn spec_cast_ptr_to_usize<T: Sized>(ptr: *mut T) -> usize {
    ptr@.addr
}

/// Cast the address of a pointer to a `usize`.
///
/// Don't call this directly; use an `as`-cast instead.
#[verifier::external_body]
#[cfg_attr(verus_keep_ghost, rustc_diagnostic_item = "verus::vstd::raw_ptr::cast_ptr_to_usize")]
#[verifier::when_used_as_spec(spec_cast_ptr_to_usize)]
pub fn cast_ptr_to_usize<T: Sized>(ptr: *mut T) -> (result: usize)
    ensures
        result == spec_cast_ptr_to_usize(ptr),
    opens_invariants none
    no_unwind
{
    ptr as usize
}

//////////////////////////////////////
// Reading and writing
/// Calls [`core::ptr::write`] to write the value `v` to the memory location pointed to by `ptr`,
/// using the permission `perm`.
///
/// This does _not_ drop the contents. If the memory is already initialized,
/// this could leak allocations or resources, so care should be taken to not overwrite an object that should be dropped.
/// This is appropriate for initializing uninitialized memory, or overwriting memory that has previously been [read](ptr_mut_read) from.
#[inline(always)]
#[verifier::external_body]
pub fn ptr_mut_write<T>(ptr: *mut T, Tracked(perm): Tracked<&mut PointsTo<T>>, v: T)
    requires
        old(perm).ptr() == ptr,
    ensures
        perm.ptr() == ptr,
        perm.opt_value() == MemContents::Init(v),
    opens_invariants none
    no_unwind
{
    unsafe {
        core::ptr::write(ptr, v);
    }
}

/// Calls [`core::ptr::read`] to read from the memory pointed to by `ptr`,
/// using the permission `perm`.
///
/// This leaves the data as "unitialized", i.e., performs a move.
///
/// TODO: This needs to be made more general (i.e., should be able to read a Copy type
/// without destroying it; should be able to leave the bytes intact without uninitializing them).
#[inline(always)]
#[verifier::external_body]
pub fn ptr_mut_read<T>(ptr: *const T, Tracked(perm): Tracked<&mut PointsTo<T>>) -> (v: T)
    requires
        old(perm).ptr() == ptr,
        old(perm).is_init(),
    ensures
        perm.ptr() == ptr,
        perm.is_uninit(),
        v == old(perm).value(),
    opens_invariants none
    no_unwind
{
    unsafe { core::ptr::read(ptr) }
}

/// Equivalent to `&*ptr`, passing in a permission `perm` to ensure safety.
/// The memory pointed to by `ptr` must be initialized.
#[inline(always)]
#[verifier::external_body]
pub fn ptr_ref<T>(ptr: *const T, Tracked(perm): Tracked<&PointsTo<T>>) -> (v: &T)
    requires
        perm.ptr() == ptr,
        perm.is_init(),
    ensures
        v == perm.value(),
    opens_invariants none
    no_unwind
{
    unsafe { &*ptr }
}

/* coming soon
/// Equivalent to &mut *X, passing in a permission `perm` to ensure safety.
/// The memory pointed to by `ptr` must be initialized.
#[inline(always)]
#[verifier::external_body]
pub fn ptr_mut_ref<T>(ptr: *mut T, Tracked(perm): Tracked<&mut PointsTo<T>>) -> (v: &mut T)
    requires
        old(perm).ptr() == ptr,
        old(perm).is_init()
    ensures
        perm.ptr() == ptr,
        perm.is_init(),

        old(perm).value() == *old(v),
        new(perm).value() == *new(v),
    unsafe { &*ptr }
}
*/

macro_rules! pointer_specs {
    ($mod_ident:ident, $ptr_from_data:ident, $mu:tt) => {
        #[cfg(verus_keep_ghost)]
        mod $mod_ident {
            use super::*;

            verus!{

            #[verifier::inline]
            pub open spec fn spec_addr<T: ?Sized>(p: *$mu T) -> usize { p@.addr }

            #[verifier::when_used_as_spec(spec_addr)]
            pub assume_specification<T: ?Sized>[<*$mu T>::addr](p: *$mu T) -> (addr: usize)
                ensures addr == spec_addr(p)
                opens_invariants none
                no_unwind;

            pub open spec fn spec_with_addr<T: ?Sized>(p: *$mu T, addr: usize) -> *$mu T {
                $ptr_from_data(PtrData::<T> { addr: addr, .. p@ })
            }

            #[verifier::when_used_as_spec(spec_with_addr)]
            pub assume_specification<T: ?Sized>[<*$mu T>::with_addr](p: *$mu T, addr: usize) -> (q: *$mu T)
                ensures q == spec_with_addr(p, addr)
                opens_invariants none
                no_unwind;

            }
        }
    };
}

pointer_specs!(ptr_mut_specs, ptr_mut_from_data, mut);

pointer_specs!(ptr_const_specs, ptr_from_data, const);

pub broadcast group group_raw_ptr_axioms {
    axiom_ptr_mut_from_data,
    ptrs_mut_eq,
    ptrs_mut_eq_sized,
}

/// Tracked object that indicates a given provenance has been exposed.
#[verifier::external_body]
pub tracked struct IsExposed {}

impl Clone for IsExposed {
    #[verifier::external_body]
    fn clone(&self) -> (s: Self)
        ensures
            s == self,
    {
        IsExposed {  }
    }
}

impl Copy for IsExposed {

}

impl IsExposed {
    /// The view of `IsExposed` is simply its provenance.
    pub open spec fn view(self) -> Provenance {
        self.provenance()
    }

    /// Provenance we are exposing.
    pub uninterp spec fn provenance(self) -> Provenance;

    /// It is always possible to expose/construct the null provenance.
    pub axiom fn null() -> (tracked exp: IsExposed)
        ensures
            exp.provenance() == Provenance::null(),
    ;
}

/// Perform a provenance expose operation.
#[verifier::external_body]
pub fn expose_provenance<T: Sized>(m: *mut T) -> (provenance: Tracked<IsExposed>)
    ensures
        provenance@@ == m@.provenance,
    opens_invariants none
    no_unwind
{
    let _ = m as usize;
    Tracked::assume_new()
}

/// Construct a pointer with the given provenance from a _usize_ address.
/// The provenance must have previously been exposed.
#[verifier::external_body]
pub fn with_exposed_provenance<T: Sized>(
    addr: usize,
    Tracked(provenance): Tracked<IsExposed>,
) -> (p: *mut T)
    ensures
        p == ptr_mut_from_data::<T>(
            PtrData::<T> { addr: addr, provenance: provenance@, metadata: () },
        ),
    opens_invariants none
    no_unwind
{
    addr as *mut T
}

/// Variable-sized uninitialized memory.
///
/// Permission is for an arbitrary set of addresses, not necessarily contiguous,
/// and with a given provenance.
// Note reading from uninitialized memory is UB, so we shouldn't give any
// reading capabilities to PointsToRaw. Turning a PointsToRaw into a PointsTo
// should always leave it as 'uninitialized'.
#[verifier::external_body]
pub tracked struct PointsToRaw {
    // TODO implement this as Map<usize, PointsTo<u8>> or something
    no_copy: NoCopy,
}

impl PointsToRaw {
    /// Provenance of the `PointsToRaw` permission;
    /// this corresponds to the original allocation and does not change.
    pub uninterp spec fn provenance(self) -> Provenance;

    /// Memory addresses (domain) that the `PointsToRaw` permission gives access to.
    /// This set may be split apart and/or recombined, in order to create permissions to smaller pieces of the allocation.
    pub uninterp spec fn dom(self) -> Set<int>;

    /// Returns `true` if the domain of this permission is exactly the range `[start, start + len)`.
    pub open spec fn is_range(self, start: int, len: int) -> bool {
        super::set_lib::set_int_range(start, start + len) =~= self.dom()
    }

    /// Returns `true` if the domain of this permission contains the range `[start, start + len)`.
    pub open spec fn contains_range(self, start: int, len: int) -> bool {
        super::set_lib::set_int_range(start, start + len) <= self.dom()
    }

    /// Constructs a `PointsToRaw` permission over an empty domain with the given provenance.
    pub axiom fn empty(provenance: Provenance) -> (tracked points_to_raw: Self)
        ensures
            points_to_raw.dom() == Set::<int>::empty(),
            points_to_raw.provenance() == provenance,
    ;

    /// Splits the current `PointsToRaw` permission into a permission with domain `range`
    /// and a permission containing the rest of the domain,
    /// provided that `range` is contained in the domain of the current permission.
    pub axiom fn split(tracked self, range: Set<int>) -> (tracked res: (Self, Self))
        requires
            range.subset_of(self.dom()),
        ensures
            res.0.provenance() == self.provenance(),
            res.1.provenance() == self.provenance(),
            res.0.dom() == range,
            res.1.dom() == self.dom().difference(range),
    ;

    /// Joins two `PointsToRaw` permissions into one,
    /// provided that they have the same provenance.
    /// The memory addresses of the new permission is the union of the domains of `self` and `other`.
    pub axiom fn join(tracked self, tracked other: Self) -> (tracked joined: Self)
        requires
            self.provenance() == other.provenance(),
        ensures
            joined.provenance() == self.provenance(),
            joined.dom() == self.dom() + other.dom(),
    ;

    /// Creates a `PointsTo<V>` permission from a `PointsToRaw` permission
    /// with address `start` and the same provanance as the `PointsToRaw` permission,
    /// provided that `start` is aligned to `V` and
    /// that the domain of the `PointsToRaw` permission matches the size of `V`.
    ///
    /// In combination with PointsToRaw::empty(),
    /// this lets us create a PointsTo for a ZST for _any_ pointer (any address and provenance).
    /// (even null).
    /// Admittedly, this does violate ['strict provenance'](https://doc.rust-lang.org/std/ptr/#using-strict-provenance);
    /// but that's ok. It is still allowed in Rust's more permissive semantics.
    pub axiom fn into_typed<V>(tracked self, start: usize) -> (tracked points_to: PointsTo<V>)
        requires
            start as int % align_of::<V>() as int == 0,
            self.is_range(start as int, size_of::<V>() as int),
        ensures
            points_to.ptr() == ptr_mut_from_data::<V>(
                PtrData { addr: start, provenance: self.provenance(), metadata: () },
            ),
            points_to.is_uninit(),
    ;
}

impl<V> PointsTo<V> {
    /// Creates a `PointsToRaw` from a `PointsTo<V>` with the same provenance
    /// and a range corresponding to the address of the `PointsTo<V>` and size of `V`,
    /// provided that the memory tracked by the `PointsTo<V>`is uninitialized.
    /// Q: Do we need memory to be unitialized?
    pub axiom fn into_raw(tracked self) -> (tracked points_to_raw: PointsToRaw)
        requires
            self.is_uninit(),
        ensures
            points_to_raw.is_range(self.ptr().addr() as int, size_of::<V>() as int),
            points_to_raw.provenance() == self.ptr()@.provenance,
    ;

    /// Creates a reference to a `PointsToRaw` from a reference to a `PointsTo<V>` with the same provenance
    /// and a range corresponding to the address of the `PointsTo<V>` and size of `V`.
    pub axiom fn into_raw_shared(tracked &self) -> (tracked points_to_raw: &PointsToRaw)
        ensures
            points_to_raw.is_range(self.ptr().addr() as int, size_of::<V>() as int),
            points_to_raw.provenance() == self.ptr()@.provenance,
    ;
}

impl<V> PointsTo<[V]> {
    /// Creates a `PointsToRaw` from a `PointsTo<[V]>` with the same provenance
    /// and a range corresponding to the address of the `PointsTo<V>`,  size of `V`, and length.
    pub axiom fn into_raw(tracked self) -> (tracked points_to_raw: PointsToRaw)
        ensures
            points_to_raw.is_range(self.ptr().addr() as int, (size_of::<V>() as int)*self.value().len()),
            points_to_raw.provenance() == self.ptr()@.provenance,
    ;

    /// Creates a reference to a `PointsToRaw` from a reference to a `PointsTo<[V]>` with the same provenance
    /// and a range corresponding to the address of the `PointsTo<V>`, size of `V`, and length.
    pub axiom fn into_raw_shared(tracked &self) -> (tracked points_to_raw: &PointsToRaw)
        ensures
            points_to_raw.is_range(self.ptr().addr() as int, (size_of::<V>() as int)*self.value().len()),
            points_to_raw.provenance() == self.ptr()@.provenance,
    ;
}

// Allocation and deallocation via the global allocator
/// Permission to perform a deallocation with the global allocator.
#[verifier::external_body]
pub tracked struct Dealloc {
    no_copy: NoCopy,
}

/// Data associated with a `Dealloc` permission.
pub ghost struct DeallocData {
    pub addr: usize,
    pub size: nat,
    pub align: nat,
    /// This should probably be some kind of "allocation ID" (with "allocation ID" being
    /// only one part of a full Provenance definition).
    pub provenance: Provenance,
}

impl Dealloc {
    pub uninterp spec fn view(self) -> DeallocData;

    /// Start address of the allocation you are allowed to deallocate.
    #[verifier::inline]
    pub open spec fn addr(self) -> usize {
        self.view().addr
    }

    /// Size of the allocation you are allowed to deallocate.
    #[verifier::inline]
    pub open spec fn size(self) -> nat {
        self.view().size
    }

    /// Alignment of the allocation you are allowed to deallocate.
    #[verifier::inline]
    pub open spec fn align(self) -> nat {
        self.view().align
    }

    /// Provenance of the allocation you are allowed to deallocate.
    #[verifier::inline]
    pub open spec fn provenance(self) -> Provenance {
        self.view().provenance
    }
}

/// Allocate with the global allocator.
/// The precondition should be consistent with the [documented safety conditions on `alloc`](https://doc.rust-lang.org/alloc/alloc/trait.GlobalAlloc.html#tymethod.alloc).
/// Returns a pointer with a corresponding [`PointsToRaw`] and [`Dealloc`] permissions.
#[cfg(feature = "std")]
#[verifier::external_body]
pub fn allocate(size: usize, align: usize) -> (pt: (
    *mut u8,
    Tracked<PointsToRaw>,
    Tracked<Dealloc>,
))
    requires
        valid_layout(size, align),
        size != 0,
    ensures
        pt.1@.is_range(pt.0.addr() as int, size as int),
        pt.2@@ == (DeallocData {
            addr: pt.0.addr(),
            size: size as nat,
            align: align as nat,
            provenance: pt.1@.provenance(),
        }),
        pt.0.addr() as int % align as int == 0,
        pt.0@.provenance == pt.1@.provenance(),
        pt.1@.provenance().alloc_len() == size,
    opens_invariants none
{
    // SAFETY: valid_layout is a precondition
    let layout = unsafe { alloc::alloc::Layout::from_size_align_unchecked(size, align) };
    // SAFETY: size != 0
    let p = unsafe { ::alloc::alloc::alloc(layout) };
    if p == core::ptr::null_mut() {
        std::process::abort();
    }
    (p, Tracked::assume_new(), Tracked::assume_new())
}

/// Deallocate with the global allocator.
///
/// The [`Dealloc`] permission ensures that the
/// [documented safety conditions on `dealloc`](https://doc.rust-lang.org/1.82.0/core/alloc/trait.GlobalAlloc.html#tymethod.dealloc)
/// are satisfied; by also giving up permission of the [`PointsToRaw`] permission,
/// we ensure there can be no use-after-free bug as a result of this deallocation.
/// In order to do so, the parameters of the [`PointsToRaw`] and [`Dealloc`] permissions must match the parameters of the deallocation.
#[cfg(feature = "alloc")]
#[verifier::external_body]
pub fn deallocate(
    p: *mut u8,
    size: usize,
    align: usize,
    Tracked(pt): Tracked<PointsToRaw>,
    Tracked(dealloc): Tracked<Dealloc>,
)
    requires
        dealloc.addr() == p.addr(),
        dealloc.size() == size,
        dealloc.align() == align,
        dealloc.provenance() == pt.provenance(),
        pt.is_range(dealloc.addr() as int, dealloc.size() as int),
        p@.provenance == dealloc.provenance(),
    opens_invariants none
{
    // SAFETY: ensured by dealloc token
    let layout = unsafe { alloc::alloc::Layout::from_size_align_unchecked(size, align) };
    unsafe {
        ::alloc::alloc::dealloc(p, layout);
    }
}

/// This is meant to be a replacement for `&'a T` that allows Verus to keep track of
/// not just the `T` value but the pointer as well.
/// It would be better to get rid of this and use normal reference types `&'a T`,
/// but there are a lot of unsolved implementation questions.
/// The existence of `SharedReference<'a, T>` is a stop-gap.
#[verifier::external_body]
#[verifier::accept_recursive_types(T)]
#[cfg_attr(verus_keep_ghost, rustc_diagnostic_item = "verus::vstd::raw_ptr::SharedReference")]
pub struct SharedReference<'a, T: ?Sized>(&'a T);


impl<'a, T: ?Sized> Clone for SharedReference<'a, T> {
    #[verifier::external_body]
    fn clone(&self) -> (ret: Self)
        ensures
            ret == *self,
    {
        SharedReference(self.0)
    }
}

impl<'a, T: ?Sized> Copy for SharedReference<'a, T> {

}

impl<'a, T> SharedReference<'a, T> {
    // pub axiom fn points_to(tracked self) -> (tracked pt: &'a PointsTo<T>)
    //     ensures
    //         pt.ptr() == self.ptr(),
    //         pt.is_init(),
    //         pt.value() == self.value(),
    // ;
}

impl<'a, T: ?Sized> SharedReference<'a, T> {
    pub uninterp spec fn value(self) -> &'a T;

    pub uninterp spec fn ptr(self) -> *const T;

    #[verifier::external_body]
    pub fn new(t: &'a T) -> (s: Self)
        ensures
            s.value() == t,
    {
        SharedReference(t)
    }

    #[verifier::external_body]
    const fn as_ref(self) -> (t: &'a T)
        ensures
            t == self.value(),
    {
        self.0
    }

    // pub axiom fn points_to(tracked self) -> (tracked pt: &'a PointsTo<T>)
    //     ensures
    //         pt.ptr() == self.ptr(),
    //         pt.is_init(),
    //         pt.value() == self.value(),
    // ;
}

impl<'a, T> SharedReference<'a, [T]> {
    #[verifier::external_body]
    pub const fn as_ptr(self) -> (ptr: *const T)
        ensures
            ptr == self.ptr() as *const T,
    {
        self.0.as_ptr()
    }

    pub const fn len(self) -> (output: usize)
        ensures
            output == spec_slice_len(self.value())
    {
        self.as_ref().len()
    }

    #[verifier::external_body]
    // TODO: Bug in lifetime_generate which generates the error "cannot return value referencing temporary value"
    pub fn index(self, idx: usize) -> (out: &'a T)
        requires 
            0 <= idx < self.value()@.len()
        ensures
            *out == self.value()@.index(idx as int),
    {
        &(self.as_ref())[idx]
    }

    pub axiom fn points_to(tracked self) -> (tracked pt: &'a PointsTo<[T]>)
        ensures
            pt.ptr() == self.ptr(),
            pt.is_init(),
            // TODO: under what conditions can I assume it is init?
            pt.value() == self.value()@,
    ;
}

impl<'a, T> View for SharedReference<'a, [T]> {
    type V = Seq<T>;

    uninterp spec fn view(&self) -> Seq<T>;
}

#[verifier::external_body]
pub broadcast axiom fn axiom_shared_ref_value_view<'a, T>(shared_ref: SharedReference<'a, [T]>)
    ensures
        shared_ref.value()@ == #[trigger] shared_ref@,
;

// impl<'a, T> Index<usize> for SharedReference<'a, [T]> 
// where
//     // T: Index<I> + ?Sized, 
//     // I: SliceIndex<[T]>,
// {
//     type Output = T; 

//     #[inline(always)]
//     fn index(&self, idx: usize) ->(out: &Self::Output) 
//         requires
//             0 <= idx < self.view().len(),
//         // ensures
//         //     *out == self.as_ref().index(idx as int),
//     {
//         // idx.index(self.0)
//         // &(  (*(  self.as_ref()  ))[idx]  )
//         &(*self.as_ref())[idx]
//     }
// }

// #[verifier::external_trait_specification]
// impl<'a, T, I> Index<I> for SharedReference<'a, [T]>
// where
//     I: SliceIndex<[T]>,
// {
//     type Output = I::Output;

//     #[inline(always)]
//     fn index(&self, index: I) -> &I::Output {
//         index.index(self.as_ref())
//     }
// }
// #[verifier::external_trait_specification]
// pub trait ExIndex<Idx> 
// where
//     Idx: ?Sized,
// {
//     type ExternalTraitSpecificationFor: core::ops::Index<Idx>;

//     type Output: ?Sized;

//     fn index(&self, index: Idx) -> &Self::Output;
// }

// impl<'a, T, I> Index<I> for &'a T 
// where
//     T: Index<I>, 
// {
//     type Output = T::Output;

//     fn index(&self, index: I) -> &T::Output {
//         self.index(index)
//     }
// }

// impl<'a, T, I> Index<I> for SharedReference<'a, T> 
// where
//     T: SliceIndex<I>, 
//     I: std::slice::SliceIndex<[T]>,
// {
//     type Output = T::Output;

//     #[cfg_attr(verus_keep_ghost, rustc_diagnostic_item = "verus::vstd::raw_ptr::Index::index")]
//     fn index(&self, index: I) -> &T::Output {
//         self.as_ref().index(&index)
//     }
// }

/// Like [`ptr_ref`] but returns a `SharedReference` so it keeps track of the relationship
/// between the pointers.
/// Note the resulting reference's pointers does NOT have the same provenance.
/// This is because in Rust models like Stacked Borrows / Tree Borrows, the pointer
/// gets a new tag.
#[inline(always)]
#[verifier::external_body]
pub fn ptr_ref2<'a, T>(ptr: *const T, Tracked(perm): Tracked<&PointsTo<T>>) -> (v: SharedReference<
    'a,
    T,
>)
    requires
        perm.ptr() == ptr,
        perm.is_init(),
    ensures
        v.value() == perm.value(),
        v.ptr().addr() == ptr.addr(),
        v.ptr()@.metadata == ptr@.metadata,
    opens_invariants none
    no_unwind
{
    SharedReference(unsafe { &*ptr })
}

} // verus!<|MERGE_RESOLUTION|>--- conflicted
+++ resolved
@@ -191,10 +191,6 @@
     }
 }
 
-<<<<<<< HEAD
-// impl<T> View for PointsTo<T> {
-//     type V = PointsToData<T>;
-=======
 pub assume_specification<T: ?Sized>[ <*const T as PartialEq<*const T>>::eq ](
     x: &*const T,
     y: &*const T,
@@ -203,9 +199,8 @@
         res <==> (x@.addr == y@.addr) && (x@.metadata == y@.metadata),
 ;
 
-impl<T> View for PointsTo<T> {
-    type V = PointsToData<T>;
->>>>>>> e98af444
+// impl<T> View for PointsTo<T> {
+//     type V = PointsToData<T>;
 
 //     open spec fn view(&self) -> Self::V {
 //         PointsToData {
