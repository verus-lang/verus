#![allow(unused_imports)]

/*!
Tools and reasoning principles for [raw pointers](https://doc.rust-lang.org/std/primitive.pointer.html).
The tools here are meant to address "real Rust pointers, including all their subtleties on the Rust Abstract Machine,
to the largest extent that is reasonable."

For a gentler introduction to some of the concepts here, see [`PPtr`](crate::simple_pptr), which uses a much-simplified pointer model.

### Pointer model

A pointer consists of an address (`ptr.addr()` or `ptr as usize`), a provenance `ptr@.provenance`,
and metadata `ptr@.metadata` (which is trivial except for pointers to non-sized types).
Note that in spec code, pointer equality requires *all 3* to be equal, whereas runtime equality (eq)
only compares addresses and metadata.

`*mut T` vs. `*const T` do not have any semantic difference and Verus treats them as the same;
they can be seamlessly cast to and fro.
*/

use super::layout::*;
use super::prelude::*;
use crate::vstd::endian::*;
use crate::vstd::primitive_int::PrimitiveInt;
use crate::vstd::seq::*;
use crate::vstd::slice::*;
use core::ops::Index;
use core::slice::SliceIndex;

verus! {

//////////////////////////////////////
// Define a model of Ptrs and PointsTo
// Notes on mutability:
//
//  - Unique vs shared ownership in Verus is always determined
//    via the PointsTo ghost tracked object.
//
//  - Thus, there is effectively no difference between *mut T and *const T,
//    so we encode both of these in the same way.
//    (In VIR, we distinguish these via a decoration.)
//    Thus we can cast freely between them both in spec and exec code.
//
//  - This is consistent with Rust's operational semantics;
//    casting between *mut T and *const T has no operational meaning.
//
//  - When creating a pointer from a reference, the mutability
//    of the pointer *does* have an effect because it determines
//    what kind of "tag" the pointer gets, i.e., whether that
//    tag is readonly or not. In our model here, this tag is folded
//    into the provenance.
//
/// Provenance
///
/// A full model of provenance is given by formalisms such as "Stacked Borrows"
/// or "Tree Borrows."
///
/// None of these models are finalized, nor has Rust committed to them.
/// Rust's recent [RFC on provenance](https://rust-lang.github.io/rfcs/3559-rust-has-provenance.html)
/// simply details that there *is* some concept of provenance.
///
/// Our model here, likewise, simply declares `Provenance` as an
/// abstract type.
///
/// MiniRust currently declares a pointer has an `Option<Provenance>`;
/// the model here gives provenance a special "null" value instead
/// of using an option.
///
/// More reading for reference:
/// * [https://doc.rust-lang.org/std/ptr/](https://doc.rust-lang.org/std/ptr/)
/// * [https://github.com/minirust/minirust/tree/master](https://github.com/minirust/minirust/tree/master)
#[verifier::external_body]
pub ghost struct Provenance {}

impl Provenance {
    /// The provenance of the null ptr (or really, "no provenance")
    pub uninterp spec fn null() -> Self;

    /// The starting address of the pointer's allocation.
    pub uninterp spec fn start_addr(&self) -> usize;

    /// The length of the pointer's allocation in bytes.
    pub uninterp spec fn alloc_len(&self) -> usize;
}

pub broadcast axiom fn alloc_bound(p: Provenance)
    ensures
        #[trigger] p.start_addr() + #[trigger] p.alloc_len() <= usize::MAX + 1,
;

// write a broadcast axiom on any Provenance object
/// Metadata
///
/// For thin pointers (i.e., when T: Sized), the metadata is `()`.
/// For slices (`[T]`) and `str`, the metadata is `usize`.
/// For `dyn` types (not supported by Verus at the time of writing), this type is also nontrivial.
///
/// See: <https://doc.rust-lang.org/std/ptr/trait.Pointee.html>
#[cfg(verus_keep_ghost)]
pub type Metadata<T> = <T as core::ptr::Pointee>::Metadata;

#[cfg(not(verus_keep_ghost))]
pub struct FakeMetadata<T: ?Sized> {
    t: *mut T,
}

#[cfg(not(verus_keep_ghost))]
pub type Metadata<T> = FakeMetadata<T>;

/// Model of a pointer `*mut T` or `*const T` in Rust's abstract machine.
/// In addition to the address, each pointer has its corresponding provenance and metadata.
pub ghost struct PtrData<T: ?Sized> {
    pub addr: usize,
    pub provenance: Provenance,
    pub metadata: Metadata<T>,
}

/// Permission to access possibly-initialized, _typed_ memory.
// ptr |--> Init(v) means:
//   bytes in this memory are consistent with value v
//   and we have all the ghost state associated with type V
//
// ptr |--> Uninit means:
//   no knowledge about what's in memory
//   (to be pedantic, the bytes might be initialized in rust's abstract machine,
//   but we don't know so we have to pretend they're uninitialized)
#[verifier::external_body]
#[verifier::accept_recursive_types(T)]
pub tracked struct PointsTo<T: ?Sized> {
    phantom: core::marker::PhantomData<T>,
    no_copy: NoCopy,
}

//#[verifier::external_body]
//#[verifier::accept_recursive_types(T)]
//pub tracked struct PointsToBytes<T> {
//    phantom: core::marker::PhantomData<T>,
//    no_copy: NoCopy,
//}
/// Represents (typed) contents of memory.
// Don't use std Option here in order to avoid circular dependency issues
// with verifying the standard library.
// (Also, using our own enum here lets us have more meaningful
// variant names like Uninit/Init.)
#[verifier::accept_recursive_types(T)]
pub ghost enum MemContents<T> {
    /// Represents uninitialized memory.
    Uninit,
    /// Represents initialized memory with the given value of type `T`.
    Init(T),
}

/// Data associated with a `PointsTo` permission.
/// We keep track of both the pointer and the (potentially uninitialized) value
/// it points to.
///
/// If `opt_value` is `Init(T)`, this signifies that `ptr` points to initialized memory,
/// and the value of `opt_value` is consistent with the bytes `ptr` points to,
/// We also have all the ghost state associated with type `T`.
///
/// If `opt_value` is `Uninit`, then we have no knowledge about what's in memory,
/// and we assume `ptr` points to uninitialized memory.
/// (To be pedantic, the bytes might be initialized in Rust's abstract machine,
///  but we don't know, so we have to pretend they're uninitialized.)
pub ghost struct PointsToData<T> {
    pub ptr: *mut T,
    pub opt_value: MemContents<T>,
}

impl<T: ?Sized> View for *mut T {
    type V = PtrData<T>;

    uninterp spec fn view(&self) -> Self::V;
}

/// Compares the address and metadata of two pointers.
///
/// Note that this DOES not compare provenance, which does not exist in the runtime
/// pointer representation (i.e., it only exists in the Rust abstract machine).
pub assume_specification<T: ?Sized>[ <*mut T as PartialEq<*mut T>>::eq ](
    x: &*mut T,
    y: &*mut T,
) -> (res: bool)
    ensures
        res <==> (x@.addr == y@.addr) && (x@.metadata == y@.metadata),
;

impl<T: ?Sized> View for *const T {
    type V = PtrData<T>;

    #[verifier::inline]
    open spec fn view(&self) -> Self::V {
        (*self as *mut T).view()
    }
}

/// Compares the address and metadata of two pointers.
///
/// Note that this DOES not compare provenance, which does not exist in the runtime
/// pointer representation (i.e., it only exists in the Rust abstract machine).
pub assume_specification<T: ?Sized>[ <*const T as PartialEq<*const T>>::eq ](
    x: &*const T,
    y: &*const T,
) -> (res: bool)
    ensures
        res <==> (x@.addr == y@.addr) && (x@.metadata == y@.metadata),
;

<<<<<<< HEAD
// impl<T> View for PointsTo<T> {
//     type V = PointsToData<T>;
//     open spec fn view(&self) -> Self::V {
//         PointsToData {
//             ptr: self.ptr(),
//             opt_value: self.mem_contents_seq()
//         }
//     }
//     // Either implement this function so it's tied to ptr() or get rid of it and fix all the errors
// }
=======
impl<T> View for PointsTo<T> {
    type V = PointsToData<T>;

    open spec fn view(&self) -> Self::V {
        PointsToData {
            ptr: self.ptr(),
            opt_value: self.opt_value()
        }
    }
    // Either implement this function so it's tied to ptr() or get rid of it and fix all the errors
}

>>>>>>> 1772cd11
impl<T> PointsTo<T> {
    /// The (possibly uninitialized) memory that this permission gives access to.
    pub uninterp spec fn opt_value(&self) -> MemContents<T>;

    /// Returns `true` if the permission's associated memory is initialized.
    #[verifier::inline]
    pub open spec fn is_init(&self) -> bool {
        self.opt_value().is_init()
    }

    /// Returns `true` if the permission's associated memory is uninitialized.
    #[verifier::inline]
    pub open spec fn is_uninit(&self) -> bool {
        self.opt_value().is_uninit()
    }

    /// If the permission's associated memory is initialized,
    /// returns the value that the pointer points to.
    /// Otherwise, the result is meaningless.
    #[verifier::inline]
    pub open spec fn value(&self) -> T
        recommends
            self.is_init(),
    {
        self.opt_value().value()
    }

    /// Guarantee that the `PointsTo` for any non-zero-sized type points to a non-null address.
    ///
    // ZST pointers *are* allowed to be null, so we need a precondition that size != 0.
    // See https://doc.rust-lang.org/std/ptr/#safety
    pub axiom fn is_nonnull(tracked &self)
        requires
            size_of::<T>() != 0,
        ensures
            self.ptr()@.addr != 0,
    ;

    // https://doc.rust-lang.org/reference/behavior-considered-undefined.html#r-undefined.validity.reference-box
    // https://doc.rust-lang.org/std/ptr/index.html#alignment
    /// Guarantee that the `PointsTo` points to an aligned address.
    ///
    // Note that even for ZSTs, pointers need to be aligned.
    pub axiom fn is_aligned(tracked &self)
        ensures
            self.ptr()@.addr as nat % align_of::<T>() == 0,
    ;

    /// "Forgets" about the value stored behind the pointer.
    /// Updates the `PointsTo` value to [`MemContents::Uninit`](MemContents::Uninit).
    /// Note that this is a `proof` function, i.e.,
    /// it is operationally a no-op in executable code, even on the Rust Abstract Machine.
    /// Only the proof-code representation changes.
    pub axiom fn leak_contents(tracked &mut self)
        ensures
            self.ptr() == old(self).ptr(),
            self.is_uninit(),
    ;

    /// Guarantees that the memory ranges associated with two permissions will not overlap,
    /// since you cannot have two permissions to the same memory.
    ///
    /// Note: If both S and T are non-zero-sized, then this implies the pointers
    /// have distinct addresses.
    pub axiom fn is_disjoint<S>(tracked &mut self, tracked other: &PointsTo<S>)
        ensures
            *old(self) == *self,
            self.ptr() as int + size_of::<T>() <= other.ptr() as int || other.ptr() as int
                + size_of::<S>() <= self.ptr() as int,
    ;
}

// impl<T> View for PointsTo<[T]> {
//     type V = PointsToData<T>;
//     open spec fn view(&self) -> Self::V {
//         PointsToData {
//             ptr: self.ptr(),
//             opt_value: self.mem_contents_seq()
//         }
//     }
// }
impl<T: ?Sized> PointsTo<T> {
    /// The pointer that this permission is associated with.
    pub uninterp spec fn ptr(&self) -> *mut T;
}

impl<T> PointsTo<[T]> {
    /// The sequence of (possibly uninitialized) memory that this permission gives access to.
    pub uninterp spec fn mem_contents_seq(&self) -> Seq<MemContents<T>>;

<<<<<<< HEAD
    // We would like to use align_of_val and size_of_val for the value that this permission corresponds to,
    // but value() has type Seq<T>, which is not associated with an alignment or a size.
    /// The physical value associated with this permission.
    pub uninterp spec fn phy(&self) -> &[T];

=======
>>>>>>> 1772cd11
    // MemContents<Seq<T>> or Seq<MemContents<T>>, have options
    // Q: What is the conceptual difference between these two, in terms of how I'd model it?
    // A: MemContents<T> - either have T or uninit, Seq<MemContent<T>> - every entry can be init or uninit, independently
    // MemContents<Seq<T>> - entire sequence is init or uninit. Weird bc don't actually have sequence in memory, but not sufficient
    // don't write opt_value in terms of view
    /// Returns `true` if all of the permission's associated memory is initialized.
    // #[verifier::inline]
    pub open spec fn is_init(&self) -> bool {
        forall|i|
            0 <= i < self.mem_contents_seq().len() ==> self.mem_contents_seq().index(i).is_init()
    }

<<<<<<< HEAD
    /// Returns `true` if all of the permission's associated memory in the given subrange is initialized.
    pub open spec fn is_init_subrange(&self, start_index: int, len: int) -> bool
        recommends
            start_index + len < self.mem_contents_seq().len(),
    {
        forall|i| start_index <= i < len ==> self.mem_contents_seq().index(i).is_init()
    }

=======
>>>>>>> 1772cd11
    /// Returns `true` if any part of the permission's associated memory is uninitialized.
    // #[verifier::inline]
    pub open spec fn is_uninit(&self) -> bool {
        !self.is_init()
    }

    /// Returns a sequence where for each index,
    /// if the permission's associated memory at that index is initialized,
    /// the corresponding index in the sequence holds that value.
    /// Otherwise, the value at that index is meaningless.
    // #[verifier::inline]
    pub open spec fn value(&self) -> Seq<T> {
        Seq::new(self.mem_contents_seq().len(), |i| self.mem_contents_seq().index(i).value())
    }

    /// Guarantee that the `PointsTo` for any non-zero-sized type points to a non-null address.
    ///
    // ZST pointers *are* allowed to be null, so we need a precondition that size != 0.
    // See https://doc.rust-lang.org/std/ptr/#safety
    pub axiom fn is_nonnull(tracked &self)
        requires
<<<<<<< HEAD
            spec_size_of_val::<[T]>(self.phy()) != 0,
=======
            size_of::<T>() != 0,
>>>>>>> 1772cd11
        ensures
            self.ptr()@.addr != 0,
    ;

<<<<<<< HEAD
    // https://doc.rust-lang.org/reference/behavior-considered-undefined.html#r-undefined.validity.reference-box
    // https://doc.rust-lang.org/std/ptr/index.html#alignment
    /// Guarantee that the `PointsTo` points to an aligned address.
    ///
    // Note that even for ZSTs, pointers need to be aligned.
    pub axiom fn is_aligned(tracked &self)
        ensures
            self.ptr()@.addr as nat % spec_align_of_val::<[T]>(self.phy()) == 0,
    ;

=======
>>>>>>> 1772cd11
    /// The memory associated with a pointer should always be within bounds of its spatial provenance.
    pub axiom fn ptr_bounds(
        tracked &self,
    )
    // TODO: do I need this requires?

        requires
<<<<<<< HEAD
            spec_size_of_val::<[T]>(self.phy()) != 0,
=======
            size_of::<T>() != 0,
>>>>>>> 1772cd11
        ensures
            self.ptr()@.provenance.start_addr() <= self.ptr()@.addr,
            self.ptr()@.addr + self.value().len() * size_of::<T>()
                <= self.ptr()@.provenance.start_addr() + self.ptr()@.provenance.alloc_len(),
    ;

    // TODO: Add invariant that self.ptr()@.metadata == self.mem_contents_seq().len()?
    // Probably skip unless I need it
    /// Given that the subrange is within bounds, it is always possible to get a permission to just that subrange.
    pub axiom fn subrange(tracked &self, start_index: usize, len: nat) -> (tracked sub_points_to:
        &Self)
        requires
            start_index + len <= self.mem_contents_seq().len(),
        ensures
            sub_points_to.ptr() == ptr_mut_from_data::<[T]>(
                PtrData {
                    addr: (self.ptr()@.addr + start_index * size_of::<T>()) as usize,
                    provenance: self.ptr()@.provenance,
                    metadata: len as usize,
                },
            ),
            sub_points_to.mem_contents_seq() == self.mem_contents_seq().subrange(
                start_index as int,
                start_index as int + len as int,
            ),
<<<<<<< HEAD
            sub_points_to.phy()@ == self.phy()@.subrange(
                start_index as int,
                start_index as int + len as int,
            ),
=======
>>>>>>> 1772cd11
    ;

    /// Provided that memory is initialized, the pointer's address is aligned to `V`,
    /// and `self.value().len() * size_of::<T>() == size_of::<V>()`,
    /// we can always cast a `[T]` permission to a `V` permission.
    pub axiom fn cast_points_to<V>(tracked &self) -> (tracked points_to: &PointsTo<V>) where
        T: PrimitiveInt + CompatibleSmallerBaseFor<V> + Integer,
        V: PrimitiveInt + BasePow2 + Integer,

        requires
            self.is_init(),
            self.ptr()@.addr as int % align_of::<V>() as int == 0,
            self.value().len() * size_of::<T>() == size_of::<V>(),
        ensures
            points_to.ptr() == ptr_mut_from_data::<V>(
                PtrData {
                    addr: self.ptr()@.addr,
                    provenance: self.ptr()@.provenance,
                    metadata: (),
                },
            ),
            points_to.is_init(),
            points_to.value() as int == to_big_ne::<V, T>(self.value()).index(0),
    ;

    /// "Forgets" about the value stored behind the pointer.
    /// Updates the `PointsTo` value to [`MemContents::Uninit`](MemContents::Uninit).
    /// Note that this is a `proof` function, i.e.,
    /// it is operationally a no-op in executable code, even on the Rust Abstract Machine.
    /// Only the proof-code representation changes.
    ///
    /// TODO-E: replace w/version that forgets about entry - entry in sequence, by index
    /// ie add index param
    /// skip unless i need it
    /// Q: What does this mean?
    // pub axiom fn leak_contents(tracked &mut self)
    //     ensures
    //         self.ptr() == old(self).ptr(),
    //         self.is_uninit(),
    // ;
    /// Guarantees that the memory ranges associated with two permissions will not overlap,
    /// since you cannot have two permissions to the same memory.
    ///
    /// Note: If both S and T are non-zero-sized, then this implies the pointers
    /// have distinct addresses.
    pub axiom fn is_disjoint<S>(tracked &mut self, tracked other: &PointsTo<S>)
        ensures
            *old(self) == *self,
            self.ptr() as int + size_of::<T>() <= other.ptr() as int || other.ptr() as int
                + size_of::<S>() <= self.ptr() as int,
    ;
}

impl PointsTo<str> {
    /// The (possibly uninitialized) memory that this permission gives access to.
    pub uninterp spec fn opt_value(&self) -> MemContents<&str>;

    /// Returns `true` if the permission's associated memory is initialized.
    #[verifier::inline]
    pub open spec fn is_init(&self) -> bool {
        self.opt_value().is_init()
    }

    /// Returns `true` if the permission's associated memory is uninitialized.
    #[verifier::inline]
    pub open spec fn is_uninit(&self) -> bool {
        self.opt_value().is_uninit()
    }

    /// If the permission's associated memory is initialized,
    /// returns the value that the pointer points to.
    /// Otherwise, the result is meaningless.
    #[verifier::inline]
    pub open spec fn value(&self) -> &str
        recommends
            self.is_init(),
    {
        self.opt_value().value()
    }
<<<<<<< HEAD

    /// Guarantee that the `PointsTo` for any non-zero-sized type points to a non-null address.
    ///
    // ZST pointers *are* allowed to be null, so we need a precondition that size != 0.
    // See https://doc.rust-lang.org/std/ptr/#safety
    pub axiom fn is_nonnull(tracked &self)
        requires
            spec_size_of_val::<str>(self.value()) != 0,
        ensures
            self.ptr()@.addr != 0,
    ;

    // https://doc.rust-lang.org/reference/behavior-considered-undefined.html#r-undefined.validity.reference-box
    // https://doc.rust-lang.org/std/ptr/index.html#alignment
    /// Guarantee that the `PointsTo` points to an aligned address.
    ///
    // Note that even for ZSTs, pointers need to be aligned.
    pub axiom fn is_aligned(tracked &self)
        ensures
            self.ptr()@.addr as nat % spec_align_of_val::<str>(self.value()) == 0,
    ;
=======
>>>>>>> 1772cd11
}

impl<T> MemContents<T> {
    /// Returns `true` if it is a [`MemContents::Init`] value.
    #[verifier::inline]
    pub open spec fn is_init(&self) -> bool {
        self is Init
    }

    /// Returns `true` if it is a [`MemContents::Uninit`] value.
    #[verifier::inline]
    pub open spec fn is_uninit(&self) -> bool {
        self is Uninit
    }

    /// If it is a [`MemContents::Init`] value, returns the value.
    /// Otherwise, the return value is meaningless.
    #[verifier::inline]
    pub open spec fn value(&self) -> T
        recommends
            self is Init,
    {
        self->0
    }
}

//////////////////////////////////////
// Inverse functions:
// Pointers are equivalent to their model
/// Constructs a pointer from its underlying model.
pub uninterp spec fn ptr_mut_from_data<T: ?Sized>(data: PtrData<T>) -> *mut T;

/// Constructs a pointer from its underlying model.
/// Since `*mut T` and `*const T` are [semantically the same](https://verus-lang.github.io/verus/verusdoc/vstd/raw_ptr/index.html#pointer-model),
/// we can define this operation in terms of the operation on `*mut T`.
#[verifier::inline]
pub open spec fn ptr_from_data<T: ?Sized>(data: PtrData<T>) -> *const T {
    ptr_mut_from_data(data) as *const T
}

/// The view of a pointer constructed from `data: PtrData` should be exactly that data.
pub broadcast axiom fn axiom_ptr_mut_from_data<T: ?Sized>(data: PtrData<T>)
    ensures
        (#[trigger] ptr_mut_from_data::<T>(data))@ == data,
;

// Equiv to ptr_mut_from_data, but named differently to avoid trigger issues
// Only use for ptrs_mut_eq
#[doc(hidden)]
pub uninterp spec fn view_reverse_for_eq<T: ?Sized>(data: PtrData<T>) -> *mut T;

/// Implies that `a@ == b@ ==> a == b`.
pub broadcast axiom fn ptrs_mut_eq<T: ?Sized>(a: *mut T)
    ensures
        view_reverse_for_eq::<T>(#[trigger] a@) == a,
;

// We do the same trick again, but specialized for Sized types. This improves automation.
// Specifically, this makes it easier to prove `a == b` without having to explicitly write
// `a@.metadata == b@.metadata`, since this condition is trivial; both values are always unit.
// (See the test_extensionality_sized test case.)
#[doc(hidden)]
pub closed spec fn view_reverse_for_eq_sized<T>(addr: usize, provenance: Provenance) -> *mut T {
    view_reverse_for_eq(PtrData { addr: addr, provenance: provenance, metadata: () })
}

pub broadcast proof fn ptrs_mut_eq_sized<T>(a: *mut T)
    ensures
        view_reverse_for_eq_sized::<T>((#[trigger] a@).addr, a@.provenance) == a,
{
    assert(a@.metadata == ());
    ptrs_mut_eq(a);
}

//////////////////////////////////////
/// Constructs a null pointer.
/// NOTE: Trait aliases are not yet supported,
/// so we use `Pointee<Metadata = ()>` instead of `core::ptr::Thin` here
#[verifier::inline]
pub open spec fn ptr_null<T: ?Sized + core::ptr::Pointee<Metadata = ()>>() -> *const T {
    ptr_from_data(PtrData::<T> { addr: 0, provenance: Provenance::null(), metadata: () })
}

#[cfg(verus_keep_ghost)]
#[verifier::when_used_as_spec(ptr_null)]
pub assume_specification<
    T: ?Sized + core::ptr::Pointee<Metadata = ()>,
>[ core::ptr::null ]() -> (res: *const T)
    ensures
        res == ptr_null::<T>(),
    opens_invariants none
    no_unwind
;

/// Constructs a mutable null pointer.
/// NOTE: Trait aliases are not yet supported,
/// so we use `Pointee<Metadata = ()>` instead of `core::ptr::Thin` here
#[verifier::inline]
pub open spec fn ptr_null_mut<T: ?Sized + core::ptr::Pointee<Metadata = ()>>() -> *mut T {
    ptr_mut_from_data(PtrData::<T> { addr: 0, provenance: Provenance::null(), metadata: () })
}

#[cfg(verus_keep_ghost)]
#[verifier::when_used_as_spec(ptr_null_mut)]
pub assume_specification<
    T: ?Sized + core::ptr::Pointee<Metadata = ()>,
>[ core::ptr::null_mut ]() -> (res: *mut T)
    ensures
        res == ptr_null_mut::<T>(),
    opens_invariants none
    no_unwind
;

//////////////////////////////////////
// Casting
// as-casts and implicit casts are translated internally to these functions
// (including casts that involve *const ptrs)
/// Cast a pointer to a thin pointer. Address and provenance are preserved; metadata is now thin.
pub open spec fn spec_cast_ptr_to_thin_ptr<T: ?Sized, U: Sized>(ptr: *mut T) -> *mut U {
    ptr_mut_from_data(PtrData::<U> { addr: ptr@.addr, provenance: ptr@.provenance, metadata: () })
}

/// Cast a pointer to a thin pointer. Address and provenance are preserved; metadata is now thin.
///
/// Don't call this directly; use an `as`-cast instead.
#[verifier::external_body]
#[cfg_attr(verus_keep_ghost, rustc_diagnostic_item = "verus::vstd::raw_ptr::cast_ptr_to_thin_ptr")]
#[verifier::when_used_as_spec(spec_cast_ptr_to_thin_ptr)]
pub fn cast_ptr_to_thin_ptr<T: ?Sized, U: Sized>(ptr: *mut T) -> (result: *mut U)
    ensures
        result == spec_cast_ptr_to_thin_ptr::<T, U>(ptr),
    opens_invariants none
    no_unwind
{
    ptr as *mut U
}

/// Cast a pointer to an array of length `N` to a slice pointer.
/// Address and provenance are preserved; metadata has length `N`.
pub open spec fn spec_cast_array_ptr_to_slice_ptr<T, const N: usize>(ptr: *mut [T; N]) -> *mut [T] {
    ptr_mut_from_data(PtrData::<[T]> { addr: ptr@.addr, provenance: ptr@.provenance, metadata: N })
}

/// Cast a pointer to an array of length `N` to a slice pointer.
/// Address and provenance are preserved; metadata has length `N`.
///
/// Don't call this directly; use an `as`-cast instead.
#[verifier::external_body]
#[cfg_attr(verus_keep_ghost, rustc_diagnostic_item = "verus::vstd::raw_ptr::cast_array_ptr_to_slice_ptr")]
#[verifier::when_used_as_spec(spec_cast_array_ptr_to_slice_ptr)]
pub fn cast_array_ptr_to_slice_ptr<T, const N: usize>(ptr: *mut [T; N]) -> (result: *mut [T])
    ensures
        result == spec_cast_array_ptr_to_slice_ptr(ptr),
    opens_invariants none
    no_unwind
{
    ptr as *mut [T]
}

/// Cast a pointer to a `usize` by extracting just the address.
pub open spec fn spec_cast_ptr_to_usize<T: Sized>(ptr: *mut T) -> usize {
    ptr@.addr
}

/// Cast the address of a pointer to a `usize`.
///
/// Don't call this directly; use an `as`-cast instead.
#[verifier::external_body]
#[cfg_attr(verus_keep_ghost, rustc_diagnostic_item = "verus::vstd::raw_ptr::cast_ptr_to_usize")]
#[verifier::when_used_as_spec(spec_cast_ptr_to_usize)]
pub fn cast_ptr_to_usize<T: Sized>(ptr: *mut T) -> (result: usize)
    ensures
        result == spec_cast_ptr_to_usize(ptr),
    opens_invariants none
    no_unwind
{
    ptr as usize
}

//////////////////////////////////////
// Reading and writing
/// Calls [`core::ptr::write`] to write the value `v` to the memory location pointed to by `ptr`,
/// using the permission `perm`.
///
/// This does _not_ drop the contents. If the memory is already initialized,
/// this could leak allocations or resources, so care should be taken to not overwrite an object that should be dropped.
/// This is appropriate for initializing uninitialized memory, or overwriting memory that has previously been [read](ptr_mut_read) from.
#[inline(always)]
#[verifier::external_body]
pub fn ptr_mut_write<T>(ptr: *mut T, Tracked(perm): Tracked<&mut PointsTo<T>>, v: T)
    requires
        old(perm).ptr() == ptr,
    ensures
        perm.ptr() == ptr,
        perm.opt_value() == MemContents::Init(v),
    opens_invariants none
    no_unwind
{
    unsafe {
        core::ptr::write(ptr, v);
    }
}

/// Calls [`core::ptr::read`] to read from the memory pointed to by `ptr`,
/// using the permission `perm`.
///
/// This leaves the data as "unitialized", i.e., performs a move.
///
/// TODO: This needs to be made more general (i.e., should be able to read a Copy type
/// without destroying it; should be able to leave the bytes intact without uninitializing them).
#[inline(always)]
#[verifier::external_body]
pub fn ptr_mut_read<T>(ptr: *const T, Tracked(perm): Tracked<&mut PointsTo<T>>) -> (v: T)
    requires
        old(perm).ptr() == ptr,
        old(perm).is_init(),
    ensures
        perm.ptr() == ptr,
        perm.is_uninit(),
        v == old(perm).value(),
    opens_invariants none
    no_unwind
{
    unsafe { core::ptr::read(ptr) }
}

/// Equivalent to `&*ptr`, passing in a permission `perm` to ensure safety.
/// The memory pointed to by `ptr` must be initialized.
#[inline(always)]
#[verifier::external_body]
pub fn ptr_ref<T>(ptr: *const T, Tracked(perm): Tracked<&PointsTo<T>>) -> (v: &T)
    requires
        perm.ptr() == ptr,
        perm.is_init(),
    ensures
        v == perm.value(),
    opens_invariants none
    no_unwind
{
    unsafe { &*ptr }
}

/* coming soon
/// Equivalent to &mut *X, passing in a permission `perm` to ensure safety.
/// The memory pointed to by `ptr` must be initialized.
#[inline(always)]
#[verifier::external_body]
pub fn ptr_mut_ref<T>(ptr: *mut T, Tracked(perm): Tracked<&mut PointsTo<T>>) -> (v: &mut T)
    requires
        old(perm).ptr() == ptr,
        old(perm).is_init()
    ensures
        perm.ptr() == ptr,
        perm.is_init(),

        old(perm).value() == *old(v),
        new(perm).value() == *new(v),
    unsafe { &*ptr }
}
*/

macro_rules! pointer_specs {
    ($mod_ident:ident, $ptr_from_data:ident, $mu:tt) => {
        #[cfg(verus_keep_ghost)]
        mod $mod_ident {
            use super::*;

            verus!{

            #[verifier::inline]
            pub open spec fn spec_addr<T: ?Sized>(p: *$mu T) -> usize { p@.addr }

            #[verifier::when_used_as_spec(spec_addr)]
            pub assume_specification<T: ?Sized>[<*$mu T>::addr](p: *$mu T) -> (addr: usize)
                ensures addr == spec_addr(p)
                opens_invariants none
                no_unwind;

            pub open spec fn spec_with_addr<T: ?Sized>(p: *$mu T, addr: usize) -> *$mu T {
                $ptr_from_data(PtrData::<T> { addr: addr, .. p@ })
            }

            #[verifier::when_used_as_spec(spec_with_addr)]
            pub assume_specification<T: ?Sized>[<*$mu T>::with_addr](p: *$mu T, addr: usize) -> (q: *$mu T)
                ensures q == spec_with_addr(p, addr)
                opens_invariants none
                no_unwind;

            }
        }
    };
}

pointer_specs!(ptr_mut_specs, ptr_mut_from_data, mut);

pointer_specs!(ptr_const_specs, ptr_from_data, const);

pub broadcast group group_raw_ptr_axioms {
    axiom_ptr_mut_from_data,
    ptrs_mut_eq,
    ptrs_mut_eq_sized,
    alloc_bound,
}

/// Tracked object that indicates a given provenance has been exposed.
#[verifier::external_body]
pub tracked struct IsExposed {}

impl Clone for IsExposed {
    #[verifier::external_body]
    fn clone(&self) -> (s: Self)
        ensures
            s == self,
    {
        IsExposed {  }
    }
}

impl Copy for IsExposed {

}

impl IsExposed {
    /// The view of `IsExposed` is simply its provenance.
    pub open spec fn view(self) -> Provenance {
        self.provenance()
    }

    /// Provenance we are exposing.
    pub uninterp spec fn provenance(self) -> Provenance;

    /// It is always possible to expose/construct the null provenance.
    pub axiom fn null() -> (tracked exp: IsExposed)
        ensures
            exp.provenance() == Provenance::null(),
    ;
}

/// Perform a provenance expose operation.
#[verifier::external_body]
pub fn expose_provenance<T: Sized>(m: *mut T) -> (provenance: Tracked<IsExposed>)
    ensures
        provenance@@ == m@.provenance,
    opens_invariants none
    no_unwind
{
    let _ = m as usize;
    Tracked::assume_new()
}

/// Construct a pointer with the given provenance from a _usize_ address.
/// The provenance must have previously been exposed.
#[verifier::external_body]
pub fn with_exposed_provenance<T: Sized>(
    addr: usize,
    Tracked(provenance): Tracked<IsExposed>,
) -> (p: *mut T)
    ensures
        p == ptr_mut_from_data::<T>(
            PtrData::<T> { addr: addr, provenance: provenance@, metadata: () },
        ),
    opens_invariants none
    no_unwind
{
    addr as *mut T
}

/// Variable-sized uninitialized memory.
///
/// Permission is for an arbitrary set of addresses, not necessarily contiguous,
/// and with a given provenance.
// Note reading from uninitialized memory is UB, so we shouldn't give any
// reading capabilities to PointsToRaw. Turning a PointsToRaw into a PointsTo
// should always leave it as 'uninitialized'.
#[verifier::external_body]
pub tracked struct PointsToRaw {
    // TODO implement this as Map<usize, PointsTo<u8>> or something
    no_copy: NoCopy,
}

impl PointsToRaw {
    /// Provenance of the `PointsToRaw` permission;
    /// this corresponds to the original allocation and does not change.
    pub uninterp spec fn provenance(self) -> Provenance;

    /// Memory addresses (domain) that the `PointsToRaw` permission gives access to.
    /// This set may be split apart and/or recombined, in order to create permissions to smaller pieces of the allocation.
    pub uninterp spec fn dom(self) -> Set<int>;

    /// Returns `true` if the domain of this permission is exactly the range `[start, start + len)`.
    pub open spec fn is_range(self, start: int, len: int) -> bool {
        super::set_lib::set_int_range(start, start + len) =~= self.dom()
    }

    /// Returns `true` if the domain of this permission contains the range `[start, start + len)`.
    pub open spec fn contains_range(self, start: int, len: int) -> bool {
        super::set_lib::set_int_range(start, start + len) <= self.dom()
    }

    /// Constructs a `PointsToRaw` permission over an empty domain with the given provenance.
    pub axiom fn empty(provenance: Provenance) -> (tracked points_to_raw: Self)
        ensures
            points_to_raw.dom() == Set::<int>::empty(),
            points_to_raw.provenance() == provenance,
    ;

    /// Splits the current `PointsToRaw` permission into a permission with domain `range`
    /// and a permission containing the rest of the domain,
    /// provided that `range` is contained in the domain of the current permission.
    pub axiom fn split(tracked self, range: Set<int>) -> (tracked res: (Self, Self))
        requires
            range.subset_of(self.dom()),
        ensures
            res.0.provenance() == self.provenance(),
            res.1.provenance() == self.provenance(),
            res.0.dom() == range,
            res.1.dom() == self.dom().difference(range),
    ;

    /// Joins two `PointsToRaw` permissions into one,
    /// provided that they have the same provenance.
    /// The memory addresses of the new permission is the union of the domains of `self` and `other`.
    pub axiom fn join(tracked self, tracked other: Self) -> (tracked joined: Self)
        requires
            self.provenance() == other.provenance(),
        ensures
            joined.provenance() == self.provenance(),
            joined.dom() == self.dom() + other.dom(),
    ;

    /// Creates a `PointsTo<V>` permission from a `PointsToRaw` permission
    /// with address `start` and the same provanance as the `PointsToRaw` permission,
    /// provided that `start` is aligned to `V` and
    /// that the domain of the `PointsToRaw` permission matches the size of `V`.
    ///
    /// In combination with PointsToRaw::empty(),
    /// this lets us create a PointsTo for a ZST for _any_ aligned pointer (any address and provenance, even null).
    pub axiom fn into_typed<V>(tracked self, start: usize) -> (tracked points_to: PointsTo<V>)
        requires
            start as int % align_of::<V>() as int == 0,
            self.is_range(start as int, size_of::<V>() as int),
        ensures
            points_to.ptr() == ptr_mut_from_data::<V>(
                PtrData { addr: start, provenance: self.provenance(), metadata: () },
            ),
            points_to.is_uninit(),
    ;
}

impl<V> PointsTo<V> {
    /// Creates a `PointsToRaw` from a `PointsTo<V>` with the same provenance
    /// and a range corresponding to the address of the `PointsTo<V>` and size of `V`,
    /// provided that the memory tracked by the `PointsTo<V>`is uninitialized.
    /// Q: Do we need memory to be unitialized?
    pub axiom fn into_raw(tracked self) -> (tracked points_to_raw: PointsToRaw)
        requires
            self.is_uninit(),
        ensures
            points_to_raw.is_range(self.ptr().addr() as int, size_of::<V>() as int),
            points_to_raw.provenance() == self.ptr()@.provenance,
    ;

    /// Creates a reference to a `PointsToRaw` from a reference to a `PointsTo<V>` with the same provenance
    /// and a range corresponding to the address of the `PointsTo<V>` and size of `V`.
    pub axiom fn into_raw_shared(tracked &self) -> (tracked points_to_raw: &PointsToRaw)
        ensures
            points_to_raw.is_range(self.ptr().addr() as int, size_of::<V>() as int),
            points_to_raw.provenance() == self.ptr()@.provenance,
    ;
}

impl<V> PointsTo<[V]> {
    /// Creates a `PointsToRaw` from a `PointsTo<[V]>` with the same provenance
    /// and a range corresponding to the address of the `PointsTo<V>`,  size of `V`, and length.
    pub axiom fn into_raw(tracked self) -> (tracked points_to_raw: PointsToRaw)
        ensures
            points_to_raw.is_range(
                self.ptr().addr() as int,
                (size_of::<V>() as int) * self.value().len(),
            ),
            points_to_raw.provenance() == self.ptr()@.provenance,
    ;

    /// Creates a reference to a `PointsToRaw` from a reference to a `PointsTo<[V]>` with the same provenance
    /// and a range corresponding to the address of the `PointsTo<V>`, size of `V`, and length.
    pub axiom fn into_raw_shared(tracked &self) -> (tracked points_to_raw: &PointsToRaw)
        ensures
            points_to_raw.is_range(
                self.ptr().addr() as int,
                (size_of::<V>() as int) * self.value().len(),
            ),
            points_to_raw.provenance() == self.ptr()@.provenance,
    ;
}

// Allocation and deallocation via the global allocator
/// Permission to perform a deallocation with the global allocator.
#[verifier::external_body]
pub tracked struct Dealloc {
    no_copy: NoCopy,
}

/// Data associated with a `Dealloc` permission.
pub ghost struct DeallocData {
    pub addr: usize,
    pub size: nat,
    pub align: nat,
    /// This should probably be some kind of "allocation ID" (with "allocation ID" being
    /// only one part of a full Provenance definition).
    pub provenance: Provenance,
}

impl Dealloc {
    pub uninterp spec fn view(self) -> DeallocData;

    /// Start address of the allocation you are allowed to deallocate.
    #[verifier::inline]
    pub open spec fn addr(self) -> usize {
        self.view().addr
    }

    /// Size of the allocation you are allowed to deallocate.
    #[verifier::inline]
    pub open spec fn size(self) -> nat {
        self.view().size
    }

    /// Alignment of the allocation you are allowed to deallocate.
    #[verifier::inline]
    pub open spec fn align(self) -> nat {
        self.view().align
    }

    /// Provenance of the allocation you are allowed to deallocate.
    #[verifier::inline]
    pub open spec fn provenance(self) -> Provenance {
        self.view().provenance
    }
}

/// Allocate with the global allocator.
/// The precondition should be consistent with the [documented safety conditions on `alloc`](https://doc.rust-lang.org/alloc/alloc/trait.GlobalAlloc.html#tymethod.alloc).
/// Returns a pointer with a corresponding [`PointsToRaw`] and [`Dealloc`] permissions.
#[cfg(feature = "std")]
#[verifier::external_body]
pub fn allocate(size: usize, align: usize) -> (pt: (
    *mut u8,
    Tracked<PointsToRaw>,
    Tracked<Dealloc>,
))
    requires
        valid_layout(size, align),
        size != 0,
    ensures
        pt.1@.is_range(pt.0.addr() as int, size as int),
        pt.0.addr() + size <= usize::MAX + 1,
        pt.2@@ == (DeallocData {
            addr: pt.0.addr(),
            size: size as nat,
            align: align as nat,
            provenance: pt.1@.provenance(),
        }),
        pt.0.addr() as int % align as int == 0,
        pt.0@.provenance == pt.1@.provenance(),
        pt.1@.provenance().alloc_len() == size,
    opens_invariants none
{
    // SAFETY: valid_layout is a precondition
    let layout = unsafe { alloc::alloc::Layout::from_size_align_unchecked(size, align) };
    // SAFETY: size != 0
    let p = unsafe { ::alloc::alloc::alloc(layout) };
    if p == core::ptr::null_mut() {
        std::process::abort();
    }
    (p, Tracked::assume_new(), Tracked::assume_new())
}

/// Deallocate with the global allocator.
///
/// The [`Dealloc`] permission ensures that the
/// [documented safety conditions on `dealloc`](https://doc.rust-lang.org/1.82.0/core/alloc/trait.GlobalAlloc.html#tymethod.dealloc)
/// are satisfied; by also giving up permission of the [`PointsToRaw`] permission,
/// we ensure there can be no use-after-free bug as a result of this deallocation.
/// In order to do so, the parameters of the [`PointsToRaw`] and [`Dealloc`] permissions must match the parameters of the deallocation.
#[cfg(feature = "alloc")]
#[verifier::external_body]
pub fn deallocate(
    p: *mut u8,
    size: usize,
    align: usize,
    Tracked(pt): Tracked<PointsToRaw>,
    Tracked(dealloc): Tracked<Dealloc>,
)
    requires
        dealloc.addr() == p.addr(),
        dealloc.size() == size,
        dealloc.align() == align,
        dealloc.provenance() == pt.provenance(),
        pt.is_range(dealloc.addr() as int, dealloc.size() as int),
        p@.provenance == dealloc.provenance(),
    opens_invariants none
{
    // SAFETY: ensured by dealloc token
    let layout = unsafe { alloc::alloc::Layout::from_size_align_unchecked(size, align) };
    unsafe {
        ::alloc::alloc::dealloc(p, layout);
    }
}

/// This is meant to be a replacement for `&'a T` that allows Verus to keep track of
/// not just the `T` value but the pointer as well.
/// It would be better to get rid of this and use normal reference types `&'a T`,
/// but there are a lot of unsolved implementation questions.
/// The existence of `SharedReference<'a, T>` is a stop-gap.
#[verifier::external_body]
#[verifier::accept_recursive_types(T)]
#[cfg_attr(verus_keep_ghost, rustc_diagnostic_item = "verus::vstd::raw_ptr::SharedReference")]
pub struct SharedReference<'a, T: ?Sized>(&'a T);

impl<'a, T: ?Sized> Clone for SharedReference<'a, T> {
    #[verifier::external_body]
    fn clone(&self) -> (ret: Self)
        ensures
            ret == *self,
    {
        SharedReference(self.0)
    }
}

impl<'a, T: ?Sized> Copy for SharedReference<'a, T> {

}

impl<'a, T> SharedReference<'a, T> {
    #[verifier::external_body]
    pub const fn as_ptr(self) -> (ptr: *const T)
        ensures
            ptr == self.ptr() as *const T,
    {
        &*self.0
    }

    pub axiom fn points_to(tracked self) -> (tracked pt: &'a PointsTo<T>)
        ensures
            pt.ptr() == self.ptr(),
            pt.is_init(),
            pt.value() == self.value(),
    ;
}

impl<'a, T: ?Sized> SharedReference<'a, T> {
    pub uninterp spec fn value(self) -> &'a T;

    pub uninterp spec fn ptr(self) -> *const T;

    #[verifier::external_body]
<<<<<<< HEAD
    pub const fn new(t: &'a T) -> (s: Self)
=======
    pub fn new(t: &'a T) -> (s: Self)
>>>>>>> 1772cd11
        ensures
            s.value() == t,
    {
        SharedReference(t)
    }

    #[verifier::external_body]
    const fn as_ref(self) -> (t: &'a T)
        ensures
            t == self.value(),
    {
        self.0
    }
    // pub axiom fn points_to(tracked self) -> (tracked pt: &'a PointsTo<T>)
    //     ensures
    //         pt.ptr() == self.ptr(),
    //         pt.is_init(),
    //         pt.value() == self.value(),
    // ;

<<<<<<< HEAD
    // References must be nonnull - https://doc.rust-lang.org/reference/behavior-considered-undefined.html#r-undefined.validity.reference-box
    pub axiom fn ptr_nonnull(tracked self)
        ensures
            self.ptr()@.addr != 0,
    ;
    // pub axiom fn points_to(tracked self) -> (tracked pt: &'a PointsTo<T>)
    //     ensures
    //         pt.ptr() == self.ptr(),
    //         pt.is_init(),
    //         pt.value() == self.value(),
    // ;

=======
>>>>>>> 1772cd11
}

impl<'a, T> SharedReference<'a, [T]> {
    #[verifier::external_body]
    pub const fn as_ptr(self) -> (ptr: *const T)
        ensures
            ptr == self.ptr() as *const T,
    {
        self.0.as_ptr()
    }

    pub const fn len(self) -> (output: usize)
        ensures
            output == spec_slice_len(self.value()),
    {
        self.as_ref().len()
    }

    pub fn index(self, idx: usize) -> (out: &'a T)
        requires
            0 <= idx < self.value()@.len(),
        ensures
            *out == self.value()@.index(idx as int),
    {
        &(self.as_ref())[idx]
    }

    pub axiom fn points_to(tracked self) -> (tracked pt: &'a PointsTo<[T]>)
        ensures
            pt.ptr() == self.ptr(),
            pt.is_init(),
            // TODO: under what conditions can I assume it is init?
            pt.value() == self.value()@,
<<<<<<< HEAD
            pt.phy() == self.value(),
=======
>>>>>>> 1772cd11
    ;
}

impl<'a> SharedReference<'a, str> {
    #[verifier::external_body]
    pub const fn as_ptr(self) -> (ptr: *const u8)
        ensures
            ptr == self.ptr() as *const u8,
    {
        self.0.as_ptr()
    }

    pub axiom fn points_to(tracked self) -> (tracked pt: &'a PointsTo<str>)
        ensures
            pt.ptr() == self.ptr(),
            pt.is_init(),
            // TODO: under what conditions can I assume it is init?
            pt.value() == self.value(),
    ;
}

impl<'a, T> View for SharedReference<'a, [T]> {
    type V = Seq<T>;

    uninterp spec fn view(&self) -> Seq<T>;
}

#[verifier::external_body]
pub broadcast axiom fn axiom_shared_ref_value_view<'a, T>(shared_ref: SharedReference<'a, [T]>)
    ensures
        shared_ref.value()@ == #[trigger] shared_ref@,
;

// impl<'a, T> Index<usize> for SharedReference<'a, [T]>
// where
//     // T: Index<I> + ?Sized,
//     // I: SliceIndex<[T]>,
// {
//     type Output = T;
//     #[inline(always)]
//     fn index(&self, idx: usize) ->(out: &Self::Output)
//         requires
//             0 <= idx < self.view().len(),
//         // ensures
//         //     *out == self.as_ref().index(idx as int),
//     {
//         // idx.index(self.0)
//         // &(  (*(  self.as_ref()  ))[idx]  )
//         &(*self.as_ref())[idx]
//     }
// }
// #[verifier::external_trait_specification]
// impl<'a, T, I> Index<I> for SharedReference<'a, [T]>
// where
//     I: SliceIndex<[T]>,
// {
//     type Output = I::Output;
//     #[inline(always)]
//     fn index(&self, index: I) -> &I::Output {
//         index.index(self.as_ref())
//     }
// }
// #[verifier::external_trait_specification]
// pub trait ExIndex<Idx>
// where
//     Idx: ?Sized,
// {
//     type ExternalTraitSpecificationFor: core::ops::Index<Idx>;
//     type Output: ?Sized;
//     fn index(&self, index: Idx) -> &Self::Output;
// }
// impl<'a, T, I> Index<I> for &'a T
// where
//     T: Index<I>,
// {
//     type Output = T::Output;
//     fn index(&self, index: I) -> &T::Output {
//         self.index(index)
//     }
// }
// impl<'a, T, I> Index<I> for SharedReference<'a, T>
// where
//     T: SliceIndex<I>,
//     I: std::slice::SliceIndex<[T]>,
// {
//     type Output = T::Output;
//     #[cfg_attr(verus_keep_ghost, rustc_diagnostic_item = "verus::vstd::raw_ptr::Index::index")]
//     fn index(&self, index: I) -> &T::Output {
//         self.as_ref().index(&index)
//     }
// }
/// Like [`ptr_ref`] but returns a `SharedReference` so it keeps track of the relationship
/// between the pointers.
/// Note the resulting reference's pointers does NOT have the same provenance.
/// This is because in Rust models like Stacked Borrows / Tree Borrows, the pointer
/// gets a new tag.
#[inline(always)]
#[verifier::external_body]
pub fn ptr_ref2<'a, T>(ptr: *const T, Tracked(perm): Tracked<&PointsTo<T>>) -> (v: SharedReference<
    'a,
    T,
>)
    requires
        perm.ptr() == ptr,
        perm.is_init(),
    ensures
        v.value() == perm.value(),
        v.ptr().addr() == ptr.addr(),
        v.ptr()@.metadata == ptr@.metadata,
    opens_invariants none
    no_unwind
{
    SharedReference(unsafe { &*ptr })
}

#[verus_spec(v =>
    with
        Tracked(perm): Tracked<&'a PointsTo<T>>
    requires
        perm.ptr() == ptr,
        perm.is_init(),
    ensures
        v == perm.value(),
    opens_invariants none
    no_unwind
)]
/// Equivalent to `&*ptr`, passing in a permission `perm` to ensure safety.
/// The memory pointed to by `ptr` must be initialized.
#[inline(always)]
#[verifier::external_body]
pub fn ptr_ref_wrapper<'a, T>(ptr: *const T) -> &'a T {
    ptr_ref(ptr, Tracked::assume_new())
}

} // verus!<|MERGE_RESOLUTION|>--- conflicted
+++ resolved
@@ -206,18 +206,6 @@
         res <==> (x@.addr == y@.addr) && (x@.metadata == y@.metadata),
 ;
 
-<<<<<<< HEAD
-// impl<T> View for PointsTo<T> {
-//     type V = PointsToData<T>;
-//     open spec fn view(&self) -> Self::V {
-//         PointsToData {
-//             ptr: self.ptr(),
-//             opt_value: self.mem_contents_seq()
-//         }
-//     }
-//     // Either implement this function so it's tied to ptr() or get rid of it and fix all the errors
-// }
-=======
 impl<T> View for PointsTo<T> {
     type V = PointsToData<T>;
 
@@ -230,7 +218,6 @@
     // Either implement this function so it's tied to ptr() or get rid of it and fix all the errors
 }
 
->>>>>>> 1772cd11
 impl<T> PointsTo<T> {
     /// The (possibly uninitialized) memory that this permission gives access to.
     pub uninterp spec fn opt_value(&self) -> MemContents<T>;
@@ -321,14 +308,11 @@
     /// The sequence of (possibly uninitialized) memory that this permission gives access to.
     pub uninterp spec fn mem_contents_seq(&self) -> Seq<MemContents<T>>;
 
-<<<<<<< HEAD
     // We would like to use align_of_val and size_of_val for the value that this permission corresponds to,
     // but value() has type Seq<T>, which is not associated with an alignment or a size.
     /// The physical value associated with this permission.
     pub uninterp spec fn phy(&self) -> &[T];
 
-=======
->>>>>>> 1772cd11
     // MemContents<Seq<T>> or Seq<MemContents<T>>, have options
     // Q: What is the conceptual difference between these two, in terms of how I'd model it?
     // A: MemContents<T> - either have T or uninit, Seq<MemContent<T>> - every entry can be init or uninit, independently
@@ -341,7 +325,6 @@
             0 <= i < self.mem_contents_seq().len() ==> self.mem_contents_seq().index(i).is_init()
     }
 
-<<<<<<< HEAD
     /// Returns `true` if all of the permission's associated memory in the given subrange is initialized.
     pub open spec fn is_init_subrange(&self, start_index: int, len: int) -> bool
         recommends
@@ -350,8 +333,6 @@
         forall|i| start_index <= i < len ==> self.mem_contents_seq().index(i).is_init()
     }
 
-=======
->>>>>>> 1772cd11
     /// Returns `true` if any part of the permission's associated memory is uninitialized.
     // #[verifier::inline]
     pub open spec fn is_uninit(&self) -> bool {
@@ -373,16 +354,11 @@
     // See https://doc.rust-lang.org/std/ptr/#safety
     pub axiom fn is_nonnull(tracked &self)
         requires
-<<<<<<< HEAD
             spec_size_of_val::<[T]>(self.phy()) != 0,
-=======
-            size_of::<T>() != 0,
->>>>>>> 1772cd11
         ensures
             self.ptr()@.addr != 0,
     ;
 
-<<<<<<< HEAD
     // https://doc.rust-lang.org/reference/behavior-considered-undefined.html#r-undefined.validity.reference-box
     // https://doc.rust-lang.org/std/ptr/index.html#alignment
     /// Guarantee that the `PointsTo` points to an aligned address.
@@ -393,8 +369,6 @@
             self.ptr()@.addr as nat % spec_align_of_val::<[T]>(self.phy()) == 0,
     ;
 
-=======
->>>>>>> 1772cd11
     /// The memory associated with a pointer should always be within bounds of its spatial provenance.
     pub axiom fn ptr_bounds(
         tracked &self,
@@ -402,11 +376,7 @@
     // TODO: do I need this requires?
 
         requires
-<<<<<<< HEAD
             spec_size_of_val::<[T]>(self.phy()) != 0,
-=======
-            size_of::<T>() != 0,
->>>>>>> 1772cd11
         ensures
             self.ptr()@.provenance.start_addr() <= self.ptr()@.addr,
             self.ptr()@.addr + self.value().len() * size_of::<T>()
@@ -432,13 +402,10 @@
                 start_index as int,
                 start_index as int + len as int,
             ),
-<<<<<<< HEAD
             sub_points_to.phy()@ == self.phy()@.subrange(
                 start_index as int,
                 start_index as int + len as int,
             ),
-=======
->>>>>>> 1772cd11
     ;
 
     /// Provided that memory is initialized, the pointer's address is aligned to `V`,
@@ -518,7 +485,6 @@
     {
         self.opt_value().value()
     }
-<<<<<<< HEAD
 
     /// Guarantee that the `PointsTo` for any non-zero-sized type points to a non-null address.
     ///
@@ -540,8 +506,6 @@
         ensures
             self.ptr()@.addr as nat % spec_align_of_val::<str>(self.value()) == 0,
     ;
-=======
->>>>>>> 1772cd11
 }
 
 impl<T> MemContents<T> {
@@ -1198,11 +1162,7 @@
     pub uninterp spec fn ptr(self) -> *const T;
 
     #[verifier::external_body]
-<<<<<<< HEAD
     pub const fn new(t: &'a T) -> (s: Self)
-=======
-    pub fn new(t: &'a T) -> (s: Self)
->>>>>>> 1772cd11
         ensures
             s.value() == t,
     {
@@ -1216,6 +1176,12 @@
     {
         self.0
     }
+
+    // References must be nonnull - https://doc.rust-lang.org/reference/behavior-considered-undefined.html#r-undefined.validity.reference-box
+    pub axiom fn ptr_nonnull(tracked self)
+        ensures
+            self.ptr()@.addr != 0,
+    ;
     // pub axiom fn points_to(tracked self) -> (tracked pt: &'a PointsTo<T>)
     //     ensures
     //         pt.ptr() == self.ptr(),
@@ -1223,21 +1189,6 @@
     //         pt.value() == self.value(),
     // ;
 
-<<<<<<< HEAD
-    // References must be nonnull - https://doc.rust-lang.org/reference/behavior-considered-undefined.html#r-undefined.validity.reference-box
-    pub axiom fn ptr_nonnull(tracked self)
-        ensures
-            self.ptr()@.addr != 0,
-    ;
-    // pub axiom fn points_to(tracked self) -> (tracked pt: &'a PointsTo<T>)
-    //     ensures
-    //         pt.ptr() == self.ptr(),
-    //         pt.is_init(),
-    //         pt.value() == self.value(),
-    // ;
-
-=======
->>>>>>> 1772cd11
 }
 
 impl<'a, T> SharedReference<'a, [T]> {
@@ -1271,10 +1222,7 @@
             pt.is_init(),
             // TODO: under what conditions can I assume it is init?
             pt.value() == self.value()@,
-<<<<<<< HEAD
             pt.phy() == self.value(),
-=======
->>>>>>> 1772cd11
     ;
 }
 
