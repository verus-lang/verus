--- conflicted
+++ resolved
@@ -76,8 +76,10 @@
     /// The provenance of the null ptr (or really, "no provenance")
     pub uninterp spec fn null() -> Self;
 
+    /// The starting address of the pointer's allocation.
     pub uninterp spec fn start_addr(&self) -> usize;
 
+    /// The length of the pointer's allocation in bytes.
     pub uninterp spec fn alloc_len(&self) -> usize;
 }
 
@@ -188,21 +190,8 @@
 // }
 
 impl<T> PointsTo<T> {
-<<<<<<< HEAD
+    /// The (possibly uninitialized) memory that this permission gives access to.
     pub uninterp spec fn opt_value(&self) -> MemContents<T>;
-=======
-    /// The pointer that this permission is associated with.
-    #[verifier::inline]
-    pub open spec fn ptr(&self) -> *mut T {
-        self.view().ptr
-    }
-
-    /// The (possibly uninitialized) memory that this permission gives access to.
-    #[verifier::inline]
-    pub open spec fn opt_value(&self) -> MemContents<T> {
-        self.view().opt_value
-    }
->>>>>>> b6d23bfd
 
     /// Returns `true` if the permission's associated memory is initialized.
     #[verifier::inline]
@@ -274,10 +263,12 @@
 // }
 
 impl<T: ?Sized> PointsTo<T> {
+    /// The pointer that this permission is associated with.
     pub uninterp spec fn ptr(&self) -> *mut T;
 }
 
 impl<T> PointsTo<[T]> {
+    /// The sequence of (possibly uninitialized) memory that this permission gives access to.
     pub uninterp spec fn mem_contents_seq(&self) -> Seq<MemContents<T>>;
     // MemContents<Seq<T>> or Seq<MemContents<T>>, have options
     // Q: What is the conceptual difference between these two, in terms of how I'd model it?
@@ -285,16 +276,22 @@
     // MemContents<Seq<T>> - entire sequence is init or uninit. Weird bc don't actually have sequence in memory, but not sufficient
     // don't write opt_value in terms of view
 
+    /// Returns `true` if all of the permission's associated memory is initialized.
     // #[verifier::inline]
     pub open spec fn is_init(&self) -> bool {
         forall |i| 0 <= i < self.mem_contents_seq().len() ==> self.mem_contents_seq().index(i).is_init()
     }
 
+    /// Returns `true` if any part of the permission's associated memory is uninitialized.
     // #[verifier::inline]
     pub open spec fn is_uninit(&self) -> bool {
         !self.is_init()
     }
 
+    /// Returns a sequence where for each index, 
+    /// if the permission's associated memory at that index is initialized,
+    /// the corresponding index in the sequence holds that value.
+    /// Otherwise, the value at that index is meaningless.
     // #[verifier::inline]
     pub open spec fn value(&self) -> Seq<T> {
         Seq::new(self.mem_contents_seq().len(), |i| self.mem_contents_seq().index(i).value())
@@ -311,6 +308,7 @@
             self.ptr()@.addr != 0,
     ;
 
+    /// The memory associated with a pointer should always be within bounds of its spatial provenance. 
     pub axiom fn ptr_bounds(tracked &self)
         // TODO: do I need this requires?
         requires
@@ -323,6 +321,7 @@
     // TODO: Add invariant that self.ptr()@.metadata == Metadata::Length(self.mem_contents_seq().len())?
     // Probably skip unless I need it
 
+    /// Given that the subrange is within bounds, it is always possible to get a permission to just that subrange.
     pub axiom fn subrange(tracked &self, start_index: usize, len: nat) -> (tracked sub_points_to: &Self)
         requires
             start_index + len <= self.mem_contents_seq().len(),
@@ -333,6 +332,9 @@
             sub_points_to.mem_contents_seq() == self.mem_contents_seq().subrange(start_index as int, start_index as int + len as int),
     ;
 
+    /// Provided that memory is initialized, the pointer's address is aligned to `V`, 
+    /// and `self.value().len() * size_of::<T>() == size_of::<V>()`, 
+    /// we can always cast a `[T]` permission to a `V` permission.
     pub axiom fn cast_points_to<V>(tracked &self) -> (tracked points_to: &PointsTo<V>)
         where 
             T: PrimitiveInt + CompatibleSmallerBaseFor<V> + Integer,
@@ -365,6 +367,9 @@
     //         self.is_uninit(),
     // ;
 
+    /// Guarantees that the memory ranges associated with two permissions will not overlap,
+    /// since you cannot have two permissions to the same memory.
+    ///
     /// Note: If both S and T are non-zero-sized, then this implies the pointers
     /// have distinct addresses.
     pub axiom fn is_disjoint<S>(tracked &mut self, tracked other: &PointsTo<S>)
@@ -374,6 +379,7 @@
                 + size_of::<S>() <= self.ptr() as int,
     ;
 }
+
 
 impl<T> MemContents<T> {
     /// Returns `true` if it is a [`MemContents::Init`] value.
@@ -822,6 +828,8 @@
             points_to_raw.provenance() == self.ptr()@.provenance,
     ;
 
+    /// Creates a reference to a `PointsToRaw` from a reference to a `PointsTo<V>` with the same provenance
+    /// and a range corresponding to the address of the `PointsTo<V>` and size of `V`.
     pub axiom fn into_raw_shared(tracked &self) -> (tracked points_to_raw: &PointsToRaw)
         ensures
             points_to_raw.is_range(self.ptr().addr() as int, size_of::<V>() as int),
@@ -830,12 +838,16 @@
 }
 
 impl<V> PointsTo<[V]> {
+    /// Creates a `PointsToRaw` from a `PointsTo<[V]>` with the same provenance
+    /// and a range corresponding to the address of the `PointsTo<V>`,  size of `V`, and length.
     pub axiom fn into_raw(tracked self) -> (tracked points_to_raw: PointsToRaw)
         ensures
             points_to_raw.is_range(self.ptr().addr() as int, (size_of::<V>() as int)*self.value().len()),
             points_to_raw.provenance() == self.ptr()@.provenance,
     ;
 
+    /// Creates a reference to a `PointsToRaw` from a reference to a `PointsTo<[V]>` with the same provenance
+    /// and a range corresponding to the address of the `PointsTo<V>`, size of `V`, and length.
     pub axiom fn into_raw_shared(tracked &self) -> (tracked points_to_raw: &PointsToRaw)
         ensures
             points_to_raw.is_range(self.ptr().addr() as int, (size_of::<V>() as int)*self.value().len()),
@@ -1036,7 +1048,6 @@
         self.as_ref().len()
     }
 
-<<<<<<< HEAD
     #[verifier::external_body]
     // TODO: Bug in lifetime_generate which generates the error "cannot return value referencing temporary value"
     pub fn index(self, idx: usize) -> (out: &'a T)
@@ -1049,9 +1060,6 @@
     }
 
     pub axiom fn points_to(tracked self) -> (tracked pt: &'a PointsTo<[T]>)
-=======
-    pub axiom fn points_to(tracked self) -> (tracked pt: &'a PointsTo<T>)
->>>>>>> b6d23bfd
         ensures
             pt.ptr() == self.ptr(),
             pt.is_init(),
