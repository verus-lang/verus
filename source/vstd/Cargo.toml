--- conflicted
+++ resolved
@@ -21,19 +21,16 @@
 default = ["std"]
 std = ["alloc"]
 alloc = []
-<<<<<<< HEAD
+allocator = []
+strict_provenance_atomic_ptr = []
 
 [package.metadata.verus]
 verify = true
 is-vstd = true
-=======
-allocator = []
-strict_provenance_atomic_ptr = []
 
 [lints.rust]
 unexpected_cfgs = { level = "warn", check-cfg = [
   'cfg(verus_keep_ghost)',
   'cfg(verus_verify_core)',
   'cfg(verus_keep_ghost_body)',
-] }
->>>>>>> 65f122f2
+] }