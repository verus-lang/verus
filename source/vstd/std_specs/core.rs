use super::super::prelude::*;

verus! {

<<<<<<< HEAD
#[verifier::external_trait_specification]
pub trait ExInteger {
    type ExternalTraitSpecificationFor: builtin::Integer;
}

#[verifier::external_trait_specification]
pub trait ExSpecOrd<Rhs> {
    type ExternalTraitSpecificationFor: builtin::SpecOrd<Rhs>;
}

#[verifier::external_trait_specification]
pub trait ExAllocator {
    type ExternalTraitSpecificationFor: core::alloc::Allocator;
}

#[verifier::external_trait_specification]
pub trait ExDebug {
    type ExternalTraitSpecificationFor: core::fmt::Debug;
}

#[verifier::external_trait_specification]
pub trait ExFrom<T>: Sized {
    type ExternalTraitSpecificationFor: core::convert::From<T>;
}

#[verifier::external_trait_specification]
pub trait ExPartialEq<Rhs: ?Sized> {
    type ExternalTraitSpecificationFor: core::cmp::PartialEq<Rhs>;
}

#[verifier::external_trait_specification]
pub trait ExPartialOrd<Rhs: ?Sized>: PartialEq<Rhs> {
    type ExternalTraitSpecificationFor: core::cmp::PartialOrd<Rhs>;
}

#[verifier::external_trait_specification]
pub trait ExHash {
    type ExternalTraitSpecificationFor: core::hash::Hash;
}

#[verifier::external_trait_specification]
pub trait ExPtrPointee {
    type ExternalTraitSpecificationFor: core::ptr::Pointee;

    type Metadata: Copy + Send + Sync + Ord + core::hash::Hash + Unpin;
}

#[verifier::external_trait_specification]
pub trait ExIterator {
    type ExternalTraitSpecificationFor: core::iter::Iterator;
}

#[verifier::external_trait_specification]
pub trait ExIntoIterator {
    type ExternalTraitSpecificationFor: core::iter::IntoIterator;
}

#[verifier::external_trait_specification]
pub trait ExIterStep: Clone + PartialOrd + Sized {
    type ExternalTraitSpecificationFor: core::iter::Step;
}

#[verifier(external_fn_specification)]
=======
#[verifier::external_fn_specification]
>>>>>>> 7b0cb2f2
pub fn ex_swap<T>(a: &mut T, b: &mut T)
    ensures
        *a == *old(b),
        *b == *old(a),
{
    core::mem::swap(a, b)
}

#[verifier::external_type_specification]
#[verifier::accept_recursive_types(V)]
#[verifier::ext_equal]
pub struct ExOption<V>(core::option::Option<V>);

#[verifier::external_type_specification]
#[verifier::accept_recursive_types(T)]
#[verifier::reject_recursive_types_in_ground_variants(E)]
pub struct ExResult<T, E>(core::result::Result<T, E>);

pub open spec fn iter_into_iter_spec<I: Iterator>(i: I) -> I {
    i
}

#[verifier::external_fn_specification]
#[verifier::when_used_as_spec(iter_into_iter_spec)]
pub fn ex_iter_into_iter<I: Iterator>(i: I) -> (r: I)
    ensures
        r == i,
{
    i.into_iter()
}

// I don't really expect this to be particularly useful;
// this is mostly here because I wanted an easy way to test
// the combination of external_type_specification & external_body
// in a cross-crate context.
#[verifier::external_type_specification]
#[verifier::external_body]
pub struct ExDuration(core::time::Duration);

#[verifier::external_type_specification]
#[verifier::external_body]
#[verifier::reject_recursive_types_in_ground_variants(V)]
pub struct ExPhantomData<V: ?Sized>(core::marker::PhantomData<V>);

#[verifier::external_fn_specification]
pub fn ex_intrinsics_likely(b: bool) -> (c: bool)
    ensures
        c == b,
{
    core::intrinsics::likely(b)
}

#[verifier::external_fn_specification]
pub fn ex_intrinsics_unlikely(b: bool) -> (c: bool)
    ensures
        c == b,
{
    core::intrinsics::unlikely(b)
}

#[verifier::external_type_specification]
#[verifier::external_body]
#[verifier::reject_recursive_types_in_ground_variants(V)]
pub struct ExManuallyDrop<V: ?Sized>(core::mem::ManuallyDrop<V>);

} // verus!<|MERGE_RESOLUTION|>--- conflicted
+++ resolved
@@ -2,7 +2,6 @@
 
 verus! {
 
-<<<<<<< HEAD
 #[verifier::external_trait_specification]
 pub trait ExInteger {
     type ExternalTraitSpecificationFor: builtin::Integer;
@@ -65,10 +64,7 @@
     type ExternalTraitSpecificationFor: core::iter::Step;
 }
 
-#[verifier(external_fn_specification)]
-=======
 #[verifier::external_fn_specification]
->>>>>>> 7b0cb2f2
 pub fn ex_swap<T>(a: &mut T, b: &mut T)
     ensures
         *a == *old(b),
