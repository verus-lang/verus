use super::super::prelude::*;
use builtin::*;

use alloc::vec::Vec;
use core::alloc::Allocator;
use core::clone::Clone;
use core::option::Option;
use core::option::Option::None;

verus! {

#[verifier::external_type_specification]
#[verifier::external_body]
#[verifier::accept_recursive_types(T)]
#[verifier::reject_recursive_types(A)]
pub struct ExVec<T, A: Allocator>(Vec<T, A>);

// this is a bit of a hack; verus treats Global specially already,
// but putting this here helps Verus pick up all the trait impls for Global
#[verifier::external_type_specification]
#[verifier::external_body]
pub struct ExGlobal(alloc::alloc::Global);

pub trait VecAdditionalSpecFns<T>: View<V = Seq<T>> {
    spec fn spec_index(&self, i: int) -> T
        recommends
            0 <= i < self.view().len(),
    ;
}

impl<T, A: Allocator> VecAdditionalSpecFns<T> for Vec<T, A> {
    #[verifier::inline]
    open spec fn spec_index(&self, i: int) -> T {
        self.view().index(i)
    }
}

// TODO this should really be a 'external_fn_specification' function
// but it's difficult to handle vec.index right now because
// it uses more trait polymorphism than we can handle right now.
//
// So this is a bit of a hack, but I'm just manually redirecting
// `vec[i]` to this function here from rust_to_vir_expr.
//
// It's not ideal, but I think it's better than the alternative, which would
// be to have users call some function with a nonstandard name to perform indexing.
/// This is a specification for the indexing operator `vec[i]`
#[verifier::external_body]
#[cfg_attr(verus_keep_ghost, rustc_diagnostic_item = "verus::vstd::std_specs::vec::vec_index")]
pub fn vec_index<T, A: Allocator>(vec: &Vec<T, A>, i: usize) -> (element: &T)
    requires
        i < vec.view().len(),
    ensures
        *element == vec.view().index(i as int),
{
    &vec[i]
}

////// Len (with autospec)
pub open spec fn spec_vec_len<T, A: Allocator>(v: &Vec<T, A>) -> usize;

// This axiom is slightly better than defining spec_vec_len to just be `v@.len() as usize`
// (the axiom also shows that v@.len() is in-bounds for usize)
pub broadcast proof fn axiom_spec_len<A>(v: &Vec<A>)
    ensures
        #[trigger] spec_vec_len(v) == v@.len(),
{
    admit();
}

#[verifier::external_fn_specification]
#[verifier::when_used_as_spec(spec_vec_len)]
pub fn ex_vec_len<T, A: Allocator>(vec: &Vec<T, A>) -> (len: usize)
    ensures
        len == spec_vec_len(vec),
{
    vec.len()
}

////// Other functions
#[verifier::external_fn_specification]
pub fn ex_vec_new<T>() -> (v: Vec<T>)
    ensures
        v@ == Seq::<T>::empty(),
{
    Vec::<T>::new()
}

#[verifier::external_fn_specification]
pub fn ex_vec_with_capacity<T>(capacity: usize) -> (v: Vec<T>)
    ensures
        v@ == Seq::<T>::empty(),
{
    Vec::<T>::with_capacity(capacity)
}

#[verifier::external_fn_specification]
pub fn ex_vec_reserve<T, A: Allocator>(vec: &mut Vec<T, A>, additional: usize)
    ensures
        vec@ == old(vec)@,
{
    vec.reserve(additional)
}

#[verifier::external_fn_specification]
pub fn ex_vec_push<T, A: Allocator>(vec: &mut Vec<T, A>, value: T)
    ensures
        vec@ == old(vec)@.push(value),
{
    vec.push(value)
}

#[verifier::external_fn_specification]
pub fn ex_vec_pop<T, A: Allocator>(vec: &mut Vec<T, A>) -> (value: Option<T>)
    ensures
        old(vec)@.len() > 0 ==> value == Some(old(vec)@[old(vec)@.len() - 1]) && vec@ == old(
            vec,
        )@.subrange(0, old(vec)@.len() - 1),
        old(vec)@.len() == 0 ==> value == None::<T> && vec@ == old(vec)@,
{
    vec.pop()
}

#[verifier::external_fn_specification]
pub fn ex_vec_append<T, A: Allocator>(vec: &mut Vec<T, A>, other: &mut Vec<T, A>)
    ensures
        vec@ == old(vec)@ + old(other)@,
{
    vec.append(other)
}

/*
// TODO find a way to support this
// This is difficult because of the SliceIndex trait
use std::ops::Index;

#[verifier::external_fn_specification]
pub fn index<T, A: Allocator>(vec: &Vec<T>, i: usize) -> (r: &T)
    requires
        i < vec.len(),
    ensures
        *r == vec[i as int],
{

    vec.index(i)
}
*/

#[verifier::external_fn_specification]
pub fn ex_vec_insert<T, A: Allocator>(vec: &mut Vec<T, A>, i: usize, element: T)
    requires
        i <= old(vec).len(),
    ensures
        vec@ == old(vec)@.insert(i as int, element),
{
    vec.insert(i, element)
}

#[verifier::external_fn_specification]
pub fn ex_vec_remove<T, A: Allocator>(vec: &mut Vec<T, A>, i: usize) -> (element: T)
    requires
        i < old(vec).len(),
    ensures
        element == old(vec)[i as int],
        vec@ == old(vec)@.remove(i as int),
{
    vec.remove(i)
}

#[verifier::external_fn_specification]
pub fn ex_vec_clear<T, A: Allocator>(vec: &mut Vec<T, A>)
    ensures
        vec.view() == Seq::<T>::empty(),
{
    vec.clear()
}

#[verifier::external_fn_specification]
pub fn ex_vec_as_slice<T, A: Allocator>(vec: &Vec<T, A>) -> (slice: &[T])
    ensures
        slice@ == vec@,
{
    vec.as_slice()
}

#[verifier::external_fn_specification]
pub fn ex_vec_split_off<T, A: Allocator + core::clone::Clone>(
    vec: &mut Vec<T, A>,
    at: usize,
) -> (return_value: Vec<T, A>)
    ensures
        vec@ == old(vec)@.subrange(0, at as int),
        return_value@ == old(vec)@.subrange(at as int, old(vec)@.len() as int),
{
    vec.split_off(at)
}

pub open spec fn vec_clone_trigger<T, A: Allocator>(v1: Vec<T, A>, v2: Vec<T, A>) -> bool {
    true
}

#[verifier::external_fn_specification]
pub fn ex_vec_clone<T: Clone, A: Allocator + Clone>(vec: &Vec<T, A>) -> (res: Vec<T, A>)
    ensures
        res.len() == vec.len(),
        forall|i|
            #![all_triggers]
            0 <= i < vec.len() ==> call_ensures(T::clone, (&vec[i],), res[i]),
        vec_clone_trigger(*vec, res),
        vec@ =~= res@ ==> vec@ == res@,
{
    vec.clone()
}

/*
//TODO: improve pruning so that this is pruned away unless vec_clone_trigger is used
#[verifier::external_body]
#[verifier::broadcast_forall]
pub proof fn vec_clone_deep_view_proof<T: DeepView, A: Allocator>(v1: Vec<T, A>, v2: Vec<T, A>)
    requires
        #[trigger] vec_clone_trigger(v1, v2),
        v1.deep_view() =~= v2.deep_view(),
    ensures
        v1.deep_view() == v2.deep_view(),
{
}
*/

#[verifier::external_fn_specification]
pub fn ex_vec_truncate<T, A: Allocator>(vec: &mut Vec<T, A>, len: usize)
    ensures
        len <= vec.len() ==> vec@ == old(vec)@.subrange(0, len as int),
        len > vec.len() ==> vec@ == old(vec)@,
{
    vec.truncate(len)
}

<<<<<<< HEAD
=======
pub broadcast proof fn axiom_vec_index_decreases<A>(v: Vec<A>, i: int)
    requires
        0 <= i < v.len(),
    ensures
        #[trigger] (decreases_to!(v => v[i])),
{
    admit();
}

#[cfg_attr(verus_keep_ghost, verifier::prune_unless_this_module_is_used)]
>>>>>>> f63f3262
pub broadcast group group_vec_axioms {
    axiom_spec_len,
    axiom_vec_index_decreases,
}

} // verus!<|MERGE_RESOLUTION|>--- conflicted
+++ resolved
@@ -235,8 +235,6 @@
     vec.truncate(len)
 }
 
-<<<<<<< HEAD
-=======
 pub broadcast proof fn axiom_vec_index_decreases<A>(v: Vec<A>, i: int)
     requires
         0 <= i < v.len(),
@@ -246,8 +244,6 @@
     admit();
 }
 
-#[cfg_attr(verus_keep_ghost, verifier::prune_unless_this_module_is_used)]
->>>>>>> f63f3262
 pub broadcast group group_vec_axioms {
     axiom_spec_len,
     axiom_vec_index_decreases,
