<<<<<<< HEAD
// use super::super::prelude::*;
// use verus_builtin::*;

// use alloc::vec::{IntoIter, Vec};
// use core::alloc::Allocator;
// use core::clone::Clone;
// use core::marker::PhantomData;
// use core::option::Option;
// use core::option::Option::None;

// use verus as verus_;
// verus_! {

// #[verifier::external_type_specification]
// #[verifier::external_body]
// #[verifier::accept_recursive_types(T)]
// #[verifier::reject_recursive_types(A)]
// pub struct ExVec<T, A: Allocator>(Vec<T, A>);

// pub trait VecAdditionalSpecFns<T>: View<V = Seq<T>> {
//     spec fn spec_index(&self, i: int) -> T
//         recommends
//             0 <= i < self.view().len(),
//     ;
// }

// impl<T, A: Allocator> VecAdditionalSpecFns<T> for Vec<T, A> {
//     #[verifier::inline]
//     open spec fn spec_index(&self, i: int) -> T {
//         self.view().index(i)
//     }
// }

// // TODO this should really be an 'assume_specification' function
// // but it's difficult to handle vec.index right now because
// // it uses more trait polymorphism than we can handle right now.
// //
// // So this is a bit of a hack, but I'm just manually redirecting
// // `vec[i]` to this function here from rust_to_vir_expr.
// //
// // It's not ideal, but I think it's better than the alternative, which would
// // be to have users call some function with a nonstandard name to perform indexing.
// /// This is a specification for the indexing operator `vec[i]`
// #[verifier::external_body]
// #[cfg_attr(verus_keep_ghost, rustc_diagnostic_item = "verus::vstd::std_specs::vec::vec_index")]
// pub fn vec_index<T, A: Allocator>(vec: &Vec<T, A>, i: usize) -> (element: &T)
//     requires
//         i < vec.view().len(),
//     ensures
//         *element == vec.view().index(i as int),
//     no_unwind
// {
//     &vec[i]
// }

// ////// Len (with autospec)
// pub uninterp spec fn spec_vec_len<T, A: Allocator>(v: &Vec<T, A>) -> usize;

// // This axiom is slightly better than defining spec_vec_len to just be `v@.len() as usize`
// // (the axiom also shows that v@.len() is in-bounds for usize)
// pub broadcast proof fn axiom_spec_len<A>(v: &Vec<A>)
//     ensures
//         #[trigger] spec_vec_len(v) == v@.len(),
// {
//     admit();
// }

// #[verifier::when_used_as_spec(spec_vec_len)]
// pub assume_specification<T, A: Allocator>[ Vec::<T, A>::len ](vec: &Vec<T, A>) -> (len: usize)
//     ensures
//         len == spec_vec_len(vec),
//     no_unwind
// ;

// ////// Other functions
// pub assume_specification<T>[ Vec::<T>::new ]() -> (v: Vec<T>)
//     ensures
//         v@ == Seq::<T>::empty(),
// ;

// pub assume_specification<T>[ Vec::<T>::with_capacity ](capacity: usize) -> (v: Vec<T>)
//     ensures
//         v@ == Seq::<T>::empty(),
// ;

// pub assume_specification<T, A: Allocator>[ Vec::<T, A>::reserve ](
//     vec: &mut Vec<T, A>,
//     additional: usize,
// )
//     ensures
//         vec@ == old(vec)@,
// ;

// pub assume_specification<T, A: Allocator>[ Vec::<T, A>::push ](vec: &mut Vec<T, A>, value: T)
//     ensures
//         vec@ == old(vec)@.push(value),
// ;

// pub assume_specification<T, A: Allocator>[ Vec::<T, A>::pop ](vec: &mut Vec<T, A>) -> (value:
//     Option<T>)
//     ensures
//         old(vec)@.len() > 0 ==> value == Some(old(vec)@[old(vec)@.len() - 1]) && vec@ == old(
//             vec,
//         )@.subrange(0, old(vec)@.len() - 1),
//         old(vec)@.len() == 0 ==> value == None::<T> && vec@ == old(vec)@,
// ;

// pub assume_specification<T, A: Allocator>[ Vec::<T, A>::append ](
//     vec: &mut Vec<T, A>,
//     other: &mut Vec<T, A>,
// )
//     ensures
//         vec@ == old(vec)@ + old(other)@,
//         other@ == Seq::<T>::empty(),
// ;

// pub assume_specification<T: core::clone::Clone, A: Allocator>[ Vec::<T, A>::extend_from_slice ](
//     vec: &mut Vec<T, A>,
//     other: &[T],
// )
//     ensures
//         vec@.len() == old(vec)@.len() + other@.len(),
//         forall|i: int|
//             #![trigger vec@[i]]
//             0 <= i < vec@.len() ==> if i < old(vec)@.len() {
//                 vec@[i] == old(vec)@[i]
//             } else {
//                 cloned::<T>(other@[i - old(vec)@.len()], vec@[i])
//             },
// ;

// /*
// // TODO find a way to support this
// // This is difficult because of the SliceIndex trait
// use std::ops::Index;

// pub assume_specification<T, A: Allocator>[Vec::<T,A>::index](vec: &Vec<T>, i: usize) -> (r: &T)
//     requires
//         i < vec.len(),
//     ensures
//         *r == vec[i as int];
// */

// pub assume_specification<T, A: Allocator>[ Vec::<T, A>::swap_remove ](
//     vec: &mut Vec<T, A>,
//     i: usize,
// ) -> (element: T)
//     requires
//         i < old(vec).len(),
//     ensures
//         element == old(vec)[i as int],
//         vec@ == old(vec)@.update(i as int, old(vec)@.last()).drop_last(),
// ;

// pub assume_specification<T, A: Allocator>[ Vec::<T, A>::insert ](
//     vec: &mut Vec<T, A>,
//     i: usize,
//     element: T,
// )
//     requires
//         i <= old(vec).len(),
//     ensures
//         vec@ == old(vec)@.insert(i as int, element),
// ;

// pub assume_specification<T, A: Allocator>[ Vec::<T, A>::remove ](
//     vec: &mut Vec<T, A>,
//     i: usize,
// ) -> (element: T)
//     requires
//         i < old(vec).len(),
//     ensures
//         element == old(vec)[i as int],
//         vec@ == old(vec)@.remove(i as int),
// ;

// pub assume_specification<T, A: Allocator>[ Vec::<T, A>::clear ](vec: &mut Vec<T, A>)
//     ensures
//         vec.view() == Seq::<T>::empty(),
// ;

// pub assume_specification<T, A: Allocator>[ Vec::<T, A>::as_slice ](vec: &Vec<T, A>) -> (slice: &[T])
//     ensures
//         slice@ == vec@,
// ;

// pub assume_specification<T, A: Allocator>[ <Vec<T, A> as core::ops::Deref>::deref ](
//     vec: &Vec<T, A>,
// ) -> (slice: &[T])
//     ensures
//         slice@ == vec@,
// ;

// pub assume_specification<T, A: Allocator + core::clone::Clone>[ Vec::<T, A>::split_off ](
//     vec: &mut Vec<T, A>,
//     at: usize,
// ) -> (return_value: Vec<T, A>)
//     requires
//         at <= old(vec)@.len(),
//     ensures
//         vec@ == old(vec)@.subrange(0, at as int),
//         return_value@ == old(vec)@.subrange(at as int, old(vec)@.len() as int),
// ;

// pub open spec fn vec_clone_trigger<T, A: Allocator>(v1: Vec<T, A>, v2: Vec<T, A>) -> bool {
//     true
// }

// pub assume_specification<T: Clone, A: Allocator + Clone>[ <Vec<T, A> as Clone>::clone ](
//     vec: &Vec<T, A>,
// ) -> (res: Vec<T, A>)
//     ensures
//         res.len() == vec.len(),
//         forall|i| #![all_triggers] 0 <= i < vec.len() ==> cloned::<T>(vec[i], res[i]),
//         vec_clone_trigger(*vec, res),
//         vec@ =~= res@ ==> vec@ == res@,
// ;

// pub broadcast proof fn vec_clone_deep_view_proof<T: DeepView, A: Allocator>(
//     v1: Vec<T, A>,
//     v2: Vec<T, A>,
// )
//     requires
//         #[trigger] vec_clone_trigger(v1, v2),
//         v1.deep_view() =~= v2.deep_view(),
//     ensures
//         v1.deep_view() == v2.deep_view(),
// {
// }

// pub assume_specification<T, A: Allocator>[ Vec::<T, A>::truncate ](vec: &mut Vec<T, A>, len: usize)
//     ensures
//         len <= old(vec).len() ==> vec@ == old(vec)@.subrange(0, len as int),
//         len > old(vec).len() ==> vec@ == old(vec)@,
// ;

// pub assume_specification<T: Clone, A: Allocator>[ Vec::<T, A>::resize ](
//     vec: &mut Vec<T, A>,
//     len: usize,
//     value: T,
// )
//     ensures
//         len <= old(vec).len() ==> vec@ == old(vec)@.subrange(0, len as int),
//         len > old(vec).len() ==> {
//             &&& vec@.len() == len
//             &&& vec@.subrange(0, old(vec).len() as int) == old(vec)@
//             &&& forall|i| #![all_triggers] old(vec).len() <= i < len ==> cloned::<T>(value, vec@[i])
//         },
// ;

// pub broadcast proof fn axiom_vec_index_decreases<A>(v: Vec<A>, i: int)
//     requires
//         0 <= i < v.len(),
//     ensures
//         #[trigger] (decreases_to!(v => v[i])),
// {
//     admit();
// }

// impl<T, A: Allocator> super::core::TrustedSpecSealed for Vec<T, A> {

// }

// impl<T, A: Allocator> super::core::IndexSetTrustedSpec<usize> for Vec<T, A> {
//     open spec fn spec_index_set_requires(&self, index: usize) -> bool {
//         0 <= index < self.len()
//     }

//     open spec fn spec_index_set_ensures(&self, new_container: &Self, index: usize, val: T) -> bool {
//         new_container@ === self@.update(index as int, val)
//     }
// }

// pub assume_specification<T: PartialEq<U>, U, A1: Allocator, A2: Allocator>[ <Vec<T, A1> as PartialEq<Vec<U, A2>>>::eq ](
//     x: &Vec<T, A1>,
//     y: &Vec<U, A2>,
// ) -> bool
// ;

// impl<T: super::cmp::PartialEqSpec<U>, U, A1: Allocator, A2: Allocator> super::cmp::PartialEqSpecImpl<Vec<U, A2>> for Vec<T, A1> {
//     open spec fn obeys_eq_spec() -> bool {
//         T::obeys_eq_spec()
//     }

//     open spec fn eq_spec(&self, other: &Vec<U, A2>) -> bool {
//         &&& self.len() == other.len()
//         &&& forall|i: int| #![auto] 0 <= i < self.len() ==> self[i].eq_spec(&other[i])
//     }
// }

// // The `into_iter` method of a `Vec` returns an iterator of type `IntoIter`,
// // so we specify that type here.
// #[verifier::external_type_specification]
// #[verifier::external_body]
// #[verifier::accept_recursive_types(T)]
// #[verifier::reject_recursive_types(A)]
// pub struct ExIntoIter<T, A: Allocator>(IntoIter<T, A>);

// impl<T, A: Allocator> View for IntoIter<T, A> {
//     type V = (int, Seq<T>);

//     uninterp spec fn view(self: &IntoIter<T, A>) -> (int, Seq<T>);
// }

// pub assume_specification<T, A: Allocator>[ IntoIter::<T, A>::next ](
//     elements: &mut IntoIter<T, A>,
// ) -> (r: Option<T>)
//     ensures
//         ({
//             let (old_index, old_seq) = old(elements)@;
//             match r {
//                 None => {
//                     &&& elements@ == old(elements)@
//                     &&& old_index >= old_seq.len()
//                 },
//                 Some(element) => {
//                     let (new_index, new_seq) = elements@;
//                     &&& 0 <= old_index < old_seq.len()
//                     &&& new_seq == old_seq
//                     &&& new_index == old_index + 1
//                     &&& element == old_seq[old_index]
//                 },
//             }
//         }),
// ;

// pub struct IntoIterGhostIterator<T, A: Allocator> {
//     pub pos: int,
//     pub elements: Seq<T>,
//     pub _marker: PhantomData<A>,
// }

// impl<T, A: Allocator> super::super::pervasive::ForLoopGhostIteratorNew for IntoIter<T, A> {
//     type GhostIter = IntoIterGhostIterator<T, A>;

//     open spec fn ghost_iter(&self) -> IntoIterGhostIterator<T, A> {
//         IntoIterGhostIterator { pos: self@.0, elements: self@.1, _marker: PhantomData }
//     }
// }

// impl<T, A: Allocator> super::super::pervasive::ForLoopGhostIterator for IntoIterGhostIterator<
//     T,
//     A,
// > {
//     type ExecIter = IntoIter<T, A>;

//     type Item = T;

//     type Decrease = int;

//     open spec fn exec_invariant(&self, exec_iter: &IntoIter<T, A>) -> bool {
//         &&& self.pos == exec_iter@.0
//         &&& self.elements == exec_iter@.1
//     }

//     open spec fn ghost_invariant(&self, init: Option<&Self>) -> bool {
//         init matches Some(init) ==> {
//             &&& init.pos == 0
//             &&& init.elements == self.elements
//             &&& 0 <= self.pos <= self.elements.len()
//         }
//     }

//     open spec fn ghost_ensures(&self) -> bool {
//         self.pos == self.elements.len()
//     }

//     open spec fn ghost_decrease(&self) -> Option<int> {
//         Some(self.elements.len() - self.pos)
//     }

//     open spec fn ghost_peek_next(&self) -> Option<T> {
//         if 0 <= self.pos < self.elements.len() {
//             Some(self.elements[self.pos])
//         } else {
//             None
//         }
//     }

//     open spec fn ghost_advance(&self, _exec_iter: &IntoIter<T, A>) -> IntoIterGhostIterator<T, A> {
//         Self { pos: self.pos + 1, ..*self }
//     }
// }

// impl<T, A: Allocator> View for IntoIterGhostIterator<T, A> {
//     type V = Seq<T>;

//     open spec fn view(&self) -> Seq<T> {
//         self.elements.take(self.pos)
//     }
// }

// // To allow reasoning about the ghost iterator when the executable
// // function `into_iter()` is invoked in a `for` loop header (e.g., in
// // `for x in it: v.into_iter() { ... }`), we need to specify the behavior of
// // the iterator in spec mode. To do that, we add
// // `#[verifier::when_used_as_spec(spec_into_iter)` to the specification for
// // the executable `into_iter` method and define that spec function here.
// pub uninterp spec fn spec_into_iter<T, A: Allocator>(v: Vec<T, A>) -> (iter: <Vec<
//     T,
//     A,
// > as core::iter::IntoIterator>::IntoIter);

// pub broadcast proof fn axiom_spec_into_iter<T, A: Allocator>(v: Vec<T, A>)
//     ensures
//         (#[trigger] spec_into_iter(v))@ == (0int, v@),
// {
//     admit();
// }

// #[verifier::when_used_as_spec(spec_into_iter)]
// pub assume_specification<T, A: Allocator>[ Vec::<T, A>::into_iter ](vec: Vec<T, A>) -> (iter: <Vec<
//     T,
//     A,
// > as core::iter::IntoIterator>::IntoIter)
//     ensures
//         iter@ == (0int, vec@),
// ;

// pub broadcast proof fn lemma_vec_obeys_eq_spec<T: PartialEq>()
//     requires
//         super::super::laws_eq::obeys_eq_spec::<T>(),
//     ensures
//         #[trigger] super::super::laws_eq::obeys_eq_spec::<Vec<T>>(),
// {
//     broadcast use {axiom_spec_len, super::super::seq::group_seq_axioms};
//     reveal(super::super::laws_eq::obeys_eq_spec_properties);
// }

// pub broadcast proof fn lemma_vec_obeys_view_eq<T: PartialEq + View>()
//     requires
//         super::super::laws_eq::obeys_concrete_eq::<T>(),
//     ensures
//         #[trigger] super::super::laws_eq::obeys_view_eq::<Vec<T>>(),
// {
//     use super::cmp::PartialEqSpec;
//     broadcast use {axiom_spec_len, super::super::seq::group_seq_axioms};
//     reveal(super::super::laws_eq::obeys_eq_spec_properties);
//     reveal(super::super::laws_eq::obeys_concrete_eq);
//     reveal(super::super::laws_eq::obeys_view_eq);
//     assert(forall|x: Vec<T>, y: Vec<T>| x.eq_spec(&y) ==> x@ == y@);
// }

// pub broadcast proof fn lemma_vec_obeys_deep_eq<T: PartialEq + DeepView>()
//     requires
//         super::super::laws_eq::obeys_deep_eq::<T>(),
//     ensures
//         #[trigger] super::super::laws_eq::obeys_deep_eq::<Vec<T>>(),
// {
//     use super::cmp::PartialEqSpec;
//     broadcast use {axiom_spec_len, super::super::seq::group_seq_axioms};
//     reveal(super::super::laws_eq::obeys_eq_spec_properties);
//     reveal(super::super::laws_eq::obeys_deep_eq);
//     assert(forall|x: Vec<T>, y: Vec<T>| x.eq_spec(&y) ==> x.deep_view() == y.deep_view());
//     assert forall|x: Vec<T>, y: Vec<T>| x.deep_view() == y.deep_view() implies x.eq_spec(&y) by {
//         assert(x.deep_view().len() == y.deep_view().len());
//         assert forall|i: int| #![auto] 0 <= i < x.len() implies x[i].eq_spec(&y[i]) by {
//             assert(x.deep_view()[i] == y.deep_view()[i]);
//         }
//     }
// }

// pub broadcast group group_vec_axioms {
//     axiom_spec_len,
//     axiom_vec_index_decreases,
//     vec_clone_deep_view_proof,
//     axiom_spec_into_iter,
// }

// } // verus!
=======
use super::super::prelude::*;
use verus_builtin::*;

use alloc::vec::{IntoIter, Vec};
use core::alloc::Allocator;
use core::clone::Clone;
use core::marker::PhantomData;
use core::option::Option;
use core::option::Option::None;

use verus as verus_;
verus_! {

#[verifier::external_type_specification]
#[verifier::external_body]
#[verifier::accept_recursive_types(T)]
#[verifier::reject_recursive_types(A)]
pub struct ExVec<T, A: Allocator>(Vec<T, A>);

pub trait VecAdditionalSpecFns<T>: View<V = Seq<T>> {
    spec fn spec_index(&self, i: int) -> T
        recommends
            0 <= i < self.view().len(),
    ;
}

impl<T, A: Allocator> VecAdditionalSpecFns<T> for Vec<T, A> {
    #[verifier::inline]
    open spec fn spec_index(&self, i: int) -> T {
        self.view().index(i)
    }
}

// TODO this should really be an 'assume_specification' function
// but it's difficult to handle vec.index right now because
// it uses more trait polymorphism than we can handle right now.
//
// So this is a bit of a hack, but I'm just manually redirecting
// `vec[i]` to this function here from rust_to_vir_expr.
//
// It's not ideal, but I think it's better than the alternative, which would
// be to have users call some function with a nonstandard name to perform indexing.
/// This is a specification for the indexing operator `vec[i]`
#[verifier::external_body]
#[cfg_attr(verus_keep_ghost, rustc_diagnostic_item = "verus::vstd::std_specs::vec::vec_index")]
pub fn vec_index<T, A: Allocator>(vec: &Vec<T, A>, i: usize) -> (element: &T)
    requires
        i < vec.view().len(),
    ensures
        *element == vec.view().index(i as int),
    no_unwind
{
    &vec[i]
}

////// Len (with autospec)
pub uninterp spec fn spec_vec_len<T, A: Allocator>(v: &Vec<T, A>) -> usize;

// This axiom is slightly better than defining spec_vec_len to just be `v@.len() as usize`
// (the axiom also shows that v@.len() is in-bounds for usize)
pub broadcast proof fn axiom_spec_len<A>(v: &Vec<A>)
    ensures
        #[trigger] spec_vec_len(v) == v@.len(),
{
    admit();
}

#[verifier::when_used_as_spec(spec_vec_len)]
pub assume_specification<T, A: Allocator>[ Vec::<T, A>::len ](vec: &Vec<T, A>) -> (len: usize)
    ensures
        len == spec_vec_len(vec),
    no_unwind
;

////// Other functions
pub assume_specification<T>[ Vec::<T>::new ]() -> (v: Vec<T>)
    ensures
        v@ == Seq::<T>::empty(),
;

pub assume_specification<T>[ Vec::<T>::with_capacity ](capacity: usize) -> (v: Vec<T>)
    ensures
        v@ == Seq::<T>::empty(),
;

pub assume_specification<T, A: Allocator>[ Vec::<T, A>::reserve ](
    vec: &mut Vec<T, A>,
    additional: usize,
)
    ensures
        vec@ == old(vec)@,
;

pub assume_specification<T, A: Allocator>[ Vec::<T, A>::push ](vec: &mut Vec<T, A>, value: T)
    ensures
        vec@ == old(vec)@.push(value),
;

pub assume_specification<T, A: Allocator>[ Vec::<T, A>::pop ](vec: &mut Vec<T, A>) -> (value:
    Option<T>)
    ensures
        old(vec)@.len() > 0 ==> value == Some(old(vec)@[old(vec)@.len() - 1]) && vec@ == old(
            vec,
        )@.subrange(0, old(vec)@.len() - 1),
        old(vec)@.len() == 0 ==> value == None::<T> && vec@ == old(vec)@,
;

pub assume_specification<T, A: Allocator>[ Vec::<T, A>::append ](
    vec: &mut Vec<T, A>,
    other: &mut Vec<T, A>,
)
    ensures
        vec@ == old(vec)@ + old(other)@,
        other@ == Seq::<T>::empty(),
;

pub assume_specification<T: core::clone::Clone, A: Allocator>[ Vec::<T, A>::extend_from_slice ](
    vec: &mut Vec<T, A>,
    other: &[T],
)
    ensures
        vec@.len() == old(vec)@.len() + other@.len(),
        forall|i: int|
            #![trigger vec@[i]]
            0 <= i < vec@.len() ==> if i < old(vec)@.len() {
                vec@[i] == old(vec)@[i]
            } else {
                cloned::<T>(other@[i - old(vec)@.len()], vec@[i])
            },
;

/*
// TODO find a way to support this
// This is difficult because of the SliceIndex trait
use std::ops::Index;

pub assume_specification<T, A: Allocator>[Vec::<T,A>::index](vec: &Vec<T>, i: usize) -> (r: &T)
    requires
        i < vec.len(),
    ensures
        *r == vec[i as int];
*/

pub assume_specification<T, A: Allocator>[ Vec::<T, A>::swap_remove ](
    vec: &mut Vec<T, A>,
    i: usize,
) -> (element: T)
    requires
        i < old(vec).len(),
    ensures
        element == old(vec)[i as int],
        vec@ == old(vec)@.update(i as int, old(vec)@.last()).drop_last(),
;

pub assume_specification<T, A: Allocator>[ Vec::<T, A>::insert ](
    vec: &mut Vec<T, A>,
    i: usize,
    element: T,
)
    requires
        i <= old(vec).len(),
    ensures
        vec@ == old(vec)@.insert(i as int, element),
;

pub assume_specification<T, A: Allocator> [ <Vec<T, A>>::is_empty ](
    v: &Vec<T, A>,
) -> (res: bool)
    ensures res <==> v@.len() == 0,
;

pub assume_specification<T, A: Allocator>[ Vec::<T, A>::remove ](
    vec: &mut Vec<T, A>,
    i: usize,
) -> (element: T)
    requires
        i < old(vec).len(),
    ensures
        element == old(vec)[i as int],
        vec@ == old(vec)@.remove(i as int),
;

pub assume_specification<T, A: Allocator>[ Vec::<T, A>::clear ](vec: &mut Vec<T, A>)
    ensures
        vec.view() == Seq::<T>::empty(),
;

pub assume_specification<T, A: Allocator>[ Vec::<T, A>::as_slice ](vec: &Vec<T, A>) -> (slice: &[T])
    ensures
        slice@ == vec@,
;

pub assume_specification<T, A: Allocator>[ <Vec<T, A> as core::ops::Deref>::deref ](
    vec: &Vec<T, A>,
) -> (slice: &[T])
    ensures
        slice@ == vec@,
;

pub assume_specification<T, A: Allocator + core::clone::Clone>[ Vec::<T, A>::split_off ](
    vec: &mut Vec<T, A>,
    at: usize,
) -> (return_value: Vec<T, A>)
    requires
        at <= old(vec)@.len(),
    ensures
        vec@ == old(vec)@.subrange(0, at as int),
        return_value@ == old(vec)@.subrange(at as int, old(vec)@.len() as int),
;

pub open spec fn vec_clone_trigger<T, A: Allocator>(v1: Vec<T, A>, v2: Vec<T, A>) -> bool {
    true
}

pub assume_specification<T: Clone, A: Allocator + Clone>[ <Vec<T, A> as Clone>::clone ](
    vec: &Vec<T, A>,
) -> (res: Vec<T, A>)
    ensures
        res.len() == vec.len(),
        forall|i| #![all_triggers] 0 <= i < vec.len() ==> cloned::<T>(vec[i], res[i]),
        vec_clone_trigger(*vec, res),
        vec@ =~= res@ ==> vec@ == res@,
;

pub broadcast proof fn vec_clone_deep_view_proof<T: DeepView, A: Allocator>(
    v1: Vec<T, A>,
    v2: Vec<T, A>,
)
    requires
        #[trigger] vec_clone_trigger(v1, v2),
        v1.deep_view() =~= v2.deep_view(),
    ensures
        v1.deep_view() == v2.deep_view(),
{
}

pub assume_specification<T, A: Allocator>[ Vec::<T, A>::truncate ](vec: &mut Vec<T, A>, len: usize)
    ensures
        len <= old(vec).len() ==> vec@ == old(vec)@.subrange(0, len as int),
        len > old(vec).len() ==> vec@ == old(vec)@,
;

pub assume_specification<T: Clone, A: Allocator>[ Vec::<T, A>::resize ](
    vec: &mut Vec<T, A>,
    len: usize,
    value: T,
)
    ensures
        len <= old(vec).len() ==> vec@ == old(vec)@.subrange(0, len as int),
        len > old(vec).len() ==> {
            &&& vec@.len() == len
            &&& vec@.subrange(0, old(vec).len() as int) == old(vec)@
            &&& forall|i| #![all_triggers] old(vec).len() <= i < len ==> cloned::<T>(value, vec@[i])
        },
;

pub broadcast proof fn axiom_vec_index_decreases<A>(v: Vec<A>, i: int)
    requires
        0 <= i < v.len(),
    ensures
        #[trigger] (decreases_to!(v => v[i])),
{
    admit();
}

impl<T, A: Allocator> super::core::TrustedSpecSealed for Vec<T, A> {

}

impl<T, A: Allocator> super::core::IndexSetTrustedSpec<usize> for Vec<T, A> {
    open spec fn spec_index_set_requires(&self, index: usize) -> bool {
        0 <= index < self.len()
    }

    open spec fn spec_index_set_ensures(&self, new_container: &Self, index: usize, val: T) -> bool {
        new_container@ === self@.update(index as int, val)
    }
}

pub assume_specification<T: PartialEq<U>, U, A1: Allocator, A2: Allocator>[ <Vec<T, A1> as PartialEq<Vec<U, A2>>>::eq ](
    x: &Vec<T, A1>,
    y: &Vec<U, A2>,
) -> bool
;

impl<T: super::cmp::PartialEqSpec<U>, U, A1: Allocator, A2: Allocator> super::cmp::PartialEqSpecImpl<Vec<U, A2>> for Vec<T, A1> {
    open spec fn obeys_eq_spec() -> bool {
        T::obeys_eq_spec()
    }

    open spec fn eq_spec(&self, other: &Vec<U, A2>) -> bool {
        &&& self.len() == other.len()
        &&& forall|i: int| #![auto] 0 <= i < self.len() ==> self[i].eq_spec(&other[i])
    }
}

// The `into_iter` method of a `Vec` returns an iterator of type `IntoIter`,
// so we specify that type here.
#[verifier::external_type_specification]
#[verifier::external_body]
#[verifier::accept_recursive_types(T)]
#[verifier::reject_recursive_types(A)]
pub struct ExIntoIter<T, A: Allocator>(IntoIter<T, A>);

impl<T, A: Allocator> View for IntoIter<T, A> {
    type V = (int, Seq<T>);

    uninterp spec fn view(self: &IntoIter<T, A>) -> (int, Seq<T>);
}

pub assume_specification<T, A: Allocator>[ IntoIter::<T, A>::next ](
    elements: &mut IntoIter<T, A>,
) -> (r: Option<T>)
    ensures
        ({
            let (old_index, old_seq) = old(elements)@;
            match r {
                None => {
                    &&& elements@ == old(elements)@
                    &&& old_index >= old_seq.len()
                },
                Some(element) => {
                    let (new_index, new_seq) = elements@;
                    &&& 0 <= old_index < old_seq.len()
                    &&& new_seq == old_seq
                    &&& new_index == old_index + 1
                    &&& element == old_seq[old_index]
                },
            }
        }),
;

pub struct IntoIterGhostIterator<T, A: Allocator> {
    pub pos: int,
    pub elements: Seq<T>,
    pub _marker: PhantomData<A>,
}

impl<T, A: Allocator> super::super::pervasive::ForLoopGhostIteratorNew for IntoIter<T, A> {
    type GhostIter = IntoIterGhostIterator<T, A>;

    open spec fn ghost_iter(&self) -> IntoIterGhostIterator<T, A> {
        IntoIterGhostIterator { pos: self@.0, elements: self@.1, _marker: PhantomData }
    }
}

impl<T, A: Allocator> super::super::pervasive::ForLoopGhostIterator for IntoIterGhostIterator<
    T,
    A,
> {
    type ExecIter = IntoIter<T, A>;

    type Item = T;

    type Decrease = int;

    open spec fn exec_invariant(&self, exec_iter: &IntoIter<T, A>) -> bool {
        &&& self.pos == exec_iter@.0
        &&& self.elements == exec_iter@.1
    }

    open spec fn ghost_invariant(&self, init: Option<&Self>) -> bool {
        init matches Some(init) ==> {
            &&& init.pos == 0
            &&& init.elements == self.elements
            &&& 0 <= self.pos <= self.elements.len()
        }
    }

    open spec fn ghost_ensures(&self) -> bool {
        self.pos == self.elements.len()
    }

    open spec fn ghost_decrease(&self) -> Option<int> {
        Some(self.elements.len() - self.pos)
    }

    open spec fn ghost_peek_next(&self) -> Option<T> {
        if 0 <= self.pos < self.elements.len() {
            Some(self.elements[self.pos])
        } else {
            None
        }
    }

    open spec fn ghost_advance(&self, _exec_iter: &IntoIter<T, A>) -> IntoIterGhostIterator<T, A> {
        Self { pos: self.pos + 1, ..*self }
    }
}

impl<T, A: Allocator> View for IntoIterGhostIterator<T, A> {
    type V = Seq<T>;

    open spec fn view(&self) -> Seq<T> {
        self.elements.take(self.pos)
    }
}

// To allow reasoning about the ghost iterator when the executable
// function `into_iter()` is invoked in a `for` loop header (e.g., in
// `for x in it: v.into_iter() { ... }`), we need to specify the behavior of
// the iterator in spec mode. To do that, we add
// `#[verifier::when_used_as_spec(spec_into_iter)` to the specification for
// the executable `into_iter` method and define that spec function here.
pub uninterp spec fn spec_into_iter<T, A: Allocator>(v: Vec<T, A>) -> (iter: <Vec<
    T,
    A,
> as core::iter::IntoIterator>::IntoIter);

pub broadcast proof fn axiom_spec_into_iter<T, A: Allocator>(v: Vec<T, A>)
    ensures
        (#[trigger] spec_into_iter(v))@ == (0int, v@),
{
    admit();
}

#[verifier::when_used_as_spec(spec_into_iter)]
pub assume_specification<T, A: Allocator>[ Vec::<T, A>::into_iter ](vec: Vec<T, A>) -> (iter: <Vec<
    T,
    A,
> as core::iter::IntoIterator>::IntoIter)
    ensures
        iter@ == (0int, vec@),
;

pub broadcast proof fn lemma_vec_obeys_eq_spec<T: PartialEq>()
    requires
        super::super::laws_eq::obeys_eq_spec::<T>(),
    ensures
        #[trigger] super::super::laws_eq::obeys_eq_spec::<Vec<T>>(),
{
    broadcast use {axiom_spec_len, super::super::seq::group_seq_axioms};
    reveal(super::super::laws_eq::obeys_eq_spec_properties);
}

pub broadcast proof fn lemma_vec_obeys_view_eq<T: PartialEq + View>()
    requires
        super::super::laws_eq::obeys_concrete_eq::<T>(),
    ensures
        #[trigger] super::super::laws_eq::obeys_view_eq::<Vec<T>>(),
{
    use super::cmp::PartialEqSpec;
    broadcast use {axiom_spec_len, super::super::seq::group_seq_axioms};
    reveal(super::super::laws_eq::obeys_eq_spec_properties);
    reveal(super::super::laws_eq::obeys_concrete_eq);
    reveal(super::super::laws_eq::obeys_view_eq);
    assert(forall|x: Vec<T>, y: Vec<T>| x.eq_spec(&y) ==> x@ == y@);
}

pub broadcast proof fn lemma_vec_obeys_deep_eq<T: PartialEq + DeepView>()
    requires
        super::super::laws_eq::obeys_deep_eq::<T>(),
    ensures
        #[trigger] super::super::laws_eq::obeys_deep_eq::<Vec<T>>(),
{
    use super::cmp::PartialEqSpec;
    broadcast use {axiom_spec_len, super::super::seq::group_seq_axioms};
    reveal(super::super::laws_eq::obeys_eq_spec_properties);
    reveal(super::super::laws_eq::obeys_deep_eq);
    assert(forall|x: Vec<T>, y: Vec<T>| x.eq_spec(&y) ==> x.deep_view() == y.deep_view());
    assert forall|x: Vec<T>, y: Vec<T>| x.deep_view() == y.deep_view() implies x.eq_spec(&y) by {
        assert(x.deep_view().len() == y.deep_view().len());
        assert forall|i: int| #![auto] 0 <= i < x.len() implies x[i].eq_spec(&y[i]) by {
            assert(x.deep_view()[i] == y.deep_view()[i]);
        }
    }
}

pub broadcast group group_vec_axioms {
    axiom_spec_len,
    axiom_vec_index_decreases,
    vec_clone_deep_view_proof,
    axiom_spec_into_iter,
}

} // verus!
>>>>>>> ffa76f70
<|MERGE_RESOLUTION|>--- conflicted
+++ resolved
@@ -1,4 +1,3 @@
-<<<<<<< HEAD
 // use super::super::prelude::*;
 // use verus_builtin::*;
 
@@ -162,6 +161,12 @@
 //         i <= old(vec).len(),
 //     ensures
 //         vec@ == old(vec)@.insert(i as int, element),
+// ;
+
+// pub assume_specification<T, A: Allocator> [ <Vec<T, A>>::is_empty ](
+//     v: &Vec<T, A>,
+// ) -> (res: bool)
+//     ensures res <==> v@.len() == 0,
 // ;
 
 // pub assume_specification<T, A: Allocator>[ Vec::<T, A>::remove ](
@@ -468,482 +473,4 @@
 //     axiom_spec_into_iter,
 // }
 
-// } // verus!
-=======
-use super::super::prelude::*;
-use verus_builtin::*;
-
-use alloc::vec::{IntoIter, Vec};
-use core::alloc::Allocator;
-use core::clone::Clone;
-use core::marker::PhantomData;
-use core::option::Option;
-use core::option::Option::None;
-
-use verus as verus_;
-verus_! {
-
-#[verifier::external_type_specification]
-#[verifier::external_body]
-#[verifier::accept_recursive_types(T)]
-#[verifier::reject_recursive_types(A)]
-pub struct ExVec<T, A: Allocator>(Vec<T, A>);
-
-pub trait VecAdditionalSpecFns<T>: View<V = Seq<T>> {
-    spec fn spec_index(&self, i: int) -> T
-        recommends
-            0 <= i < self.view().len(),
-    ;
-}
-
-impl<T, A: Allocator> VecAdditionalSpecFns<T> for Vec<T, A> {
-    #[verifier::inline]
-    open spec fn spec_index(&self, i: int) -> T {
-        self.view().index(i)
-    }
-}
-
-// TODO this should really be an 'assume_specification' function
-// but it's difficult to handle vec.index right now because
-// it uses more trait polymorphism than we can handle right now.
-//
-// So this is a bit of a hack, but I'm just manually redirecting
-// `vec[i]` to this function here from rust_to_vir_expr.
-//
-// It's not ideal, but I think it's better than the alternative, which would
-// be to have users call some function with a nonstandard name to perform indexing.
-/// This is a specification for the indexing operator `vec[i]`
-#[verifier::external_body]
-#[cfg_attr(verus_keep_ghost, rustc_diagnostic_item = "verus::vstd::std_specs::vec::vec_index")]
-pub fn vec_index<T, A: Allocator>(vec: &Vec<T, A>, i: usize) -> (element: &T)
-    requires
-        i < vec.view().len(),
-    ensures
-        *element == vec.view().index(i as int),
-    no_unwind
-{
-    &vec[i]
-}
-
-////// Len (with autospec)
-pub uninterp spec fn spec_vec_len<T, A: Allocator>(v: &Vec<T, A>) -> usize;
-
-// This axiom is slightly better than defining spec_vec_len to just be `v@.len() as usize`
-// (the axiom also shows that v@.len() is in-bounds for usize)
-pub broadcast proof fn axiom_spec_len<A>(v: &Vec<A>)
-    ensures
-        #[trigger] spec_vec_len(v) == v@.len(),
-{
-    admit();
-}
-
-#[verifier::when_used_as_spec(spec_vec_len)]
-pub assume_specification<T, A: Allocator>[ Vec::<T, A>::len ](vec: &Vec<T, A>) -> (len: usize)
-    ensures
-        len == spec_vec_len(vec),
-    no_unwind
-;
-
-////// Other functions
-pub assume_specification<T>[ Vec::<T>::new ]() -> (v: Vec<T>)
-    ensures
-        v@ == Seq::<T>::empty(),
-;
-
-pub assume_specification<T>[ Vec::<T>::with_capacity ](capacity: usize) -> (v: Vec<T>)
-    ensures
-        v@ == Seq::<T>::empty(),
-;
-
-pub assume_specification<T, A: Allocator>[ Vec::<T, A>::reserve ](
-    vec: &mut Vec<T, A>,
-    additional: usize,
-)
-    ensures
-        vec@ == old(vec)@,
-;
-
-pub assume_specification<T, A: Allocator>[ Vec::<T, A>::push ](vec: &mut Vec<T, A>, value: T)
-    ensures
-        vec@ == old(vec)@.push(value),
-;
-
-pub assume_specification<T, A: Allocator>[ Vec::<T, A>::pop ](vec: &mut Vec<T, A>) -> (value:
-    Option<T>)
-    ensures
-        old(vec)@.len() > 0 ==> value == Some(old(vec)@[old(vec)@.len() - 1]) && vec@ == old(
-            vec,
-        )@.subrange(0, old(vec)@.len() - 1),
-        old(vec)@.len() == 0 ==> value == None::<T> && vec@ == old(vec)@,
-;
-
-pub assume_specification<T, A: Allocator>[ Vec::<T, A>::append ](
-    vec: &mut Vec<T, A>,
-    other: &mut Vec<T, A>,
-)
-    ensures
-        vec@ == old(vec)@ + old(other)@,
-        other@ == Seq::<T>::empty(),
-;
-
-pub assume_specification<T: core::clone::Clone, A: Allocator>[ Vec::<T, A>::extend_from_slice ](
-    vec: &mut Vec<T, A>,
-    other: &[T],
-)
-    ensures
-        vec@.len() == old(vec)@.len() + other@.len(),
-        forall|i: int|
-            #![trigger vec@[i]]
-            0 <= i < vec@.len() ==> if i < old(vec)@.len() {
-                vec@[i] == old(vec)@[i]
-            } else {
-                cloned::<T>(other@[i - old(vec)@.len()], vec@[i])
-            },
-;
-
-/*
-// TODO find a way to support this
-// This is difficult because of the SliceIndex trait
-use std::ops::Index;
-
-pub assume_specification<T, A: Allocator>[Vec::<T,A>::index](vec: &Vec<T>, i: usize) -> (r: &T)
-    requires
-        i < vec.len(),
-    ensures
-        *r == vec[i as int];
-*/
-
-pub assume_specification<T, A: Allocator>[ Vec::<T, A>::swap_remove ](
-    vec: &mut Vec<T, A>,
-    i: usize,
-) -> (element: T)
-    requires
-        i < old(vec).len(),
-    ensures
-        element == old(vec)[i as int],
-        vec@ == old(vec)@.update(i as int, old(vec)@.last()).drop_last(),
-;
-
-pub assume_specification<T, A: Allocator>[ Vec::<T, A>::insert ](
-    vec: &mut Vec<T, A>,
-    i: usize,
-    element: T,
-)
-    requires
-        i <= old(vec).len(),
-    ensures
-        vec@ == old(vec)@.insert(i as int, element),
-;
-
-pub assume_specification<T, A: Allocator> [ <Vec<T, A>>::is_empty ](
-    v: &Vec<T, A>,
-) -> (res: bool)
-    ensures res <==> v@.len() == 0,
-;
-
-pub assume_specification<T, A: Allocator>[ Vec::<T, A>::remove ](
-    vec: &mut Vec<T, A>,
-    i: usize,
-) -> (element: T)
-    requires
-        i < old(vec).len(),
-    ensures
-        element == old(vec)[i as int],
-        vec@ == old(vec)@.remove(i as int),
-;
-
-pub assume_specification<T, A: Allocator>[ Vec::<T, A>::clear ](vec: &mut Vec<T, A>)
-    ensures
-        vec.view() == Seq::<T>::empty(),
-;
-
-pub assume_specification<T, A: Allocator>[ Vec::<T, A>::as_slice ](vec: &Vec<T, A>) -> (slice: &[T])
-    ensures
-        slice@ == vec@,
-;
-
-pub assume_specification<T, A: Allocator>[ <Vec<T, A> as core::ops::Deref>::deref ](
-    vec: &Vec<T, A>,
-) -> (slice: &[T])
-    ensures
-        slice@ == vec@,
-;
-
-pub assume_specification<T, A: Allocator + core::clone::Clone>[ Vec::<T, A>::split_off ](
-    vec: &mut Vec<T, A>,
-    at: usize,
-) -> (return_value: Vec<T, A>)
-    requires
-        at <= old(vec)@.len(),
-    ensures
-        vec@ == old(vec)@.subrange(0, at as int),
-        return_value@ == old(vec)@.subrange(at as int, old(vec)@.len() as int),
-;
-
-pub open spec fn vec_clone_trigger<T, A: Allocator>(v1: Vec<T, A>, v2: Vec<T, A>) -> bool {
-    true
-}
-
-pub assume_specification<T: Clone, A: Allocator + Clone>[ <Vec<T, A> as Clone>::clone ](
-    vec: &Vec<T, A>,
-) -> (res: Vec<T, A>)
-    ensures
-        res.len() == vec.len(),
-        forall|i| #![all_triggers] 0 <= i < vec.len() ==> cloned::<T>(vec[i], res[i]),
-        vec_clone_trigger(*vec, res),
-        vec@ =~= res@ ==> vec@ == res@,
-;
-
-pub broadcast proof fn vec_clone_deep_view_proof<T: DeepView, A: Allocator>(
-    v1: Vec<T, A>,
-    v2: Vec<T, A>,
-)
-    requires
-        #[trigger] vec_clone_trigger(v1, v2),
-        v1.deep_view() =~= v2.deep_view(),
-    ensures
-        v1.deep_view() == v2.deep_view(),
-{
-}
-
-pub assume_specification<T, A: Allocator>[ Vec::<T, A>::truncate ](vec: &mut Vec<T, A>, len: usize)
-    ensures
-        len <= old(vec).len() ==> vec@ == old(vec)@.subrange(0, len as int),
-        len > old(vec).len() ==> vec@ == old(vec)@,
-;
-
-pub assume_specification<T: Clone, A: Allocator>[ Vec::<T, A>::resize ](
-    vec: &mut Vec<T, A>,
-    len: usize,
-    value: T,
-)
-    ensures
-        len <= old(vec).len() ==> vec@ == old(vec)@.subrange(0, len as int),
-        len > old(vec).len() ==> {
-            &&& vec@.len() == len
-            &&& vec@.subrange(0, old(vec).len() as int) == old(vec)@
-            &&& forall|i| #![all_triggers] old(vec).len() <= i < len ==> cloned::<T>(value, vec@[i])
-        },
-;
-
-pub broadcast proof fn axiom_vec_index_decreases<A>(v: Vec<A>, i: int)
-    requires
-        0 <= i < v.len(),
-    ensures
-        #[trigger] (decreases_to!(v => v[i])),
-{
-    admit();
-}
-
-impl<T, A: Allocator> super::core::TrustedSpecSealed for Vec<T, A> {
-
-}
-
-impl<T, A: Allocator> super::core::IndexSetTrustedSpec<usize> for Vec<T, A> {
-    open spec fn spec_index_set_requires(&self, index: usize) -> bool {
-        0 <= index < self.len()
-    }
-
-    open spec fn spec_index_set_ensures(&self, new_container: &Self, index: usize, val: T) -> bool {
-        new_container@ === self@.update(index as int, val)
-    }
-}
-
-pub assume_specification<T: PartialEq<U>, U, A1: Allocator, A2: Allocator>[ <Vec<T, A1> as PartialEq<Vec<U, A2>>>::eq ](
-    x: &Vec<T, A1>,
-    y: &Vec<U, A2>,
-) -> bool
-;
-
-impl<T: super::cmp::PartialEqSpec<U>, U, A1: Allocator, A2: Allocator> super::cmp::PartialEqSpecImpl<Vec<U, A2>> for Vec<T, A1> {
-    open spec fn obeys_eq_spec() -> bool {
-        T::obeys_eq_spec()
-    }
-
-    open spec fn eq_spec(&self, other: &Vec<U, A2>) -> bool {
-        &&& self.len() == other.len()
-        &&& forall|i: int| #![auto] 0 <= i < self.len() ==> self[i].eq_spec(&other[i])
-    }
-}
-
-// The `into_iter` method of a `Vec` returns an iterator of type `IntoIter`,
-// so we specify that type here.
-#[verifier::external_type_specification]
-#[verifier::external_body]
-#[verifier::accept_recursive_types(T)]
-#[verifier::reject_recursive_types(A)]
-pub struct ExIntoIter<T, A: Allocator>(IntoIter<T, A>);
-
-impl<T, A: Allocator> View for IntoIter<T, A> {
-    type V = (int, Seq<T>);
-
-    uninterp spec fn view(self: &IntoIter<T, A>) -> (int, Seq<T>);
-}
-
-pub assume_specification<T, A: Allocator>[ IntoIter::<T, A>::next ](
-    elements: &mut IntoIter<T, A>,
-) -> (r: Option<T>)
-    ensures
-        ({
-            let (old_index, old_seq) = old(elements)@;
-            match r {
-                None => {
-                    &&& elements@ == old(elements)@
-                    &&& old_index >= old_seq.len()
-                },
-                Some(element) => {
-                    let (new_index, new_seq) = elements@;
-                    &&& 0 <= old_index < old_seq.len()
-                    &&& new_seq == old_seq
-                    &&& new_index == old_index + 1
-                    &&& element == old_seq[old_index]
-                },
-            }
-        }),
-;
-
-pub struct IntoIterGhostIterator<T, A: Allocator> {
-    pub pos: int,
-    pub elements: Seq<T>,
-    pub _marker: PhantomData<A>,
-}
-
-impl<T, A: Allocator> super::super::pervasive::ForLoopGhostIteratorNew for IntoIter<T, A> {
-    type GhostIter = IntoIterGhostIterator<T, A>;
-
-    open spec fn ghost_iter(&self) -> IntoIterGhostIterator<T, A> {
-        IntoIterGhostIterator { pos: self@.0, elements: self@.1, _marker: PhantomData }
-    }
-}
-
-impl<T, A: Allocator> super::super::pervasive::ForLoopGhostIterator for IntoIterGhostIterator<
-    T,
-    A,
-> {
-    type ExecIter = IntoIter<T, A>;
-
-    type Item = T;
-
-    type Decrease = int;
-
-    open spec fn exec_invariant(&self, exec_iter: &IntoIter<T, A>) -> bool {
-        &&& self.pos == exec_iter@.0
-        &&& self.elements == exec_iter@.1
-    }
-
-    open spec fn ghost_invariant(&self, init: Option<&Self>) -> bool {
-        init matches Some(init) ==> {
-            &&& init.pos == 0
-            &&& init.elements == self.elements
-            &&& 0 <= self.pos <= self.elements.len()
-        }
-    }
-
-    open spec fn ghost_ensures(&self) -> bool {
-        self.pos == self.elements.len()
-    }
-
-    open spec fn ghost_decrease(&self) -> Option<int> {
-        Some(self.elements.len() - self.pos)
-    }
-
-    open spec fn ghost_peek_next(&self) -> Option<T> {
-        if 0 <= self.pos < self.elements.len() {
-            Some(self.elements[self.pos])
-        } else {
-            None
-        }
-    }
-
-    open spec fn ghost_advance(&self, _exec_iter: &IntoIter<T, A>) -> IntoIterGhostIterator<T, A> {
-        Self { pos: self.pos + 1, ..*self }
-    }
-}
-
-impl<T, A: Allocator> View for IntoIterGhostIterator<T, A> {
-    type V = Seq<T>;
-
-    open spec fn view(&self) -> Seq<T> {
-        self.elements.take(self.pos)
-    }
-}
-
-// To allow reasoning about the ghost iterator when the executable
-// function `into_iter()` is invoked in a `for` loop header (e.g., in
-// `for x in it: v.into_iter() { ... }`), we need to specify the behavior of
-// the iterator in spec mode. To do that, we add
-// `#[verifier::when_used_as_spec(spec_into_iter)` to the specification for
-// the executable `into_iter` method and define that spec function here.
-pub uninterp spec fn spec_into_iter<T, A: Allocator>(v: Vec<T, A>) -> (iter: <Vec<
-    T,
-    A,
-> as core::iter::IntoIterator>::IntoIter);
-
-pub broadcast proof fn axiom_spec_into_iter<T, A: Allocator>(v: Vec<T, A>)
-    ensures
-        (#[trigger] spec_into_iter(v))@ == (0int, v@),
-{
-    admit();
-}
-
-#[verifier::when_used_as_spec(spec_into_iter)]
-pub assume_specification<T, A: Allocator>[ Vec::<T, A>::into_iter ](vec: Vec<T, A>) -> (iter: <Vec<
-    T,
-    A,
-> as core::iter::IntoIterator>::IntoIter)
-    ensures
-        iter@ == (0int, vec@),
-;
-
-pub broadcast proof fn lemma_vec_obeys_eq_spec<T: PartialEq>()
-    requires
-        super::super::laws_eq::obeys_eq_spec::<T>(),
-    ensures
-        #[trigger] super::super::laws_eq::obeys_eq_spec::<Vec<T>>(),
-{
-    broadcast use {axiom_spec_len, super::super::seq::group_seq_axioms};
-    reveal(super::super::laws_eq::obeys_eq_spec_properties);
-}
-
-pub broadcast proof fn lemma_vec_obeys_view_eq<T: PartialEq + View>()
-    requires
-        super::super::laws_eq::obeys_concrete_eq::<T>(),
-    ensures
-        #[trigger] super::super::laws_eq::obeys_view_eq::<Vec<T>>(),
-{
-    use super::cmp::PartialEqSpec;
-    broadcast use {axiom_spec_len, super::super::seq::group_seq_axioms};
-    reveal(super::super::laws_eq::obeys_eq_spec_properties);
-    reveal(super::super::laws_eq::obeys_concrete_eq);
-    reveal(super::super::laws_eq::obeys_view_eq);
-    assert(forall|x: Vec<T>, y: Vec<T>| x.eq_spec(&y) ==> x@ == y@);
-}
-
-pub broadcast proof fn lemma_vec_obeys_deep_eq<T: PartialEq + DeepView>()
-    requires
-        super::super::laws_eq::obeys_deep_eq::<T>(),
-    ensures
-        #[trigger] super::super::laws_eq::obeys_deep_eq::<Vec<T>>(),
-{
-    use super::cmp::PartialEqSpec;
-    broadcast use {axiom_spec_len, super::super::seq::group_seq_axioms};
-    reveal(super::super::laws_eq::obeys_eq_spec_properties);
-    reveal(super::super::laws_eq::obeys_deep_eq);
-    assert(forall|x: Vec<T>, y: Vec<T>| x.eq_spec(&y) ==> x.deep_view() == y.deep_view());
-    assert forall|x: Vec<T>, y: Vec<T>| x.deep_view() == y.deep_view() implies x.eq_spec(&y) by {
-        assert(x.deep_view().len() == y.deep_view().len());
-        assert forall|i: int| #![auto] 0 <= i < x.len() implies x[i].eq_spec(&y[i]) by {
-            assert(x.deep_view()[i] == y.deep_view()[i]);
-        }
-    }
-}
-
-pub broadcast group group_vec_axioms {
-    axiom_spec_len,
-    axiom_vec_index_decreases,
-    vec_clone_deep_view_proof,
-    axiom_spec_into_iter,
-}
-
-} // verus!
->>>>>>> ffa76f70
+// } // verus!