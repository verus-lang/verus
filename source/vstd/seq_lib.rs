--- conflicted
+++ resolved
@@ -3444,12 +3444,8 @@
 }
 
 /// Properties of sequences from the Dafny prelude (which were axioms in Dafny, but proven here in Verus)
-<<<<<<< HEAD
-// TODO: seems like this warning doesn't come up?
-#[cfg_attr(not(verus_verify_core), deprecated = "Use `broadcast use group_seq_properties` instead")]
-=======
+// #[cfg_attr(not(verus_verify_core), deprecated = "Use `broadcast use group_seq_properties` instead")]
 #[deprecated = "Use `broadcast use group_seq_properties` instead"]
->>>>>>> de72e808
 pub proof fn lemma_seq_properties<A>()
     ensures
         forall|s: Seq<A>, x: A|
