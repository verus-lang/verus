//! The "standard library" for [Verus](https://github.com/verus-lang/verus).
//! Contains various utilities and datatypes for proofs,
//! as well as runtime functionality with specifications.
//! For an introduction to Verus, see [the tutorial](https://verus-lang.github.io/verus/guide/).
#![cfg_attr(not(feature = "std"), no_std)]
#![allow(unused_parens)]
#![allow(unused_imports)]
#![allow(dead_code)]
#![allow(unused_attributes)]
#![allow(rustdoc::invalid_rust_codeblocks)]
#![cfg_attr(verus_keep_ghost, feature(core_intrinsics))]
#![cfg_attr(any(verus_keep_ghost, feature = "allocator"), feature(allocator_api))]
#![cfg_attr(verus_keep_ghost, feature(step_trait))]
#![cfg_attr(verus_keep_ghost, feature(ptr_metadata))]
#![cfg_attr(verus_keep_ghost, feature(strict_provenance))]
#![cfg_attr(verus_keep_ghost, feature(strict_provenance_atomic_ptr))]
#![cfg_attr(verus_keep_ghost, feature(freeze))]

#[cfg(feature = "alloc")]
extern crate alloc;

pub mod arithmetic;
pub mod array;
pub mod atomic;
pub mod atomic_ghost;
pub mod bits;
pub mod bytes;
pub mod calc_macro;
pub mod cell;
pub mod compute;
pub mod function;
#[cfg(all(feature = "alloc", feature = "std"))]
pub mod hash_map;
#[cfg(all(feature = "alloc", feature = "std"))]
pub mod hash_set;
pub mod invariant;
pub mod layout;
pub mod logatom;
pub mod map;
pub mod map_lib;
pub mod math;
pub mod modes;
pub mod multiset;
pub mod multiset_lib;
pub mod pcm;
pub mod pcm_lib;
pub mod pervasive;
pub mod proph;
pub mod raw_ptr;
pub mod rwlock;
pub mod seq;
pub mod seq_lib;
pub mod set;
pub mod set_lib;
pub mod shared;
#[cfg(feature = "alloc")]
pub mod simple_pptr;
pub mod slice;
pub mod state_machine_internal;
pub mod storage_protocol;
pub mod string;
#[cfg(feature = "std")]
pub mod thread;
pub mod view;

pub mod relations;
#[cfg(verus_keep_ghost)]
pub mod std_specs;

// Re-exports all vstd types, traits, and functions that are commonly used or replace
// regular `core` or `std` definitions.
pub mod prelude;
pub mod tokens;

use prelude::*;

verus! {

#[cfg(all(feature = "alloc", feature = "std"))]
#[cfg_attr(verus_keep_ghost, verifier::broadcast_use_by_default_when_this_crate_is_imported)]
pub broadcast group group_vstd_default {
    seq::group_seq_axioms,
    seq_lib::group_seq_lib_default,
    map::group_map_axioms,
    set::group_set_axioms,
    set_lib::group_set_lib_default,
    std_specs::bits::group_bits_axioms,
    std_specs::control_flow::group_control_flow_axioms,
    std_specs::vec::group_vec_axioms,
    slice::group_slice_axioms,
    array::group_array_axioms,
    multiset::group_multiset_axioms,
    string::group_string_axioms,
    std_specs::range::group_range_axioms,
    raw_ptr::group_raw_ptr_axioms,
    compute::all_spec_ensures,
    layout::group_layout_axioms,
    function::group_function_axioms,
    std_specs::hash::group_hash_axioms,
    std_specs::vecdeque::group_vec_dequeue_axioms,
}

#[cfg(feature = "alloc")]
#[cfg(not(feature = "std"))]
#[cfg_attr(verus_keep_ghost, verifier::broadcast_use_by_default_when_this_crate_is_imported)]
pub broadcast group group_vstd_default {
    seq::group_seq_axioms,
    seq_lib::group_seq_lib_default,
    map::group_map_axioms,
    set::group_set_axioms,
    set_lib::group_set_lib_default,
    std_specs::bits::group_bits_axioms,
    std_specs::control_flow::group_control_flow_axioms,
    std_specs::vec::group_vec_axioms,
    slice::group_slice_axioms,
    array::group_array_axioms,
    multiset::group_multiset_axioms,
    string::group_string_axioms,
    std_specs::range::group_range_axioms,
    raw_ptr::group_raw_ptr_axioms,
    compute::all_spec_ensures,
    layout::group_layout_axioms,
<<<<<<< HEAD
    function::group_seq_axioms,
    std_specs::vecdeque::group_vec_dequeue_axioms,
=======
    function::group_function_axioms,
>>>>>>> f389d47a
}

#[cfg(not(feature = "alloc"))]
#[cfg_attr(verus_keep_ghost, verifier::broadcast_use_by_default_when_this_crate_is_imported)]
pub broadcast group group_vstd_default {
    seq::group_seq_axioms,
    seq_lib::group_seq_lib_default,
    map::group_map_axioms,
    set::group_set_axioms,
    set_lib::group_set_lib_default,
    std_specs::bits::group_bits_axioms,
    std_specs::control_flow::group_control_flow_axioms,
    slice::group_slice_axioms,
    array::group_array_axioms,
    multiset::group_multiset_axioms,
    string::group_string_axioms,
    std_specs::range::group_range_axioms,
    raw_ptr::group_raw_ptr_axioms,
    compute::all_spec_ensures,
    layout::group_layout_axioms,
    function::group_function_axioms,
}

} // verus!
// This allows us to use `$crate::vstd` or `crate::vstd` to refer to vstd
// both in verus_verify_core mode (vstd is a module) and out (vstd is a crate)
#[cfg(not(verus_verify_core))]
#[doc(hidden)]
pub use crate as vstd;<|MERGE_RESOLUTION|>--- conflicted
+++ resolved
@@ -120,12 +120,8 @@
     raw_ptr::group_raw_ptr_axioms,
     compute::all_spec_ensures,
     layout::group_layout_axioms,
-<<<<<<< HEAD
-    function::group_seq_axioms,
+    function::group_function_axioms,
     std_specs::vecdeque::group_vec_dequeue_axioms,
-=======
-    function::group_function_axioms,
->>>>>>> f389d47a
 }
 
 #[cfg(not(feature = "alloc"))]
