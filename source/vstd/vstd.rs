--- conflicted
+++ resolved
@@ -30,11 +30,8 @@
 pub mod calc_macro;
 pub mod cell;
 pub mod compute;
-<<<<<<< HEAD
 pub mod contrib;
-=======
 pub mod float;
->>>>>>> 6a85ff1e
 pub mod function;
 #[cfg(all(feature = "alloc", feature = "std"))]
 pub mod hash_map;
