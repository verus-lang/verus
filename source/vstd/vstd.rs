--- conflicted
+++ resolved
@@ -97,10 +97,7 @@
     function::group_function_axioms,
     std_specs::hash::group_hash_axioms,
     std_specs::vecdeque::group_vec_dequeue_axioms,
-<<<<<<< HEAD
-=======
     std_specs::slice::group_slice_axioms,
->>>>>>> b80b4f88
 }
 
 #[cfg(feature = "alloc")]
@@ -125,10 +122,7 @@
     layout::group_layout_axioms,
     function::group_function_axioms,
     std_specs::vecdeque::group_vec_dequeue_axioms,
-<<<<<<< HEAD
-=======
     std_specs::slice::group_slice_axioms,
->>>>>>> b80b4f88
 }
 
 #[cfg(not(feature = "alloc"))]
@@ -150,10 +144,7 @@
     compute::all_spec_ensures,
     layout::group_layout_axioms,
     function::group_function_axioms,
-<<<<<<< HEAD
-=======
     std_specs::slice::group_slice_axioms,
->>>>>>> b80b4f88
 }
 
 } // verus!
