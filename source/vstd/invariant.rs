--- conflicted
+++ resolved
@@ -406,13 +406,7 @@
 #[macro_export]
 macro_rules! open_atomic_invariant_in_proof {
     [$($tail:tt)*] => {
-<<<<<<< HEAD
-        ::verus_builtin_macros::verus_ghost_inv_macro_exprs!(
-            $crate::vstd::invariant::open_atomic_invariant_in_proof_internal!($($tail)*)
-        )
-=======
         $crate::vstd::prelude::verus_ghost_inv_macro_exprs!($crate::vstd::invariant::open_atomic_invariant_in_proof_internal!($($tail)*))
->>>>>>> 0069cd40
     };
 }
 
