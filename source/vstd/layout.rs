--- conflicted
+++ resolved
@@ -27,14 +27,6 @@
     exists|i: nat| pow(2, i) == m
 }
 
-<<<<<<< HEAD
-pub broadcast proof fn is_power_2_equiv()
-    ensures
-        forall|n| #[trigger] is_power_2(n) <==> #[trigger] is_power_2_exists(n),
-{
-    assert forall|n| is_power_2(n) implies #[trigger] is_power_2_exists(n) by {
-        is_power_2_equiv_forward(n);
-=======
 pub broadcast proof fn is_power_2_equiv(n: int)
     ensures
         #[trigger] is_power_2(n) <==> #[trigger] is_power_2_exists(n),
@@ -43,21 +35,13 @@
         assert(is_power_2_exists(n)) by {
             is_power_2_equiv_forward(n);
         }
->>>>>>> ec28e8a0
     }
     if is_power_2_exists(n) {
         assert(is_power_2(n)) by {
             broadcast use lemma_pow_positive;
 
-<<<<<<< HEAD
-    assert forall|n| is_power_2_exists(n) implies #[trigger] is_power_2(n) by {
-        broadcast use lemma_pow_positive;
-
-        is_power_2_equiv_reverse(n);
-=======
             is_power_2_equiv_reverse(n);
         }
->>>>>>> ec28e8a0
     }
 }
 
