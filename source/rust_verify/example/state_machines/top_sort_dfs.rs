#![allow(unused_imports)]
use builtin::*;
use builtin_macros::*;
use vstd::{*, pervasive::*};
use vstd::set::*;
use vstd::vec::*;
use vstd::slice::*;
use vstd::option::*;
use vstd::seq::*;
use vstd::map::*;
use vstd::modes::*;
use state_machines_macros::tokenized_state_machine;

use option::Option::Some;
use option::Option::None;

verus!{

#[verifier::reject_recursive_types(V)]
pub struct DirectedGraph<V> {
    pub edges: Set<(V, V)>,
}

impl<V> DirectedGraph<V> {
    pub open spec fn dest_set(&self, v: V) -> Set<V> {
        Set::new(|w: V| self.edges.contains((v, w)))
    }

    pub open spec fn is_sorted(&self, s: Seq<V>) -> bool {
        forall |i, j: int| 0 <= i <= j < s.len() ==>
            !self.edges.contains((s.index(i), s.index(j)))
    }

    pub open spec fn is_cycle_i(&self, s: Seq<V>, i: int) -> bool {
        self.edges.contains((s[i], s[i + 1]))
    }

    pub open spec fn is_cycle(&self, s: Seq<V>) -> bool {
        s.len() > 0
        && (forall |i: int| 0 <= i < s.len() - 1 ==> self.is_cycle_i(s, i))
        && self.edges.contains((s.last(), s[0]))
    }
}

tokenized_state_machine!{
<<<<<<< HEAD
    TopSort<#[verifier::reject_recursive_types] /* vattr */ V> {
=======
    TopSort<#[verifier::maybe_negative] /* vattr */ V> {
>>>>>>> b63d5f4a
        fields {
            #[sharding(constant)]
            pub graph: DirectedGraph<V>,

            #[sharding(set)]
            pub unvisited: Set<V>,

            #[sharding(persistent_set)]
            pub visited: Set<V>,

            #[sharding(variable)]
            pub top_sort: Seq<V>,
        }

        init!{
            initialize(graph: DirectedGraph<V>) {
                init graph = graph;
                init unvisited = Set::full();
                init visited = Set::empty();
                init top_sort = Seq::empty();
            }
        }

        transition!{
            push_into_top_sort(v: V) {
                have visited >= (pre.graph.dest_set(v));

                remove unvisited -= set { v };
                add visited (union)= set { v };

                update top_sort = pre.top_sort.push(v);
            }
        }

        property!{
            done(s: Set<V>) {
                have visited >= (s);
                assert(forall |i| s.contains(i) ==> pre.top_sort.contains(i));
                assert(pre.graph.is_sorted(pre.top_sort));
            }
        }

        #[invariant]
        pub fn un_vis(&self) -> bool {
            self.unvisited === self.visited.complement()
        }

        #[invariant]
        pub fn top_sort_is_sort(&self) -> bool {
            self.graph.is_sorted(self.top_sort)
        }

        #[invariant]
        pub fn visited_closed_under_dep(&self) -> bool {
            forall |v, w| #[trigger] self.graph.edges.contains((v, w)) ==>
                self.visited.contains(v) ==>
                self.visited.contains(w)
        }

        #[invariant]
        pub fn top_sort_matches_visited(&self) -> bool {
            forall |v| #[trigger] self.visited.contains(v) <==>
                self.top_sort.contains(v)
        }

        #[inductive(initialize)]
        fn initialize_inductive(post: Self, graph: DirectedGraph<V>) { }
       
        #[inductive(push_into_top_sort)]
        fn push_into_top_sort_inductive(pre: Self, post: Self, v: V) {
            assert_sets_equal!(post.unvisited, post.visited.complement());

            assert forall |a| #[trigger] post.visited.contains(a) implies
                post.top_sort.contains(a)
            by {
                if a === v {
                    assert(post.top_sort.last() === a);
                    assert(post.top_sort.contains(a));
                } else {
                    assert(pre.visited.contains(a));
                    assert(pre.top_sort.contains(a));
                    let i = choose |i| 0 <= i < pre.top_sort.len() && pre.top_sort.index(i) === a;
                    assert(post.top_sort.index(i) === a);
                    assert(post.top_sort.contains(a));
                }
            }

            assert forall |v| #[trigger] post.top_sort.contains(v) implies
                post.visited.contains(v)
            by {
            }
        }

    }
}


struct ConcreteDirectedGraph {
    edges: Vec<Vec<usize>>,
}

impl ConcreteDirectedGraph {
    spec fn well_formed(&self) -> bool {
        forall |i, j| 0 <= i < self.edges@.len() && 0 <= j < self.edges@.index(i)@.len()
            ==> 0 <= (#[trigger] self.edges@.index(i)@.index(j)) < self.edges@.len()
    }

    spec fn view(&self) -> DirectedGraph<usize> {
        DirectedGraph {
            edges: Set::<(usize, usize)>::new(|p: (usize, usize)|
                0 <= (p.0 as int) < (self.edges@.len() as int)
                  && self.edges@.index(p.0 as int)@.contains(p.1)
            )
        }
    }
}

enum NodeToken {
    Unvisited(TopSort::unvisited<usize>),
    InProgress,
    Visited(TopSort::visited<usize>),
}

struct NodeState {
    visited: bool,
    in_stack: bool,

    token: Tracked<NodeToken>,
}

impl NodeState {
    spec fn well_formed(&self, i: int, inst: TopSort::Instance<usize>) -> bool {
        match self.token@ {
            NodeToken::Unvisited(token) => {
                &&& !self.visited
                &&& !self.in_stack
                &&& token@.instance === inst
                &&& token@.key as int === i
            }
            NodeToken::InProgress => {
                &&& self.visited
                &&& self.in_stack
            }
            NodeToken::Visited(token) => {
                &&& self.visited
                &&& !self.in_stack
                &&& token@.instance === inst
                &&& token@.key as int === i
            }
        }
    }
}

struct DfsState {
    top_sort: Vec<usize>,
    cur_stack: Vec<usize>,
    cycle: Vec<usize>,

    node_states: Vec<NodeState>,

    top_sort_token: Tracked<TopSort::top_sort<usize>>,
    instance: Tracked<TopSort::Instance<usize>>,
}

spec fn valid_stack_i(cur_stack: Seq<usize>, graph: DirectedGraph<usize>, i: int) -> bool {
    graph.edges.contains((cur_stack[i], cur_stack[i+1]))
}

spec fn valid_stack(cur_stack: Seq<usize>, graph: DirectedGraph<usize>) -> bool {
    forall |i: int| 0 <= i < cur_stack.len() as int - 1 ==>
        valid_stack_i(cur_stack, graph, i)
}

impl DfsState {
    spec fn well_formed(&self, graph: &ConcreteDirectedGraph) -> bool {
        &&& graph.well_formed()
        &&& self.node_states@.len() == graph.edges@.len()
        &&& forall |i| 0 <= i < self.node_states@.len() ==>
            self.node_states@[i].well_formed(i, self.instance@)
        &&& self.top_sort_token@@.instance === self.instance@
        &&& self.top_sort_token@@.value === self.top_sort@
        &&& self.instance@.graph() === graph@
        &&& valid_stack(self.cur_stack@, graph@)
        &&& forall |i: usize| 0 <= i < self.node_states@.len() ==>
            (self.node_states@[i as int].in_stack <==> self.cur_stack@.contains(i))
    }
}

spec fn is_complete_top_sort(
    top_sort: &Vec<usize>,
    graph: &ConcreteDirectedGraph) -> bool
{
    graph@.is_sorted(top_sort@)
    && forall |i: usize| 0 <= i < graph.edges@.len() ==> top_sort@.contains(i)
}

fn vec_find(
    v: &Vec<usize>,
    needle: usize) -> (idx: usize)
        requires v@.contains(needle),
        ensures 0 <= idx < v@.len() && v@[idx as int] == needle,
{
    let mut idx = 0;

    loop
        invariant
            v@.contains(needle),
            0 <= idx < v@.len(),
            forall |j| 0 <= j < idx ==> v@[j] != needle,
    {
        if *v.index(idx) == needle {
            return idx;
        }
        assert(idx + 1 < v.spec_len());
        idx = idx + 1;
    }
}

fn find_cycle(
    graph: &ConcreteDirectedGraph,
    dfs_state: &mut DfsState,
    v: usize,
)
    requires
        0 <= v && v < graph.edges@.len(),
        old(dfs_state).well_formed(graph),
        old(dfs_state).cur_stack@.len() >= 1 ==>
            graph@.edges.contains((old(dfs_state).cur_stack@.last(), v)),
        old(dfs_state).node_states@.index(v as int).in_stack,
    ensures
        graph@.is_cycle(dfs_state.cycle@),
        equal(dfs_state.instance, old(dfs_state).instance),
{
    let j = vec_find(&dfs_state.cur_stack, v);
    let len = dfs_state.cur_stack.len();

    let cycle = slice_to_vec(slice_subrange(dfs_state.cur_stack.as_slice(), j, len));

    dfs_state.cycle = cycle;

    assert(graph@.is_cycle(dfs_state.cycle@)) by {
        assert forall |i: int| 0 <= i < dfs_state.cycle@.len() - 1 implies graph@.is_cycle_i(dfs_state.cycle@, i)
        by {
            assert(valid_stack_i(dfs_state.cur_stack@, graph@, i + j)); // trigger
        }
    };
}

fn visit(
    graph: &ConcreteDirectedGraph,
    dfs_state: &mut DfsState,
    v: usize,
) -> (res: (bool, Tracked<Option<TopSort::visited<usize>>>))
    requires
        0 <= v && v < graph.edges@.len(),
        old(dfs_state).well_formed(graph),
        old(dfs_state).cur_stack@.len() >= 1 ==>
            graph@.edges.contains((old(dfs_state).cur_stack@.last(), v)),
    ensures
        res.0 ==> dfs_state.well_formed(graph),
        res.0 ==> equal(dfs_state.cur_stack@, old(dfs_state).cur_stack@),
        res.0 ==> res.1@.is_Some() &&
            res.1@.get_Some_0()@.instance == dfs_state.instance@ &&
            res.1@.get_Some_0()@.key == v,
        !res.0 ==> graph@.is_cycle(dfs_state.cycle@),
        equal(dfs_state.instance, old(dfs_state).instance),
{
    let node_state = dfs_state.node_states.index(v as usize);
    if node_state.in_stack {
        find_cycle(graph, dfs_state, v);
        return (false, Tracked(None));
    }

    if node_state.visited {
        let tracked tok = match node_state.token.borrow() {
            NodeToken::Visited(tok) => tok.clone(),
            _ => proof_from_false(),
        };
        return (true, Tracked(Some(tok)));
    }

    let mut node_state_tmp = NodeState {
        in_stack: true,
        visited: true,
        token: Tracked(NodeToken::InProgress),
    };
    dfs_state.node_states.swap(v as usize, &mut node_state_tmp);
    let tracked unvisited = match node_state_tmp.token.get() {
        NodeToken::Unvisited(unvisited) => unvisited,
        _ => proof_from_false(),
    };

    dfs_state.cur_stack.push(v);

    assert(dfs_state.well_formed(graph)) by {
        assert(forall |i: int| 0 <= i && i < dfs_state.cur_stack@.len() as int - 2 ==>
            valid_stack_i(old(dfs_state).cur_stack@, graph@, i) ==>
            #[trigger] valid_stack_i(dfs_state.cur_stack@, graph@, i));
        assert(valid_stack(dfs_state.cur_stack@, graph@));

        assert forall |i: usize|
            0 <= i && i < dfs_state.node_states@.len() implies
                dfs_state.node_states@.index(i as int).in_stack == dfs_state.cur_stack@.contains(i)
        by {
            if i == v {
                assert(dfs_state.cur_stack@.last() == i);
                assert(dfs_state.cur_stack@.contains(i));
            } else {
                if old(dfs_state).cur_stack@.contains(i) {
                    let j = old(dfs_state).cur_stack@.index_of(i);
                    assert(dfs_state.cur_stack@.index(j) == i);
                }
                if dfs_state.cur_stack@.contains(i) {
                    let j = old(dfs_state).cur_stack@.index_of(i);
                    assert(old(dfs_state).cur_stack@.index(j) == i);
                }
                assert(dfs_state.cur_stack@.contains(i)
                    == old(dfs_state).cur_stack@.contains(i));
            }
        }
    }

    let ghost extended_cur_stack = dfs_state.cur_stack;
    let tracked mut map_visited_deps: Map<usize, TopSort::visited<usize>> = Map::tracked_empty();

    let mut idx: usize = 0;
    while idx < graph.edges.index(v as usize).len()
        invariant
            equal(dfs_state.instance, old(dfs_state).instance),
            dfs_state.cur_stack@.len() > 0,
            dfs_state.cur_stack@.last() == v,
            0 <= v && v < graph.edges@.len(),
            0 <= idx && idx <= graph.edges@.index(v as int)@.len(),
            dfs_state.well_formed(graph),
            equal(dfs_state.cur_stack@, extended_cur_stack@),
            forall |idx0: int| 0 <= idx0 && idx0 < idx ==> {
                let w = #[trigger] graph.edges@.index(v as int)@.index(idx0);
                map_visited_deps.dom().contains(w)
                    && map_visited_deps.index(w)@.instance == dfs_state.instance@
                    && map_visited_deps.index(w)@.key == w
            },
    {

        let w = *graph.edges.index(v as usize).index(idx);

        assert((v as usize) as int == v as int);
        assert(graph.edges@.index(v as int)@.index(idx as int) == w);
        assert(graph.edges@.index(v as int)@.contains(w));
        assert(graph@.edges.contains((v, w)));

        let (b, Tracked(opt_visited)) = visit(graph, dfs_state, w);
        if !b {
            return (false, Tracked(None));
        }

        let ghost old_map_visited_deps = map_visited_deps;
        let ghost old_idx = idx;

        proof {
            let tracked visited = opt_visited.tracked_unwrap();
            map_visited_deps.tracked_insert(w, visited);
        }

        idx = idx + 1;

        assert forall |idx0: int|
            0 <= idx0 && idx0 < idx implies
            ({
                let w = #[trigger] graph.edges@.index(v as int)@.index(idx0);
                map_visited_deps.dom().contains(w)
                    && map_visited_deps.index(w)@.instance == dfs_state.instance@
                    && map_visited_deps.index(w)@.key == w
            })
        by {
            assume(false);
        }
    }

    dfs_state.cur_stack.pop();

    assert(equal(unvisited@.instance, dfs_state.instance@));
    let tracked visited = dfs_state.instance.borrow().push_into_top_sort(v,
        unvisited,
        &map_visited_deps,
        dfs_state.top_sort_token.borrow_mut(),
    );
    dfs_state.top_sort.push(v);

    let mut node_state_tmp = NodeState {
        in_stack: false, // TODO don't need to write this field again
        visited: true,
        token: Tracked(NodeToken::Visited(visited.clone())),
    };
    dfs_state.node_states.swap(v as usize, &mut node_state_tmp);

    proof {
        assert_seqs_equal!(
            dfs_state.cur_stack@,
            old(dfs_state).cur_stack@);
    }

    assert(dfs_state.well_formed(graph)) by {
        assert(valid_stack(dfs_state.cur_stack@, graph@));
        assume(forall |i: usize| 0 <= i && i < dfs_state.node_states@.len() ==>
           (dfs_state.node_states@.index(i as int).in_stack == dfs_state.cur_stack@.contains(i)));
    };

    (true, Tracked(Some(visited)))
}

fn init_node_states(
    n: usize,
    Tracked(instance): Tracked<TopSort::Instance<usize>>,
    Tracked(unv): Tracked<Map<usize, TopSort::unvisited<usize>>>,
) -> (node_states: Vec<NodeState>)
    requires
        forall |j: usize| 0 <= j && j < n ==>
            unv.dom().contains(j),
        forall |j: usize| 0 <= j && j < n ==>
            unv.index(j)@.instance == instance
            && unv.index(j)@.key == j
    ensures
        node_states@.len() == n as int,
        forall |j: int| 0 <= j && j < node_states@.len() ==>
            node_states@.index(j).well_formed(j, instance),
        forall |j: int| 0 <= j && j < node_states@.len() ==>
            !node_states@.index(j).in_stack,
{
    let mut node_states = Vec::<NodeState>::new();
    let mut i: usize = 0;

    let tracked mut unv = unv;

    while i < n
        invariant
            0 <= i && i <= n,
            node_states@.len() == i as int,
            forall |j: int| 0 <= j && j < i ==>
                node_states@.index(j).well_formed(j, instance),
            forall |j: int| 0 <= j && j < i ==>
                !node_states@.index(j).in_stack,
            forall |j: usize| i <= j && j < n ==>
                #[trigger] unv.dom().contains(j),
            forall |j: usize| i <= j && j < n ==>
                unv.index(j)@.instance == instance
                && unv.index(j)@.key == j
    {

        assert(unv.dom().contains(i));
        let tracked unv1 = unv.tracked_remove(i);

        node_states.push(NodeState {
            visited: false,
            in_stack: false,
            token: Tracked(NodeToken::Unvisited(unv1)),
        });

        i = i + 1;

        /*let ghost i_spec = i;
        assert_forall_by(|j: int| {
            requires(0 <= j && j < i);
            ensures(node_states@.index(j).well_formed(j, instance));

            if j + 1 < i_spec {
                assert(old_node_states@.index(j).well_formed(j, instance));
            } else {
                assert(node_states@.index(j).well_formed(j, instance));
            }
        });*/

    }

    node_states
}

enum TopSortResult {
    TopSort(Vec<usize>),
    Cycle(Vec<usize>)
}

fn compute_top_sort(graph: &ConcreteDirectedGraph) -> (tsr: TopSortResult)
    requires graph.well_formed(),
    ensures (
        match tsr {
            TopSortResult::TopSort(top_sort) => is_complete_top_sort(&top_sort, graph),
            TopSortResult::Cycle(cycle) => graph@.is_cycle(cycle@),
        }
    )
{

    let tracked (Tracked(instance), Tracked(unv), _, Tracked(top_sort_token))
        = TopSort::Instance::<usize>::initialize(graph@);

    let mut dfs_state = DfsState {
        top_sort: Vec::new(),
        cur_stack: Vec::new(),
        cycle: Vec::new(),
        node_states: init_node_states(graph.edges.len() as usize, Tracked(instance.clone()), Tracked(unv)),
        top_sort_token: Tracked(top_sort_token),
        instance: Tracked(instance),
    };

    let tracked mut map_visited_deps: Map<usize, TopSort::visited<usize>> = Map::tracked_empty();

    assert(dfs_state.well_formed(graph)) by {
        assert(forall |i: usize| 0 <= i && i < dfs_state.node_states@.len() ==>
           (dfs_state.node_states@.index(i as int).in_stack == dfs_state.cur_stack@.contains(i)));
    }

    let mut v: usize = 0;
    while v < graph.edges.len() as usize
        invariant
            graph.well_formed(),
            dfs_state.well_formed(graph),
            forall |w| 0 <= w && (w as int) < (v as int) ==>
                map_visited_deps.dom().contains(w),
            forall |w| 0 <= w && (w as int) < (v as int) ==>
                map_visited_deps.index(w)@.instance == dfs_state.instance@
                && map_visited_deps.index(w)@.key == w,
            dfs_state.cur_stack@.len() == 0,
    {

        let (b, Tracked(opt_visited)) = visit(graph, &mut dfs_state, v);

        if !b {
            return TopSortResult::Cycle(dfs_state.cycle);
        }

        proof {
            map_visited_deps.tracked_insert(v, opt_visited.tracked_unwrap());
        }

        v = v + 1;
    }

    let DfsState { top_sort, top_sort_token: Tracked(top_sort_token), .. } = dfs_state;

    proof {
        let ghost s = Set::new(|i: usize| 0 <= i && i < graph.edges@.len());
        dfs_state.instance.borrow().done(
            s,
            &map_visited_deps,
            &top_sort_token);

        assert forall |i: usize| 0 <= i && i < graph.edges@.len()
            implies top_sort@.contains(i)
        by {
            assert(s.contains(i));
        }
        assert(is_complete_top_sort(&top_sort, graph));
    }

    TopSortResult::TopSort(top_sort)
}

fn main() { }

}<|MERGE_RESOLUTION|>--- conflicted
+++ resolved
@@ -43,11 +43,7 @@
 }
 
 tokenized_state_machine!{
-<<<<<<< HEAD
     TopSort<#[verifier::reject_recursive_types] /* vattr */ V> {
-=======
-    TopSort<#[verifier::maybe_negative] /* vattr */ V> {
->>>>>>> b63d5f4a
         fields {
             #[sharding(constant)]
             pub graph: DirectedGraph<V>,
