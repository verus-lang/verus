--- conflicted
+++ resolved
@@ -1,24 +1,5 @@
-<<<<<<< HEAD
 #[allow(unused_imports)]
-use builtin::*;
-#[allow(unused_imports)]
-=======
-// rust_verify/tests/example.rs ignore --- 2022-07-12 ignored as part of upgrade to z3 4.8.17, intended to be unignored again
-
-#[allow(unused_imports)]
-use builtin::*;
-#[allow(unused_imports)]
-use vstd::seq::*;
->>>>>>> f2b37e3d
-use builtin_macros::*;
-
-#[cfg(not(vstd_todo))]
-mod pervasive;
-#[cfg(not(vstd_todo))] #[allow(unused_imports)]
-use pervasive::seq::Seq;
-
-#[cfg(vstd_todo)] #[allow(unused_imports)]
-use vstd::seq::Seq;
+use vstd::prelude::*;
 
 macro_rules! get_bit_macro {
     ($a:expr, $b:expr) => {
