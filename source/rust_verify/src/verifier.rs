use crate::commands::{Op, OpGenerator, OpKind, QueryOp, Style};
use crate::config::{Args, ShowTriggers};
use crate::context::{ContextX, ErasureInfo};
use crate::debugger::Debugger;
use crate::spans::{SpanContext, SpanContextX};
use crate::user_filter::UserFilter;
use crate::util::error;
use crate::verus_items::VerusItems;
use air::ast::{Command, CommandX, Commands};
use air::context::{QueryContext, ValidityResult};
use air::messages::{ArcDynMessage, Diagnostics};
use air::profiler::Profiler;
use rustc_errors::{DiagnosticBuilder, EmissionGuarantee};
use rustc_hir::OwnerNode;
use rustc_interface::interface::Compiler;

use vir::messages::{
    message, note, note_bare, warning_bare, Message, MessageLabel, MessageLevel, MessageX, ToAny,
};

use num_format::{Locale, ToFormattedString};
use rustc_error_messages::MultiSpan;
use rustc_middle::ty::TyCtxt;
use rustc_span::def_id::LOCAL_CRATE;
use rustc_span::source_map::SourceMap;
use rustc_span::Span;
use std::collections::{HashMap, HashSet, VecDeque};
use std::fs::File;
use std::io::Write;
use std::sync::Arc;
use std::time::{Duration, Instant};
use vir::context::GlobalCtx;

use crate::buckets::{Bucket, BucketId};
use vir::ast::{Fun, Ident, Krate, VirErr};
use vir::ast_util::{fun_as_friendly_rust_name, is_visible_to};
use vir::def::{path_to_string, CommandsWithContext, CommandsWithContextX, SnapPos};
use vir::prelude::PreludeConfig;

const RLIMIT_PER_SECOND: f32 = 3000000f32;

pub(crate) struct Reporter<'tcx> {
    spans: SpanContext,
    compiler_diagnostics: &'tcx rustc_errors::Handler,
    source_map: &'tcx rustc_span::source_map::SourceMap,
}

impl<'tcx> Reporter<'tcx> {
    pub(crate) fn new(spans: &SpanContext, compiler: &'tcx Compiler) -> Self {
        Reporter {
            spans: spans.clone(),
            compiler_diagnostics: compiler.session().diagnostic(),
            source_map: compiler.session().source_map(),
        }
    }
}

/// N.B.: The compiler performs deduplication on diagnostic messages, so reporting an error twice,
/// or emitting the same note twice will be surpressed (even if separated in time by other
/// errors/notes)
impl air::messages::Diagnostics for Reporter<'_> {
    fn report_as(&self, msg: &ArcDynMessage, level: MessageLevel) {
        let msg: &MessageX =
            msg.downcast_ref().expect("unexpected value in Any -> Message conversion");

        let mut v: Vec<Span> = Vec::new();
        for sp in &msg.spans {
            if let Some(span) = self.spans.from_air_span(&sp, Some(self.source_map)) {
                v.push(span);
            }
        }
        while let Some(i) = v.iter().position(|a| v.iter().any(|b| a != b && a.contains(*b))) {
            // Remove i in favor of the more specific spans contained by i
            v.remove(i);
        }

        let mut multispan = MultiSpan::from_spans(v);

        for MessageLabel { note, span: sp } in &msg.labels {
            if let Some(span) = self.spans.from_air_span(&sp, Some(self.source_map)) {
                multispan.push_span_label(span, note.clone());
            } else {
                dbg!(&note, &sp.as_string);
            }
        }

        fn emit_with_diagnostic_details<'a, G: EmissionGuarantee>(
            mut diag: DiagnosticBuilder<'a, G>,
            multispan: MultiSpan,
            help: &Option<String>,
        ) {
            diag.span = multispan;
            if let Some(help) = help {
                diag.help(&**help);
            }
            diag.emit();
        }

        match level {
            MessageLevel::Note => emit_with_diagnostic_details(
                self.compiler_diagnostics.struct_note_without_error(&*msg.note),
                multispan,
                &msg.help,
            ),
            MessageLevel::Warning => emit_with_diagnostic_details(
                self.compiler_diagnostics.struct_warn(&*msg.note),
                multispan,
                &msg.help,
            ),
            MessageLevel::Error => emit_with_diagnostic_details(
                self.compiler_diagnostics.struct_err(&*msg.note),
                multispan,
                &msg.help,
            ),
        }
    }

    fn report(&self, msg: &ArcDynMessage) {
        let vir_msg: &MessageX =
            msg.downcast_ref().expect("unexpected value in Any -> Message conversion");
        self.report_as(msg, vir_msg.level)
    }

    fn report_now(&self, msg: &ArcDynMessage) {
        let vir_msg: &MessageX =
            msg.downcast_ref().expect("unexpected value in Any -> Message conversion");
        self.report_as(msg, vir_msg.level)
    }

    fn report_as_now(&self, msg: &ArcDynMessage, msg_as: MessageLevel) {
        self.report_as(msg, msg_as)
    }
}

/// A reporter message that is being collected by the main thread
pub(crate) enum ReporterMessage {
    Message(usize, Message, MessageLevel, bool),
    // Debugger(),
    Done(usize),
}

/// A reporter that forwards messages on an mpsc channel
pub(crate) struct QueuedReporter {
    bucket_id: usize,
    queue: std::sync::mpsc::Sender<ReporterMessage>,
}

impl QueuedReporter {
    pub(crate) fn new(bucket_id: usize, queue: std::sync::mpsc::Sender<ReporterMessage>) -> Self {
        Self { bucket_id, queue }
    }

    pub(crate) fn done(&self) {
        self.queue.send(ReporterMessage::Done(self.bucket_id)).expect("could not send!");
    }
}

impl air::messages::Diagnostics for QueuedReporter {
    fn report_as(&self, msg: &ArcDynMessage, level: MessageLevel) {
        let msg: Message =
            msg.clone().downcast().expect("unexpected value in Any -> Message conversion");
        self.queue
            .send(ReporterMessage::Message(self.bucket_id, msg, level, false))
            .expect("could not send the message!");
    }

    fn report_as_now(&self, msg: &ArcDynMessage, level: MessageLevel) {
        let msg: Message =
            msg.clone().downcast().expect("unexpected value in Any -> Message conversion");
        self.queue
            .send(ReporterMessage::Message(self.bucket_id, msg, level, true))
            .expect("could not send the message!");
    }

    fn report(&self, msg: &ArcDynMessage) {
        let air_msg: &MessageX =
            msg.downcast_ref().expect("unexpected value in Any -> Message conversion");
        self.report_as(msg, air_msg.level)
    }

    fn report_now(&self, msg: &ArcDynMessage) {
        let air_msg: &MessageX =
            msg.downcast_ref().expect("unexpected value in Any -> Message conversion");
        self.report_as_now(msg, air_msg.level)
    }
}

#[derive(Default)]
pub struct BucketStats {
    /// cummulative time in AIR to verify the bucket (this includes SMT solver time)
    pub time_air: Duration,
    /// time to initialize the SMT solver
    pub time_smt_init: Duration,
    /// cummulative time of all SMT queries
    pub time_smt_run: Duration,
    /// total time to verify the bucket
    pub time_verify: Duration,
}

pub struct Verifier {
    /// this is the actual number of threads used for verification. This will be set to the
    /// minimum of the requested threads and the number of buckets to verify
    pub num_threads: usize,
    pub encountered_vir_error: bool,
    pub count_verified: u64,
    pub count_errors: u64,
    pub args: Args,
    pub user_filter: Option<UserFilter>,
    pub erasure_hints: Option<crate::erase::ErasureHints>,

    /// total real time to verify all activated buckets of the crate, including real time for
    /// the parallel bucket verification
    pub time_verify_crate: Duration,
    /// sequential part of the crate verification before parallel verification
    pub time_verify_crate_sequential: Duration,
    /// total sequantial time spent constructing teh VIR
    pub time_vir: Duration,
    /// the time it took convert the VIR from rust AST
    pub time_vir_rust_to_vir: Duration,
    /// time spent in hir when creating the VIR for the crate
    pub time_hir: Duration,
    /// execution times for each bucket run in parallel
    pub bucket_times: HashMap<BucketId, BucketStats>,
    /// smt runtimes for each function per bucket
    pub func_times: HashMap<BucketId, HashMap<Fun, Duration>>,

    // If we've already created the log directory, this is the path to it:
    created_log_dir: Arc<std::sync::Mutex<Option<std::path::PathBuf>>>,
    created_solver_log_dir: Arc<std::sync::Mutex<Option<std::path::PathBuf>>>,
    vir_crate: Option<Krate>,
    crate_names: Option<Vec<String>>,
    vstd_crate_name: Option<Ident>,
    air_no_span: Option<vir::messages::Span>,
    current_crate_modules: Option<Vec<vir::ast::Module>>,
    buckets: HashMap<BucketId, Bucket>,

    // proof debugging purposes
    expand_flag: bool,
    pub expand_targets: Vec<Message>,
}

fn report_chosen_triggers(
    diagnostics: &impl air::messages::Diagnostics,
    chosen: &vir::context::ChosenTriggers,
) {
    diagnostics
        .report(&note(&chosen.span, "automatically chose triggers for this expression:").to_any());

    for (n, trigger) in chosen.triggers.iter().enumerate() {
        let note = format!("  trigger {} of {}:", n + 1, chosen.triggers.len());
        let msg = note_bare(note);
        let msg: ArcDynMessage = trigger.iter().fold(msg, |m, (s, _)| {
            let m: &vir::messages::MessageX =
                m.downcast_ref().expect("unexpected value in Any -> Message conversion");
            m.primary_span(s)
        });
        diagnostics.report(&msg);
    }
}

pub(crate) fn io_vir_err(msg: String, err: std::io::Error) -> VirErr {
    error(format!("{msg}: {err}"))
}

pub fn module_name(module: &vir::ast::Path) -> String {
    module.segments.iter().map(|s| s.to_string()).collect::<Vec<_>>().join("::")
}

struct RunCommandQueriesResult {
    invalidity: bool,
    timed_out: bool,
    not_skipped: bool,
}

impl std::ops::Add for RunCommandQueriesResult {
    type Output = Self;

    fn add(self, rhs: Self) -> Self::Output {
        RunCommandQueriesResult {
            invalidity: self.invalidity || rhs.invalidity,
            timed_out: self.timed_out || rhs.timed_out,
            not_skipped: self.not_skipped || rhs.not_skipped,
        }
    }
}

impl Verifier {
    pub fn new(args: Args) -> Verifier {
        Verifier {
            num_threads: 1,
            encountered_vir_error: false,
            count_verified: 0,
            count_errors: 0,
            args,
            user_filter: None,
            erasure_hints: None,
            time_verify_crate: Duration::new(0, 0),
            time_verify_crate_sequential: Duration::new(0, 0),
            time_hir: Duration::new(0, 0),
            time_vir: Duration::new(0, 0),
            time_vir_rust_to_vir: Duration::new(0, 0),

            bucket_times: HashMap::new(),
            func_times: HashMap::new(),

            created_log_dir: Arc::new(std::sync::Mutex::new(None)),
            created_solver_log_dir: Arc::new(std::sync::Mutex::new(None)),
            vir_crate: None,
            crate_names: None,
            vstd_crate_name: None,
            air_no_span: None,
            current_crate_modules: None,
            buckets: HashMap::new(),

            expand_flag: false,
            expand_targets: vec![],
        }
    }

    pub fn from_self(&self) -> Verifier {
        Verifier {
            num_threads: 1,
            encountered_vir_error: false,
            count_verified: 0,
            count_errors: 0,
            args: self.args.clone(),
            user_filter: self.user_filter.clone(),
            erasure_hints: self.erasure_hints.clone(),

            time_verify_crate: Duration::new(0, 0),
            time_verify_crate_sequential: Duration::new(0, 0),
            time_hir: Duration::new(0, 0),
            time_vir: Duration::new(0, 0),
            time_vir_rust_to_vir: Duration::new(0, 0),
            bucket_times: HashMap::new(),
            func_times: HashMap::new(),
            created_log_dir: self.created_log_dir.clone(),
            created_solver_log_dir: self.created_solver_log_dir.clone(),
            vir_crate: self.vir_crate.clone(),
            crate_names: self.crate_names.clone(),
            vstd_crate_name: self.vstd_crate_name.clone(),
            air_no_span: self.air_no_span.clone(),
            current_crate_modules: self.current_crate_modules.clone(),
            buckets: self.buckets.clone(),
            expand_flag: self.expand_flag,
            expand_targets: self.expand_targets.clone(),
        }
    }

    /// merges two verifiers by summing up times and verified stats from other into self.
    pub fn merge(&mut self, other: Self) {
        self.count_verified += other.count_verified;
        self.count_errors += other.count_errors;
        self.time_vir += other.time_vir;
        self.time_vir_rust_to_vir += other.time_vir_rust_to_vir;
        self.bucket_times.extend(other.bucket_times);
        self.func_times.extend(other.func_times);
    }

    fn get_bucket<'a>(&'a self, bucket_id: &BucketId) -> &'a Bucket {
        self.buckets.get(bucket_id).expect("expected valid BucketId")
    }

    fn ensure_solver_log_dir(&mut self) -> Result<std::path::PathBuf, VirErr> {
        Ok({
            let mut created_solver_log_dir =
                self.created_solver_log_dir.lock().expect("failed to lock created_solver_log_dir");
            if let Some(dir_path) = &*created_solver_log_dir {
                dir_path.clone()
            } else {
                let dir = std::path::PathBuf::from(crate::config::SOLVER_LOG_DIR.to_string());
                delete_dir_if_exists_and_is_dir(&dir)?;
                std::fs::create_dir_all(&dir).map_err(|err| {
                    io_vir_err(format!("could not create directory {}", dir.display()), err)
                })?;
                *created_solver_log_dir = Some(dir.clone());
                dir
            }
        })
    }

    fn create_log_file(
        &mut self,
        bucket_id_opt: Option<&BucketId>,
        suffix: &str,
    ) -> Result<File, VirErr> {
        let dir_path = {
            let mut created_log_dir =
                self.created_log_dir.lock().expect("failed to lock created_log_dir");
            if let Some(dir_path) = &*created_log_dir {
                dir_path.clone()
            } else {
                let dir = std::path::PathBuf::from(if let Some(dir) = &self.args.log_dir {
                    dir.clone()
                } else {
                    crate::config::LOG_DIR.to_string()
                });
                delete_dir_if_exists_and_is_dir(&dir)?;
                std::fs::create_dir_all(&dir).map_err(|err| {
                    io_vir_err(format!("could not create directory {}", dir.display()), err)
                })?;
                *created_log_dir = Some(dir.clone());
                dir
            }
        };
        let log_file_name = self.log_file_name(&dir_path, bucket_id_opt, suffix);
        match File::create(&log_file_name) {
            Ok(file) => Ok(file),
            Err(err) => {
                Err(io_vir_err(format!("could not open file {}", log_file_name.display()), err))
            }
        }
    }

    fn log_file_name(
        &self,
        dir_path: &std::path::Path,
        bucket_id_opt: Option<&BucketId>,
        suffix: &str,
    ) -> std::path::PathBuf {
        let prefix = match bucket_id_opt {
            None => "crate".to_string(),
            Some(bucket_id) => bucket_id.to_log_string(),
        };
        std::path::PathBuf::from(&dir_path).join(format!("{prefix}{suffix}"))
    }

    /// Use when we expect our call to Z3 to always succeed
    /// If it doesn't, it's an internal error, not a failure
    /// to validate user code.
    fn check_internal_result(result: ValidityResult) {
        match result {
            ValidityResult::Valid => {}
            ValidityResult::TypeError(err) => {
                panic!("internal error: ill-typed AIR code: {}", err)
            }
            _ => panic!("internal error: decls should not generate queries ({:?})", result),
        }
    }

    fn print_profile_stats(
        &self,
        diagnostics: &impl air::messages::Diagnostics,
        profiler: Profiler,
        qid_map: &HashMap<String, vir::sst::BndInfo>,
    ) {
        let num_quants = profiler.quant_count();
        let total = profiler.total_instantiations();
        let max = 10;
        let msg = format!(
            "Observed {} total instantiations of user-level quantifiers",
            total.to_formatted_string(&Locale::en)
        );
        diagnostics.report(&note_bare(&msg).to_any());

        for (index, cost) in profiler.iter().take(max).enumerate() {
            // Report the quantifier
            let count = cost.instantiations;
            let note = format!(
                "Cost * Instantiations: {} (Instantiated {} times - {}% of the total, cost {}) top {} of {} user-level quantifiers.\n",
                count * cost.cost,
                count.to_formatted_string(&Locale::en),
                100 * count / total,
                cost.cost,
                index + 1,
                num_quants
            );
            let bnd_info = qid_map
                .get(&cost.quant)
                .expect(format!("Failed to find quantifier {}", cost.quant).as_str());
            let mut msg = note_bare(note);

            // Summarize the triggers it used
            let triggers = &bnd_info.user.as_ref().unwrap().trigs;
            for trigger in triggers.iter() {
                // HACK: we do not have span info for the builtin crate
                if !trigger.iter().any(|t| t.span.as_string.contains("builtin")) {
                    msg = trigger.iter().fold(msg, |m, e| m.primary_span(&e.span));
                }
            }
            msg = msg.secondary_label(
                &bnd_info.user.as_ref().unwrap().span,
                "Triggers selected for this quantifier".to_string(),
            );

            diagnostics.report(&msg.to_any());
        }
    }

    fn print_internal_profile_stats(
        &self,
        diagnostics: &impl air::messages::Diagnostics,
        profile: Vec<(String, u64, Vec<(String, u64)>)>,
        qid_map: &HashMap<String, vir::sst::BndInfo>,
    ) {
        let max = 50;
        for (index, (name, count, identcounts)) in profile.iter().take(max).enumerate() {
            let index = index + 1;
            // Report the quantifier
            if let Some(bnd_info) = qid_map.get(name) {
                let mut msg =
                    format!("{:2}. Quantifier {}, instantiations: {}\n", index, name, count);
                for (ident, count) in identcounts {
                    msg += format!("    at: {}, instantiations: {}\n", ident, count).as_str();
                }

                let mut msg = note_bare(msg);
                if let Some(span) = bnd_info.user.as_ref().map(|u| &u.span) {
                    msg = msg.primary_span(span);
                }
                diagnostics.report(&msg.to_any());
            } else {
                let mut msg =
                    format!("{:2}. Quantifier {}, instantiations: {}\n", index, name, count);
                for (ident, count) in identcounts {
                    msg += format!("    at: {}, instantiations: {}\n", ident, count).as_str();
                }

                let msg = note_bare(msg);
                diagnostics.report(&msg.to_any());
            }
        }
    }

    /// Check the result of a query that was based on user input.
    /// Success/failure will (eventually) be communicated back to the user.
    /// invalidity is true if there was at least one Invalid resulting in an error.
    /// timed_out is true if there was at least one time out
    /// not_skipped is true if the performed command was a CheckValid() request
    ///
    /// If `level` is None, do not report errors.
    fn check_result_validity(
        &mut self,
        bucket_id: &BucketId,
        reporter: &impl air::messages::Diagnostics,
        source_map: Option<&SourceMap>,
        diagnostics_to_report: &std::cell::RefCell<Option<Vec<(Message, MessageLevel)>>>,
        level: Option<MessageLevel>,
        air_context: &mut air::context::Context,
        assign_map: &HashMap<*const vir::messages::Span, HashSet<Arc<std::string::String>>>,
        snap_map: &Vec<(vir::messages::Span, SnapPos)>,
        command: &Command,
        context: &(&vir::messages::Span, &str),
        is_singular: bool,
    ) -> RunCommandQueriesResult {
        let message_interface = Arc::new(vir::messages::VirMessageInterface {});

        let report_long_running = || {
            let mut counter = 0;
            let report_fn: Box<dyn FnMut(std::time::Duration) -> ()> = Box::new(move |elapsed| {
                let mut msg =
                    format!("{} has been running for {} seconds", context.1, elapsed.as_secs());
                if let Some(mut in_line_order) = diagnostics_to_report.take() {
                    msg = msg
                        + "\nreporting errors as they are discovered (they may not be in source order)";
                    in_line_order.sort_by_key(|(m, _)| {
                        m.spans.get(0).and_then(|s| crate::spans::from_raw_span(&s.raw_span))
                    });
                    for (error, error_level) in in_line_order.into_iter() {
                        reporter.report_as(&error.clone().to_any(), error_level);
                    }
                }
                let msg = if counter % 5 == 0 { note(&context.0, msg) } else { note_bare(msg) };
                reporter.report_now(&msg.to_any());
                counter += 1;
            });
            (std::time::Duration::from_secs(2), report_fn)
        };
        let is_check_valid = matches!(**command, CommandX::CheckValid(_));
        let time0 = Instant::now();
        #[cfg(feature = "singular")]
        let mut result = if !is_singular {
            air_context.command(
                &*message_interface,
                reporter,
                &command,
                QueryContext { report_long_running: Some(&mut report_long_running()) },
            )
        } else {
            crate::singular::check_singular_valid(
                air_context,
                &command,
                context.0,
                QueryContext { report_long_running: Some(&mut report_long_running()) },
            )
        };

        #[cfg(not(feature = "singular"))]
        let mut result = air_context.command(
            &*message_interface,
            reporter,
            &command,
            QueryContext { report_long_running: Some(&mut report_long_running()) },
        );

        let time1 = Instant::now();
        let bucket_time = self.bucket_times.get_mut(bucket_id).expect("bucket time not found");
        bucket_time.time_air += time1 - time0;

        let mut is_first_check = true;
        let mut checks_remaining = self.args.multiple_errors;
        let mut only_check_earlier = false;
        let mut invalidity = false;
        let mut timed_out = false;
        loop {
            match result {
                ValidityResult::Valid => {
                    if (is_check_valid && is_first_check && level == Some(MessageLevel::Error))
                        || is_singular
                    {
                        self.count_verified += 1;
                    }
                    break;
                }
                ValidityResult::TypeError(err) => {
                    panic!("internal error: generated ill-typed AIR code: {}", err);
                }
                ValidityResult::Canceled => {
                    if is_first_check && level == Some(MessageLevel::Error) {
                        self.count_errors += 1;
                        invalidity = true;
                    }
                    let mut msg = format!("{}: Resource limit (rlimit) exceeded", context.1);
                    if !self.args.profile && !self.args.profile_all && !self.args.capture_profiles {
                        msg.push_str("; consider rerunning with --profile for more details");
                    }
                    if let Some(level) = level {
                        reporter.report(&message(level, msg, &context.0).to_any());
                    }
                    // need to report that we need to rerun from this function (into spinoff)
                    // so that we can run the profiler on an isolated file on the second pass
                    timed_out = true;
                    break;
                }
                ValidityResult::Invalid(air_model, error) => {
                    if let Some(level) = level {
                        if air_model.is_none() {
                            // singular_invalid case
                            self.count_errors += 1;
                            reporter.report_as(&error, level);
                            break;
                        }
                    }
                    let air_model = air_model.unwrap();

                    if is_first_check && level == Some(MessageLevel::Error) {
                        self.count_errors += 1;
                        invalidity = true;
                    }
                    let error: Message = error.downcast().unwrap();
                    if let Some(level) = level {
                        if !self.expand_flag || vir::split_expression::is_split_error(&error) {
                            if let Some(collected) = &mut *diagnostics_to_report.borrow_mut() {
                                collected.push((error.clone(), level));
                            } else {
                                reporter.report_as(&error.clone().to_any(), level);
                            }
                        }
                    }

                    if level == Some(MessageLevel::Error) {
                        if self.args.expand_errors {
                            assert!(!self.expand_flag);
                            self.expand_targets.push(error.clone());
                        }

                        if self.args.debugger {
                            if let Some(source_map) = source_map {
                                let mut debugger =
                                    Debugger::new(air_model, assign_map, snap_map, source_map);
                                debugger.start_shell(air_context);
                            } else {
                                reporter.report(&message(
                                    MessageLevel::Warning,
                                    "no source map available for debugger. Try running single threaded.",
                                    &context.0,
                                ).to_any());
                            }
                        }
                    }

                    if self.args.multiple_errors == 0 {
                        break;
                    }
                    is_first_check = false;
                    if !only_check_earlier {
                        checks_remaining -= 1;
                        if checks_remaining == 0 {
                            only_check_earlier = true;
                        }
                    }

                    let time0 = Instant::now();
                    result = air_context.check_valid_again(
                        reporter,
                        only_check_earlier,
                        QueryContext { report_long_running: Some(&mut report_long_running()) },
                    );
                    let time1 = Instant::now();

                    let bucket_time =
                        self.bucket_times.get_mut(bucket_id).expect("bucket time not found");
                    bucket_time.time_air += time1 - time0;
                }
                ValidityResult::UnexpectedOutput(err) => {
                    panic!("unexpected output from solver: {}", err);
                }
            }
        }

        if level == Some(MessageLevel::Error) && checks_remaining == 0 {
            let msg = format!(
                "{}: not all errors may have been reported; rerun with a higher value for --multiple-errors to find other potential errors in this function",
                context.1
            );
            reporter.report(&note(context.0, msg).to_any());
        }

        if is_check_valid && !is_singular {
            air_context.finish_query();
        }

        RunCommandQueriesResult {
            invalidity,
            timed_out,
            not_skipped: matches!(**command, CommandX::CheckValid(_)),
        }
    }

    fn run_commands(
        &mut self,
        bucket_id: &BucketId,
        diagnostics: &impl air::messages::Diagnostics,
        air_context: &mut air::context::Context,
        commands: &Vec<Command>,
        comment: &str,
    ) {
        if commands.len() > 0 {
            air_context.blank_line();
            air_context.comment(comment);
        }
        for command in commands.iter() {
            let time0 = Instant::now();
            Self::check_internal_result(air_context.command(
                &vir::messages::VirMessageInterface {},
                diagnostics,
                &command,
                Default::default(),
            ));
            let time1 = Instant::now();

            let bucket_time = self.bucket_times.get_mut(bucket_id).expect("bucket time not found");
            bucket_time.time_air += time1 - time0;
        }
    }

    /// Returns the status of running the provided queries
    /// invalidity: whether the command returned invalid or not
    /// timed_out: whether the command timed out or not
    /// not_skipped : whether a nontrivial validity check was performed or not
    fn run_commands_queries(
        &mut self,
        reporter: &impl air::messages::Diagnostics,
        source_map: Option<&SourceMap>,
        level: Option<MessageLevel>,
        diagnostics_to_report: &std::cell::RefCell<Option<Vec<(Message, MessageLevel)>>>,
        air_context: &mut air::context::Context,
        commands_with_context: CommandsWithContext,
        assign_map: &HashMap<*const vir::messages::Span, HashSet<Arc<String>>>,
        snap_map: &Vec<(vir::messages::Span, SnapPos)>,
        bucket_id: &BucketId,
        function_name: &Fun,
        comment: &str,
        desc_prefix: Option<&str>,
    ) -> RunCommandQueriesResult {
        let user_filter = self.user_filter.as_ref().unwrap();
        let includes_function = user_filter.includes_function(function_name);
        if !includes_function {
            return RunCommandQueriesResult {
                invalidity: false,
                timed_out: false,
                not_skipped: false,
            };
        }

        let mut result =
            RunCommandQueriesResult { invalidity: false, timed_out: false, not_skipped: false };
        let CommandsWithContextX { span, desc, commands, prover_choice, skip_recommends: _ } =
            &*commands_with_context;
        if commands.len() > 0 {
            air_context.blank_line();
            air_context.comment(comment);
            air_context.comment(&span.as_string);
        }
        let desc = desc_prefix.unwrap_or("").to_string() + desc;
        for command in commands.iter() {
            result = result
                + self.check_result_validity(
                    bucket_id,
                    reporter,
                    source_map,
                    diagnostics_to_report,
                    level,
                    air_context,
                    assign_map,
                    snap_map,
                    &command,
                    &(span, &desc),
                    *prover_choice == vir::def::ProverChoice::Singular,
                );
        }

        result
    }

    fn log_fine_name_suffix(
        is_rerun: bool,
        query_function_path_counter: Option<(&vir::ast::Path, usize)>,
        expand_flag: bool,
        suffix: &str,
    ) -> String {
        let rerun_msg = if is_rerun { "_rerun" } else { "" };
        let count_msg = query_function_path_counter
            .map(|(n, ref c)| format!("{}_{:02}", path_to_string(n), c))
            .unwrap_or("".to_string());
        let expand_msg = if expand_flag { "_expand" } else { "" };

        format!("{}{}{}{}", rerun_msg, count_msg, expand_msg, suffix,)
    }

    fn new_air_context_with_prelude<'m>(
        &mut self,
        message_interface: Arc<dyn air::messages::MessageInterface>,
        diagnostics: &impl air::messages::Diagnostics,
        bucket_id: &BucketId,
        query_function_path_counter: Option<(&vir::ast::Path, usize)>,
        is_rerun: bool,
        prelude_config: vir::prelude::PreludeConfig,
        profile_file_name: Option<&std::path::PathBuf>,
    ) -> Result<air::context::Context, VirErr> {
        let mut air_context = air::context::Context::new(message_interface.clone());
        air_context.set_ignore_unexpected_smt(self.args.ignore_unexpected_smt);
        air_context.set_debug(self.args.debugger);
        if let Some(profile_file_name) = profile_file_name {
            air_context.set_profile_with_logfile_name(
                profile_file_name.to_str().expect("invalid prover log path").to_owned(),
            );
        }

        if self.args.log_all || self.args.log_args.log_air_initial {
            let file = self.create_log_file(
                Some(bucket_id),
                Self::log_fine_name_suffix(
                    is_rerun,
                    query_function_path_counter,
                    self.expand_flag,
                    crate::config::AIR_INITIAL_FILE_SUFFIX,
                )
                .as_str(),
            )?;
            air_context.set_air_initial_log(Box::new(file));
        }
        if self.args.log_all || self.args.log_args.log_air_final {
            let file = self.create_log_file(
                Some(bucket_id),
                Self::log_fine_name_suffix(
                    is_rerun,
                    query_function_path_counter,
                    self.expand_flag,
                    crate::config::AIR_FINAL_FILE_SUFFIX,
                )
                .as_str(),
            )?;
            air_context.set_air_final_log(Box::new(file));
        }
        if self.args.log_all || self.args.log_args.log_smt {
            let file = self.create_log_file(
                Some(bucket_id),
                Self::log_fine_name_suffix(
                    is_rerun,
                    query_function_path_counter,
                    self.expand_flag,
                    crate::config::SMT_FILE_SUFFIX,
                )
                .as_str(),
            )?;
            air_context.set_smt_log(Box::new(file));
        }

        // air_recommended_options causes AIR to apply a preset collection of Z3 options
        air_context.set_z3_param("air_recommended_options", "true");
        air_context.set_rlimit((self.args.rlimit * RLIMIT_PER_SECOND).min(u32::MAX as f32) as u32);
        for (option, value) in self.args.smt_options.iter() {
            air_context.set_z3_param(&option, &value);
        }

        air_context.blank_line();
        air_context.comment("Prelude");
        for command in vir::context::Ctx::prelude(prelude_config).iter() {
            Self::check_internal_result(air_context.command(
                &*message_interface,
                diagnostics,
                &command,
                Default::default(),
            ));
        }

        air_context.blank_line();
        air_context.comment(&("MODULE '".to_string() + &bucket_id.friendly_name() + "'"));

        Ok(air_context)
    }

    fn new_air_context_with_bucket_context<'m>(
        &mut self,
        message_interface: Arc<dyn air::messages::MessageInterface>,
        ctx: &vir::context::Ctx,
        diagnostics: &impl air::messages::Diagnostics,
        bucket_id: &BucketId,
        function_path: &vir::ast::Path,
        datatype_commands: Commands,
        assoc_type_decl_commands: Commands,
        trait_commands: Commands,
        assoc_type_impl_commands: Commands,
        function_decl_commands: Arc<Vec<(Commands, String)>>,
        ops: &Vec<Op>,
        is_rerun: bool,
        context_counter: usize,
        span: &vir::messages::Span,
        profile_file_name: Option<&std::path::PathBuf>,
    ) -> Result<air::context::Context, VirErr> {
        let mut air_context = self.new_air_context_with_prelude(
            message_interface.clone(),
            diagnostics,
            bucket_id,
            Some((function_path, context_counter)),
            is_rerun,
            PreludeConfig { arch_word_bits: ctx.arch_word_bits },
            profile_file_name,
        )?;

        // Write the span of spun-off query
        air_context.comment(&span.as_string);
        air_context.blank_line();
        air_context.comment("Fuel");
        for command in ctx.fuel().iter() {
            Self::check_internal_result(air_context.command(
                &*message_interface,
                diagnostics,
                &command,
                Default::default(),
            ));
        }

        // set up bucket context
        self.run_commands(
            bucket_id,
            diagnostics,
            &mut air_context,
            &assoc_type_decl_commands,
            &("Associated-Type-Decls".to_string()),
        );
        self.run_commands(
            bucket_id,
            diagnostics,
            &mut air_context,
            &datatype_commands,
            &("Datatypes".to_string()),
        );
        self.run_commands(
            bucket_id,
            diagnostics,
            &mut air_context,
            &trait_commands,
            &("Traits".to_string()),
        );
        self.run_commands(
            bucket_id,
            diagnostics,
            &mut air_context,
            &assoc_type_impl_commands,
            &("Associated-Type-Impls".to_string()),
        );
        for commands in &*function_decl_commands {
            self.run_commands(bucket_id, diagnostics, &mut air_context, &commands.0, &commands.1);
        }
        for op in ops.iter() {
            match &op.kind {
                OpKind::Context(_context_op, commands) => {
                    self.run_commands(
                        bucket_id,
                        diagnostics,
                        &mut air_context,
                        commands,
                        &op.to_air_comment(),
                    );
                }
                OpKind::Query { .. } => {
                    panic!("should have only got Context ops");
                }
            }
        }
        Ok(air_context)
    }

    // Verify a single bucket
    fn verify_bucket(
        &mut self,
        reporter: &impl air::messages::Diagnostics,
        krate: &Krate,
        source_map: Option<&SourceMap>,
        bucket_id: &BucketId,
        ctx: &mut vir::context::Ctx,
    ) -> Result<(Duration, Duration), VirErr> {
        let message_interface = Arc::new(vir::messages::VirMessageInterface {});

        assert!(!(self.args.profile && self.args.profile_all));
        assert!(!(self.args.profile && self.args.capture_profiles));
        let profile_all_file_name = if self.args.profile_all || self.args.capture_profiles {
            let solver_log_dir = self.ensure_solver_log_dir()?;
            let profile_file_name = self.log_file_name(
                &solver_log_dir,
                Some(bucket_id),
                Self::log_fine_name_suffix(false, None, false, crate::config::PROFILE_FILE_SUFFIX)
                    .as_str(),
            );
            assert!(!profile_file_name.exists());
            Some(profile_file_name)
        } else {
            None
        };
        let mut air_context = self.new_air_context_with_prelude(
            message_interface.clone(),
            reporter,
            bucket_id,
            None,
            false,
            PreludeConfig { arch_word_bits: ctx.arch_word_bits },
            profile_all_file_name.as_ref(),
        )?;
        if self.args.solver_version_check {
            air_context
                .set_expected_solver_version(crate::consts::EXPECTED_SOLVER_VERSION.to_string());
        }

        let mut spunoff_time_smt_init = Duration::ZERO;
        let mut spunoff_time_smt_run = Duration::ZERO;

        let module = &ctx.module();
        air_context.blank_line();
        air_context.comment("Fuel");
        for command in ctx.fuel().iter() {
            Self::check_internal_result(air_context.command(
                &*message_interface,
                reporter,
                &command,
                Default::default(),
            ));
        }

        let assoc_type_decl_commands =
            vir::assoc_types_to_air::assoc_type_decls_to_air(ctx, &krate.traits);
        self.run_commands(
            bucket_id,
            reporter,
            &mut air_context,
            &assoc_type_decl_commands,
            &("Associated-Type-Decls".to_string()),
        );

        let datatype_commands = vir::datatype_to_air::datatypes_and_primitives_to_air(
            ctx,
            &krate
                .datatypes
                .iter()
                .cloned()
                .filter(|d| is_visible_to(&d.x.visibility, module))
                .collect(),
        );
        self.run_commands(
            bucket_id,
            reporter,
            &mut air_context,
            &datatype_commands,
            &("Datatypes".to_string()),
        );

        let trait_commands = vir::traits::traits_to_air(ctx, &krate);
        self.run_commands(
            bucket_id,
            reporter,
            &mut air_context,
            &trait_commands,
            &("Traits".to_string()),
        );

        let assoc_type_impl_commands =
            vir::assoc_types_to_air::assoc_type_impls_to_air(ctx, &krate.assoc_type_impls);
        self.run_commands(
            bucket_id,
            reporter,
            &mut air_context,
            &assoc_type_impl_commands,
            &("Associated-Type-Impls".to_string()),
        );

        let mut function_decl_commands = vec![];

        // Declare the function symbols
        for function in &krate.functions {
            ctx.fun = crate::commands::mk_fun_ctx(&function, false);
            if !is_visible_to(&function.x.visibility, module) || function.x.attrs.is_decrease_by {
                continue;
            }
            let commands = vir::func_to_air::func_name_to_air(ctx, reporter, &function)?;
            let comment =
                "Function-Decl ".to_string() + &fun_as_friendly_rust_name(&function.x.name);
            self.run_commands(bucket_id, reporter, &mut air_context, &commands, &comment);
            function_decl_commands.push((commands.clone(), comment.clone()));
        }
        ctx.fun = None;

        let function_decl_commands = Arc::new(function_decl_commands);

        let bucket = self.get_bucket(bucket_id);
        let mut opgen = OpGenerator::new(ctx, krate, reporter, bucket.clone());
        let mut all_context_ops = vec![];
        while let Some(mut function_opgen) = opgen.next()? {
            let diagnostics_to_report: std::cell::RefCell<Option<Vec<(Message, MessageLevel)>>> =
                std::cell::RefCell::new(Some(Vec::new()));
            let mut flush_diagnostics_to_report = false;
            loop {
                let next_op = function_opgen.next();
                if next_op.is_none() {
                    flush_diagnostics_to_report = true;
                }
                if flush_diagnostics_to_report {
                    if let Some(mut in_line_order) = diagnostics_to_report.take() {
                        in_line_order.sort_by_key(|(m, _)| {
                            m.spans.get(0).and_then(|s| crate::spans::from_raw_span(&s.raw_span))
                        });
                        for (message, level) in in_line_order {
                            reporter.report_as(&message.clone().to_any(), level);
                        }
                    }
                }
                let Some(op) = next_op else { break; };
                match &op.kind {
                    OpKind::Context(_context_op, commands) => {
                        self.run_commands(
                            bucket_id,
                            reporter,
                            &mut air_context,
                            commands,
                            &op.to_air_comment(),
                        );
                        all_context_ops.push(op);
                    }
                    OpKind::Query {
                        query_op,
                        commands_with_context_list,
                        snap_map,
                        profile_rerun,
                    } => {
                        let level = match query_op {
                            QueryOp::SpecTermination => MessageLevel::Error,
                            QueryOp::Body(Style::Normal) => MessageLevel::Error,
                            QueryOp::Body(Style::RecommendsFollowupFromError) => MessageLevel::Note,
                            QueryOp::Body(Style::RecommendsChecked) => MessageLevel::Warning,
                            QueryOp::Body(Style::Expanded) => MessageLevel::Note,
                        };
                        let function = &op.get_function();
                        let is_recommend = query_op.is_recommend();
                        self.expand_flag = query_op.is_expanded();

                        let mut spinoff_context_counter = 1;

                        let mut any_invalid = false;
                        self.expand_targets = vec![];
                        let mut func_curr_smt_time = Duration::ZERO;
                        for cmds in commands_with_context_list.iter() {
                            if is_recommend && cmds.skip_recommends {
                                continue;
                            }
                            if cmds.prover_choice == vir::def::ProverChoice::Singular {
                                #[cfg(not(feature = "singular"))]
                                panic!(
                                    "Found singular command when Verus is compiled without Singular feature"
                                );
                            }
                            let mut spinoff_z3_context;
                            let do_spinoff = (cmds.prover_choice
                                == vir::def::ProverChoice::Nonlinear)
                                || (cmds.prover_choice == vir::def::ProverChoice::BitVector)
                                || *profile_rerun
                                || self.args.spinoff_all;

                            let profile_file_name = if *profile_rerun
                                || ((self.args.profile_all || self.args.capture_profiles)
                                    && do_spinoff)
                            {
                                let solver_log_dir = self.ensure_solver_log_dir()?;
                                let profile_file_name = self.log_file_name(
                                    &solver_log_dir,
                                    Some(bucket_id),
                                    Self::log_fine_name_suffix(
                                        is_recommend,
                                        Some((&(function.x.name).path, spinoff_context_counter)),
                                        self.expand_flag,
                                        crate::config::PROFILE_FILE_SUFFIX,
                                    )
                                    .as_str(),
                                );
                                assert!(!profile_file_name.exists());
                                Some(profile_file_name)
                            } else {
                                None
                            };

                            let query_air_context = if do_spinoff {
                                spinoff_z3_context = self.new_air_context_with_bucket_context(
                                    message_interface.clone(),
                                    function_opgen.ctx(),
                                    reporter,
                                    bucket_id,
                                    &(function.x.name).path,
                                    datatype_commands.clone(),
                                    assoc_type_decl_commands.clone(),
                                    trait_commands.clone(),
                                    assoc_type_impl_commands.clone(),
                                    function_decl_commands.clone(),
                                    &all_context_ops,
                                    is_recommend,
                                    spinoff_context_counter,
                                    &cmds.span,
                                    profile_file_name.as_ref(),
                                )?;
                                // for bitvector, only one query, no push/pop
                                if cmds.prover_choice == vir::def::ProverChoice::BitVector {
                                    spinoff_z3_context.disable_incremental_solving();
                                }
                                spinoff_context_counter += 1;
                                &mut spinoff_z3_context
                            } else {
                                &mut air_context
                            };
                            let iter_curr_smt_time = query_air_context.get_time().1;
                            let RunCommandQueriesResult {
                                invalidity: command_invalidity,
                                timed_out: command_timed_out,
                                not_skipped: command_not_skipped,
                            } = self.run_commands_queries(
                                reporter,
                                source_map,
                                (!profile_rerun).then(|| level),
                                &diagnostics_to_report,
                                query_air_context,
                                cmds.clone(),
                                &HashMap::new(),
                                &snap_map,
                                bucket_id,
                                &function.x.name,
                                &op.to_air_comment(),
                                None,
                            );
                            func_curr_smt_time +=
                                query_air_context.get_time().1 - iter_curr_smt_time;
                            if do_spinoff {
                                let (time_smt_init, time_smt_run) = query_air_context.get_time();
                                spunoff_time_smt_init += time_smt_init;
                                spunoff_time_smt_run += time_smt_run;
                            }

                            any_invalid |= command_invalidity;

                            if let Some(profile_file_name) = profile_file_name {
                                if command_not_skipped && query_air_context.check_valid_used() {
                                    assert!(profile_file_name.exists());

                                    let current_profile_description =
                                        op.to_friendly_desc().map(|x| x + " ").unwrap_or("".into())
                                            + &fun_as_friendly_rust_name(&function.x.name);

                                    if !self.args.use_internal_profiler {
                                        match Profiler::parse(
                                            message_interface.clone(),
                                            &profile_file_name,
                                            Some(&current_profile_description),
                                            self.args.profile || self.args.profile_all,
                                            reporter,
                                            self.args.capture_profiles,
                                        ) {
                                            Ok(profiler) => {
                                                if self.args.capture_profiles {
                                                    // if capture profiles was passed, silence the report
                                                    // as we are only interested in the graph/profile data
                                                    crate::profiler::write_instantiation_graph(
                                                        &bucket_id,
                                                        Some(&op),
                                                        &function_opgen.ctx().func_map,
                                                        profiler.instantiation_graph().unwrap(),
                                                        &function_opgen
                                                            .ctx()
                                                            .global
                                                            .qid_map
                                                            .borrow(),
                                                        profile_file_name,
                                                    );
                                                } else {
                                                    reporter.report(
                                                        &note_bare(format!(
                                                            "Profile statistics for {}",
                                                            fun_as_friendly_rust_name(
                                                                &function.x.name
                                                            )
                                                        ))
                                                        .to_any(),
                                                    );
                                                    self.print_profile_stats(
                                                        reporter,
                                                        profiler,
                                                        &function_opgen
                                                            .ctx()
                                                            .global
                                                            .qid_map
                                                            .borrow(),
                                                    );
                                                }
                                            }
                                            Err(err) => {
                                                reporter.report_now(
                                                    &warning_bare(format!(
                                                        "Failed parsing profile file for {}: {}",
                                                        current_profile_description, err
                                                    ))
                                                    .to_any(),
                                                );
                                            }
                                        }
                                    } else {
                                        reporter.report(
                                            &note_bare(format!(
                                                "Internal profile statistics for {}",
                                                fun_as_friendly_rust_name(&function.x.name)
                                            ))
                                            .to_any(),
                                        );
                                        let profiler =
                                            air::profiler::internal::profile(&profile_file_name);
                                        self.print_internal_profile_stats(
                                            reporter,
                                            profiler,
                                            &function_opgen.ctx().global.qid_map.borrow(),
                                        );
                                    }
                                }
                            } else {
                                if command_timed_out && self.args.profile {
                                    function_opgen.retry_with_profile(
                                        query_op.clone(),
                                        commands_with_context_list.clone(),
                                        snap_map.clone(),
                                        function,
                                    );
                                    flush_diagnostics_to_report = true;
                                }
                            }
                        }

                        // collect the smt run time from this command into the function duration
                        if commands_with_context_list.len() != 0 {
                            let func_time =
                                self.func_times.entry(bucket_id.clone()).or_insert(HashMap::new());
                            *func_time.entry(function.x.name.clone()).or_insert(Duration::ZERO) +=
                                func_curr_smt_time;
                        }

                        if matches!(query_op, QueryOp::Body(Style::Normal)) {
                            if (any_invalid && !self.args.no_auto_recommends_check)
                                || function.x.attrs.check_recommends
                            {
                                function_opgen.retry_with_recommends(&op, any_invalid)?;
                            }

                            if any_invalid && self.args.expand_errors {
                                let expand_targets = self.expand_targets.drain(..).collect();
                                function_opgen.retry_with_expand_errors(&op, expand_targets)?;
                                flush_diagnostics_to_report = true;
                            }
                        }

                        if matches!(query_op, QueryOp::SpecTermination) {
                            if (any_invalid && !self.args.no_auto_recommends_check)
                                || function.x.attrs.check_recommends
                            {
                                // Do recommends-checking for the body of the function.
                                // This should always happen for spec(checked).
                                //
                                // Note: this is done as a response to the 'termination check'
                                // because a failed termination check will trigger the
                                // spec body check even if spec(checked) is not marked.
                                // TODO the user probably expects us to also do a recommends-retry
                                // or an expand-errors retry of the decreases-by lemma if
                                // it exists.

                                function_opgen.retry_with_recommends(&op, any_invalid)?;
                            }
                        }
                    }
                }
            }
        }
        // if spinning off all, the regular profile loop inside has already profiled everything
        if let (Some(profile_all_file_name), false) = (profile_all_file_name, self.args.spinoff_all)
        {
            if air_context.check_valid_used() {
                if !self.args.use_internal_profiler {
                    match Profiler::parse(
                        message_interface.clone(),
                        &profile_all_file_name,
                        Some(&bucket_id.friendly_name()),
                        self.args.profile || self.args.profile_all,
                        reporter,
                        self.args.capture_profiles,
                    ) {
                        Ok(profiler) => {
                            if self.args.capture_profiles {
                                // if capture profiles was passed, silence the report
                                // as we are only interested in the graph/profile data
                                crate::profiler::write_instantiation_graph(
                                    &bucket_id,
                                    None,
                                    &opgen.ctx.func_map,
                                    profiler.instantiation_graph().unwrap(),
                                    &opgen.ctx.global.qid_map.borrow(),
                                    profile_all_file_name,
                                );
                            } else {
                                reporter.report(
                                    &note_bare(format!(
                                        "Profile statistics for {}",
                                        bucket_id.friendly_name()
                                    ))
                                    .to_any(),
                                );
                                self.print_profile_stats(
                                    reporter,
                                    profiler,
                                    &opgen.ctx.global.qid_map.borrow(),
                                );
                            }
                        }
                        Err(err) => {
                            reporter.report_now(
                                &warning_bare(format!(
                                    "Failed parsing profile file for {}: {}",
                                    bucket_id.friendly_name(),
                                    err
                                ))
                                .to_any(),
                            );
                        }
                    }
                } else {
                    reporter.report(
                        &note_bare(format!(
                            "Internal profile statistics for {}",
                            bucket_id.friendly_name()
                        ))
                        .to_any(),
                    );
                    let profiler = air::profiler::internal::profile(&profile_all_file_name);
                    self.print_internal_profile_stats(
                        reporter,
                        profiler,
                        &opgen.ctx.global.qid_map.borrow(),
                    );
                }
            }
        }

        ctx.fun = None;

        let (time_smt_init, time_smt_run) = air_context.get_time();

        Ok((time_smt_init + spunoff_time_smt_init, time_smt_run + spunoff_time_smt_run))
    }

    fn verify_bucket_outer(
        &mut self,
        reporter: &impl air::messages::Diagnostics,
        krate: &Krate,
        source_map: Option<&SourceMap>,
        bucket_id: &BucketId,
        mut global_ctx: vir::context::GlobalCtx,
    ) -> Result<vir::context::GlobalCtx, VirErr> {
        let time_verify_start = Instant::now();

        self.bucket_times.insert(bucket_id.clone(), Default::default());

        let bucket_name = bucket_id.friendly_name();
        let user_filter = self.user_filter.as_ref().unwrap();
        if self.args.trace || !user_filter.is_everything() {
            let functions_msg =
                if user_filter.is_function_filter() { " (selected functions)" } else { "" };
            reporter
                .report_now(&note_bare(format!("verifying {bucket_name}{functions_msg}")).to_any());
        }

        let (pruned_krate, mono_abstract_datatypes, lambda_types, bound_traits) =
            vir::prune::prune_krate_for_module(
                &krate,
                bucket_id.module(),
                bucket_id.function(),
                &self.vstd_crate_name,
            );
        let mut ctx = vir::context::Ctx::new(
            &pruned_krate,
            global_ctx,
            bucket_id.module().clone(),
            mono_abstract_datatypes,
            lambda_types,
            bound_traits,
            self.args.debugger,
        )?;
        let poly_krate = vir::poly::poly_krate_for_module(&mut ctx, &pruned_krate);
        if self.args.log_all || self.args.log_args.log_vir_poly {
            let mut file =
                self.create_log_file(Some(&bucket_id), crate::config::VIR_POLY_FILE_SUFFIX)?;
            vir::printer::write_krate(&mut file, &poly_krate, &self.args.log_args.vir_log_option);
        }

        let (time_smt_init, time_smt_run) =
            self.verify_bucket(reporter, &poly_krate, source_map, bucket_id, &mut ctx)?;

        global_ctx = ctx.free();

        let time_verify_end = Instant::now();

        let time_bucket = self.bucket_times.get_mut(bucket_id).expect("bucket should exist");
        time_bucket.time_smt_init = time_smt_init;
        time_bucket.time_smt_run = time_smt_run;
        time_bucket.time_verify = time_verify_end - time_verify_start;

        if self.args.trace {
            reporter.report_now(
                &note_bare(format!("done with {:}", bucket_id.friendly_name())).to_any(),
            );
        }

        Ok(global_ctx)
    }

    // Verify one or more modules in a crate
    fn verify_crate_inner(
        &mut self,
        compiler: &Compiler,
        spans: &SpanContext,
    ) -> Result<(), VirErr> {
        let time_verify_sequential_start = Instant::now();

        let reporter = Reporter::new(spans, compiler);
        let krate = self.vir_crate.clone().expect("vir_crate should be initialized");
        let air_no_span = self.air_no_span.clone().expect("air_no_span should be initialized");

        #[cfg(debug_assertions)]
        vir::check_ast_flavor::check_krate(&krate);

        let interpreter_log_file = Arc::new(std::sync::Mutex::new(
            if self.args.log_all || self.args.log_args.log_interpreter {
                Some(self.create_log_file(None, crate::config::INTERPRETER_FILE_SUFFIX)?)
            } else {
                None
            },
        ));
        let mut global_ctx = vir::context::GlobalCtx::new(
            &krate,
            air_no_span.clone(),
            self.args.rlimit,
            interpreter_log_file,
            self.vstd_crate_name.clone(),
        )?;
        vir::recursive_types::check_traits(&krate, &global_ctx)?;
        let krate = vir::ast_simplify::simplify_krate(&mut global_ctx, &krate)?;

        if self.args.log_all || self.args.log_args.log_vir_simple {
            let mut file = self.create_log_file(None, crate::config::VIR_SIMPLE_FILE_SUFFIX)?;
            vir::printer::write_krate(&mut file, &krate, &self.args.log_args.vir_log_option);
        }

        #[cfg(debug_assertions)]
        vir::check_ast_flavor::check_krate_simplified(&krate);

        // The 'user_filter' handles the filter provided on the command line
        // (--verify-module, --verify-funciton, etc.)
        // Whereas the 'buckets' are the way we group obligations for parallelizing
        // and context pruning.
        // Buckets usually fall along module boundaries, but the user can create
        // more buckets using #[spinoff_prover] can create
        // more buckets.
        //
        // For example, suppose module M has functions a, b, c, d.
        // with a and b both marked spinoff_prover.
        // Then we would create buckets {a}, {b}, and {c, d}.
        //
        // We don't need to create any buckets for stuff that we don't intend
        // to verify. However, we can't shrink any existing bucket based on the
        // the user_filter.
        // For example, suppose the user includes a filter `--verify-function c`.
        // Then, we can drop the {a} and {b} buckets.
        // HOWEVER, we still create the entire {c, d} bucket.
        // We skip the d-related queries when we get to them; however, we still
        // include d in the bucket because d influences the context.
        // Our objective is to generate the same queries for c that we'd otherwise
        // get if we were running verification on the whole module.
        // If the user wants to reduce the context used for d, then they can use
        // the spinoff_prover attribute.

        let user_filter = self.user_filter.as_ref().unwrap();
        let modules_to_verify: Vec<vir::ast::Module> = {
            let current_crate_module_ids = self
                .current_crate_modules
                .as_ref()
                .expect("current_crate_module_ids should be initialized");
            user_filter.filter_modules(current_crate_module_ids)?
        };
        let buckets = crate::buckets::get_buckets(&krate, &modules_to_verify);
        let buckets = user_filter.filter_buckets(buckets);
        let bucket_ids: Vec<BucketId> = buckets.iter().map(|p| p.0.clone()).collect();
        self.buckets = buckets.into_iter().collect();

        let time_verify_sequential_end = Instant::now();
        self.time_verify_crate_sequential =
            time_verify_sequential_end - time_verify_sequential_start;

        let source_map = compiler.session().source_map();

        self.num_threads = std::cmp::min(self.args.num_threads, bucket_ids.len());
        if self.num_threads > 1 {
            // create the multiple producers, single consumer queue
            let (sender, receiver) = std::sync::mpsc::channel();

            // collect the buckets and create the task queueu
            let mut tasks = VecDeque::with_capacity(bucket_ids.len());
            let mut messages: Vec<(bool, Vec<(Message, MessageLevel)>)> = Vec::new();
            for (i, bucket_id) in bucket_ids.iter().enumerate() {
                // give each bucket its own log file
                let interpreter_log_file = Arc::new(std::sync::Mutex::new(
                    if self.args.log_all || self.args.log_args.log_vir_simple {
                        Some(self.create_log_file(
                            Some(bucket_id),
                            crate::config::INTERPRETER_FILE_SUFFIX,
                        )?)
                    } else {
                        None
                    },
                ));

                // give each task a queued reporter to identify the bucket that is sending messages
                let reporter = QueuedReporter::new(i, sender.clone());

                tasks.push_back((
                    bucket_id.clone(),
                    global_ctx.from_self_with_log(interpreter_log_file),
                    reporter,
                ));
                messages.push((false, Vec::new()));
            }

            // protect the taskq with a mutex
            let taskq = std::sync::Arc::new(std::sync::Mutex::new(tasks));

            // create the worker threads
            let mut workers = Vec::new();
            let mut workers_finished = Vec::new();
            for _tid in 0..self.num_threads {
                // we create a clone of the verifier here to pass each thread its own local
                // copy as we modify fields in the verifier struct. later, we merge the results
                let mut thread_verifier = self.from_self();
                let thread_taskq = taskq.clone();
                let thread_krate = krate.clone(); // is an Arc<T>

                let worker = std::thread::spawn(move || {
                    let mut completed_tasks: Vec<GlobalCtx> = Vec::new();
                    loop {
                        let mut tq = thread_taskq.lock().unwrap();
                        let elm = tq.pop_front();
                        drop(tq);
                        if let Some((bucket_id, task, reporter)) = elm {
                            let res = thread_verifier.verify_bucket_outer(
                                &reporter,
                                &thread_krate,
                                None,
                                &bucket_id,
                                task,
                            );
                            reporter.done(); // we've verified the bucket, send the done message
                            match res {
                                Ok(res) => {
                                    completed_tasks.push(res);
                                }
                                Err(e) => return Err(e),
                            }
                        } else {
                            break;
                        }
                    }
                    Ok::<(Verifier, Vec<GlobalCtx>), VirErr>((thread_verifier, completed_tasks))
                });
                workers.push(worker);
            }

            // start handling messages, we keep track of the current active bucket for which we
            // print messages immediately, while buffering other messages from the other buckets
            let mut active_bucket = None;
            let mut num_done = 0;
            let reporter = Reporter::new(spans, compiler);
            loop {
                let msg = receiver.recv().expect("receiving message failed");
                match msg {
                    ReporterMessage::Message(id, msg, level, now) => {
                        if now {
                            // if the message should be reported immediately, do so
                            // this is used for printing notices for long running queries
                            reporter.report_as(&msg.to_any(), level);
                            continue;
                        }

                        if let Some(m) = active_bucket {
                            // if it's the active bucket, print the message
                            if id == m {
                                reporter.report_as(&msg.to_any(), level);
                            } else {
                                let msgs = messages.get_mut(id).expect("message id out of range");
                                msgs.1.push((msg, level));
                            }
                        } else {
                            // no active bucket, print this message and set the bucket as the
                            // active one
                            active_bucket = Some(id);
                            reporter.report_as(&msg.to_any(), level);
                        }
                    }
                    ReporterMessage::Done(id) => {
                        // the done message is sent by the thread whenever it is done with verifying
                        // a bucket, we mark the bucket as done here.
                        {
                            // record that the bucket is done
                            let msgs = messages.get_mut(id).expect("message id out of range");
                            msgs.0 = true;
                        }

                        // if it is the active bucket, mark it as done, and reset the active bucket
                        if let Some(m) = active_bucket {
                            if m == id {
                                assert!(
                                    messages
                                        .get_mut(id)
                                        .expect("message id out of range")
                                        .1
                                        .is_empty()
                                );
                                active_bucket = None;
                            }
                        }

                        // try to pick a new active bucket here, the first one that has any messages
                        if active_bucket.is_none() {
                            for (i, msgs) in messages.iter_mut().enumerate() {
                                if msgs.1.is_empty() {
                                    continue;
                                }
                                // drain and print all messages of the bucket
                                for (msg, level) in msgs.1.drain(..) {
                                    reporter.report_as(&msg.to_any(), level);
                                }
                                // if the bucket wasn't done, make it active and handle next message
                                if !msgs.0 {
                                    active_bucket = Some(i);
                                    break;
                                }
                            }
                        }

                        num_done = num_done + 1;
                    }
                }

                let mut workers_running = Vec::with_capacity(workers.len());
                for worker in workers.into_iter() {
                    if worker.is_finished() {
                        match worker.join() {
                            Ok(finished) => workers_finished.push(finished),
                            Err(_) => panic!("worker thread panicked"),
                        }
                    } else {
                        workers_running.push(worker);
                    }
                }
                workers = workers_running;

                if num_done == bucket_ids.len() {
                    break;
                }
            }

            // join with all worker threads, theys should all have exited by now.
            // merge the verifier and global contexts
            for worker in workers {
                let res = worker.join().unwrap();
                workers_finished.push(res);
            }

            for res in workers_finished {
                match res {
                    Ok((verifier, res)) => {
                        for r in res {
                            global_ctx.merge(r);
                        }
                        self.merge(verifier);
                    }
                    Err(e) => return Err(e),
                }
            }

            // print remaining messages
            for msgs in messages.drain(..) {
                for (msg, level) in msgs.1 {
                    reporter.report_as(&msg.to_any(), level);
                }
            }
        } else {
            for bucket_id in &bucket_ids {
                global_ctx = self.verify_bucket_outer(
                    &reporter,
                    &krate,
                    Some(source_map),
                    bucket_id,
                    global_ctx,
                )?;
            }
        }

        if self.args.profile && self.count_errors == 0 {
            let msg = note_bare(
                "--profile reports prover performance data only when rlimts are exceeded, use --profile-all to always report profiler results",
            );
            reporter.report(&msg.to_any());
        }

        // Log/display triggers
        if self.args.log_all || self.args.log_args.log_triggers {
            let mut file = self.create_log_file(None, crate::config::TRIGGERS_FILE_SUFFIX)?;
            let chosen_triggers = global_ctx.get_chosen_triggers();
            for triggers in chosen_triggers {
                writeln!(file, "{:#?}", triggers).expect("error writing to trigger log file");
            }
        }
        let chosen_triggers = global_ctx.get_chosen_triggers();
        let mut low_confidence_triggers = None;
        for chosen in chosen_triggers {
            match (
                self.args.show_triggers,
                modules_to_verify.iter().find(|m| &m.x.path == &chosen.module).is_some(),
            ) {
                (ShowTriggers::Selective, true) if chosen.low_confidence => {
                    report_chosen_triggers(&reporter, &chosen);
                    low_confidence_triggers = Some(chosen.span);
                }
                (ShowTriggers::Module, true) => {
                    report_chosen_triggers(&reporter, &chosen);
                }
                (ShowTriggers::Verbose, _) => {
                    report_chosen_triggers(&reporter, &chosen);
                }
                _ => {}
            }
        }
        if let Some(span) = low_confidence_triggers {
            let msg = "Verus printed one or more automatically chosen quantifier triggers\n\
                because it had low confidence in the chosen triggers.\n\
                To suppress these messages, do one of the following:\n  \
                (1) manually annotate a single desired trigger using #[trigger]\n      \
                (example: forall|i: int, j: int| f(i) && #[trigger] g(i) && #[trigger] h(j)),\n  \
                (2) manually annotate multiple desired triggers using #![trigger ...]\n      \
                (example: forall|i: int| #![trigger f(i)] #![trigger g(i)] f(i) && g(i)),\n  \
                (3) accept the automatically chosen trigger using #![auto]\n      \
                (example: forall|i: int, j: int| #![auto] f(i) && g(i) && h(j))\n  \
                (4) use the --triggers-silent command-line option to suppress all printing of triggers.\n\
                (Note: triggers are used by the underlying SMT theorem prover to instantiate quantifiers;\n\
                the theorem prover instantiates a quantifier whenever some expression matches the\n\
                pattern specified by one of the quantifier's triggers.)\
                ";
            reporter.report(&note(&span, msg).to_any());
        }

        Ok(())
    }

    pub(crate) fn verify_crate<'tcx>(
        &mut self,
        compiler: &Compiler,
        spans: &SpanContext,
    ) -> Result<(), VirErr> {
        // Verify crate
        let time_verify_crate_start = Instant::now();

        let result =
            if !self.args.no_verify { self.verify_crate_inner(&compiler, spans) } else { Ok(()) };

        let time_verify_crate_end = Instant::now();
        self.time_verify_crate = time_verify_crate_end - time_verify_crate_start;

        result
    }

    fn construct_vir_crate<'tcx>(
        &mut self,
        tcx: TyCtxt<'tcx>,
        verus_items: Arc<VerusItems>,
        spans: &SpanContext,
        other_crate_names: Vec<String>,
        other_vir_crates: Vec<Krate>,
        diagnostics: &impl air::messages::Diagnostics,
        crate_name: String,
    ) -> Result<bool, (VirErr, Vec<vir::ast::VirErrAs>)> {
        let time0 = Instant::now();

        match rustc_hir_analysis::check_crate(tcx) {
            Ok(()) => {}
            Err(_) => {
                return Ok(false);
            }
        }

        let hir = tcx.hir();
        hir.par_body_owners(|def_id| tcx.ensure().check_match(def_id));
        tcx.ensure().check_private_in_public(());
        hir.par_for_each_module(|module| {
            tcx.ensure().check_mod_privacy(module);
        });

        self.air_no_span = {
            let no_span = hir
                .krate()
                .owners
                .iter()
                .filter_map(|oi| {
                    oi.as_owner().as_ref().and_then(|o| {
                        if let OwnerNode::Crate(c) = o.node() {
                            Some(c.spans.inner_span)
                        } else {
                            None
                        }
                    })
                })
                .next()
                .expect("OwnerNode::Crate missing");
            Some(vir::messages::Span {
                raw_span: crate::spans::to_raw_span(no_span),
                id: 0,
                data: vec![],
                as_string: "no location".to_string(),
            })
        };

        let time1 = Instant::now();
        self.time_hir = time1 - time0;

        let time0 = Instant::now();

        let mut crate_names: Vec<String> = vec![crate_name];
        crate_names.extend(other_crate_names.into_iter());
        let mut vir_crates: Vec<Krate> = other_vir_crates;
        // TODO vec![vir::builtins::builtin_krate(&self.air_no_span.clone().unwrap())];

        let erasure_info = ErasureInfo {
            hir_vir_ids: vec![],
            resolved_calls: vec![],
            resolved_exprs: vec![],
            resolved_pats: vec![],
            direct_var_modes: vec![],
            external_functions: vec![],
            ignored_functions: vec![],
        };
        let erasure_info = std::rc::Rc::new(std::cell::RefCell::new(erasure_info));
        let import_len = self.args.import.len();
        let vstd_crate_name = if import_len > 0 || self.args.export.is_some() {
            Some(Arc::new(vir::def::VERUSLIB.to_string()))
        } else {
            None
        };
<<<<<<< HEAD
        let ctxt = Arc::new(ContextX {
            cmd_line_args: self.args.clone(),
=======
        let mut ctxt = Arc::new(ContextX {
>>>>>>> 05627f31
            tcx,
            krate: hir.krate(),
            erasure_info,
            spans: spans.clone(),
            vstd_crate_name: vstd_crate_name.clone(),
            verus_items,
            diagnostics: std::rc::Rc::new(std::cell::RefCell::new(Vec::new())),
            no_vstd: self.args.no_vstd,
            arch_word_bits: None,
        });
        let multi_crate = self.args.export.is_some() || import_len > 0;
        crate::rust_to_vir_base::MULTI_CRATE
            .with(|m| m.store(multi_crate, std::sync::atomic::Ordering::Relaxed));

        let ctxt_diagnostics = ctxt.diagnostics.clone();
        let map_err_diagnostics =
            |err: VirErr| (err, ctxt_diagnostics.borrow_mut().drain(..).collect());

        // Convert HIR -> VIR
        let time1 = Instant::now();
        let vir_crate = crate::rust_to_vir::crate_to_vir(&mut ctxt).map_err(map_err_diagnostics)?;
        let time2 = Instant::now();
        let vir_crate = vir::ast_sort::sort_krate(&vir_crate);
        self.current_crate_modules = Some(vir_crate.modules.clone());

        // Export crate if requested.
        let crate_metadata = crate::import_export::CrateMetadata {
            crate_id: spans.local_crate.as_u64(),
            original_files: spans.local_files.clone(),
        };

        let user_filter =
            UserFilter::from_args(&self.args, &vir_crate).map_err(map_err_diagnostics)?;
        self.user_filter = Some(user_filter);

        let mut current_vir_crate = vir_crate.clone();

        // Gather all crates and merge them into one crate.
        // REVIEW: by merging all the crates into one here, we end up rechecking well_formed/modes
        // of the library crates, which were already checked when they were exported.
        // If this turns out to be slow, we could keep the library crates separate from
        // the new crate.  (We do need to have all the crate definitions available in some form,
        // because well_formed and modes checking look up definitions from libraries.)
        vir_crates.push(vir_crate);
        let vir_crate = vir::ast_simplify::merge_krates(vir_crates).map_err(map_err_diagnostics)?;

        Arc::make_mut(&mut current_vir_crate).arch.word_bits = vir_crate.arch.word_bits;

        crate::import_export::export_crate(&self.args, crate_metadata, current_vir_crate)
            .map_err(map_err_diagnostics)?;

        if self.args.log_all || self.args.log_args.log_vir {
            let mut file = self
                .create_log_file(None, crate::config::VIR_FILE_SUFFIX)
                .map_err(map_err_diagnostics)?;
            vir::printer::write_krate(&mut file, &vir_crate, &self.args.log_args.vir_log_option);
        }
        let path_to_well_known_item = crate::def::path_to_well_known_item(&ctxt);

        let vir_crate = vir::traits::demote_foreign_traits(&path_to_well_known_item, &vir_crate)
            .map_err(map_err_diagnostics)?;
        let check_crate_result =
            vir::well_formed::check_crate(&vir_crate, &mut ctxt.diagnostics.borrow_mut());
        for diag in ctxt.diagnostics.borrow_mut().drain(..) {
            match diag {
                vir::ast::VirErrAs::Warning(err) => {
                    diagnostics.report_as(&err.to_any(), MessageLevel::Warning)
                }
                vir::ast::VirErrAs::Note(err) => {
                    diagnostics.report_as(&err.to_any(), MessageLevel::Note)
                }
            }
        }
        check_crate_result.map_err(|e| (e, Vec::new()))?;
        let vir_crate = vir::autospec::resolve_autospec(&vir_crate).map_err(|e| (e, Vec::new()))?;
        let erasure_modes =
            vir::modes::check_crate(&vir_crate, true).map_err(|e| (e, Vec::new()))?;

        self.vir_crate = Some(vir_crate.clone());
        self.crate_names = Some(crate_names);
        self.vstd_crate_name = vstd_crate_name;

        let erasure_info = ctxt.erasure_info.borrow();
        let hir_vir_ids = erasure_info.hir_vir_ids.clone();
        let resolved_calls = erasure_info.resolved_calls.clone();
        let resolved_exprs = erasure_info.resolved_exprs.clone();
        let resolved_pats = erasure_info.resolved_pats.clone();
        let direct_var_modes = erasure_info.direct_var_modes.clone();
        let external_functions = erasure_info.external_functions.clone();
        let ignored_functions = erasure_info.ignored_functions.clone();
        let erasure_hints = crate::erase::ErasureHints {
            vir_crate,
            hir_vir_ids,
            resolved_calls,
            resolved_exprs,
            resolved_pats,
            erasure_modes,
            direct_var_modes,
            external_functions,
            ignored_functions,
        };
        self.erasure_hints = Some(erasure_hints);

        let time4 = Instant::now();
        self.time_vir = time4 - time0;
        self.time_vir_rust_to_vir = time2 - time1;

        Ok(true)
    }
}

fn delete_dir_if_exists_and_is_dir(dir: &std::path::PathBuf) -> Result<(), VirErr> {
    Ok(if dir.exists() {
        if dir.is_dir() {
            let entries = std::fs::read_dir(dir).map_err(|err| {
                io_vir_err(format!("could not read directory {}", dir.display()), err)
            })?;
            for entry in entries {
                if let Ok(entry) = entry {
                    if entry.path().is_file() {
                        std::fs::remove_file(entry.path()).map_err(|err| {
                            io_vir_err(
                                format!("could not remove file {}", entry.path().display()),
                                err,
                            )
                        })?;
                    }
                }
            }
        } else {
            return Err(error(format!("{} exists and is not a directory", dir.display())));
        }
    })
}

// TODO: move the callbacks into a different file, like driver.rs
pub(crate) struct VerifierCallbacksEraseMacro {
    pub(crate) verifier: Verifier,
    /// start time of the rustc compilation
    pub(crate) rust_start_time: Instant,
    /// time when entered the `after_expansion` callback
    pub(crate) rust_end_time: Option<Instant>,
    /// start time of lifetime analysys
    pub(crate) lifetime_start_time: Option<Instant>,
    /// end time of lifetime analysys
    pub(crate) lifetime_end_time: Option<Instant>,
    pub(crate) rustc_args: Vec<String>,
    pub(crate) file_loader:
        Option<Box<dyn 'static + rustc_span::source_map::FileLoader + Send + Sync>>,
    pub(crate) build_test_mode: bool,
}

pub(crate) static BODY_HIR_ID_TO_REVEAL_PATH_RES: std::sync::RwLock<
    Option<
        HashMap<
            rustc_span::def_id::DefId,
            (Option<rustc_hir::def::Res>, crate::hir_hide_reveal_rewrite::ResOrSymbol),
        >,
    >,
> = std::sync::RwLock::new(None);

fn hir_crate<'tcx>(tcx: TyCtxt<'tcx>, _: ()) -> rustc_hir::Crate<'tcx> {
    let mut crate_ = (rustc_interface::DEFAULT_QUERY_PROVIDERS.hir_crate)(tcx, ());
    crate::hir_hide_reveal_rewrite::hir_hide_reveal_rewrite(&mut crate_, tcx);
    crate_
}

impl rustc_driver::Callbacks for VerifierCallbacksEraseMacro {
    fn config(&mut self, config: &mut rustc_interface::interface::Config) {
        config.override_queries = Some(|_session, providers, _extern_providers| {
            providers.hir_crate = hir_crate;
        });
    }

    fn after_expansion<'tcx>(
        &mut self,
        compiler: &Compiler,
        queries: &'tcx rustc_interface::Queries<'tcx>,
    ) -> rustc_driver::Compilation {
        self.rust_end_time = Some(Instant::now());

        if !compiler.session().compile_status().is_ok() {
            return rustc_driver::Compilation::Stop;
        }

        let _result = queries.global_ctxt().expect("global_ctxt").enter(|tcx| {
            let crate_name = tcx.crate_name(LOCAL_CRATE).as_str().to_owned();

            let imported = match crate::import_export::import_crates(&self.verifier.args) {
                Ok(imported) => imported,
                Err(err) => {
                    assert!(err.spans.len() == 0);
                    assert!(err.level == MessageLevel::Error);
                    compiler.session().diagnostic().err(&*err.note);
                    self.verifier.encountered_vir_error = true;
                    return;
                }
            };
            let verus_items =
                Arc::new(crate::verus_items::from_diagnostic_items(&tcx.all_diagnostic_items(())));
            let spans = SpanContextX::new(
                tcx,
                compiler.session().local_stable_crate_id(),
                compiler.session().source_map(),
                imported.metadatas.into_iter().map(|c| (c.crate_id, c.original_files)).collect(),
            );
            {
                let reporter = Reporter::new(&spans, compiler);
                if self.verifier.args.trace {
                    reporter.report_now(&note_bare("preparing crate for verification").to_any());
                }
                if let Err((err, mut diagnostics)) = self.verifier.construct_vir_crate(
                    tcx,
                    verus_items.clone(),
                    &spans,
                    imported.crate_names,
                    imported.vir_crates,
                    &reporter,
                    crate_name.clone(),
                ) {
                    reporter.report_as(&err.to_any(), MessageLevel::Error);
                    self.verifier.encountered_vir_error = true;

                    for diag in diagnostics.drain(..) {
                        match diag {
                            vir::ast::VirErrAs::Warning(err) => {
                                reporter.report_as(&err.to_any(), MessageLevel::Warning)
                            }
                            vir::ast::VirErrAs::Note(err) => {
                                reporter.report_as(&err.to_any(), MessageLevel::Note)
                            }
                        }
                    }
                    return;
                }
                if !compiler.session().compile_status().is_ok() {
                    return;
                }
                self.lifetime_start_time = Some(Instant::now());
                let status = if self.verifier.args.no_lifetime {
                    Ok(vec![])
                } else {
                    let log_lifetime =
                        self.verifier.args.log_all || self.verifier.args.log_args.log_lifetime;
                    let lifetime_log_file = if log_lifetime {
                        let file = self
                            .verifier
                            .create_log_file(None, crate::config::LIFETIME_FILE_SUFFIX);
                        match file {
                            Err(err) => {
                                reporter.report_as(&err.to_any(), MessageLevel::Error);
                                self.verifier.encountered_vir_error = true;
                                return;
                            }
                            Ok(file) => Some(file),
                        }
                    } else {
                        None
                    };
                    crate::lifetime::check_tracked_lifetimes(
                        self.verifier.args.clone(),
                        tcx,
                        verus_items,
                        &spans,
                        self.verifier.erasure_hints.as_ref().expect("erasure_hints"),
                        lifetime_log_file,
                    )
                };
                self.lifetime_end_time = Some(Instant::now());
                match status {
                    Ok(msgs) => {
                        if msgs.len() > 0 {
                            self.verifier.encountered_vir_error = true;
                            // We found lifetime errors.
                            // We could print them immediately, but instead,
                            // let's first run rustc's standard lifetime checking
                            // because the error messages are likely to be better.
                            let file_loader =
                                std::mem::take(&mut self.file_loader).expect("file_loader");
                            let compile_status = crate::driver::run_with_erase_macro_compile(
                                self.rustc_args.clone(),
                                file_loader,
                                false,
                                self.build_test_mode,
                            );
                            if compile_status.is_err() {
                                return;
                            }
                            for msg in &msgs {
                                reporter.report(&msg.clone().to_any());
                            }
                            reporter.report(&note_bare("This error was found in Verus pass: ownership checking of tracked code").to_any());
                            return;
                        }
                    }
                    Err(err) => {
                        reporter.report_as(&err.to_any(), MessageLevel::Error);
                        self.verifier.encountered_vir_error = true;
                        return;
                    }
                }
            }

            if !compiler.session().compile_status().is_ok() {
                return;
            }

            match self.verifier.verify_crate(compiler, &spans) {
                Ok(()) => {}
                Err(err) => {
                    let reporter = Reporter::new(&spans, compiler);
                    reporter.report_as(&err.to_any(), MessageLevel::Error);
                    self.verifier.encountered_vir_error = true;
                }
            }
        });
        rustc_driver::Compilation::Stop
    }
}<|MERGE_RESOLUTION|>--- conflicted
+++ resolved
@@ -1990,12 +1990,8 @@
         } else {
             None
         };
-<<<<<<< HEAD
-        let ctxt = Arc::new(ContextX {
+        let mut ctxt = Arc::new(ContextX {
             cmd_line_args: self.args.clone(),
-=======
-        let mut ctxt = Arc::new(ContextX {
->>>>>>> 05627f31
             tcx,
             krate: hir.krate(),
             erasure_info,
