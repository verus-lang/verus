use crate::config::{Args, ShowTriggers};
use crate::context::{ArchContextX, ContextX, ErasureInfo};
use crate::debugger::Debugger;
use crate::unsupported;
use crate::util::{error, from_raw_span, signalling};
use air::ast::{Command, CommandX, Commands};
use air::context::{QueryContext, ValidityResult};
use air::errors::{Error, ErrorLabel};
use air::profiler::Profiler;
use rustc_hir::OwnerNode;
use rustc_interface::interface::Compiler;

use num_format::{Locale, ToFormattedString};
use rustc_middle::ty::TyCtxt;
use rustc_span::source_map::SourceMap;
use rustc_span::{CharPos, FileName, MultiSpan, Span};
use std::collections::{HashMap, HashSet};
use std::fs::File;
use std::io::Write;
use std::sync::{Arc, Mutex};
use std::time::{Duration, Instant};

use vir::ast::{Fun, Function, InferMode, Krate, Mode, VirErr, Visibility};
use vir::ast_util::{fun_as_rust_dbg, fun_name_crate_relative, is_visible_to};
use vir::def::{CommandsWithContext, CommandsWithContextX, SnapPos};
use vir::func_to_air::SstMap;
use vir::prelude::PreludeConfig;
use vir::recursion::Node;

const RLIMIT_PER_SECOND: u32 = 3000000;

pub struct VerifierCallbacks {
    pub verifier: Arc<Mutex<Verifier>>,
    pub vir_ready: signalling::Signaller<bool>,
    pub now_verify: signalling::Signalled<bool>,
}

pub struct Verifier {
    pub encountered_vir_error: bool,
    pub count_verified: u64,
    pub count_errors: u64,
    pub errors: Vec<Vec<ErrorSpan>>,
    pub args: Args,
    pub test_capture_output: Option<std::sync::Arc<std::sync::Mutex<Vec<u8>>>>,
    pub erasure_hints: Option<crate::erase::ErasureHints>,
    pub time_vir: Duration,
    pub time_vir_rust_to_vir: Duration,
    pub time_vir_verify: Duration,
    pub time_air: Duration,
    pub time_smt_init: Duration,
    pub time_smt_run: Duration,

    // If we've already created the log directory, this is the path to it:
    created_log_dir: Option<String>,
    vir_crate: Option<Krate>,
    air_no_span: Option<air::ast::Span>,
    inferred_modes: Option<HashMap<InferMode, Mode>>,

    // proof debugging purposes
    expand_flag: bool,
    pub expand_targets: Vec<air::errors::Error>,
    pub expand_errors: Vec<Vec<ErrorSpan>>,
}

#[derive(Debug)]
pub struct ErrorSpan {
    pub description: Option<String>,
    pub span_data: (String, (usize, CharPos), (usize, CharPos)),
    /// The source line containing the span that caused the error.
    /// This is mainly used for testing, so that we can easily check that we got an error on the
    /// line we expected.
    pub test_span_line: String,
}

impl ErrorSpan {
    fn new_from_air_span(source_map: &SourceMap, msg: &String, air_span: &air::ast::Span) -> Self {
        let span: Span = from_raw_span(&air_span.raw_span);
        let filename: String = match source_map.span_to_filename(span) {
            FileName::Real(rfn) => rfn
                .local_path()
                .expect("internal error: not a local path")
                .to_str()
                .expect("internal error: path is not a valid string")
                .to_string(),
            _ => unsupported!("non real filenames in verifier errors", air_span),
        };
        let (start, end) = source_map.is_valid_span(span).expect("internal error: invalid Span");
        let test_span_line = {
            let span = source_map.span_extend_to_prev_char(span, '\n', false);
            let span = source_map.span_extend_to_next_char(span, '\n', false);
            source_map.span_to_snippet(span).expect("internal error: cannot extract Span line")
        };
        Self {
            description: Some(msg.clone()),
            span_data: (filename, (start.line, start.col), (end.line, end.col)),
            test_span_line: test_span_line,
        }
    }
}

#[derive(Clone, Copy, Debug, PartialEq, Eq)]
enum ErrorAs {
    Error,
    Warning,
    Note,
}

trait Diagnostics {
    fn diagnostic(&self) -> &rustc_errors::Handler;

    fn report_error(&self, error: &Error, error_as: ErrorAs);
}

/// N.B.: The compiler performs deduplication on diagnostic messages, so reporting an error twice,
/// or emitting the same note twice will be surpressed (even if separated in time by other
/// errors/notes)
impl Diagnostics for Compiler {
    fn diagnostic(&self) -> &rustc_errors::Handler {
        self.session().diagnostic()
    }

    fn report_error(&self, error: &Error, error_as: ErrorAs) {
        let mut v = Vec::new();
        for sp in &error.spans {
            let span: Span = from_raw_span(&sp.raw_span);
            v.push(span);
        }

        let mut multispan = MultiSpan::from_spans(v);

        for ErrorLabel { msg, span: sp } in &error.labels {
            let span: Span = from_raw_span(&sp.raw_span);
            multispan.push_span_label(span, msg.clone());
        }

        match error_as {
            ErrorAs::Note => self.diagnostic().span_note_without_error(multispan, &error.msg),
            ErrorAs::Warning => self.diagnostic().span_warn(multispan, &error.msg),
            ErrorAs::Error => self.diagnostic().span_err(multispan, &error.msg),
        }
    }
}

fn report_chosen_triggers(compiler: &Compiler, chosen: &vir::context::ChosenTriggers) {
    let span: Span = from_raw_span(&chosen.span.raw_span);
    let msg = "automatically chose triggers for this expression:";
    compiler.diagnostic().span_note_without_error(span, msg);
    for (n, trigger) in chosen.triggers.iter().enumerate() {
        let spans = MultiSpan::from_spans(
            trigger.iter().map(|(s, _)| from_raw_span(&s.raw_span)).collect(),
        );
        let msg = format!("  trigger {} of {}:", n + 1, chosen.triggers.len());
        compiler.diagnostic().span_note_without_error(spans, &msg);
    }
}

fn io_vir_err(msg: String, err: std::io::Error) -> VirErr {
    error(format!("{msg}: {err}"))
}

fn module_name(module: &vir::ast::Path) -> String {
    module.segments.iter().map(|s| s.to_string()).collect::<Vec<_>>().join("::")
}

impl Verifier {
    pub fn new(args: Args) -> Verifier {
        Verifier {
            encountered_vir_error: false,
            count_verified: 0,
            count_errors: 0,
            errors: Vec::new(),
            args,
            test_capture_output: None,
            erasure_hints: None,
            time_vir: Duration::new(0, 0),
            time_vir_rust_to_vir: Duration::new(0, 0),
            time_vir_verify: Duration::new(0, 0),
            time_air: Duration::new(0, 0),
            time_smt_init: Duration::new(0, 0),
            time_smt_run: Duration::new(0, 0),

            created_log_dir: None,
            vir_crate: None,
            air_no_span: None,
            inferred_modes: None,

            expand_flag: false,
            expand_targets: vec![],
            expand_errors: vec![],
        }
    }

    fn create_log_file(
        &mut self,
        module: Option<&vir::ast::Path>,
        function: Option<&vir::ast::Path>,
        suffix: &str,
    ) -> Result<File, VirErr> {
        if self.created_log_dir.is_none() {
            let dir = if let Some(dir) = &self.args.log_dir {
                dir.clone()
            } else {
                crate::config::LOG_DIR.to_string()
            };
            match std::fs::create_dir_all(dir.clone()) {
                Ok(()) => {
                    self.created_log_dir = Some(dir);
                }
                Err(err) => {
                    return Err(io_vir_err(format!("could not create directory {dir}"), err));
                }
            }
        }
        let dir_path = self.created_log_dir.clone().unwrap();
        let prefix = match module {
            None => "crate".to_string(),
            Some(module) if module.segments.len() == 0 => "root".to_string(),
            Some(module) => {
                module.segments.iter().map(|s| s.to_string()).collect::<Vec<_>>().join("__")
            }
        };
        let middle = match function {
            None => "".to_string(),
            Some(fcn) => format!(
                "__{}",
                fcn.segments.iter().map(|s| s.to_string()).collect::<Vec<_>>().join("__")
            ),
        };
        let path = std::path::Path::new(&dir_path).join(format!("{prefix}{middle}{suffix}"));
        match File::create(path.clone()) {
            Ok(file) => Ok(file),
            Err(err) => Err(io_vir_err(format!("could not open file {path:?}"), err)),
        }
    }

    /// Use when we expect our call to Z3 to always succeed
    /// If it doesn't, it's an internal error, not a failure
    /// to validate user code.
    fn check_internal_result(result: ValidityResult) {
        match result {
            ValidityResult::Valid => {}
            ValidityResult::TypeError(err) => {
                panic!("internal error: ill-typed AIR code: {}", err)
            }
            _ => panic!("internal error: decls should not generate queries ({:?})", result),
        }
    }

    fn print_profile_stats(
        &self,
        compiler: &Compiler,
        profiler: Profiler,
        qid_map: &HashMap<String, vir::sst::BndInfo>,
    ) {
        let num_quants = profiler.quant_count();
        let total = profiler.total_instantiations();
        let max = 10;
        let msg = format!(
            "Observed {} total instantiations of user-level quantifiers",
            total.to_formatted_string(&Locale::en)
        );
        compiler.diagnostic().note_without_error(&msg);

        for (index, cost) in profiler.iter().take(max).enumerate() {
            // Report the quantifier
            let bnd_info = qid_map
                .get(&cost.quant)
                .expect(format!("Failed to find quantifier {}", cost.quant).as_str());
            let span = from_raw_span(&bnd_info.span.raw_span);
            let mut spans = Vec::new();
            //spans.push(span);
            let count = cost.instantiations;
            let msg = format!(
                "Cost * Instantiations: {} (Instantiated {} times - {}% of the total, cost {}) top {} of {} user-level quantifiers.\n",
                count * cost.cost,
                count.to_formatted_string(&Locale::en),
                100 * count / total,
                cost.cost,
                index + 1,
                num_quants
            );

            // Summarize the triggers it used
            let triggers = &bnd_info.trigs;
            for trigger in triggers.iter() {
                spans.extend(trigger.iter().map(|e| from_raw_span(&e.span.raw_span)));
            }
            let mut multi = MultiSpan::from_spans(spans);
            multi.push_span_label(span, "Triggers selected for this quantifier".to_string());
            compiler.diagnostic().span_note_without_error(multi, &msg);
        }
    }

    /// Check the result of a query that was based on user input.
    /// Success/failure will (eventually) be communicated back to the user.
    /// Returns true if there was at least one Invalid resulting in an error.
    fn check_result_validity(
        &mut self,
        compiler: &Compiler,
        error_as: ErrorAs,
        air_context: &mut air::context::Context,
        assign_map: &HashMap<*const air::ast::Span, HashSet<Arc<std::string::String>>>,
        snap_map: &Vec<(air::ast::Span, SnapPos)>,
        qid_map: &HashMap<String, vir::sst::BndInfo>,
        command: &Command,
        context: &(&air::ast::Span, &str),
        is_singular: bool,
    ) -> bool {
        let report_long_running = || {
            let mut counter = 0;
            let report_fn: Box<dyn FnMut(std::time::Duration) -> ()> = Box::new(move |elapsed| {
                let msg =
                    format!("{} has been running for {} seconds", context.1, elapsed.as_secs());
                if counter % 5 == 0 {
                    let span = from_raw_span(&context.0.raw_span);
                    compiler.diagnostic().span_note_without_error(span, &msg);
                } else {
                    compiler.diagnostic().note_without_error(&msg);
                }
                counter += 1;
            });
            (std::time::Duration::from_secs(2), report_fn)
        };
        let is_check_valid = matches!(**command, CommandX::CheckValid(_));
        let time0 = Instant::now();
        #[cfg(feature = "singular")]
        let mut result = if !is_singular {
            air_context.command(
                &command,
                QueryContext { report_long_running: Some(&mut report_long_running()) },
            )
        } else {
            crate::singular::check_singular_valid(
                air_context,
                &command,
                context.0,
                QueryContext { report_long_running: Some(&mut report_long_running()) },
            )
        };

        #[cfg(not(feature = "singular"))]
        let mut result = air_context.command(
            &command,
            QueryContext { report_long_running: Some(&mut report_long_running()) },
        );

        let time1 = Instant::now();
        self.time_air += time1 - time0;
        let mut is_first_check = true;
        let mut checks_remaining = self.args.multiple_errors;
        let mut only_check_earlier = false;
        let mut invalidity = false;
        loop {
            match result {
                ValidityResult::Valid => {
                    if (is_check_valid && is_first_check && error_as == ErrorAs::Error)
                        || is_singular
                    {
                        self.count_verified += 1;
                    }
                    break;
                }
                ValidityResult::TypeError(err) => {
                    panic!("internal error: generated ill-typed AIR code: {}", err);
                }
                ValidityResult::Canceled => {
                    if is_first_check && error_as == ErrorAs::Error {
                        self.count_errors += 1;
                        invalidity = true;
                    }
                    let mut v = Vec::new();
                    v.push(from_raw_span(&context.0.raw_span));
                    let multispan = MultiSpan::from_spans(v);
                    let mut msg = format!("{}: Resource limit (rlimit) exceeded", context.1);
                    if !self.args.profile && !self.args.profile_all {
                        msg.push_str("; consider rerunning with --profile for more details");
                    }
                    match error_as {
                        ErrorAs::Error => compiler.diagnostic().span_err(multispan, &msg),
                        ErrorAs::Warning => compiler.diagnostic().span_warn(multispan, &msg),
                        ErrorAs::Note => {
                            compiler.diagnostic().span_note_without_error(multispan, &msg)
                        }
                    }

                    self.errors.push(vec![ErrorSpan::new_from_air_span(
                        compiler.session().source_map(),
                        &context.1.to_string(),
                        &context.0,
                    )]);

                    if self.args.profile {
                        let profiler = Profiler::new();
                        self.print_profile_stats(compiler, profiler, qid_map);
                    }
                    break;
                }
                ValidityResult::Invalid(air_model, error) => {
                    if air_model.is_none() {
                        // singular_invalid case
                        self.count_errors += 1;
                        compiler.report_error(&error, error_as);
                        break;
                    }
                    let air_model = air_model.unwrap();

                    if is_first_check && error_as == ErrorAs::Error {
                        self.count_errors += 1;
                        invalidity = true;
                    }
                    if !self.expand_flag || vir::split_expression::is_split_error(&error) {
                        compiler.report_error(&error, error_as);
                    }

                    if error_as == ErrorAs::Error {
                        let mut errors = vec![ErrorSpan::new_from_air_span(
                            compiler.session().source_map(),
                            &error.msg,
                            &error.spans[0],
                        )];
                        for ErrorLabel { msg, span } in &error.labels {
                            errors.push(ErrorSpan::new_from_air_span(
                                compiler.session().source_map(),
                                msg,
                                span,
                            ));
                        }

                        if !self.expand_flag {
                            self.errors.push(errors);
                            if self.args.expand_errors {
                                self.expand_targets.push(error.clone());
                            }
                        } else {
                            // For testing setup, add error for each relevant span
                            if vir::split_expression::is_split_error(&error) {
                                let mut errors: Vec<ErrorSpan> = vec![];
                                for span in &error.spans {
                                    let error = ErrorSpan::new_from_air_span(
                                        compiler.session().source_map(),
                                        &error.msg,
                                        span,
                                    );
                                    if !errors.iter().any(|x: &ErrorSpan| {
                                        x.test_span_line == error.test_span_line
                                    }) {
                                        errors.push(error);
                                    }
                                }

                                for label in &error.labels {
                                    let error = ErrorSpan::new_from_air_span(
                                        compiler.session().source_map(),
                                        &error.msg,
                                        &label.span,
                                    );
                                    if !errors.iter().any(|x: &ErrorSpan| {
                                        x.test_span_line == error.test_span_line
                                    }) {
                                        errors.push(error);
                                    }
                                }
                                self.expand_errors.push(errors);
                            }
                        }
                        if self.args.debug {
                            let mut debugger = Debugger::new(
                                air_model,
                                assign_map,
                                snap_map,
                                compiler.session().source_map(),
                            );
                            debugger.start_shell(air_context);
                        }
                    }

                    if self.args.multiple_errors == 0 {
                        break;
                    }
                    is_first_check = false;
                    if !only_check_earlier {
                        checks_remaining -= 1;
                        if checks_remaining == 0 {
                            only_check_earlier = true;
                        }
                    }

                    let time0 = Instant::now();
                    result = air_context.check_valid_again(
                        only_check_earlier,
                        QueryContext { report_long_running: Some(&mut report_long_running()) },
                    );
                    let time1 = Instant::now();
                    self.time_air += time1 - time0;
                }
                ValidityResult::UnexpectedOutput(err) => {
                    panic!("unexpected output from solver: {}", err);
                }
            }
        }
        if error_as == ErrorAs::Error && checks_remaining == 0 {
            let multispan = MultiSpan::from_spans(vec![from_raw_span(&context.0.raw_span)]);
            let msg = format!(
                "{}: not all errors may have been reported; rerun with a higher value for --multiple-errors to find other potential errors in this function",
                context.1
            );
            compiler.diagnostic().span_warn(multispan, &msg);
        }

        if is_check_valid && !is_singular {
            air_context.finish_query();
        }

        invalidity
    }

    fn run_commands(
        &mut self,
        air_context: &mut air::context::Context,
        commands: &Vec<Command>,
        comment: &str,
    ) {
        if commands.len() > 0 {
            air_context.blank_line();
            air_context.comment(comment);
        }
        for command in commands.iter() {
            let time0 = Instant::now();
            Self::check_internal_result(air_context.command(&command, Default::default()));
            let time1 = Instant::now();
            self.time_air += time1 - time0;
        }
    }

    /// Returns true if there was at least one Invalid resulting in an error.
    fn run_commands_queries(
        &mut self,
        compiler: &Compiler,
        error_as: ErrorAs,
        air_context: &mut air::context::Context,
        commands_with_context: CommandsWithContext,
        assign_map: &HashMap<*const air::ast::Span, HashSet<Arc<String>>>,
        snap_map: &Vec<(air::ast::Span, SnapPos)>,
        qid_map: &HashMap<String, vir::sst::BndInfo>,
        module: &vir::ast::Path,
        function_name: Option<&Fun>,
        comment: &str,
        desc_prefix: Option<&str>,
    ) -> bool {
        if let Some(verify_function) = &self.args.verify_function {
            if let Some(function_name) = function_name {
                let name = fun_name_crate_relative(&module, function_name);
                if &name != verify_function {
                    return false;
                }
            } else {
                return false;
            }
        }
        let mut invalidity = false;
        let CommandsWithContextX { span, desc, commands, prover_choice, skip_recommends: _ } =
            &*commands_with_context;
        if commands.len() > 0 {
            air_context.blank_line();
            air_context.comment(comment);
        }
        let desc = desc_prefix.unwrap_or("").to_string() + desc;
        for command in commands.iter() {
            let result_invalidity = self.check_result_validity(
                compiler,
                error_as,
                air_context,
                assign_map,
                snap_map,
                qid_map,
                &command,
                &(span, &desc),
                *prover_choice == vir::def::ProverChoice::Singular,
            );
            invalidity = invalidity || result_invalidity;
        }

        invalidity
    }

    fn new_air_context_with_prelude(
        &mut self,
        module_path: &vir::ast::Path,
        query_function_path_counter: Option<(&vir::ast::Path, usize)>,
        is_rerun: bool,
        prelude_config: vir::prelude::PreludeConfig,
    ) -> Result<air::context::Context, VirErr> {
        let mut air_context = air::context::Context::new();
        air_context.set_ignore_unexpected_smt(self.args.ignore_unexpected_smt);
        air_context.set_debug(self.args.debug);
        air_context.set_profile(self.args.profile);
        air_context.set_profile_all(self.args.profile_all);

        let rerun_msg = if is_rerun { "_rerun" } else { "" };
        let count_msg = query_function_path_counter
            .map(|(_, ref c)| format!("_{:02}", c))
            .unwrap_or("".to_string());
        let expand_msg = if self.expand_flag { "_expand" } else { "" };

        let function_path = query_function_path_counter.map(|(p, _)| p);
        if self.args.log_all || self.args.log_air_initial {
            let file = self.create_log_file(
                Some(module_path),
                function_path,
                format!(
                    "{}{}{}{}",
                    rerun_msg,
                    count_msg,
                    expand_msg,
                    crate::config::AIR_INITIAL_FILE_SUFFIX
                )
                .as_str(),
            )?;
            air_context.set_air_initial_log(Box::new(file));
        }
        if self.args.log_all || self.args.log_air_final {
            let file = self.create_log_file(
                Some(module_path),
                function_path,
                format!(
                    "{}{}{}{}",
                    rerun_msg,
                    count_msg,
                    expand_msg,
                    crate::config::AIR_FINAL_FILE_SUFFIX
                )
                .as_str(),
            )?;
            air_context.set_air_final_log(Box::new(file));
        }
        if self.args.log_all || self.args.log_smt {
            let file = self.create_log_file(
                Some(module_path),
                function_path,
                format!(
                    "{}{}{}{}",
                    rerun_msg,
                    count_msg,
                    expand_msg,
                    crate::config::SMT_FILE_SUFFIX
                )
                .as_str(),
            )?;
            air_context.set_smt_log(Box::new(file));
        }

        // air_recommended_options causes AIR to apply a preset collection of Z3 options
        air_context.set_z3_param("air_recommended_options", "true");
        air_context.set_rlimit(self.args.rlimit.saturating_mul(RLIMIT_PER_SECOND));
        for (option, value) in self.args.smt_options.iter() {
            air_context.set_z3_param(&option, &value);
        }

        air_context.blank_line();
        air_context.comment("Prelude");
        for command in vir::context::Ctx::prelude(prelude_config).iter() {
            Self::check_internal_result(air_context.command(&command, Default::default()));
        }

        let module_name =
            module_path.segments.iter().map(|s| s.to_string()).collect::<Vec<_>>().join("::");
        air_context.blank_line();
        air_context.comment(&("MODULE '".to_string() + &module_name + "'"));

        Ok(air_context)
    }

    fn new_air_context_with_module_context(
        &mut self,
        ctx: &vir::context::Ctx,
        module_path: &vir::ast::Path,
        function_path: &vir::ast::Path,
        datatype_commands: Arc<Vec<Arc<CommandX>>>,
        function_decl_commands: Arc<Vec<(Commands, String)>>,
        function_spec_commands: Arc<Vec<(Commands, String)>>,
        function_axiom_commands: Arc<Vec<(Commands, String)>>,
        is_rerun: bool,
        context_counter: usize,
        span: &air::ast::Span,
    ) -> Result<air::context::Context, VirErr> {
        let mut air_context = self.new_air_context_with_prelude(
            module_path,
            Some((function_path, context_counter)),
            is_rerun,
            PreludeConfig { arch_word_bits: self.args.arch_word_bits },
        )?;

        // Write the span of spun-off query
        air_context.comment(&span.as_string);

        air_context.blank_line();
        air_context.comment("Fuel");
        for command in ctx.fuel().iter() {
            Self::check_internal_result(air_context.command(&command, Default::default()));
        }

        // set up module context
        self.run_commands(&mut air_context, &datatype_commands, &("Datatypes".to_string()));
        for commands in &*function_decl_commands {
            self.run_commands(&mut air_context, &commands.0, &commands.1);
        }
        for commands in &*function_spec_commands {
            self.run_commands(&mut air_context, &commands.0, &commands.1);
        }
        for commands in &*function_axiom_commands {
            self.run_commands(&mut air_context, &commands.0, &commands.1);
        }
        Ok(air_context)
    }

    // Verify a single module
    fn verify_module(
        &mut self,
        compiler: &Compiler,
        krate: &Krate,
        module: &vir::ast::Path,
        ctx: &mut vir::context::Ctx,
    ) -> Result<(Duration, Duration), VirErr> {
        let mut air_context = self.new_air_context_with_prelude(
            module,
            None,
            false,
            PreludeConfig { arch_word_bits: self.args.arch_word_bits },
        )?;
        if self.args.solver_version_check {
            air_context
                .set_expected_solver_version(crate::consts::EXPECTED_SOLVER_VERSION.to_string());
        }

        let mut spunoff_time_smt_init = Duration::ZERO;
        let mut spunoff_time_smt_run = Duration::ZERO;

        let module = &ctx.module();
        air_context.blank_line();
        air_context.comment("Fuel");
        for command in ctx.fuel().iter() {
            Self::check_internal_result(air_context.command(&command, Default::default()));
        }

        let datatype_commands = vir::datatype_to_air::datatypes_to_air(
            ctx,
            &krate
                .datatypes
                .iter()
                .cloned()
                .filter(|d| is_visible_to(&d.x.visibility, module))
                .collect(),
        );
        self.run_commands(&mut air_context, &datatype_commands, &("Datatypes".to_string()));

        let mk_fun_ctx = |f: &Function, checking_recommends: bool| {
            Some(vir::context::FunctionCtx {
                checking_recommends,
                checking_recommends_for_non_spec: checking_recommends && f.x.mode != Mode::Spec,
                module_for_chosen_triggers: f.x.visibility.owning_module.clone(),
                current_fun: f.x.name.clone(),
            })
        };

        let mut function_decl_commands = vec![];
        let mut function_spec_commands = vec![];
        let mut function_axiom_commands = vec![];

        // Declare the function symbols
        for function in &krate.functions {
            ctx.fun = mk_fun_ctx(&function, false);
            if !is_visible_to(&function.x.visibility, module) || function.x.attrs.is_decrease_by {
                continue;
            }
            let commands = vir::func_to_air::func_name_to_air(ctx, &function)?;
            let comment = "Function-Decl ".to_string() + &fun_as_rust_dbg(&function.x.name);
            self.run_commands(&mut air_context, &commands, &comment);
            function_decl_commands.push((commands.clone(), comment.clone()));
        }
        ctx.fun = None;

        // Collect function definitions
        let mut funs: HashMap<Fun, (Function, Visibility)> = HashMap::new();
        for function in &krate.functions {
            assert!(!funs.contains_key(&function.x.name));
            let vis = function.x.visibility.clone();
            let vis = Visibility { is_private: vis.is_private, ..vis };
            if !is_visible_to(&vis, module) || function.x.attrs.is_decrease_by {
                continue;
            }
            let vis_abs = Visibility { is_private: function.x.publish.is_none(), ..vis };
            funs.insert(function.x.name.clone(), (function.clone(), vis_abs));
        }

        if let Some(verify_function) = &self.args.verify_function {
            let module_funs = funs
                .iter()
                .map(|(_, (f, _))| f)
                .filter(|f| Some(module.clone()) == f.x.visibility.owning_module);
            let mut module_fun_names: Vec<String> =
                module_funs.map(|f| fun_name_crate_relative(&module, &f.x.name)).collect();
            if !module_fun_names.iter().any(|f| f == verify_function) {
                module_fun_names.sort();
                let msg = vec![
                    format!(
                        "could not find function {verify_function} specified by --verify-function"
                    ),
                    format!("available functions are:"),
                ]
                .into_iter()
                .chain(module_fun_names.iter().map(|f| format!("  - {f}")))
                .collect::<Vec<String>>()
                .join("\n");
                return Err(error(msg));
            }
        }

        // For spec functions, check termination and declare consequence axioms.
        // For proof/exec functions, declare requires/ensures.
        // Declare them in SCC (strongly connected component) sorted order so that
        // termination checking precedes consequence axioms for each SCC.
        let mut fun_axioms: HashMap<Fun, Commands> = HashMap::new();
        let mut fun_ssts = SstMap::new();
        for scc in &ctx.global.func_call_sccs.clone() {
            let scc_nodes = ctx.global.func_call_graph.get_scc_nodes(scc);
            let mut scc_fun_nodes: Vec<Fun> = Vec::new();
            for node in scc_nodes.into_iter() {
                match node {
                    Node::Fun(f) => scc_fun_nodes.push(f),
                    _ => {}
                }
            }
            // Declare requires/ensures
            for f in scc_fun_nodes.iter() {
                if !funs.contains_key(f) {
                    continue;
                }
                let (function, _vis_abs) = &funs[f];

                ctx.fun = mk_fun_ctx(&function, false);
                let decl_commands = vir::func_to_air::func_decl_to_air(ctx, &fun_ssts, &function)?;
                ctx.fun = None;
                let comment = "Function-Specs ".to_string() + &fun_as_rust_dbg(f);
                self.run_commands(&mut air_context, &decl_commands, &comment);
                function_spec_commands.push((decl_commands.clone(), comment.clone()));
            }
            // Check termination
            for f in scc_fun_nodes.iter() {
                if !funs.contains_key(f) {
                    continue;
                }
                let (function, vis_abs) = &funs[f];

                ctx.fun = mk_fun_ctx(&function, false);
                let not_verifying_owning_module =
                    Some(module) != function.x.visibility.owning_module.as_ref();
                let (decl_commands, check_commands, new_fun_ssts) =
                    vir::func_to_air::func_axioms_to_air(
                        ctx,
                        fun_ssts,
                        &function,
                        is_visible_to(&vis_abs, module),
                        not_verifying_owning_module,
                    )?;
                fun_ssts = new_fun_ssts;
                fun_axioms.insert(f.clone(), decl_commands);
                ctx.fun = None;

                if not_verifying_owning_module {
                    continue;
                }
                let invalidity = self.run_commands_queries(
                    compiler,
                    ErrorAs::Error,
                    &mut air_context,
                    Arc::new(CommandsWithContextX {
                        span: function.span.clone(),
                        desc: "termination proof".to_string(),
                        commands: check_commands,
                        prover_choice: vir::def::ProverChoice::DefaultProver,
                        skip_recommends: false,
                    }),
                    &HashMap::new(),
                    &vec![],
                    &ctx.global.qid_map.borrow(),
                    module,
                    Some(&function.x.name),
                    &("Function-Termination ".to_string() + &fun_as_rust_dbg(f)),
                    Some("function termination: "),
                );
                let check_recommends = function.x.attrs.check_recommends;
                if (invalidity && !self.args.no_auto_recommends_check) || check_recommends {
                    // Rerun failed query to report possible recommends violations
                    // or (optionally) check recommends for spec function bodies
                    ctx.fun = mk_fun_ctx(&function, true);
                    let (commands, snap_map, new_fun_ssts) = vir::func_to_air::func_def_to_air(
                        ctx,
                        fun_ssts,
                        &function,
                        vir::func_to_air::FuncDefPhase::CheckingSpecs,
                        true,
                    )?;
                    ctx.fun = None;
                    fun_ssts = new_fun_ssts;
                    let error_as = if invalidity { ErrorAs::Note } else { ErrorAs::Warning };
                    let s = "Function-Decl-Check-Recommends ";
                    for command in commands.iter().map(|x| &*x) {
                        self.run_commands_queries(
                            compiler,
                            error_as,
                            &mut air_context,
                            command.clone(),
                            &HashMap::new(),
                            &snap_map,
                            &ctx.global.qid_map.borrow(),
                            module,
                            Some(&function.x.name),
                            &(s.to_string() + &fun_as_rust_dbg(&function.x.name)),
                            Some("recommends check: "),
                        );
                    }
                }
            }

            // Declare consequence axioms
            for f in scc_fun_nodes.iter() {
                if !funs.contains_key(f) {
                    continue;
                }
                let decl_commands = &fun_axioms[f];
                let comment = "Function-Axioms ".to_string() + &fun_as_rust_dbg(f);
                self.run_commands(&mut air_context, &decl_commands, &comment);
                function_axiom_commands.push((decl_commands.clone(), comment.clone()));
                funs.remove(f);
            }
        }
        assert!(funs.len() == 0);

        let function_decl_commands = Arc::new(function_decl_commands);
        let function_spec_commands = Arc::new(function_spec_commands);
        let function_axiom_commands = Arc::new(function_axiom_commands);
        // Create queries to check the validity of proof/exec function bodies
        let no_auto_recommends_check = self.args.no_auto_recommends_check;
        let expand_errors_check = self.args.expand_errors;
        self.expand_targets = vec![];
        for function in &krate.functions {
            if Some(module.clone()) != function.x.visibility.owning_module {
                continue;
            }
            let check_validity = &mut |recommends_rerun: bool,
                                       expands_rerun: bool,
                                       mut fun_ssts: SstMap|
             -> Result<(bool, SstMap), VirErr> {
                let mut spinoff_context_counter = 1;
                ctx.fun = mk_fun_ctx(&function, recommends_rerun);
                ctx.expand_flag = expands_rerun;
                self.expand_flag = expands_rerun;
                ctx.debug_expand_targets = self.expand_targets.to_vec();
                let (commands, snap_map, new_fun_ssts) = vir::func_to_air::func_def_to_air(
                    ctx,
                    fun_ssts,
                    &function,
                    vir::func_to_air::FuncDefPhase::CheckingProofExec,
                    recommends_rerun,
                )?;
                fun_ssts = new_fun_ssts;
                let error_as = if recommends_rerun { ErrorAs::Note } else { ErrorAs::Error };
                let s =
                    if recommends_rerun { "Function-Check-Recommends " } else { "Function-Def " };

                let mut function_invalidity = false;
                for command in commands.iter().map(|x| &*x) {
                    let CommandsWithContextX {
                        span,
                        desc: _,
                        commands: _,
                        prover_choice,
                        skip_recommends,
                    } = &**command;
<<<<<<< HEAD
                    if recommends_rerun && (*skip_recommends || ctx.expand_flag) {
                        let multispan = MultiSpan::from_spans(vec![from_raw_span(&span.raw_span)]);
                        let msg = format!("recommends check skipped: {}", desc);
                        compiler.diagnostic().span_note_without_error(multispan, &msg);
=======
                    if recommends_rerun && *skip_recommends {
>>>>>>> 0a01ae9b
                        continue;
                    }
                    if *prover_choice == vir::def::ProverChoice::Singular {
                        #[cfg(not(feature = "singular"))]
                        panic!(
                            "Found singular command when Verus is compiled without Singular feature"
                        );

                        #[cfg(feature = "singular")]
                        if air_context.singular_log.is_none() {
                            let file = self.create_log_file(
                                Some(module),
                                None,
                                crate::config::SINGULAR_FILE_SUFFIX,
                            )?;
                            air_context.singular_log = Some(file);
                        }
                    }
                    let mut spinoff_z3_context;
                    let query_air_context = if *prover_choice == vir::def::ProverChoice::Spinoff {
                        spinoff_z3_context = self.new_air_context_with_module_context(
                            ctx,
                            module,
                            &(function.x.name).path,
                            datatype_commands.clone(),
                            function_decl_commands.clone(),
                            function_spec_commands.clone(),
                            function_axiom_commands.clone(),
                            recommends_rerun,
                            spinoff_context_counter,
                            &span,
                        )?;
                        spinoff_context_counter += 1;
                        &mut spinoff_z3_context
                    } else {
                        &mut air_context
                    };
                    let desc_prefix = recommends_rerun.then(|| "recommends check: ");
                    let command_invalidity = self.run_commands_queries(
                        compiler,
                        error_as,
                        query_air_context,
                        command.clone(),
                        &HashMap::new(),
                        &snap_map,
                        &ctx.global.qid_map.borrow(),
                        module,
                        Some(&function.x.name),
                        &(s.to_string() + &fun_as_rust_dbg(&function.x.name)),
                        desc_prefix,
                    );
                    if *prover_choice == vir::def::ProverChoice::Spinoff {
                        let (time_smt_init, time_smt_run) = query_air_context.get_time();
                        spunoff_time_smt_init += time_smt_init;
                        spunoff_time_smt_run += time_smt_run;
                    }

                    function_invalidity = function_invalidity || command_invalidity;
                }
                Ok((function_invalidity, fun_ssts))
            };
            let (function_invalidity, new_fun_ssts) = check_validity(false, false, fun_ssts)?;
            fun_ssts = new_fun_ssts;
            if function_invalidity && expand_errors_check {
                fun_ssts = check_validity(false, true, fun_ssts)?.1;
            }
            if function_invalidity && !no_auto_recommends_check {
                fun_ssts = check_validity(true, false, fun_ssts)?.1;
            }
        }
        ctx.fun = None;

        let (time_smt_init, time_smt_run) = air_context.get_time();

        Ok((time_smt_init + spunoff_time_smt_init, time_smt_run + spunoff_time_smt_run))
    }

    fn verify_module_outer(
        &mut self,
        compiler: &Compiler,
        krate: &Krate,
        module: &vir::ast::Path,
        mut global_ctx: vir::context::GlobalCtx,
    ) -> Result<vir::context::GlobalCtx, VirErr> {
        let module_name = module_name(module);
        if module.segments.len() == 0 {
            compiler.diagnostic().note_without_error("verifying root module");
        } else {
            compiler.diagnostic().note_without_error(&format!("verifying module {}", &module_name));
        }

        let (pruned_krate, mono_abstract_datatypes, lambda_types) =
            vir::prune::prune_krate_for_module(&krate, &module);
        let mut ctx = vir::context::Ctx::new(
            &pruned_krate,
            global_ctx,
            module.clone(),
            mono_abstract_datatypes,
            lambda_types,
            self.args.debug,
        )?;
        let poly_krate = vir::poly::poly_krate_for_module(&mut ctx, &pruned_krate);
        if self.args.log_all || self.args.log_vir_poly {
            let mut file =
                self.create_log_file(Some(&module), None, crate::config::VIR_POLY_FILE_SUFFIX)?;
            vir::printer::write_krate(&mut file, &poly_krate);
        }

        let (time_smt_init, time_smt_run) =
            self.verify_module(compiler, &poly_krate, module, &mut ctx)?;

        global_ctx = ctx.free();

        self.time_smt_init += time_smt_init;
        self.time_smt_run += time_smt_run;

        Ok(global_ctx)
    }

    // Verify one or more modules in a crate
    fn verify_crate_inner(&mut self, compiler: &Compiler) -> Result<(), VirErr> {
        let krate = self.vir_crate.clone().expect("vir_crate should be initialized");
        let air_no_span = self.air_no_span.clone().expect("air_no_span should be initialized");
        let inferred_modes =
            self.inferred_modes.take().expect("inferred_modes should be initialized");

        #[cfg(debug_assertions)]
        vir::check_ast_flavor::check_krate(&krate);

        let mut global_ctx =
            vir::context::GlobalCtx::new(&krate, air_no_span.clone(), inferred_modes)?;
        vir::recursive_types::check_traits(&krate, &global_ctx)?;
        let krate = vir::ast_simplify::simplify_krate(&mut global_ctx, &krate)?;

        if self.args.log_all || self.args.log_vir_simple {
            let mut file =
                self.create_log_file(None, None, crate::config::VIR_SIMPLE_FILE_SUFFIX)?;
            vir::printer::write_krate(&mut file, &krate);
        }

        #[cfg(debug_assertions)]
        vir::check_ast_flavor::check_krate_simplified(&krate);

        if self.args.verify_pervasive
            && (!self.args.verify_module.is_empty() || self.args.verify_root)
        {
            return Err(error(
                "--verify-pervasive not allowed when --verify-root or --verify-module are present",
            ));
        }

        if self.args.verify_function.is_some() {
            if self.args.verify_module.is_empty() && !self.args.verify_root {
                return Err(error(
                    "--verify-function option requires --verify-module or --verify-root",
                ));
            }

            if self.args.verify_module.len() > 1 {
                return Err(error(
                    "--verify-function only allowed with a single --verify-module (or --verify-root)",
                ));
            }
        }

        let module_ids_to_verify: Vec<vir::ast::Path> = {
            let mut remaining_verify_module: HashSet<_> = self.args.verify_module.iter().collect();
            let module_ids_to_verify = krate
                .module_ids
                .iter()
                .filter(|m| {
                    let name = module_name(m);
                    let is_pervasive = name.starts_with("pervasive::") || name == "pervasive";
                    (!self.args.verify_root
                        && self.args.verify_module.is_empty()
                        && (!is_pervasive ^ self.args.verify_pervasive))
                        || (self.args.verify_root && m.segments.len() == 0)
                        || remaining_verify_module.take(&name).is_some()
                })
                .cloned()
                .collect();

            if let Some(mod_name) = remaining_verify_module.into_iter().next() {
                let msg = vec![
                    format!("could not find module {mod_name} specified by --verify-module"),
                    format!("available modules are:"),
                ]
                .into_iter()
                .chain(krate.module_ids.iter().filter_map(|m| {
                    let name = module_name(m);
                    (!(name.starts_with("pervasive::") || name == "pervasive")
                        && m.segments.len() > 0)
                        .then(|| format!("- {name}"))
                }))
                .chain(Some(format!("or use --verify-root, --verify-pervasive")).into_iter())
                .collect::<Vec<_>>()
                .join("\n");

                return Err(error(msg));
            }

            module_ids_to_verify
        };

        for module in &module_ids_to_verify {
            global_ctx = self.verify_module_outer(compiler, &krate, module, global_ctx)?;
        }

        let verified_modules: HashSet<_> = module_ids_to_verify.iter().collect();

        if self.args.profile_all {
            let profiler = Profiler::new();
            self.print_profile_stats(compiler, profiler, &global_ctx.qid_map.borrow());
        }
        // Log/display triggers
        if self.args.log_all || self.args.log_triggers {
            let mut file = self.create_log_file(None, None, crate::config::TRIGGERS_FILE_SUFFIX)?;
            let chosen_triggers = global_ctx.get_chosen_triggers();
            for triggers in chosen_triggers {
                writeln!(file, "{:#?}", triggers).expect("error writing to trigger log file");
            }
        }
        let chosen_triggers = global_ctx.get_chosen_triggers();
        let mut low_confidence_triggers = None;
        for chosen in chosen_triggers {
            match (self.args.show_triggers, verified_modules.contains(&chosen.module)) {
                (ShowTriggers::Selective, true) if chosen.low_confidence => {
                    report_chosen_triggers(compiler, &chosen);
                    low_confidence_triggers = Some(chosen.span);
                }
                (ShowTriggers::Module, true) => {
                    report_chosen_triggers(compiler, &chosen);
                }
                (ShowTriggers::Verbose, _) => {
                    report_chosen_triggers(compiler, &chosen);
                }
                _ => {}
            }
        }
        if let Some(span) = low_confidence_triggers {
            let span = from_raw_span(&span.raw_span);
            let msg = "Verus printed one or more automatically chosen quantifier triggers\n\
                because it had low confidence in the chosen triggers.\n\
                To suppress these messages, do one of the following:\n  \
                (1) manually annotate a single desired trigger using #[trigger]\n      \
                (example: forall(|i: int, j: int| f(i) && #[trigger] g(i) && #[trigger] h(j))),\n  \
                (2) manually annotate multiple desired triggers using with_triggers\n      \
                (example: forall(|i: int| with_triggers!([f(i)], [g(i)] => f(i) && g(i)))),\n  \
                (3) accept the automatically chosen trigger using #[auto_trigger]\n      \
                (example: forall(|i: int, j: int| #[auto_trigger] f(i) && g(i) && h(j)))\n  \
                (4) use the --triggers-silent command-line option to suppress all printing of triggers.\n\
                (Note: triggers are used by the underlying SMT theorem prover to instantiate quantifiers;\n\
                the theorem prover instantiates a quantifier whenever some expression matches the\n\
                pattern specified by one of the quantifier's triggers.)\
                ";
            compiler.diagnostic().span_note_without_error(span, &msg);
        }

        Ok(())
    }

    pub fn verify_crate<'tcx>(&mut self, compiler: &Compiler) -> Result<bool, VirErr> {
        // Verify crate
        let time3 = Instant::now();
        if !self.args.no_verify {
            self.verify_crate_inner(&compiler)?;
        }
        let time4 = Instant::now();

        self.time_vir_verify = time4 - time3;
        self.time_vir += self.time_vir_verify;
        Ok(true)
    }

    fn construct_vir_crate<'tcx>(
        &mut self,
        tcx: TyCtxt<'tcx>,
        diagnostics: &impl Diagnostics,
    ) -> Result<bool, VirErr> {
        let autoviewed_call_typs = Arc::new(std::sync::Mutex::new(HashMap::new()));
        if !self.args.no_enhanced_typecheck {
            let _ =
                tcx.formal_verifier_callback.replace(Some(Box::new(crate::typecheck::Typecheck {
                    int_ty_id: None,
                    nat_ty_id: None,
                    enhanced_typecheck: !self.args.no_enhanced_typecheck,
                    exprs_in_spec: Arc::new(std::sync::Mutex::new(HashSet::new())),
                    autoviewed_calls: HashSet::new(),
                    autoviewed_call_typs: autoviewed_call_typs.clone(),
                })));
        }
        match rustc_typeck::check_crate(tcx) {
            Ok(()) => {}
            Err(rustc_errors::ErrorReported {}) => {
                return Ok(false);
            }
        }

        tcx.hir().par_body_owners(|def_id| tcx.ensure().check_match(def_id.to_def_id()));
        tcx.ensure().check_private_in_public(());
        tcx.hir().par_for_each_module(|module| {
            tcx.ensure().check_mod_privacy(module);
        });

        let autoviewed_call_typs =
            autoviewed_call_typs.lock().expect("get autoviewed_call_typs").clone();

        let time0 = Instant::now();

        let hir = tcx.hir();
        let erasure_info = ErasureInfo {
            resolved_calls: vec![],
            resolved_exprs: vec![],
            resolved_pats: vec![],
            external_functions: vec![],
            ignored_functions: vec![],
        };
        let erasure_info = std::rc::Rc::new(std::cell::RefCell::new(erasure_info));
        let ctxt = Arc::new(ContextX {
            tcx,
            krate: hir.krate(),
            erasure_info,
            autoviewed_call_typs,
            unique_id: std::cell::Cell::new(0),
            arch: Arc::new(ArchContextX { word_bits: self.args.arch_word_bits }),
        });

        // Convert HIR -> VIR
        let time1 = Instant::now();
        let vir_crate = crate::rust_to_vir::crate_to_vir(&ctxt)?;
        let time2 = Instant::now();
        let vir_crate = vir::ast_sort::sort_krate(&vir_crate);

        if self.args.log_all || self.args.log_vir {
            let mut file = self.create_log_file(None, None, crate::config::VIR_FILE_SUFFIX)?;
            vir::printer::write_krate(&mut file, &vir_crate);
        }
        let mut check_crate_diags = vec![];
        let check_crate_result = vir::well_formed::check_crate(&vir_crate, &mut check_crate_diags);
        for diag in check_crate_diags {
            match diag {
                vir::ast::VirErrAs::Warning(err) => {
                    diagnostics.report_error(&err, ErrorAs::Warning)
                }
                vir::ast::VirErrAs::Note(err) => diagnostics.report_error(&err, ErrorAs::Note),
            }
        }
        check_crate_result?;
        let (erasure_modes, inferred_modes) = vir::modes::check_crate(&vir_crate)?;
        let vir_crate = vir::traits::demote_foreign_traits(&vir_crate)?;

        self.vir_crate = Some(vir_crate.clone());
        self.air_no_span = (!self.args.no_verify).then(|| {
            let no_span = hir
                .krate()
                .owners
                .iter()
                .filter_map(|oi| {
                    oi.as_ref().and_then(|o| {
                        if let OwnerNode::Crate(c) = o.node() { Some(c.inner) } else { None }
                    })
                })
                .next()
                .expect("OwnerNode::Crate missing");
            air::ast::Span {
                raw_span: crate::util::to_raw_span(no_span),
                as_string: "no location".to_string(),
            }
        });
        self.inferred_modes = Some(inferred_modes);

        let erasure_info = ctxt.erasure_info.borrow();
        let resolved_calls = erasure_info.resolved_calls.clone();
        let resolved_exprs = erasure_info.resolved_exprs.clone();
        let resolved_pats = erasure_info.resolved_pats.clone();
        let external_functions = erasure_info.external_functions.clone();
        let ignored_functions = erasure_info.ignored_functions.clone();
        let erasure_hints = crate::erase::ErasureHints {
            vir_crate,
            resolved_calls,
            resolved_exprs,
            resolved_pats,
            erasure_modes,
            external_functions,
            ignored_functions,
        };
        self.erasure_hints = Some(erasure_hints);

        let time4 = Instant::now();
        self.time_vir = time4 - time0;
        self.time_vir_rust_to_vir = time2 - time1;

        Ok(true)
    }
}

struct DiagnosticOutputBuffer {
    output: std::sync::Arc<std::sync::Mutex<Vec<u8>>>,
}

impl std::io::Write for DiagnosticOutputBuffer {
    fn write(&mut self, buf: &[u8]) -> Result<usize, std::io::Error> {
        self.output.lock().expect("internal error: cannot lock captured output").write(buf)
    }
    fn flush(&mut self) -> Result<(), std::io::Error> {
        self.output.lock().expect("internal error: cannot lock captured output").flush()
    }
}

struct Rewrite {}

impl rustc_lint::FormalVerifierRewrite for Rewrite {
    fn rewrite_crate(
        &mut self,
        krate: &rustc_ast::ast::Crate,
        _next_node_id: &mut dyn FnMut() -> rustc_ast::ast::NodeId,
    ) -> rustc_ast::ast::Crate {
        use crate::rustc_ast::mut_visit::MutVisitor;
        let mut krate = krate.clone();
        let mut visitor = crate::erase_rewrite::Visitor::new();
        visitor.visit_crate(&mut krate);
        krate
    }
}

impl rustc_driver::Callbacks for VerifierCallbacks {
    fn config(&mut self, config: &mut rustc_interface::interface::Config) {
        if let Some(target) = &self.verifier.lock().unwrap().test_capture_output {
            config.diagnostic_output =
                rustc_session::DiagnosticOutput::Raw(Box::new(DiagnosticOutputBuffer {
                    output: target.clone(),
                }));
        }
    }

    fn after_parsing<'tcx>(
        &mut self,
        _compiler: &Compiler,
        queries: &'tcx rustc_interface::Queries<'tcx>,
    ) -> rustc_driver::Compilation {
        let _ = {
            // Install the rewrite_crate callback so that Rust will later call us back on the AST
            let registration = queries.register_plugins().expect("register_plugins");
            let peeked = registration.peek();
            let lint_store = &peeked.1;
            lint_store.formal_verifier_callback.replace(Some(Box::new(Rewrite {})));
        };
        rustc_driver::Compilation::Continue
    }

    fn after_expansion<'tcx>(
        &mut self,
        compiler: &Compiler,
        queries: &'tcx rustc_interface::Queries<'tcx>,
    ) -> rustc_driver::Compilation {
        let _result = queries.global_ctxt().expect("global_ctxt").peek_mut().enter(|tcx| {
            {
                let mut verifier = self.verifier.lock().expect("verifier mutex");
                if let Err(err) = verifier.construct_vir_crate(tcx, compiler) {
                    compiler.report_error(&err, ErrorAs::Error);
                    verifier.encountered_vir_error = true;
                    return;
                }
            }

            if !compiler.session().compile_status().is_ok() {
                return;
            }

            self.vir_ready.signal(false);

            if self.now_verify.wait() {
                // there was an error in typeck or borrowck
                return;
            }

            {
                let mut verifier = self.verifier.lock().expect("verifier mutex");
                match verifier.verify_crate(compiler) {
                    Ok(_) => {}
                    Err(err) => {
                        compiler.report_error(&err, ErrorAs::Error);
                        verifier.encountered_vir_error = true;
                    }
                }
            }
        });
        rustc_driver::Compilation::Stop
    }
}<|MERGE_RESOLUTION|>--- conflicted
+++ resolved
@@ -977,14 +977,7 @@
                         prover_choice,
                         skip_recommends,
                     } = &**command;
-<<<<<<< HEAD
-                    if recommends_rerun && (*skip_recommends || ctx.expand_flag) {
-                        let multispan = MultiSpan::from_spans(vec![from_raw_span(&span.raw_span)]);
-                        let msg = format!("recommends check skipped: {}", desc);
-                        compiler.diagnostic().span_note_without_error(multispan, &msg);
-=======
                     if recommends_rerun && *skip_recommends {
->>>>>>> 0a01ae9b
                         continue;
                     }
                     if *prover_choice == vir::def::ProverChoice::Singular {
