--- conflicted
+++ resolved
@@ -227,12 +227,7 @@
     vir_crate: Option<Krate>,
     crate_names: Option<Vec<String>>,
     vstd_crate_name: Option<Ident>,
-<<<<<<< HEAD
     air_no_span: Option<vir::messages::Span>,
-    inferred_modes: Option<HashMap<InferMode, Mode>>,
-=======
-    air_no_span: Option<air::ast::Span>,
->>>>>>> 831864da
     current_crate_module_ids: Option<Vec<vir::ast::Path>>,
 
     // proof debugging purposes
