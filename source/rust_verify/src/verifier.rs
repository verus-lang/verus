--- conflicted
+++ resolved
@@ -1931,24 +1931,11 @@
             &self.get_bucket(bucket_id).funs,
             &pruned_krate,
         )?;
-<<<<<<< HEAD
         let specializations = vir::mono::mono_krate_for_module(&krate_sst);
-
-        let VerifyBucketOut { time_smt_init, time_smt_run, rlimit_count } = self.verify_bucket(
-            reporter,
-            &krate_sst,
-            sst_map,
-            source_map,
-            bucket_id,
-            &mut ctx,
-            specializations,
-        )?;
-=======
         let krate_sst = vir::poly::poly_krate_for_module(&mut ctx, &krate_sst);
 
         let VerifyBucketOut { time_smt_init, time_smt_run, rlimit_count } =
-            self.verify_bucket(reporter, &krate_sst, source_map, bucket_id, &mut ctx)?;
->>>>>>> aa8b4231
+            self.verify_bucket(reporter, &krate_sst, source_map, bucket_id, &mut ctx, specializations)?;
 
         global_ctx = ctx.free();
 
