use crate::commands::{Op, OpGenerator, OpKind, QueryOp, Style};
use crate::config::{Args, CargoVerusArgs, ShowTriggers};
use crate::context::{ContextX, ErasureInfo};
use crate::debugger::Debugger;
use crate::externs::VerusExterns;
use crate::spans::{SpanContext, SpanContextX, from_raw_span};
use crate::user_filter::UserFilter;
use crate::util::error;
use crate::verus_items::VerusItems;
use air::ast::AssertId;
use air::ast::{Command, CommandX, Commands};
use air::context::{QueryContext, SmtSolver, ValidityResult};
use air::messages::{ArcDynMessage, Diagnostics as _};
use air::profiler::Profiler;
use rustc_errors::{Diag, EmissionGuarantee};
use rustc_hir::OwnerNode;
use rustc_interface::interface::Compiler;
use rustc_session::config::ErrorOutputType;

use vir::messages::{
    Message, MessageLabel, MessageLevel, MessageX, ToAny, message, note, note_bare, warning_bare,
};

use num_format::{Locale, ToFormattedString};
use rustc_error_messages::MultiSpan;
use rustc_middle::ty::TyCtxt;
use rustc_span::Span;
use rustc_span::def_id::LOCAL_CRATE;
use rustc_span::source_map::SourceMap;
use std::collections::{HashMap, HashSet, VecDeque};
use std::fs::File;
use std::io::Write;
use std::sync::Arc;
use std::time::{Duration, Instant};
use vir::context::{FuncCallGraphLogFiles, GlobalCtx};

use crate::buckets::{Bucket, BucketId};
use crate::expand_errors_driver::ExpandErrorsResult;
use vir::ast::{Fun, Krate, VirErr};
use vir::ast_util::{fun_as_friendly_rust_name, is_visible_to};
use vir::def::{
    CommandContext, CommandsWithContext, CommandsWithContextX, SnapPos, path_to_string,
};
use vir::prelude::PreludeConfig;

const RLIMIT_PER_SECOND: f32 = 3000000f32;

#[derive(Clone, Hash, PartialEq, Eq)]
pub(crate) struct ProgressBarId(String);

trait Diagnostics: air::messages::Diagnostics {
    fn use_progress_bars(&self) -> bool;
    fn add_progress_bar(&self, ctx: CommandContext);
    fn complete_progress_bar(&self, ctx: CommandContext);
}

pub(crate) struct Reporter<'tcx> {
    spans: SpanContext,
    compiler_diagnostics: &'tcx rustc_errors::DiagCtxt,
    source_map: &'tcx rustc_span::source_map::SourceMap,
}

impl<'tcx> Reporter<'tcx> {
    pub(crate) fn new(spans: &SpanContext, compiler: &'tcx Compiler) -> Self {
        Reporter {
            spans: spans.clone(),
            compiler_diagnostics: &compiler.sess.dcx(),
            source_map: compiler.sess.source_map(),
        }
    }
}

/// N.B.: The compiler performs deduplication on diagnostic messages, so reporting an error twice,
/// or emitting the same note twice will be surpressed (even if separated in time by other
/// errors/notes)
impl air::messages::Diagnostics for Reporter<'_> {
    fn report_as(&self, msg: &ArcDynMessage, level: MessageLevel) {
        let msg: &MessageX =
            msg.downcast_ref().expect("unexpected value in Any -> Message conversion");

        let mut v: Vec<Span> = Vec::new();
        for sp in &msg.spans {
            if let Some(span) = self.spans.from_air_span(&sp, Some(self.source_map)) {
                v.push(span);
            }
        }
        while let Some(i) = v.iter().position(|a| v.iter().any(|b| a != b && a.contains(*b))) {
            // Remove i in favor of the more specific spans contained by i
            v.remove(i);
        }

        let mut multispan = MultiSpan::from_spans(v);

        for MessageLabel { note, span: sp } in &msg.labels {
            if let Some(span) = self.spans.from_air_span(&sp, Some(self.source_map)) {
                multispan.push_span_label(span, note.clone());
            } else {
                dbg!(&note, &sp.as_string);
            }
        }

        fn emit_with_diagnostic_details<'a, G: EmissionGuarantee>(
            mut diag: Diag<'a, G>,
            multispan: MultiSpan,
            help: &Option<String>,
        ) {
            diag.span = multispan;
            if let Some(help) = help {
                diag.help(help.clone());
            }
            diag.emit();
        }

        match level {
            MessageLevel::Note => emit_with_diagnostic_details(
                self.compiler_diagnostics.handle().struct_note(msg.note.clone()),
                multispan,
                &msg.help,
            ),
            MessageLevel::Warning => emit_with_diagnostic_details(
                self.compiler_diagnostics.handle().struct_warn(msg.note.clone()),
                multispan,
                &msg.help,
            ),
            MessageLevel::Error => emit_with_diagnostic_details(
                self.compiler_diagnostics.handle().struct_err(msg.note.clone()),
                multispan,
                &msg.help,
            ),
        }

        if let Some(fancy_note) = &msg.fancy_note {
            // The fancy_note might use terminal colors, which will get escaped if we use
            // the Rust emitter. Thus, we have to emit this note out-of-band.
            eprintln!("{:}{:}", console::style("note: ").bright().blue().to_string(), fancy_note);
        }
    }

    fn report(&self, msg: &ArcDynMessage) {
        let vir_msg: &MessageX =
            msg.downcast_ref().expect("unexpected value in Any -> Message conversion");
        self.report_as(msg, vir_msg.level)
    }

    fn report_now(&self, msg: &ArcDynMessage) {
        let vir_msg: &MessageX =
            msg.downcast_ref().expect("unexpected value in Any -> Message conversion");
        self.report_as(msg, vir_msg.level)
    }

    fn report_as_now(&self, msg: &ArcDynMessage, msg_as: MessageLevel) {
        self.report_as(msg, msg_as)
    }
}

impl Diagnostics for Reporter<'_> {
    fn use_progress_bars(&self) -> bool {
        false
    }
    fn add_progress_bar(&self, _: CommandContext) {
        panic!("progress bars not supported in single-threaded Reporter");
    }
    fn complete_progress_bar(&self, _: CommandContext) {
        panic!("progress bars not supported in single-threaded Reporter");
    }
}

/// A reporter message that is being collected by the main thread
pub(crate) enum ReporterMessage {
    ReportLongRunning(CommandContext),
    FinishLongRunning(CommandContext),
    Message(usize, Message, MessageLevel, bool),
    Messages(usize, Vec<(Message, MessageLevel)>, bool),
    WorkerPanicked(Box<dyn std::any::Any + Send>),
    Done(usize),
}

/// A reporter that forwards messages on an mpsc channel
pub(crate) struct QueuedReporter {
    bucket_id: usize,
    queue: std::sync::mpsc::Sender<ReporterMessage>,
}

impl QueuedReporter {
    pub(crate) fn new(bucket_id: usize, queue: std::sync::mpsc::Sender<ReporterMessage>) -> Self {
        Self { bucket_id, queue }
    }

    pub(crate) fn done(&self) {
        self.queue.send(ReporterMessage::Done(self.bucket_id)).expect("could not send!");
    }
}

impl air::messages::Diagnostics for QueuedReporter {
    fn report_as(&self, msg: &ArcDynMessage, level: MessageLevel) {
        let msg: Message =
            msg.clone().downcast().expect("unexpected value in Any -> Message conversion");
        self.queue
            .send(ReporterMessage::Message(self.bucket_id, msg, level, false))
            .expect("could not send the message!");
    }

    fn report_as_multi(&self, msgs: Vec<(ArcDynMessage, MessageLevel)>) {
        let mut queue_msgs: Vec<(Message, MessageLevel)> = Vec::new();
        for (msg, level) in msgs {
            let msg: Message =
                msg.clone().downcast().expect("unexpected value in Any -> Message conversion");
            queue_msgs.push((msg, level));
        }
        self.queue
            .send(ReporterMessage::Messages(self.bucket_id, queue_msgs, false))
            .expect("could not send the message!");
    }

    fn report_as_now(&self, msg: &ArcDynMessage, level: MessageLevel) {
        let msg: Message =
            msg.clone().downcast().expect("unexpected value in Any -> Message conversion");
        self.queue
            .send(ReporterMessage::Message(self.bucket_id, msg, level, true))
            .expect("could not send the message!");
    }

    fn report(&self, msg: &ArcDynMessage) {
        let air_msg: &MessageX =
            msg.downcast_ref().expect("unexpected value in Any -> Message conversion");
        self.report_as(msg, air_msg.level)
    }

    fn report_now(&self, msg: &ArcDynMessage) {
        let air_msg: &MessageX =
            msg.downcast_ref().expect("unexpected value in Any -> Message conversion");
        self.report_as_now(msg, air_msg.level)
    }
}

impl Diagnostics for QueuedReporter {
    fn use_progress_bars(&self) -> bool {
        true
    }

    fn add_progress_bar(&self, pb: CommandContext) {
        self.queue
            .send(ReporterMessage::ReportLongRunning(pb))
            .expect("could not send the message!");
    }

    fn complete_progress_bar(&self, f: CommandContext) {
        self.queue
            .send(ReporterMessage::FinishLongRunning(f))
            .expect("could not send the message!");
    }
}

#[derive(Default)]
pub struct BucketStats {
    /// cummulative time in AIR to verify the bucket (this includes SMT solver time)
    pub time_air: Duration,
    /// time to initialize the SMT solver
    pub time_smt_init: Duration,
    /// cummulative time of all SMT queries
    pub time_smt_run: Duration,
    /// total time to verify the bucket
    pub time_verify: Duration,
    /// total rlimit count for the bucket
    pub rlimit_count: Option<u64>,
}

pub struct FunctionSmtStats {
    pub smt_time: Duration,
    pub rlimit_count: Option<u64>,
}

pub struct Verifier {
    /// this is the actual number of threads used for verification. This will be set to the
    /// minimum of the requested threads and the number of buckets to verify
    pub num_threads: usize,
    pub encountered_error: bool,
    pub encountered_vir_error: bool,
    pub count_verified: u64,
    pub count_errors: u64,
    /// Functions that failed to verify
    pub func_fails: HashSet<Fun>,
    pub args: Args,
    pub user_filter: Option<UserFilter>,
    pub erasure_hints: Option<crate::erase::ErasureHints>,
    pub(crate) verus_items: Option<Arc<VerusItems>>,

    /// total real time to verify all activated buckets of the crate, including real time for
    /// the parallel bucket verification
    pub time_verify_crate: Duration,
    /// sequential part of the crate verification before parallel verification
    pub time_verify_crate_sequential: Duration,
    /// total sequantial time spent constructing teh VIR
    pub time_vir: Duration,
    /// the time it took convert the VIR from rust AST
    pub time_vir_rust_to_vir: Duration,
    /// time spent in hir when creating the VIR for the crate
    pub time_hir: Duration,
    /// time spent importing VIR from other crates
    pub time_import: Duration,
    /// execution times for each bucket run in parallel
    pub bucket_stats: HashMap<BucketId, BucketStats>,
    /// smt runtimes for each function per bucket
    pub func_times: HashMap<BucketId, HashMap<Fun, FunctionSmtStats>>,

    pub via_cargo_args: Option<CargoVerusArgs>,
    // Some(DepTracker) if via_cargo_args.is_some(), None otherwise
    // In both cases, is set to None when VerifierCallbacksEraseMacro.config finishes with it
    dep_tracker: Option<crate::cargo_verus_dep_tracker::DepTracker>,
    import_virs_via_cargo: Option<Vec<(String, String)>>,
    export_vir_path_via_cargo: Option<std::path::PathBuf>,
    pub(crate) compile: bool,

    // If we've already created the log directory, this is the path to it:
    created_log_dir: Arc<std::sync::Mutex<Option<std::path::PathBuf>>>,
    created_solver_log_dir: Arc<std::sync::Mutex<Option<std::path::PathBuf>>>,
    vir_crate: Option<Krate>,
    crate_name: Option<String>,
    crate_names: Option<Vec<String>>,
    air_no_span: Option<vir::messages::Span>,
    current_crate_modules: Option<Vec<vir::ast::Module>>,
    item_to_module_map: Option<Arc<crate::external::CrateItems>>,
    buckets: HashMap<BucketId, Bucket>,

    // proof debugging purposes
    expand_flag: bool,

    error_format: Option<ErrorOutputType>,
}

fn report_chosen_triggers(
    diagnostics: &impl air::messages::Diagnostics,
    chosen: &vir::context::ChosenTriggers,
    automatically: bool,
) {
    let s = if automatically { "automatically chose" } else { "selected" }.to_owned();
    diagnostics.report(&note(&chosen.span, s + " triggers for this expression:").to_any());

    for (n, trigger) in chosen.triggers.iter().enumerate() {
        let note = format!("  trigger {} of {}:", n + 1, chosen.triggers.len());
        let msg = note_bare(note);
        let msg: ArcDynMessage = trigger.iter().fold(msg, |m, (s, _)| {
            let m: &vir::messages::MessageX =
                m.downcast_ref().expect("unexpected value in Any -> Message conversion");
            m.primary_span(s)
        });
        diagnostics.report(&msg);
    }
}

pub(crate) fn io_vir_err(msg: String, err: std::io::Error) -> VirErr {
    error(format!("{msg}: {err}"))
}

pub fn module_name(module: &vir::ast::Path) -> String {
    module.segments.iter().map(|s| s.to_string()).collect::<Vec<_>>().join("::")
}

mod util {
    pub(crate) struct PanicOnDropVec<T>(Option<Vec<T>>);

    // For https://github.com/verus-lang/verus/issues/1044 :
    pub(crate) static PANIC_ON_DROP_VEC: std::sync::atomic::AtomicBool =
        std::sync::atomic::AtomicBool::new(true);

    impl<T> PanicOnDropVec<T> {
        pub fn new(v: Vec<T>) -> Self {
            PanicOnDropVec(Some(v))
        }

        pub fn into_inner(mut self) -> Vec<T> {
            self.0.take().unwrap()
        }

        pub fn as_mut(&mut self) -> &mut Vec<T> {
            self.0.as_mut().unwrap()
        }
    }

    impl<T> Drop for PanicOnDropVec<T> {
        fn drop(&mut self) {
            if self.0.is_some() && PANIC_ON_DROP_VEC.load(std::sync::atomic::Ordering::SeqCst) {
                panic!("dropped, expected call to `into_inner` instead");
            }
        }
    }
}

use util::PanicOnDropVec;

struct RunCommandQueriesResult {
    invalidity: bool,
    timed_out: bool,
    not_skipped: bool,
    used_axioms: Option<Vec<air::ast::Ident>>,
}

impl std::ops::Add for RunCommandQueriesResult {
    type Output = Self;

    fn add(self, rhs: Self) -> Self::Output {
        RunCommandQueriesResult {
            invalidity: self.invalidity || rhs.invalidity,
            timed_out: self.timed_out || rhs.timed_out,
            not_skipped: self.not_skipped || rhs.not_skipped,
            used_axioms: match (self.used_axioms, rhs.used_axioms) {
                (Some(u), None) => Some(u),
                (None, Some(u)) => Some(u),
                (None, None) => None,
                (Some(_), Some(_)) => panic!("only the primary query should contain used_axioms"),
            },
        }
    }
}

struct VerifyBucketOut {
    time_smt_init: Duration,
    time_smt_run: Duration,
    rlimit_count: Option<u64>,
}
pub(crate) enum VerifyErr {
    Vir(VirErr),
    Emitted,
}

impl From<VirErr> for VerifyErr {
    fn from(err: VirErr) -> Self {
        VerifyErr::Vir(err)
    }
}

impl Verifier {
    pub fn new(
        args: Args,
        via_cargo_args: Option<CargoVerusArgs>,
        via_cargo_compile: bool,
        dep_tracker: crate::cargo_verus_dep_tracker::DepTracker,
    ) -> Verifier {
        let compile = args.compile || via_cargo_compile;

        Verifier {
            num_threads: 1,
            encountered_error: false,
            encountered_vir_error: false,
            count_verified: 0,
            count_errors: 0,
            func_fails: HashSet::new(),
            args,
            user_filter: None,
            erasure_hints: None,
            verus_items: None,
            time_verify_crate: Duration::new(0, 0),
            time_verify_crate_sequential: Duration::new(0, 0),
            time_hir: Duration::new(0, 0),
            time_import: Duration::new(0, 0),
            time_vir: Duration::new(0, 0),
            time_vir_rust_to_vir: Duration::new(0, 0),

            bucket_stats: HashMap::new(),
            func_times: HashMap::new(),

            dep_tracker: if via_cargo_args.is_some() { Some(dep_tracker) } else { None },
            via_cargo_args,
            import_virs_via_cargo: None,
            export_vir_path_via_cargo: None,
            compile,

            created_log_dir: Arc::new(std::sync::Mutex::new(None)),
            created_solver_log_dir: Arc::new(std::sync::Mutex::new(None)),
            vir_crate: None,
            crate_name: None,
            crate_names: None,
            air_no_span: None,
            current_crate_modules: None,
            item_to_module_map: None,
            buckets: HashMap::new(),

            expand_flag: false,
            error_format: None,
        }
    }

    pub fn from_self(&self) -> Verifier {
        // Note: if we needed to share dep_tracker, we could clone it or Arc it
        assert!(self.dep_tracker.is_none());

        Verifier {
            num_threads: 1,
            encountered_error: self.encountered_error,
            encountered_vir_error: false,
            count_verified: 0,
            count_errors: 0,
            func_fails: HashSet::new(),
            args: self.args.clone(),
            user_filter: self.user_filter.clone(),
            erasure_hints: self.erasure_hints.clone(),
            verus_items: self.verus_items.clone(),

            time_verify_crate: Duration::new(0, 0),
            time_verify_crate_sequential: Duration::new(0, 0),
            time_hir: Duration::new(0, 0),
            time_import: Duration::new(0, 0),
            time_vir: Duration::new(0, 0),
            time_vir_rust_to_vir: Duration::new(0, 0),
            bucket_stats: HashMap::new(),
            func_times: HashMap::new(),

            via_cargo_args: self.via_cargo_args.clone(),
            dep_tracker: None,
            import_virs_via_cargo: self.import_virs_via_cargo.clone(),
            export_vir_path_via_cargo: self.export_vir_path_via_cargo.clone(),
            compile: self.compile,

            created_log_dir: self.created_log_dir.clone(),
            created_solver_log_dir: self.created_solver_log_dir.clone(),
            vir_crate: self.vir_crate.clone(),
            crate_name: self.crate_name.clone(),
            crate_names: self.crate_names.clone(),
            air_no_span: self.air_no_span.clone(),
            current_crate_modules: self.current_crate_modules.clone(),
            item_to_module_map: self.item_to_module_map.clone(),
            buckets: self.buckets.clone(),

            expand_flag: self.expand_flag,
            error_format: self.error_format,
        }
    }

    /// merges two verifiers by summing up times and verified stats from other into self.
    pub fn merge(&mut self, other: Self) {
        self.count_verified += other.count_verified;
        self.count_errors += other.count_errors;
        self.func_fails.extend(other.func_fails);
        self.time_vir += other.time_vir;
        self.time_vir_rust_to_vir += other.time_vir_rust_to_vir;
        self.bucket_stats.extend(other.bucket_stats);
        self.func_times.extend(other.func_times);
    }

    fn get_bucket<'a>(&'a self, bucket_id: &BucketId) -> &'a Bucket {
        self.buckets.get(bucket_id).expect("expected valid BucketId")
    }

    fn ensure_solver_log_dir(&mut self) -> Result<std::path::PathBuf, VirErr> {
        Ok({
            let mut created_solver_log_dir =
                self.created_solver_log_dir.lock().expect("failed to lock created_solver_log_dir");
            if let Some(dir_path) = &*created_solver_log_dir {
                dir_path.clone()
            } else {
                let dir = std::path::PathBuf::from(crate::config::SOLVER_LOG_DIR.to_string());
                delete_dir_if_exists_and_is_dir(&dir)?;
                std::fs::create_dir_all(&dir).map_err(|err| {
                    io_vir_err(format!("could not create directory {}", dir.display()), err)
                })?;
                *created_solver_log_dir = Some(dir.clone());
                dir
            }
        })
    }

    fn create_log_file(
        &mut self,
        bucket_id_opt: Option<&BucketId>,
        suffix: &str,
    ) -> Result<File, VirErr> {
        let dir_path = {
            let mut created_log_dir =
                self.created_log_dir.lock().expect("failed to lock created_log_dir");
            if let Some(dir_path) = &*created_log_dir {
                dir_path.clone()
            } else {
                let dir = std::path::PathBuf::from(if let Some(dir) = &self.args.log_dir {
                    dir.clone()
                } else {
                    crate::config::LOG_DIR.to_string()
                });
                delete_dir_if_exists_and_is_dir(&dir)?;
                std::fs::create_dir_all(&dir).map_err(|err| {
                    io_vir_err(format!("could not create directory {}", dir.display()), err)
                })?;
                *created_log_dir = Some(dir.clone());
                dir
            }
        };
        let log_file_name = self.log_file_name(&dir_path, bucket_id_opt, suffix);
        match File::create(&log_file_name) {
            Ok(file) => Ok(file),
            Err(err) => {
                Err(io_vir_err(format!("could not open file {}", log_file_name.display()), err))
            }
        }
    }

    fn log_file_name(
        &self,
        dir_path: &std::path::Path,
        bucket_id_opt: Option<&BucketId>,
        suffix: &str,
    ) -> std::path::PathBuf {
        let prefix = match bucket_id_opt {
            None => "crate".to_string(),
            Some(bucket_id) => bucket_id.to_log_string(),
        };
        std::path::PathBuf::from(&dir_path).join(format!("{prefix}{suffix}"))
    }

    /// Use when we expect our call to Z3 to always succeed
    /// If it doesn't, it's an internal error, not a failure
    /// to validate user code.
    fn check_internal_result(result: ValidityResult) {
        match result {
            ValidityResult::Valid(air::context::UsageInfo::None) => {}
            ValidityResult::TypeError(err) => {
                util::PANIC_ON_DROP_VEC.store(false, std::sync::atomic::Ordering::SeqCst);
                panic!("internal error: ill-typed AIR code: {}", err)
            }
            _ => panic!("internal error: decls should not generate queries ({:?})", result),
        }
    }

    fn print_profile_stats(
        &self,
        diagnostics: &impl air::messages::Diagnostics,
        profiler: Profiler,
        qid_map: &HashMap<String, vir::sst::BndInfo>,
    ) {
        let num_quants = profiler.quant_count();
        let total = profiler.total_instantiations();
        let max = 10;
        let msg = format!(
            "Observed {} total instantiations of user-level quantifiers",
            total.to_formatted_string(&Locale::en)
        );
        diagnostics.report(&note_bare(&msg).to_any());

        for (index, cost) in profiler.iter().take(max).enumerate() {
            // Report the quantifier
            let count = cost.instantiations;
            let note = format!(
                "Cost * Instantiations: {} (Instantiated {} times - {}% of the total, cost {}) top {} of {} user-level quantifiers.\n",
                count * cost.cost,
                count.to_formatted_string(&Locale::en),
                100 * count / total,
                cost.cost,
                index + 1,
                num_quants
            );
            let bnd_info = qid_map
                .get(&cost.quant)
                .expect(format!("Failed to find quantifier {}", cost.quant).as_str());
            let mut msg = note_bare(note);

            // Summarize the triggers it used
            let triggers = &bnd_info.user.as_ref().unwrap().trigs;
            for trigger in triggers.iter() {
                // HACK: we do not have span info for the verus_builtin crate
                if !trigger.iter().any(|t| t.span.as_string.contains("verus_builtin")) {
                    msg = trigger.iter().fold(msg, |m, e| m.primary_span(&e.span));
                }
            }
            msg = msg.secondary_label(
                &bnd_info.user.as_ref().unwrap().span,
                "Triggers selected for this quantifier".to_string(),
            );

            diagnostics.report(&msg.to_any());
        }
    }

    fn print_internal_profile_stats(
        &self,
        diagnostics: &impl air::messages::Diagnostics,
        profile: Vec<(String, u64, Vec<(String, u64)>)>,
        qid_map: &HashMap<String, vir::sst::BndInfo>,
    ) {
        let max = 50;
        for (index, (name, count, identcounts)) in profile.iter().take(max).enumerate() {
            let index = index + 1;
            // Report the quantifier
            if let Some(bnd_info) = qid_map.get(name) {
                let mut msg =
                    format!("{:2}. Quantifier {}, instantiations: {}\n", index, name, count);
                for (ident, count) in identcounts {
                    msg += format!("    at: {}, instantiations: {}\n", ident, count).as_str();
                }

                let mut msg = note_bare(msg);
                if let Some(span) = bnd_info.user.as_ref().map(|u| &u.span) {
                    msg = msg.primary_span(span);
                }
                diagnostics.report(&msg.to_any());
            } else {
                let mut msg =
                    format!("{:2}. Quantifier {}, instantiations: {}\n", index, name, count);
                for (ident, count) in identcounts {
                    msg += format!("    at: {}, instantiations: {}\n", ident, count).as_str();
                }

                let msg = note_bare(msg);
                diagnostics.report(&msg.to_any());
            }
        }
    }

    /// Check the result of a query that was based on user input.
    /// Success/failure will (eventually) be communicated back to the user.
    /// invalidity is true if there was at least one Invalid resulting in an error.
    /// timed_out is true if there was at least one time out
    /// not_skipped is true if the performed command was a CheckValid() request
    ///
    /// If `level` is None, do not report errors.
    fn check_result_validity(
        &mut self,
        bucket_id: &BucketId,
        reporter: &impl Diagnostics,
        source_map: Option<&SourceMap>,
        diagnostics_to_report: &std::cell::RefCell<Option<PanicOnDropVec<(Message, MessageLevel)>>>,
        level: Option<MessageLevel>,
        air_context: &mut air::context::Context,
        assign_map: &HashMap<*const vir::messages::Span, HashSet<Arc<std::string::String>>>,
        snap_map: &Vec<(vir::messages::Span, SnapPos)>,
        command: &Command,
        context: &CommandContext,
        hint_upon_failure: &std::cell::RefCell<Option<Message>>,
        prover_choice: vir::def::ProverChoice,
        default_prover_failed_assert_ids: &mut Vec<AssertId>,
    ) -> RunCommandQueriesResult {
        let is_singular = prover_choice == vir::def::ProverChoice::Singular;
        let message_interface = Arc::new(vir::messages::VirMessageInterface {});

        let do_report_long_running = self.args.report_long_running;
        let report_long_running = || {
            let report_fn: Box<dyn FnMut(std::time::Duration, bool) -> ()> = Box::new(
                move |elapsed, completed| {
                    if !completed {
                        if let Some(msgs) = diagnostics_to_report.take() {
                            let mut msgs_any: Vec<(ArcDynMessage, MessageLevel)> = Vec::new();
                            for (error, error_level) in msgs.into_inner().into_iter() {
                                msgs_any.push((error.clone().to_any(), error_level));
                            }
                            reporter.report_as_multi(msgs_any);
                        }
                    }

                    if do_report_long_running {
                        if !completed {
                            if reporter.use_progress_bars() {
                                reporter.add_progress_bar(context.clone());
                            } else {
                                let msg = format!(
                                    "{} has been running for {} seconds\nreporting errors as they are discovered (they may not be in source order)",
                                    context.desc,
                                    elapsed.as_secs()
                                );
                                let msg = note(&context.span, msg);
                                reporter.report_now(&msg.to_any());
                            }
                        } else {
                            if reporter.use_progress_bars() {
                                reporter.complete_progress_bar(context.clone());
                            } else {
                                let msg = format!(
                                    "{} finished in {} seconds",
                                    context.desc,
                                    elapsed.as_secs()
                                );
                                let msg = note(&context.span, msg);
                                reporter.report_now(&msg.to_any());
                            }
                        }
                    }
                },
            );
            (std::time::Duration::from_secs(2), report_fn)
        };
        let is_check_valid = matches!(**command, CommandX::CheckValid(_));
        let time0 = Instant::now();
        #[cfg(feature = "singular")]
        let mut result = if !is_singular {
            air_context.command(
                &*message_interface,
                reporter,
                &command,
                QueryContext { report_long_running: Some(&mut report_long_running()) },
            )
        } else {
            crate::singular::check_singular_valid(
                air_context,
                &command,
                &context.span,
                QueryContext { report_long_running: Some(&mut report_long_running()) },
                reporter,
            )
        };

        #[cfg(not(feature = "singular"))]
        let mut result = air_context.command(
            &*message_interface,
            reporter,
            &command,
            QueryContext { report_long_running: Some(&mut report_long_running()) },
        );

        let time1 = Instant::now();
        let bucket_time = self.bucket_stats.get_mut(bucket_id).expect("bucket time not found");
        bucket_time.time_air += time1 - time0;

        let mut is_first_check = true;
        let mut checks_remaining = self.args.multiple_errors;
        let mut only_check_earlier = false;
        let mut invalidity = false;
        let mut timed_out = false;
        let mut used_axioms = None;
        loop {
            match result {
                ValidityResult::Valid(usage_info) => {
                    if (is_check_valid && is_first_check && level == Some(MessageLevel::Error))
                        || is_singular
                    {
                        self.count_verified += 1;

                        if let air::context::UsageInfo::UsedAxioms(axioms) = usage_info {
                            assert!(used_axioms.replace(axioms).is_none());
                        }
                    }
                    break;
                }
                ValidityResult::TypeError(err) => {
                    util::PANIC_ON_DROP_VEC.store(false, std::sync::atomic::Ordering::SeqCst);
                    panic!("internal error: generated ill-typed AIR code: {}", err);
                }
                ValidityResult::Canceled => {
                    if is_first_check && level == Some(MessageLevel::Error) {
                        self.count_errors += 1;
                        self.func_fails.insert(context.fun.clone());
                        invalidity = true;
                    }
                    if self.expand_flag {
                        invalidity = true;
                    }
                    let mut msg = format!("{}: Resource limit (rlimit) exceeded", context.desc);
                    if !self.args.profile && !self.args.profile_all && !self.args.capture_profiles {
                        msg.push_str("; consider rerunning with --profile for more details");
                    }
                    if let Some(level) = level {
                        reporter.report(&message(level, msg, &context.span).to_any());
                    }
                    // need to report that we need to rerun from this function (into spinoff)
                    // so that we can run the profiler on an isolated file on the second pass
                    timed_out = true;
                    break;
                }
                ValidityResult::Invalid(None, error, _)
                | ValidityResult::Invalid(_, error @ None, _) => {
                    if is_first_check && level == Some(MessageLevel::Error) {
                        self.count_errors += 1;
                        invalidity = true;
                    }
                    if self.expand_flag {
                        invalidity = true;
                    }
                    if let Some(level) = level {
                        if let Some(error) = error {
                            // singular_invalid case
                            reporter.report_as(&error, level);
                        } else {
                            // bitvector case
                            reporter.report(&message(level, &context.desc, &context.span).to_any());
                        }
                    }
                    break;
                }
                ValidityResult::Invalid(Some(air_model), Some(error), assert_id_opt) => {
                    if let Some(assert_id) = assert_id_opt {
                        if prover_choice == vir::def::ProverChoice::DefaultProver {
                            default_prover_failed_assert_ids.push(assert_id.clone());
                        }
                    }

                    if is_first_check && level == Some(MessageLevel::Error) {
                        self.count_errors += 1;
                        self.func_fails.insert(context.fun.clone());
                        invalidity = true;
                        if let Some(hint) = hint_upon_failure.take() {
                            reporter.report_as(&hint.to_any(), MessageLevel::Note);
                        }
                    }
                    if self.expand_flag {
                        invalidity = true;
                    }
                    let error: Message = error.downcast().unwrap();
                    if let Some(level) = level {
                        if !self.expand_flag {
                            if let Some(collected) = &mut *diagnostics_to_report.borrow_mut() {
                                collected.as_mut().push((error.clone(), level));
                            } else {
                                reporter.report_as(&error.clone().to_any(), level);
                            }
                        }
                    }

                    if level == Some(MessageLevel::Error) {
                        if self.args.expand_errors {
                            assert!(!self.expand_flag);
                        }

                        if self.args.debugger {
                            if let Some(source_map) = source_map {
                                let mut debugger =
                                    Debugger::new(air_model, assign_map, snap_map, source_map);
                                debugger.start_shell(air_context);
                            } else {
                                reporter.report(&message(
                                    MessageLevel::Warning,
                                    "no source map available for debugger. Try running single threaded.",
                                    &context.span,
                                ).to_any());
                            }
                        }
                    }

                    if self.args.multiple_errors == 0 {
                        break;
                    }
                    is_first_check = false;
                    if !only_check_earlier {
                        checks_remaining -= 1;
                        if checks_remaining == 0 {
                            only_check_earlier = true;
                        }
                    }

                    let time0 = Instant::now();
                    result = air_context.check_valid_again(
                        reporter,
                        only_check_earlier,
                        QueryContext { report_long_running: Some(&mut report_long_running()) },
                    );
                    let time1 = Instant::now();

                    let bucket_time =
                        self.bucket_stats.get_mut(bucket_id).expect("bucket time not found");
                    bucket_time.time_air += time1 - time0;
                }
                ValidityResult::UnexpectedOutput(err) => {
                    util::PANIC_ON_DROP_VEC.store(false, std::sync::atomic::Ordering::SeqCst);
                    panic!("unexpected output from solver: {}", err);
                }
            }
        }

        if level == Some(MessageLevel::Error) && checks_remaining == 0 {
            let msg = format!(
                "{}: not all errors may have been reported; rerun with a higher value for --multiple-errors to find other potential errors in this function",
                context.desc
            );
            reporter.report(&note(&context.span, msg).to_any());
        }

        if is_check_valid && !is_singular {
            air_context.finish_query();
        }

        RunCommandQueriesResult {
            used_axioms,
            invalidity,
            timed_out,
            not_skipped: matches!(**command, CommandX::CheckValid(_)),
        }
    }

    fn run_commands(
        &mut self,
        bucket_id: &BucketId,
        diagnostics: &impl air::messages::Diagnostics,
        air_context: &mut air::context::Context,
        commands: &Vec<Command>,
        comment: &str,
    ) {
        if commands.len() > 0 {
            air_context.blank_line();
            air_context.comment(comment);
        }
        for command in commands.iter() {
            let time0 = Instant::now();
            Self::check_internal_result(air_context.command(
                &vir::messages::VirMessageInterface {},
                diagnostics,
                &command,
                Default::default(),
            ));
            let time1 = Instant::now();

            let bucket_time = self.bucket_stats.get_mut(bucket_id).expect("bucket time not found");
            bucket_time.time_air += time1 - time0;
        }
    }

    /// Returns the status of running the provided queries
    /// invalidity: whether the command returned invalid or not
    /// timed_out: whether the command timed out or not
    /// not_skipped : whether a nontrivial validity check was performed or not
    fn run_commands_queries(
        &mut self,
        reporter: &impl Diagnostics,
        source_map: Option<&SourceMap>,
        level: Option<MessageLevel>,
        diagnostics_to_report: &std::cell::RefCell<Option<PanicOnDropVec<(Message, MessageLevel)>>>,
        air_context: &mut air::context::Context,
        commands_with_context: CommandsWithContext,
        assign_map: &HashMap<*const vir::messages::Span, HashSet<Arc<String>>>,
        snap_map: &Vec<(vir::messages::Span, SnapPos)>,
        bucket_id: &BucketId,
        function_name: &Fun,
        comment: &str,
        desc_prefix: Option<&str>,
        default_prover_failed_assert_ids: &mut Vec<AssertId>,
    ) -> RunCommandQueriesResult {
        let user_filter = self.user_filter.as_ref().unwrap();
        let includes_function = user_filter.includes_function(function_name);
        if !includes_function {
            return RunCommandQueriesResult {
                invalidity: false,
                timed_out: false,
                not_skipped: false,
                used_axioms: None,
            };
        }

        let mut result = RunCommandQueriesResult {
            invalidity: false,
            timed_out: false,
            not_skipped: false,
            used_axioms: None,
        };
        let CommandsWithContextX {
            context,
            commands,
            prover_choice,
            skip_recommends: _,
            hint_upon_failure,
        } = &*commands_with_context;
        let context = context.with_desc_prefix(desc_prefix);
        if commands.len() > 0 {
            air_context.blank_line();
            air_context.comment(comment);
            air_context.comment(&context.span.as_string);
        }
        for command in commands.iter() {
            result = result
                + self.check_result_validity(
                    bucket_id,
                    reporter,
                    source_map,
                    diagnostics_to_report,
                    level,
                    air_context,
                    assign_map,
                    snap_map,
                    &command,
                    &context,
                    hint_upon_failure,
                    *prover_choice,
                    default_prover_failed_assert_ids,
                );
        }

        result
    }

    fn log_fine_name_suffix(
        is_rerun: bool,
        query_function_path_counter: Option<(&vir::ast::Path, usize)>,
        expand_flag: bool,
        suffix: &str,
    ) -> String {
        let rerun_msg = if is_rerun { "_rerun" } else { "" };
        let count_msg = query_function_path_counter
            .map(|(n, ref c)| format!("{}_{:02}", path_to_string(n), c))
            .unwrap_or("".to_string());
        let expand_msg = if expand_flag { "_expand" } else { "" };

        format!("{}{}{}{}", rerun_msg, count_msg, expand_msg, suffix,)
    }

    fn set_rlimit(air_context: &mut air::context::Context, rlimit: f32) {
        air_context.set_rlimit(if rlimit == f32::INFINITY {
            0 // z3 interprets a zero rlimit as infinity
        } else {
            (rlimit * RLIMIT_PER_SECOND).min(u32::MAX as f32) as u32
        });
    }

    fn set_default_rlimit(&self, air_context: &mut air::context::Context) {
        Self::set_rlimit(air_context, self.args.rlimit);
    }

    fn new_air_context_with_prelude<'m>(
        &mut self,
        message_interface: Arc<dyn air::messages::MessageInterface>,
        diagnostics: &impl air::messages::Diagnostics,
        bucket_id: &BucketId,
        query_function_path_counter: Option<(&vir::ast::Path, usize)>,
        is_rerun: bool,
        prelude_config: vir::prelude::PreludeConfig,
        profile_file_name: Option<&std::path::PathBuf>,
    ) -> Result<air::context::Context, VirErr> {
        let mut air_context =
            air::context::Context::new(message_interface.clone(), self.args.solver);
        air_context.set_ignore_unexpected_smt(self.args.ignore_unexpected_smt);
        air_context.set_debug(self.args.debugger);
        if let Some(profile_file_name) = profile_file_name {
            air_context.set_profile_with_logfile_name(
                profile_file_name.to_str().expect("invalid prover log path").to_owned(),
            );
        }

        if self.args.log_all || self.args.log_args.log_air_initial {
            let file = self.create_log_file(
                Some(bucket_id),
                Self::log_fine_name_suffix(
                    is_rerun,
                    query_function_path_counter,
                    self.expand_flag,
                    crate::config::AIR_INITIAL_FILE_SUFFIX,
                )
                .as_str(),
            )?;
            air_context.set_air_initial_log(Box::new(file));
        }
        if self.args.log_all || self.args.log_args.log_air_final {
            let file = self.create_log_file(
                Some(bucket_id),
                Self::log_fine_name_suffix(
                    is_rerun,
                    query_function_path_counter,
                    self.expand_flag,
                    crate::config::AIR_FINAL_FILE_SUFFIX,
                )
                .as_str(),
            )?;
            air_context.set_air_final_log(Box::new(file));
        }
        if self.args.log_all || self.args.log_args.log_smt {
            let file = self.create_log_file(
                Some(bucket_id),
                Self::log_fine_name_suffix(
                    is_rerun,
                    query_function_path_counter,
                    self.expand_flag,
                    crate::config::SMT_FILE_SUFFIX,
                )
                .as_str(),
            )?;
            air_context.set_smt_log(Box::new(file));
        }
        if self.args.log_all || self.args.log_args.log_smt_transcript {
            let file = self.create_log_file(
                Some(bucket_id),
                Self::log_fine_name_suffix(
                    is_rerun,
                    query_function_path_counter,
                    self.expand_flag,
                    crate::config::SMT_TRANSCRIPT_FILE_SUFFIX,
                )
                .as_str(),
            )?;
            air_context.set_smt_transcript_log(Box::new(file));
        }

        // air_recommended_options causes AIR to apply a preset collection of Z3 options
        air_context.set_z3_param("air_recommended_options", "true");
        self.set_default_rlimit(&mut air_context);
        for (option, value) in self.args.smt_options.iter() {
            air_context.set_z3_param(&option, &value);
        }
        if self.args.axiom_usage_info {
            air_context.enable_usage_info();
        }

        air_context.blank_line();
        air_context.comment("Prelude");
        for command in vir::context::Ctx::prelude(prelude_config).iter() {
            Self::check_internal_result(air_context.command(
                &*message_interface,
                diagnostics,
                &command,
                Default::default(),
            ));
        }

        air_context.blank_line();
        air_context.comment(&("MODULE '".to_string() + &bucket_id.friendly_name() + "'"));

        Ok(air_context)
    }

    fn new_air_context_with_bucket_context<'m>(
        &mut self,
        message_interface: Arc<dyn air::messages::MessageInterface>,
        ctx: &vir::context::Ctx,
        diagnostics: &impl air::messages::Diagnostics,
        bucket_id: &BucketId,
        function_path: &vir::ast::Path,
        datatype_commands: Commands,
        assoc_type_decl_commands: Commands,
        trait_commands: Commands,
        assoc_type_impl_commands: Commands,
        function_decl_commands: Arc<Vec<(Commands, String)>>,
        ops: &Vec<Op>,
        is_rerun: bool,
        context_counter: usize,
        span: &vir::messages::Span,
        profile_file_name: Option<&std::path::PathBuf>,
        spinoff_reason: &str,
    ) -> Result<air::context::Context, VirErr> {
        let mut air_context = self.new_air_context_with_prelude(
            message_interface.clone(),
            diagnostics,
            bucket_id,
            Some((function_path, context_counter)),
            is_rerun,
            PreludeConfig { arch_word_bits: ctx.arch_word_bits, solver: self.args.solver },
            profile_file_name,
        )?;

        // Write the span of spun-off query
        air_context.comment(&span.as_string);
        air_context.blank_line();
        air_context.comment(&format!("query spun off because: {}", spinoff_reason));
        air_context.blank_line();
        air_context.comment("Fuel");
        for command in ctx.fuel().iter() {
            Self::check_internal_result(air_context.command(
                &*message_interface,
                diagnostics,
                &command,
                Default::default(),
            ));
        }

        // set up bucket context
        self.run_commands(
            bucket_id,
            diagnostics,
            &mut air_context,
            &assoc_type_decl_commands,
            &("Associated-Type-Decls".to_string()),
        );
        self.run_commands(
            bucket_id,
            diagnostics,
            &mut air_context,
            &datatype_commands,
            &("Datatypes".to_string()),
        );
        self.run_commands(
            bucket_id,
            diagnostics,
            &mut air_context,
            &trait_commands,
            &("Traits".to_string()),
        );
        self.run_commands(
            bucket_id,
            diagnostics,
            &mut air_context,
            &assoc_type_impl_commands,
            &("Associated-Type-Impls".to_string()),
        );
        for commands in &*function_decl_commands {
            self.run_commands(bucket_id, diagnostics, &mut air_context, &commands.0, &commands.1);
        }
        for op in ops.iter() {
            match &op.kind {
                OpKind::Context(_context_op, commands) => {
                    self.run_commands(
                        bucket_id,
                        diagnostics,
                        &mut air_context,
                        commands,
                        &op.to_air_comment(),
                    );
                }
                OpKind::Query { .. } => {
                    panic!("should have only got Context ops");
                }
            }
        }

        Ok(air_context)
    }

    // Verify a single bucket
    fn verify_bucket(
        &mut self,
        reporter: &impl Diagnostics,
        krate: &vir::sst::KrateSst,
        source_map: Option<&SourceMap>,
        bucket_id: &BucketId,
        ctx: &mut vir::context::Ctx,
    ) -> Result<VerifyBucketOut, VirErr> {
        let message_interface = Arc::new(vir::messages::VirMessageInterface {});

        assert!(!(self.args.profile && self.args.profile_all));
        assert!(!(self.args.profile && self.args.capture_profiles));
        let profile_all_file_name = if self.args.profile_all || self.args.capture_profiles {
            let solver_log_dir = self.ensure_solver_log_dir()?;
            let profile_file_name = self.log_file_name(
                &solver_log_dir,
                Some(bucket_id),
                Self::log_fine_name_suffix(false, None, false, crate::config::PROFILE_FILE_SUFFIX)
                    .as_str(),
            );
            assert!(!profile_file_name.exists());
            Some(profile_file_name)
        } else {
            None
        };
        let mut air_context = self.new_air_context_with_prelude(
            message_interface.clone(),
            reporter,
            bucket_id,
            None,
            false,
            PreludeConfig { arch_word_bits: ctx.arch_word_bits, solver: self.args.solver },
            profile_all_file_name.as_ref(),
        )?;
        if self.args.solver_version_check {
            air_context.set_expected_solver_version(match self.args.solver {
                air::context::SmtSolver::Z3 => crate::consts::EXPECTED_Z3_VERSION.to_string(),
                air::context::SmtSolver::Cvc5 => crate::consts::EXPECTED_CVC5_VERSION.to_string(),
            });
        }

        let mut spunoff_time_smt_init = Duration::ZERO;
        let mut spunoff_time_smt_run = Duration::ZERO;
        let mut spunoff_rlimit_count: Option<u64> = match self.args.solver {
            SmtSolver::Z3 => Some(0),
            SmtSolver::Cvc5 => None,
        };

        let module = &ctx.module_path();
        air_context.blank_line();
        air_context.comment("Fuel");
        for command in ctx.fuel().iter() {
            Self::check_internal_result(air_context.command(
                &*message_interface,
                reporter,
                &command,
                Default::default(),
            ));
        }

        let assoc_type_decl_commands =
            vir::assoc_types_to_air::assoc_type_decls_to_air(ctx, &krate.traits);
        self.run_commands(
            bucket_id,
            reporter,
            &mut air_context,
            &assoc_type_decl_commands,
            &("Associated-Type-Decls".to_string()),
        );

        let datatype_commands = vir::datatype_to_air::datatypes_and_primitives_to_air(
            ctx,
            &krate
                .datatypes
                .iter()
                .cloned()
                .filter(|d| is_visible_to(&d.x.visibility, module))
                .collect(),
        );
        self.run_commands(
            bucket_id,
            reporter,
            &mut air_context,
            &datatype_commands,
            &("Datatypes".to_string()),
        );

        let trait_commands = vir::traits::traits_to_air(ctx, &krate);
        let trait_type_bounds_commands = vir::traits::trait_bound_axioms(ctx, &krate.traits);
        let trait_commands = Arc::new(
            trait_commands.iter().chain(trait_type_bounds_commands.iter()).cloned().collect(),
        );
        self.run_commands(
            bucket_id,
            reporter,
            &mut air_context,
            &trait_commands,
            &("Traits".to_string()),
        );

        let assoc_type_impl_commands =
            vir::assoc_types_to_air::assoc_type_impls_to_air(ctx, &krate.assoc_type_impls);
        self.run_commands(
            bucket_id,
            reporter,
            &mut air_context,
            &assoc_type_impl_commands,
            &("Associated-Type-Impls".to_string()),
        );

        let mut function_decl_commands = vec![];

        // Declare the function symbols
        for function in &krate.functions {
            ctx.fun = vir::ast_to_sst_func::mk_fun_ctx(function, false);
            let commands = vir::sst_to_air_func::func_name_to_air(ctx, reporter, function)?;
            let comment =
                "Function-Decl ".to_string() + &fun_as_friendly_rust_name(&function.x.name);
            self.run_commands(bucket_id, reporter, &mut air_context, &commands, &comment);
            function_decl_commands.push((commands.clone(), comment.clone()));
        }
        ctx.fun = None;

        let function_decl_commands = Arc::new(function_decl_commands);

        let bucket = self.get_bucket(bucket_id);
        let mut opgen = OpGenerator::new(ctx, krate, bucket.clone());
        let mut all_context_ops = vec![];
        while let Some(mut function_opgen) = opgen.next()? {
            let diagnostics_to_report: std::cell::RefCell<
                Option<PanicOnDropVec<(Message, MessageLevel)>>,
            > = std::cell::RefCell::new(Some(PanicOnDropVec::new(Vec::new())));
            let mut flush_diagnostics_to_report = false;
            loop {
                let mut next_op = None;
                let mut expand_errors_diagnostic = None;
                if let Some(r) = function_opgen.expand_errors_next(self.error_format) {
                    match r {
                        Ok(op) => {
                            next_op = Some(op);
                        }
                        Err(diagnostic) => {
                            expand_errors_diagnostic = Some(diagnostic);
                            flush_diagnostics_to_report = true;
                        }
                    }
                }

                if next_op.is_none() {
                    next_op = function_opgen.next();
                }

                if next_op.is_none() {
                    flush_diagnostics_to_report = true;
                }
                if flush_diagnostics_to_report {
                    if let Some(msgs) = diagnostics_to_report.take() {
                        let mut msgs_any: Vec<(ArcDynMessage, MessageLevel)> = Vec::new();
                        for (error, error_level) in msgs.into_inner().into_iter() {
                            msgs_any.push((error.clone().to_any(), error_level));
                        }
                        reporter.report_as_multi(msgs_any);
                    }
                    if let Some(diag) = expand_errors_diagnostic {
                        reporter.report(&diag);
                    }
                }
                let Some(op) = next_op else {
                    break;
                };
                match &op.kind {
                    OpKind::Context(_context_op, commands) => {
                        self.run_commands(
                            bucket_id,
                            reporter,
                            &mut air_context,
                            commands,
                            &op.to_air_comment(),
                        );
                        all_context_ops.push(op);
                    }
                    OpKind::Query {
                        query_op,
                        commands_with_context_list,
                        snap_map,
                        profile_rerun,
                        func_check_sst,
                    } => {
                        let level = match query_op {
                            QueryOp::SpecTermination => MessageLevel::Error,
                            QueryOp::Body(Style::Normal) => MessageLevel::Error,
                            QueryOp::Body(Style::RecommendsFollowupFromError) => MessageLevel::Note,
                            QueryOp::Body(Style::RecommendsChecked) => MessageLevel::Warning,
                            QueryOp::Body(Style::Expanded) => MessageLevel::Note,
                            QueryOp::Body(Style::CheckApiSafety) => MessageLevel::Error,
                        };
                        let function = &op.get_function();
                        let is_recommend = query_op.is_recommend();
                        self.expand_flag = query_op.is_expanded();

                        let mut spinoff_context_counter = 1;

                        let mut any_invalid = false;
                        let mut any_timed_out = false;
                        let mut default_prover_failed_assert_ids = vec![];
                        let mut func_curr_smt_time = Duration::ZERO;

                        let mut func_curr_smt_rlimit_count = match self.args.solver {
                            air::context::SmtSolver::Z3 => Some(0),
                            air::context::SmtSolver::Cvc5 => None,
                        };
                        for cmds in commands_with_context_list.iter() {
                            if is_recommend && cmds.skip_recommends {
                                continue;
                            }
                            if cmds.prover_choice == vir::def::ProverChoice::Singular {
                                #[cfg(not(feature = "singular"))]
                                panic!(
                                    "Found singular command when Verus is compiled without Singular feature"
                                );
                            }
                            let mut spinoff_z3_context;
                            let do_spinoff = (cmds.prover_choice
                                == vir::def::ProverChoice::Nonlinear)
                                || (cmds.prover_choice == vir::def::ProverChoice::BitVector)
                                || *profile_rerun
                                || self.args.spinoff_all;

                            let profile_file_name = if *profile_rerun
                                || ((self.args.profile_all || self.args.capture_profiles)
                                    && do_spinoff)
                            {
                                let solver_log_dir = self.ensure_solver_log_dir()?;
                                let profile_file_name = self.log_file_name(
                                    &solver_log_dir,
                                    Some(bucket_id),
                                    Self::log_fine_name_suffix(
                                        is_recommend,
                                        Some((&(function.x.name).path, spinoff_context_counter)),
                                        self.expand_flag,
                                        crate::config::PROFILE_FILE_SUFFIX,
                                    )
                                    .as_str(),
                                );
                                assert!(!profile_file_name.exists());
                                Some(profile_file_name)
                            } else {
                                None
                            };

                            let mut query_air_context = if do_spinoff {
                                let spinoff_reason = if cmds.prover_choice
                                    == vir::def::ProverChoice::Nonlinear
                                {
                                    "nonlinear"
                                } else if cmds.prover_choice == vir::def::ProverChoice::BitVector {
                                    "bitvector"
                                } else if *profile_rerun {
                                    "profile_rerun"
                                } else {
                                    "spinoff_all"
                                };
                                spinoff_z3_context = self.new_air_context_with_bucket_context(
                                    message_interface.clone(),
                                    function_opgen.ctx(),
                                    reporter,
                                    bucket_id,
                                    &(function.x.name).path,
                                    datatype_commands.clone(),
                                    assoc_type_decl_commands.clone(),
                                    trait_commands.clone(),
                                    assoc_type_impl_commands.clone(),
                                    function_decl_commands.clone(),
                                    &all_context_ops,
                                    is_recommend,
                                    spinoff_context_counter,
                                    &cmds.context.span,
                                    profile_file_name.as_ref(),
                                    spinoff_reason,
                                )?;
                                // for bitvector, only one query, no push/pop
                                if cmds.prover_choice == vir::def::ProverChoice::BitVector {
                                    spinoff_z3_context.disable_incremental_solving();
                                }
                                spinoff_context_counter += 1;
                                &mut spinoff_z3_context
                            } else {
                                &mut air_context
                            };
                            let iter_curr_smt_time = query_air_context.get_time().1;
                            let iter_curr_smt_rlimit_count = query_air_context.get_rlimit_count();
                            if let Some(rlimit) = function.x.attrs.rlimit {
                                Self::set_rlimit(&mut query_air_context, rlimit);
                            }
                            let RunCommandQueriesResult {
                                invalidity: command_invalidity,
                                timed_out: command_timed_out,
                                not_skipped: command_not_skipped,
                                used_axioms: command_used_axioms,
                            } = self.run_commands_queries(
                                reporter,
                                source_map,
                                (!profile_rerun).then(|| level),
                                &diagnostics_to_report,
                                query_air_context,
                                cmds.clone(),
                                &HashMap::new(),
                                &snap_map,
                                bucket_id,
                                &function.x.name,
                                &op.to_air_comment(),
                                None,
                                &mut default_prover_failed_assert_ids,
                            );
                            func_curr_smt_time +=
                                query_air_context.get_time().1 - iter_curr_smt_time;
                            if let Some(func_curr_smt_rlimit_count) =
                                &mut func_curr_smt_rlimit_count
                            {
                                *func_curr_smt_rlimit_count += query_air_context
                                    .get_rlimit_count()
                                    .expect("rlimit count in query context")
                                    - iter_curr_smt_rlimit_count
                                        .expect("rlimit count in query context");
                            }
                            if do_spinoff {
                                let (time_smt_init, time_smt_run) = query_air_context.get_time();
                                spunoff_time_smt_init += time_smt_init;
                                spunoff_time_smt_run += time_smt_run;
                                if let Some(spunoff_rlimit_count) = &mut spunoff_rlimit_count {
                                    *spunoff_rlimit_count += query_air_context
                                        .get_rlimit_count()
                                        .expect("rlimit count in query context");
                                }
                            }
                            if function.x.attrs.rlimit.is_some() {
                                self.set_default_rlimit(&mut query_air_context);
                            }

                            any_invalid |= command_invalidity;
                            any_timed_out |= command_timed_out;

                            if let Some(used_axioms) = command_used_axioms {
                                if used_axioms.len() > 0 {
                                    let axioms_list = used_axioms
                                        .iter()
                                        .map(|x| {
                                            if x.starts_with(vir::def::AXIOM_NAME_PRELUDE) {
                                                return format!("  - (prelude) {}", x);
                                            }

                                            let funx = &function_opgen.ctx().fun_ident_map[x];
                                            let is_reveal_group = krate
                                                .reveal_groups
                                                .iter()
                                                .find(|g| &g.x.name == funx)
                                                .is_some();
                                            format!(
                                                "  -{} {}",
                                                if is_reveal_group { " (group)" } else { "" },
                                                fun_as_friendly_rust_name(&funx,),
                                            )
                                        })
                                        .collect::<Vec<String>>()
                                        .join(",\n");
                                    let msg = format!(
                                        "{} used these broadcasted lemmas and broadcast groups:\n{}",
                                        op.to_friendly_desc()
                                            .unwrap_or("checking this function".to_owned()),
                                        axioms_list,
                                    );
                                    reporter
                                        .report(&vir::messages::note(&function.span, msg).to_any());
                                }
                            }

                            if let Some(profile_file_name) = profile_file_name {
                                if command_not_skipped && query_air_context.check_valid_used() {
                                    assert!(profile_file_name.exists());

                                    let current_profile_description =
                                        op.to_friendly_desc().map(|x| x + " ").unwrap_or("".into())
                                            + &fun_as_friendly_rust_name(&function.x.name);

                                    if !self.args.use_internal_profiler {
                                        match Profiler::parse(
                                            message_interface.clone(),
                                            &profile_file_name,
                                            Some(&current_profile_description),
                                            self.args.profile || self.args.profile_all,
                                            reporter,
                                            self.args.capture_profiles,
                                        ) {
                                            Ok(profiler) => {
                                                if self.args.capture_profiles {
                                                    // if capture profiles was passed, silence the report
                                                    // as we are only interested in the graph/profile data
                                                    crate::profiler::write_instantiation_graph(
                                                        &bucket_id,
                                                        Some(&op),
                                                        &function_opgen.ctx().func_map,
                                                        profiler.instantiation_graph().unwrap(),
                                                        &function_opgen
                                                            .ctx()
                                                            .global
                                                            .qid_map
                                                            .borrow(),
                                                        profile_file_name,
                                                    );
                                                } else {
                                                    reporter.report(
                                                        &note_bare(format!(
                                                            "Profile statistics for {}",
                                                            fun_as_friendly_rust_name(
                                                                &function.x.name
                                                            )
                                                        ))
                                                        .to_any(),
                                                    );
                                                    self.print_profile_stats(
                                                        reporter,
                                                        profiler,
                                                        &function_opgen
                                                            .ctx()
                                                            .global
                                                            .qid_map
                                                            .borrow(),
                                                    );
                                                }
                                            }
                                            Err(err) => {
                                                reporter.report_now(
                                                    &warning_bare(format!(
                                                        "Failed parsing profile file for {}: {}",
                                                        current_profile_description, err
                                                    ))
                                                    .to_any(),
                                                );
                                            }
                                        }
                                    } else {
                                        reporter.report(
                                            &note_bare(format!(
                                                "Internal profile statistics for {}",
                                                fun_as_friendly_rust_name(&function.x.name)
                                            ))
                                            .to_any(),
                                        );
                                        let profiler =
                                            air::profiler::internal::profile(&profile_file_name);
                                        self.print_internal_profile_stats(
                                            reporter,
                                            profiler,
                                            &function_opgen.ctx().global.qid_map.borrow(),
                                        );
                                    }
                                }
                            } else {
                                if command_timed_out && self.args.profile {
                                    function_opgen.retry_with_profile(
                                        query_op.clone(),
                                        commands_with_context_list.clone(),
                                        snap_map.clone(),
                                        function,
                                        func_check_sst.clone(),
                                    );
                                    flush_diagnostics_to_report = true;
                                }
                            }
                        }

                        // collect the smt run time from this command into the function duration
                        if commands_with_context_list.len() != 0 {
                            let func_time =
                                self.func_times.entry(bucket_id.clone()).or_insert(HashMap::new());
                            let func_stats = func_time.entry(function.x.name.clone()).or_insert(
                                FunctionSmtStats {
                                    smt_time: Duration::ZERO,
                                    rlimit_count: matches!(self.args.solver, SmtSolver::Z3)
                                        .then(|| 0),
                                },
                            );
                            func_stats.smt_time += func_curr_smt_time;
                            if let Some(rlimit_count) = &mut func_stats.rlimit_count {
                                *rlimit_count += func_curr_smt_rlimit_count
                                    .expect("current rlimit count should be present");
                            }
                        }

                        if matches!(query_op, QueryOp::Body(Style::Normal)) {
                            if (any_invalid
                                && !self.args.no_auto_recommends_check
                                && !any_timed_out)
                                || function.x.attrs.check_recommends
                            {
                                function_opgen.retry_with_recommends(&op, any_invalid)?;
                            }

                            if any_invalid
                                && self.args.expand_errors
                                && default_prover_failed_assert_ids.len() > 0
                            {
                                function_opgen.start_expand_errors_if_possible(
                                    &op,
                                    default_prover_failed_assert_ids[0].clone(),
                                );
                                flush_diagnostics_to_report = true;
                            }
                        }

                        if matches!(query_op, QueryOp::Body(Style::Expanded)) {
                            let res = if any_timed_out {
                                ExpandErrorsResult::Timeout
                            } else if any_invalid {
                                ExpandErrorsResult::Fail
                            } else {
                                ExpandErrorsResult::Pass
                            };
                            function_opgen.report_expand_error_result(res);
                        }

                        if matches!(query_op, QueryOp::SpecTermination) {
                            if (any_invalid
                                && !self.args.no_auto_recommends_check
                                && !any_timed_out)
                                || function.x.attrs.check_recommends
                            {
                                // Do recommends-checking for the body of the function.
                                // This should always happen for spec(checked).
                                //
                                // Note: this is done as a response to the 'termination check'
                                // because a failed termination check will trigger the
                                // spec body check even if spec(checked) is not marked.
                                // TODO the user probably expects us to also do a recommends-retry
                                // or an expand-errors retry of the decreases-by lemma if
                                // it exists.

                                function_opgen.retry_with_recommends(&op, any_invalid)?;
                            }
                        }
                    }
                }
            }
        }
        // if spinning off all, the regular profile loop inside has already profiled everything
        if let (Some(profile_all_file_name), false) = (profile_all_file_name, self.args.spinoff_all)
        {
            if air_context.check_valid_used() {
                if !self.args.use_internal_profiler {
                    match Profiler::parse(
                        message_interface.clone(),
                        &profile_all_file_name,
                        Some(&bucket_id.friendly_name()),
                        self.args.profile || self.args.profile_all,
                        reporter,
                        self.args.capture_profiles,
                    ) {
                        Ok(profiler) => {
                            if self.args.capture_profiles {
                                // if capture profiles was passed, silence the report
                                // as we are only interested in the graph/profile data
                                crate::profiler::write_instantiation_graph(
                                    &bucket_id,
                                    None,
                                    &opgen.ctx.func_map,
                                    profiler.instantiation_graph().unwrap(),
                                    &opgen.ctx.global.qid_map.borrow(),
                                    profile_all_file_name,
                                );
                            } else {
                                reporter.report(
                                    &note_bare(format!(
                                        "Profile statistics for {}",
                                        bucket_id.friendly_name()
                                    ))
                                    .to_any(),
                                );
                                self.print_profile_stats(
                                    reporter,
                                    profiler,
                                    &opgen.ctx.global.qid_map.borrow(),
                                );
                            }
                        }
                        Err(err) => {
                            reporter.report_now(
                                &warning_bare(format!(
                                    "Failed parsing profile file for {}: {}",
                                    bucket_id.friendly_name(),
                                    err
                                ))
                                .to_any(),
                            );
                        }
                    }
                } else {
                    reporter.report(
                        &note_bare(format!(
                            "Internal profile statistics for {}",
                            bucket_id.friendly_name()
                        ))
                        .to_any(),
                    );
                    let profiler = air::profiler::internal::profile(&profile_all_file_name);
                    self.print_internal_profile_stats(
                        reporter,
                        profiler,
                        &opgen.ctx.global.qid_map.borrow(),
                    );
                }
            }
        }

        ctx.fun = None;

        let (time_smt_init, time_smt_run) = air_context.get_time();
        let rlimit_count = air_context.get_rlimit_count();

        Ok(VerifyBucketOut {
            time_smt_init: time_smt_init + spunoff_time_smt_init,
            time_smt_run: time_smt_run + spunoff_time_smt_run,
            rlimit_count: rlimit_count.map(|rlimit_count| {
                rlimit_count + spunoff_rlimit_count.expect("spunoff rlimit count should be present")
            }),
        })
    }

    fn verify_bucket_outer(
        &mut self,
        reporter: &impl Diagnostics,
        krate: &Krate,
        source_map: Option<&SourceMap>,
        bucket_id: &BucketId,
        mut global_ctx: vir::context::GlobalCtx,
    ) -> Result<vir::context::GlobalCtx, VirErr> {
        let time_verify_start = Instant::now();

        self.bucket_stats.insert(bucket_id.clone(), Default::default());

        let bucket_name = bucket_id.friendly_name();
        let user_filter = self.user_filter.as_ref().unwrap();
        if self.args.trace || !user_filter.is_everything() {
            let functions_msg =
                if user_filter.is_function_filter() { " (selected functions)" } else { "" };
            reporter
                .report_now(&note_bare(format!("verifying {bucket_name}{functions_msg}")).to_any());
        }
        let (pruned_krate, mono_abstract_datatypes, spec_fn_types, used_builtins, fndef_types) =
            vir::prune::prune_krate_for_module_or_krate(
                &krate,
                &Arc::new(self.crate_name.clone().expect("crate_name")),
                None,
                Some(bucket_id.module().clone()),
                bucket_id.function(),
                true,
            );
        let mono_abstract_datatypes = mono_abstract_datatypes.unwrap();
        let module = pruned_krate
            .modules
            .iter()
            .find(|m| &m.x.path == bucket_id.module())
            .expect("module in krate")
            .clone();
        let mut ctx = vir::context::Ctx::new(
            &pruned_krate,
            global_ctx,
            module,
            mono_abstract_datatypes,
            spec_fn_types,
            used_builtins,
            fndef_types,
            self.args.debugger,
        )?;
        if self.args.log_all || self.args.log_args.log_vir_poly {
            let mut file =
                self.create_log_file(Some(&bucket_id), crate::config::VIR_POLY_FILE_SUFFIX)?;
            vir::printer::write_krate(&mut file, &pruned_krate, &self.args.log_args.vir_log_option);
        }

        let krate_sst = vir::ast_to_sst_crate::ast_to_sst_krate(
            &mut ctx,
            reporter,
            &self.get_bucket(bucket_id).funs,
            &pruned_krate,
        )?;
        if self.args.log_all || self.args.log_args.log_vir_sst {
            let mut file =
                self.create_log_file(Some(&bucket_id), crate::config::VIR_SST_FILE_SUFFIX)?;
            vir::printer::write_krate_sst(
                &mut file,
                &krate_sst,
                &self.args.log_args.vir_log_option,
            );
        }
        let krate_sst = vir::poly::poly_krate_for_module(&mut ctx, &krate_sst);

        let VerifyBucketOut { time_smt_init, time_smt_run, rlimit_count } =
            self.verify_bucket(reporter, &krate_sst, source_map, bucket_id, &mut ctx)?;

        global_ctx = ctx.free();

        let time_verify_end = Instant::now();

        let stats_bucket = self.bucket_stats.get_mut(bucket_id).expect("bucket should exist");
        stats_bucket.time_smt_init = time_smt_init;
        stats_bucket.time_smt_run = time_smt_run;
        stats_bucket.time_verify = time_verify_end - time_verify_start;
        stats_bucket.rlimit_count = rlimit_count;

        if self.args.trace {
            reporter.report_now(
                &note_bare(format!("done with {:}", bucket_id.friendly_name())).to_any(),
            );
        }

        Ok(global_ctx)
    }

    // Verify one or more modules in a crate
    fn verify_crate_inner(
        &mut self,
        compiler: &Compiler,
        spans: &SpanContext,
    ) -> Result<(), VerifyErr> {
        let time_verify_sequential_start = Instant::now();

        let reporter = Reporter::new(spans, compiler);
        let krate = self.vir_crate.clone().expect("vir_crate should be initialized");
        let air_no_span = self.air_no_span.clone().expect("air_no_span should be initialized");

        #[cfg(debug_assertions)]
        vir::check_ast_flavor::check_krate(&krate);

        let call_graph_log = if self.args.log_all || self.args.log_args.log_call_graph {
            #[rustfmt::skip] // r to work around attributes being experimental on expressions
            let r = Some(FuncCallGraphLogFiles {
                all_initial:      self.create_log_file(None, crate::config::CALL_GRAPH_FILE_SUFFIX_FULL_INITIAL)?,
                all_simplified:   self.create_log_file(None, crate::config::CALL_GRAPH_FILE_SUFFIX_FULL_SIMPLIFIED)?,
                nostd_initial:    self.create_log_file(None, crate::config::CALL_GRAPH_FILE_SUFFIX_NOSTD_INITIAL)?,
                nostd_simplified: self.create_log_file(None, crate::config::CALL_GRAPH_FILE_SUFFIX_NOSTD_SIMPLIFIED)?,
            });
            r
        } else {
            None
        };

        let mut global_ctx = vir::context::GlobalCtx::new(
            &krate,
            Arc::new(self.crate_name.clone().expect("crate_name")),
            air_no_span.clone(),
            self.args.rlimit,
            Arc::new(std::sync::Mutex::new(None)),
            Arc::new(std::sync::Mutex::new(call_graph_log)),
            self.args.solver,
            false,
            self.args.check_api_safety,
            self.args.axiom_usage_info,
        )?;
        vir::recursive_types::check_traits(&krate, &global_ctx)?;
        let krate = vir::ast_simplify::simplify_krate(&mut global_ctx, &krate)?;

        if self.args.log_all || self.args.log_args.log_vir_simple {
            let mut file = self.create_log_file(None, crate::config::VIR_SIMPLE_FILE_SUFFIX)?;
            vir::printer::write_krate(&mut file, &krate, &self.args.log_args.vir_log_option);
        }

        #[cfg(debug_assertions)]
        vir::check_ast_flavor::check_krate_simplified(&krate);

        // The 'user_filter' handles the filter provided on the command line
        // (--verify-module, --verify-function, etc.)
        // Whereas the 'buckets' are the way we group obligations for parallelizing
        // and context pruning.
        // Buckets usually fall along module boundaries, but the user can create
        // more buckets using #[spinoff_prover].
        //
        // For example, suppose module M has functions a, b, c, d.
        // with a and b both marked spinoff_prover.
        // Then we would create buckets {a}, {b}, and {c, d}.
        //
        // We don't need to create any buckets for stuff that we don't intend
        // to verify. However, we can't shrink any existing bucket based on the
        // the user_filter.
        // For example, suppose the user includes a filter `--verify-function c`.
        // Then, we can drop the {a} and {b} buckets.
        // HOWEVER, we still create the entire {c, d} bucket.
        // We skip the d-related queries when we get to them; however, we still
        // include d in the bucket because d influences the context.
        // Our objective is to generate the same queries for c that we'd otherwise
        // get if we were running verification on the whole module.
        // If the user wants to reduce the context used for d, then they can use
        // the spinoff_prover attribute.

        let user_filter = self.user_filter.as_ref().unwrap();
        let modules_to_verify: Vec<vir::ast::Module> = {
            let current_crate_module_ids = self
                .current_crate_modules
                .as_ref()
                .expect("current_crate_module_ids should be initialized");
            user_filter.filter_modules(current_crate_module_ids)?
        };
        let buckets = crate::buckets::get_buckets(&krate, &modules_to_verify);
        let buckets = user_filter.filter_buckets(buckets);
        let bucket_ids: Vec<BucketId> = buckets.iter().map(|p| p.0.clone()).collect();
        self.buckets = buckets.into_iter().collect();

        let time_verify_sequential_end = Instant::now();
        self.time_verify_crate_sequential =
            time_verify_sequential_end - time_verify_sequential_start;

        let source_map = compiler.sess.source_map();

        self.num_threads = std::cmp::min(self.args.num_threads, bucket_ids.len());
        if self.args.num_threads != 1 && self.num_threads >= 1 {
            // create the multiple producers, single consumer queue
            let (sender, receiver) = std::sync::mpsc::channel();

            // collect the buckets and create the task queueu
            let mut tasks = VecDeque::with_capacity(bucket_ids.len());
            let mut messages: Vec<(bool, Vec<(Message, MessageLevel)>)> = Vec::new();
            for (i, bucket_id) in bucket_ids.iter().enumerate() {
                // give each bucket its own log file
                let interpreter_log_file = Arc::new(std::sync::Mutex::new(
                    if self.args.log_all || self.args.log_args.log_interpreter {
                        Some(self.create_log_file(
                            Some(bucket_id),
                            crate::config::INTERPRETER_FILE_SUFFIX,
                        )?)
                    } else {
                        None
                    },
                ));

                // give each task a queued reporter to identify the bucket that is sending messages
                let reporter = QueuedReporter::new(i, sender.clone());

                tasks.push_back((
                    i,
                    bucket_id.clone(),
                    global_ctx.from_self_with_log(interpreter_log_file),
                    reporter,
                ));
                messages.push((false, Vec::new()));
            }

            // protect the taskq with a mutex
            let taskq = std::sync::Arc::new(std::sync::Mutex::new(tasks));

            // create the worker threads
            let mut workers = Vec::new();
            let mut workers_finished = Vec::new();
            for _tid in 0..self.num_threads {
                // we create a clone of the verifier here to pass each thread its own local
                // copy as we modify fields in the verifier struct. later, we merge the results
                let mut thread_verifier = self.from_self();
                let thread_taskq = taskq.clone();
                let thread_krate = krate.clone(); // is an Arc<T>

                let worker_sender = sender.clone();
                let worker = std::thread::spawn(move || {
                    let r = std::panic::catch_unwind(|| {
                        let mut completed_tasks: Vec<Result<GlobalCtx, ()>> = Vec::new();
                        loop {
                            let elm = {
                                let mut tq = thread_taskq.lock().unwrap();
                                let elm = tq.pop_front();
                                drop(tq);
                                elm
                            };
                            if let Some((_i, bucket_id, task, reporter)) = elm {
                                let res = thread_verifier.verify_bucket_outer(
                                    &reporter,
                                    &thread_krate,
                                    None,
                                    &bucket_id,
                                    task,
                                );
                                if let Err(e) = &res {
                                    reporter.report_now(&e.clone().to_any());
                                }
                                reporter.done(); // we've verified the bucket, send the done message
                                completed_tasks.push(res.map_err(|_| ()));
                            } else {
                                break;
                            }
                        }
                        (thread_verifier, completed_tasks)
                    });

                    match r {
                        Ok(x) => x,
                        Err(e) => {
                            worker_sender
                                .send(ReporterMessage::WorkerPanicked(e))
                                .expect("mpsc open");
                            panic!("worker thread panicked");
                        }
                    }
                });
                workers.push(worker);
            }

            let multi_progress = indicatif::MultiProgress::with_draw_target(
                indicatif::ProgressDrawTarget::stderr_with_hz(1),
            );
            let mut multi_progress_header = None;
            let mut progress_bars = HashMap::new();

            // start handling messages, we keep track of the current active bucket for which we
            // print messages immediately, while buffering other messages from the other buckets
            let mut active_bucket = None;
            let mut num_done = 0;
            let mut local_msgs: VecDeque<ReporterMessage> = VecDeque::new();
            let reporter = Reporter::new(spans, compiler);
            loop {
                let msg = if let Some(msg) = local_msgs.pop_front() {
                    msg
                } else {
                    receiver.recv().expect("receiving message failed")
                };
                match msg {
                    ReporterMessage::Messages(id, mut msgs, now) => {
                        // The multi-message "Messages" gives us a chance to sort the messages
                        // for clearer diagnostics.
                        // We sort by span here, in rustc's thread, so that we can
                        // legally use from_raw_span for the sorting.
                        msgs.sort_by_key(|(m, _)| {
                            m.spans.get(0).and_then(|s| crate::spans::from_raw_span(&s.raw_span))
                        });
                        for (msg, level) in msgs {
                            local_msgs.push_back(ReporterMessage::Message(id, msg, level, now));
                        }
                    }
                    ReporterMessage::Message(id, msg, level, now) => {
                        if now {
                            // if the message should be reported immediately, do so
                            // this is used for printing notices for long running queries
                            multi_progress.suspend(|| reporter.report_as(&msg.to_any(), level));
                            continue;
                        }

                        if let Some(m) = active_bucket {
                            // if it's the active bucket, print the message
                            if id == m {
                                multi_progress.suspend(|| reporter.report_as(&msg.to_any(), level));
                            } else {
                                let msgs = messages.get_mut(id).expect("message id out of range");
                                msgs.1.push((msg, level));
                            }
                        } else {
                            // no active bucket, print this message and set the bucket as the
                            // active one
                            active_bucket = Some(id);
                            multi_progress.suspend(|| reporter.report_as(&msg.to_any(), level));
                        }
                    }
                    ReporterMessage::Done(id) => {
                        // the done message is sent by the thread whenever it is done with verifying
                        // a bucket, we mark the bucket as done here.
                        {
                            // record that the bucket is done
                            let msgs = messages.get_mut(id).expect("message id out of range");
                            msgs.0 = true;
                        }

                        // if it is the active bucket, mark it as done, and reset the active bucket
                        if let Some(m) = active_bucket {
                            if m == id {
                                assert!(
                                    messages
                                        .get_mut(id)
                                        .expect("message id out of range")
                                        .1
                                        .is_empty()
                                );
                                active_bucket = None;
                            }
                        }

                        // try to pick a new active bucket here, the first one that has any messages
                        if active_bucket.is_none() {
                            for (i, msgs) in messages.iter_mut().enumerate() {
                                if msgs.1.is_empty() {
                                    continue;
                                }
                                // drain and print all messages of the bucket
                                for (msg, level) in msgs.1.drain(..) {
                                    multi_progress
                                        .suspend(|| reporter.report_as(&msg.to_any(), level));
                                }
                                // if the bucket wasn't done, make it active and handle next message
                                if !msgs.0 {
                                    active_bucket = Some(i);
                                    break;
                                }
                            }
                        }

                        num_done = num_done + 1;
                    }
                    ReporterMessage::ReportLongRunning(context) => {
                        let CommandContext { fun, span, desc } = &context;
                        let span = from_raw_span(&span.raw_span).expect("valid span");
                        let span_str = source_map.span_to_diagnostic_string(span);
                        let pid = ProgressBarId(span_str.clone());
                        if progress_bars.contains_key(&pid) {
                            // we already have a primary progress bar, so this query is either for
                            // error localization or recommends checking
                            let (pb, pb_aux) = progress_bars.remove(&pid).unwrap();
                            match pb_aux {
                                None => {
                                    let pb_aux = multi_progress.insert_from_back(
                                        0,
                                        indicatif::ProgressBar::new_spinner()
                                            .with_elapsed(Duration::from_millis(2000)),
                                    );
                                    pb_aux
                                        .enable_steady_tick(std::time::Duration::from_millis(120));
                                    let progress_style = indicatif::ProgressStyle::with_template(
                                        "{prefix} {elapsed}\n{msg}",
                                    )
                                    .expect("invalid progress style");
                                    pb_aux.set_style(progress_style);
                                    pb_aux.set_prefix(format!(
                                        "{} {} {} {} {}",
                                        console::style("•").red(),
                                        span_str,
                                        console::style("has been").bold(),
                                        console::style("running").bold().red(),
                                        console::style("for").bold()
                                    ));
                                    pb_aux.set_message(format!(
                                        "  ⌝ {} {} {} {}",
                                        desc,
                                        console::style("for").bold(),
                                        fun_as_friendly_rust_name(&fun),
                                        console::style("(auxiliary checks)").bold()
                                    ));
                                    progress_bars.insert(pid, (pb, Some(pb_aux)));
                                }
                                Some(pb_aux) => {
                                    let new_pb_aux = multi_progress.insert_after(
                                        &pb_aux,
                                        indicatif::ProgressBar::new_spinner()
                                            .with_elapsed(pb_aux.elapsed()),
                                    );
                                    pb_aux.finish_and_clear();
                                    new_pb_aux
                                        .enable_steady_tick(std::time::Duration::from_millis(120));
                                    let progress_style = indicatif::ProgressStyle::with_template(
                                        "{prefix} {elapsed}\n{msg}",
                                    )
                                    .expect("invalid progress style");
                                    new_pb_aux.set_style(progress_style);
                                    new_pb_aux.set_prefix(format!(
                                        "{} {} {} {} {}",
                                        console::style("•").red(),
                                        span_str,
                                        console::style("has been").bold(),
                                        console::style("running").bold().red(),
                                        console::style("for").bold()
                                    ));
                                    new_pb_aux.set_message(format!(
                                        "  ⌝ {} {} {} {}",
                                        desc,
                                        console::style("for").bold(),
                                        fun_as_friendly_rust_name(&fun),
                                        console::style("(auxiliary checks)").bold()
                                    ));
                                    progress_bars.insert(pid, (pb, Some(new_pb_aux)));
                                }
                            }
                        } else {
                            if let None = multi_progress_header {
                                let header_pb = multi_progress
                                    .insert_from_back(0, indicatif::ProgressBar::new_spinner());
                                let progress_style =
                                    indicatif::ProgressStyle::with_template("{msg}")
                                        .expect("invalid progress style");
                                header_pb.set_style(progress_style);
                                header_pb.set_message(format!(
                                    "{}",
                                    console::style("Some checks are taking longer than 2s (diagnostics for these may be reported out of order)").bold(),
                                ));
                                header_pb.finish();
                                multi_progress_header = Some(header_pb);
                            }
                            let pb = multi_progress.insert_from_back(
                                0,
                                indicatif::ProgressBar::new_spinner()
                                    .with_elapsed(Duration::from_millis(2000)),
                            );
                            pb.enable_steady_tick(std::time::Duration::from_millis(120));
                            let progress_style = indicatif::ProgressStyle::with_template(
                                "{prefix} {elapsed}\n{msg}",
                            )
                            .expect("invalid progress style");
                            pb.set_style(progress_style);
                            let CommandContext { fun, span, desc } = &context;
                            let span = from_raw_span(&span.raw_span).expect("valid span");
                            let span_str = source_map.span_to_diagnostic_string(span);
                            pb.set_prefix(format!(
                                "{} {} {} {} {}",
                                console::style("•").red(),
                                span_str,
                                console::style("has been").bold(),
                                console::style("running").bold().red(),
                                console::style("for").bold()
                            ));
                            pb.set_message(format!(
                                "  ⌝ {} {} {}",
                                desc,
                                console::style("for").bold(),
                                fun_as_friendly_rust_name(&fun)
                            ));
                            progress_bars.insert(pid, (pb, None));
                        }
                    }
                    ReporterMessage::FinishLongRunning(context) => {
                        let CommandContext { fun, span, desc } = &context;
                        let span = from_raw_span(&span.raw_span).expect("valid span");
                        let span_str = source_map.span_to_diagnostic_string(span);
                        let pid = ProgressBarId(span_str.clone());
                        let (pb, pb_aux) = progress_bars.get_mut(&pid).unwrap();
                        if !pb.is_finished() {
                            pb.set_prefix(format!(
                                "{} {} {} {} {}",
                                console::style("•").blue(),
                                span_str,
                                console::style("has").bold(),
                                console::style("finished").bold().blue(),
                                console::style("in").bold()
                            ));
                            pb.finish_with_message(format!(
                                "  ⌝ {} {} {}",
                                desc,
                                console::style("for").bold(),
                                fun_as_friendly_rust_name(&fun)
                            ));
                        } else {
                            let pb_aux = pb_aux.as_ref().unwrap();
                            pb_aux.set_prefix(format!(
                                "{} {} {} {} {}",
                                console::style("•").blue(),
                                span_str,
                                console::style("has").bold(),
                                console::style("finished").bold().blue(),
                                console::style("in").bold()
                            ));
                            pb_aux.finish_with_message(format!(
                                "  ⌝ {} {} {} {}",
                                desc,
                                console::style("for").bold(),
                                fun_as_friendly_rust_name(&fun),
                                console::style("(auxiliary checks)").bold()
                            ));
                        }
                    }
                    ReporterMessage::WorkerPanicked(err) => {
                        std::panic::resume_unwind(err);
                    }
                }

                if local_msgs.len() > 0 {
                    continue;
                }

                let mut workers_running = Vec::with_capacity(workers.len());
                for worker in workers.into_iter() {
                    if worker.is_finished() {
                        match worker.join() {
                            Ok(finished) => workers_finished.push(finished),
                            Err(_) => panic!("worker thread panicked"),
                        }
                    } else {
                        workers_running.push(worker);
                    }
                }
                workers = workers_running;

                if num_done == bucket_ids.len() {
                    break;
                }
            }

            // join with all worker threads, theys should all have exited by now.
            // merge the verifier and global contexts
            for worker in workers {
                let res = worker.join().unwrap();
                workers_finished.push(res);
            }

            let mut worker_emitted_error = false;
            for (verifier, results) in workers_finished {
                self.merge(verifier);
                for res in results {
                    match res {
                        Ok(r) => {
                            global_ctx.merge(r);
                        }
                        Err(()) => {
                            worker_emitted_error = true;
                        }
                    }
                }
            }
            if worker_emitted_error {
                return Err(VerifyErr::Emitted);
            }

            // print remaining messages
            for msgs in messages.drain(..) {
                for (msg, level) in msgs.1 {
                    reporter.report_as(&msg.to_any(), level);
                }
            }
        } else {
            global_ctx.set_interpreter_log_file(Arc::new(std::sync::Mutex::new(
                if self.args.log_all || self.args.log_args.log_interpreter {
                    Some(self.create_log_file(None, crate::config::INTERPRETER_FILE_SUFFIX)?)
                } else {
                    None
                },
            )));

            for bucket_id in &bucket_ids {
                global_ctx = self.verify_bucket_outer(
                    &reporter,
                    &krate,
                    Some(source_map),
                    bucket_id,
                    global_ctx,
                )?;
            }
        }

        if self.args.profile && self.count_errors == 0 {
            let msg = note_bare(
                "--profile reports prover performance data only when rlimts are exceeded, use --profile-all to always report profiler results",
            );
            reporter.report(&msg.to_any());
        }

        // Log/display triggers
        if self.args.log_all || self.args.log_args.log_triggers {
            let mut file = self.create_log_file(None, crate::config::TRIGGERS_FILE_SUFFIX)?;
            let chosen_triggers = global_ctx.get_chosen_triggers();
            for triggers in chosen_triggers {
                writeln!(file, "{:#?}", triggers).expect("error writing to trigger log file");
            }
        }
        let chosen_triggers = global_ctx.get_chosen_triggers();
        let mut low_confidence_triggers = None;
        for chosen in chosen_triggers {
            match (
                self.args.show_triggers,
                modules_to_verify.iter().find(|m| &m.x.path == &chosen.module).is_some(),
                chosen.manual,
            ) {
                (ShowTriggers::Selective, true, false) if chosen.low_confidence => {
                    report_chosen_triggers(&reporter, &chosen, true);
                    low_confidence_triggers = Some(chosen.span);
                }
                (ShowTriggers::Module, true, false) => {
                    report_chosen_triggers(&reporter, &chosen, true);
                }
                (ShowTriggers::AllModules, _, false) => {
                    report_chosen_triggers(&reporter, &chosen, true);
                }
                (ShowTriggers::Verbose, true, _) => {
                    report_chosen_triggers(&reporter, &chosen, !chosen.manual);
                }
                (ShowTriggers::VerboseAllModules, _, _) => {
                    report_chosen_triggers(&reporter, &chosen, !chosen.manual);
                }
                (
                    ShowTriggers::Selective
                    | ShowTriggers::Module
                    | ShowTriggers::AllModules
                    | ShowTriggers::Silent
                    | ShowTriggers::Verbose,
                    _,
                    _,
                ) => {}
            }
        }
        if let Some(span) = low_confidence_triggers {
            let msg = "Verus printed one or more automatically chosen quantifier triggers\n\
                because it had low confidence in the chosen triggers.\n\
                To suppress these messages, do one of the following:\n  \
                (1) manually annotate a single desired trigger using #[trigger]\n      \
                (example: forall|i: int, j: int| f(i) && #[trigger] g(i) && #[trigger] h(j)),\n  \
                (2) manually annotate multiple desired triggers using #![trigger ...]\n      \
                (example: forall|i: int| #![trigger f(i)] #![trigger g(i)] f(i) && g(i)),\n  \
                (3) accept the automatically chosen trigger using #![auto]\n      \
                (example: forall|i: int, j: int| #![auto] f(i) && g(i) && h(j))\n  \
                (4) use the --triggers-silent command-line option to suppress all printing of triggers.\n\
                (Note: triggers are used by the underlying SMT theorem prover to instantiate quantifiers;\n\
                the theorem prover instantiates a quantifier whenever some expression matches the\n\
                pattern specified by one of the quantifier's triggers.)\
                ";
            reporter.report(&note(&span, msg).to_any());
        }

        Ok(())
    }

    pub(crate) fn verify_crate<'tcx>(
        &mut self,
        compiler: &Compiler,
        spans: &SpanContext,
    ) -> Result<(), VerifyErr> {
        // Verify crate
        let time_verify_crate_start = Instant::now();

        let result =
            if !self.args.no_verify { self.verify_crate_inner(&compiler, spans) } else { Ok(()) };

        let time_verify_crate_end = Instant::now();
        self.time_verify_crate = time_verify_crate_end - time_verify_crate_start;

        result
    }

    fn construct_vir_crate<'tcx>(
        &mut self,
        tcx: TyCtxt<'tcx>,
        verus_items: Arc<VerusItems>,
        spans: &SpanContext,
        other_crate_names: Vec<String>,
        other_vir_crates: Vec<Krate>,
        diagnostics: &impl air::messages::Diagnostics,
        crate_name: String,
    ) -> Result<bool, (VirErr, Vec<vir::ast::VirErrAs>)> {
<<<<<<< HEAD
        let time_hir0 = Instant::now();

        rustc_hir_analysis::check_crate(tcx);

        if tcx.dcx().err_count() != 0 {
            return Ok(false);
        }

=======
>>>>>>> 76473c71
        self.air_no_span = {
            let no_span = tcx
                .hir_crate(())
                .owners
                .iter()
                .filter_map(|oi| {
                    oi.as_owner().as_ref().and_then(|o| {
                        if let OwnerNode::Crate(c) = o.node() {
                            Some(c.spans.inner_span)
                        } else {
                            None
                        }
                    })
                })
                .next()
                .expect("OwnerNode::Crate missing");
            Some(vir::messages::Span {
                raw_span: crate::spans::to_raw_span(no_span),
                id: 0,
                data: vec![],
                as_string: "no location".to_string(),
            })
        };

        let mut crate_names: Vec<String> = vec![crate_name.clone()];
        crate_names.extend(other_crate_names.into_iter());
        // TODO vec![vir::verus_builtins::verus_builtin_krate(&self.air_no_span.clone().unwrap())];

        let import_len = self.args.import.len();
        let multi_crate = self.args.export.is_some()
            || import_len > 0
            || self.args.use_crate_name
            || self.via_cargo_args.is_some();
        crate::rust_to_vir_base::MULTI_CRATE
            .with(|m| m.store(multi_crate, std::sync::atomic::Ordering::Relaxed));

        let erasure_info = ErasureInfo {
            hir_vir_ids: vec![],
            resolved_calls: vec![],
            resolved_pats: vec![],
            direct_var_modes: vec![],
            external_functions: vec![],
            ignored_functions: vec![],
            bodies: vec![],
        };
        let erasure_info = std::rc::Rc::new(std::cell::RefCell::new(erasure_info));

        let vstd_crate_name = Arc::new(vir::def::VERUSLIB.to_string());
        let mut ctxt = Arc::new(ContextX {
            cmd_line_args: self.args.clone(),
            tcx,
            krate: tcx.hir_crate(()),
            erasure_info,
            spans: spans.clone(),
            verus_items,
            diagnostics: std::rc::Rc::new(std::cell::RefCell::new(Vec::new())),
            no_vstd: self.args.vstd == crate::config::Vstd::NoVstd,
            arch_word_bits: None,
            crate_name: Arc::new(crate_name.clone()),
            vstd_crate_name,
        });

        let ctxt_diagnostics = ctxt.diagnostics.clone();
        let map_err_diagnostics =
            |err: VirErr| (err, ctxt_diagnostics.borrow_mut().drain(..).collect());

        let crate_items = crate::external::get_crate_items(&ctxt).map_err(map_err_diagnostics)?;

        let time_hir0 = Instant::now();

        rustc_hir_analysis::check_crate(tcx);
        if tcx.dcx().err_count() != 0 {
            return Ok(false);
        }

        tcx.par_hir_body_owners(|def_id| tcx.ensure_ok().check_match(def_id).expect("check_match"));
        tcx.ensure_ok().check_private_in_public(());
        tcx.hir_for_each_module(|module| {
            tcx.ensure_ok().check_mod_privacy(module);
        });

        let time_hir1 = Instant::now();
        self.time_hir = time_hir1 - time_hir0;

        let time0 = Instant::now();

        // Convert HIR -> VIR
        let time1 = Instant::now();
        let vir_crate =
            crate::rust_to_vir::crate_to_vir(&mut ctxt, &other_vir_crates, &crate_items)
                .map_err(map_err_diagnostics)?;

        let time2 = Instant::now();
        let vir_crate = vir::ast_sort::sort_krate(&vir_crate);
        self.current_crate_modules = Some(vir_crate.modules.clone());
        self.item_to_module_map = Some(Arc::new(crate_items));

        // Export crate if requested.
        let crate_metadata = crate::import_export::CrateMetadata {
            crate_id: spans.local_crate.as_u64(),
            original_files: spans.local_files.clone(),
        };

        let user_filter =
            UserFilter::from_args(&self.args, &vir_crate).map_err(map_err_diagnostics)?;
        self.user_filter = Some(user_filter);

        let mut current_vir_crate = vir_crate.clone();

        // Gather all crates and merge them into one crate.
        // REVIEW: by merging all the crates into one here, we end up rechecking well_formed/modes
        // of the library crates, which were already checked when they were exported.
        // If this turns out to be slow, we could keep the library crates separate from
        // the new crate.  (We do need to have all the crate definitions available in some form,
        // because well_formed and modes checking look up definitions from libraries.)
        // Currently, the most expensive merged-crate operations are (most expensive first):
        // - ast_simplify::simplify_krate
        // - modes::check_crate
        // - traits::demote_foreign_traits
        // - GlobalCtx::new
        // - well_formed::check_crate
        let mut vir_crates: Vec<Krate> = other_vir_crates;
        vir_crates.push(vir_crate);
        let unpruned_crate =
            vir::ast_simplify::merge_krates(vir_crates).map_err(map_err_diagnostics)?;
        let (vir_crate, _, _, _, _) = vir::prune::prune_krate_for_module_or_krate(
            &unpruned_crate,
            &Arc::new(crate_name.clone()),
            Some(&current_vir_crate),
            None,
            None,
            false,
        );
        let vir_crate =
            vir::traits::merge_external_traits(vir_crate).map_err(map_err_diagnostics)?;

        Arc::make_mut(&mut current_vir_crate).arch.word_bits = vir_crate.arch.word_bits;

        crate::import_export::export_crate(
            &self.args,
            &self.export_vir_path_via_cargo,
            crate_metadata,
            current_vir_crate.clone(),
        )
        .map_err(map_err_diagnostics)?;

        if self.args.log_all || self.args.log_args.log_vir {
            let mut file = self
                .create_log_file(None, crate::config::VIR_FILE_SUFFIX)
                .map_err(map_err_diagnostics)?;
            vir::printer::write_krate(&mut file, &vir_crate, &self.args.log_args.vir_log_option);
        }
        let path_to_well_known_item = crate::def::path_to_well_known_item(&ctxt);

        let vir_crate =
            vir::traits::demote_external_traits(diagnostics, &path_to_well_known_item, &vir_crate)
                .map_err(map_err_diagnostics)?;
        let vir_crate =
            vir::traits::inherit_default_bodies(&vir_crate).map_err(|e| (e, Vec::new()))?;
        let vir_crate = vir::traits::fixup_ens_has_return_for_trait_method_impls(vir_crate)
            .map_err(|e| (e, Vec::new()))?;

        if self.args.check_api_safety {
            vir::safe_api::check_safe_api(&vir_crate).map_err(|e| (e, Vec::new()))?;
        }

        let check_crate_result1 = vir::well_formed::check_one_crate(&current_vir_crate);
        let check_crate_result = vir::well_formed::check_crate(
            &vir_crate,
            &unpruned_crate,
            &mut ctxt.diagnostics.borrow_mut(),
            self.args.no_verify,
            self.args.no_cheating,
        );

        for diag in ctxt.diagnostics.borrow_mut().drain(..) {
            match diag {
                vir::ast::VirErrAs::Warning(err) => {
                    diagnostics.report_as(&err.to_any(), MessageLevel::Warning)
                }
                vir::ast::VirErrAs::Note(err) => {
                    diagnostics.report_as(&err.to_any(), MessageLevel::Note)
                }
            }
        }
        check_crate_result1.map_err(|e| (e, Vec::new()))?;
        check_crate_result.map_err(|e| (e, Vec::new()))?;
        let vir_crate = vir::autospec::resolve_autospec(&vir_crate).map_err(|e| (e, Vec::new()))?;
        let (vir_crate, erasure_modes) =
            vir::modes::check_crate(&vir_crate).map_err(|e| (e, Vec::new()))?;

        self.vir_crate = Some(vir_crate.clone());
        self.crate_name = Some(crate_name);
        self.crate_names = Some(crate_names);

        let erasure_info = ctxt.erasure_info.borrow();
        let hir_vir_ids = erasure_info.hir_vir_ids.clone();
        let resolved_calls = erasure_info.resolved_calls.clone();
        let resolved_pats = erasure_info.resolved_pats.clone();
        let direct_var_modes = erasure_info.direct_var_modes.clone();
        let external_functions = erasure_info.external_functions.clone();
        let ignored_functions = erasure_info.ignored_functions.clone();
        let bodies = erasure_info.bodies.clone();
        let erasure_hints = crate::erase::ErasureHints {
            vir_crate: unpruned_crate,
            hir_vir_ids,
            resolved_calls,
            resolved_pats,
            erasure_modes,
            direct_var_modes,
            external_functions,
            ignored_functions,
            bodies,
        };
        self.erasure_hints = Some(erasure_hints);

        if !self.args.no_lifetime {
            crate::erase::setup_verus_ctxt_for_thir_erasure(
                &self.verus_items.as_ref().unwrap(),
                self.erasure_hints.as_ref().unwrap(),
            )
            .map_err(|e| (e, Vec::new()))?;
        }

        // These can invoke mir_borrowck when opaque types are involved.
        // Thus, we can only run these after initializing erasure_hints
        tcx.ensure_ok().check_private_in_public(());
        tcx.hir_for_each_module(|module| {
            tcx.ensure_ok().check_mod_privacy(module);
        });

        let time4 = Instant::now();
        self.time_vir = time4 - time0;
        self.time_vir_rust_to_vir = time2 - time1;

        Ok(true)
    }

    pub fn get_function_mode(&self, f: &Fun) -> Option<&vir::ast::Mode> {
        self.vir_crate.as_ref().and_then(|vir_krate| {
            vir_krate
                .functions
                .iter()
                .find(|function| function.x.name == *f)
                .map(|function| &function.x.mode)
        })
    }
}

fn delete_dir_if_exists_and_is_dir(dir: &std::path::PathBuf) -> Result<(), VirErr> {
    Ok(if dir.exists() {
        if dir.is_dir() {
            let entries = std::fs::read_dir(dir).map_err(|err| {
                io_vir_err(format!("could not read directory {}", dir.display()), err)
            })?;
            for entry in entries {
                if let Ok(entry) = entry {
                    if entry.path().is_file() {
                        std::fs::remove_file(entry.path()).map_err(|err| {
                            io_vir_err(
                                format!("could not remove file {}", entry.path().display()),
                                err,
                            )
                        })?;
                    }
                }
            }
        } else {
            return Err(error(format!("{} exists and is not a directory", dir.display())));
        }
    })
}

// TODO: move the callbacks into a different file, like driver.rs
pub(crate) struct VerifierCallbacksEraseMacro {
    pub(crate) verifier: Verifier,
    /// start time of the rustc compilation
    pub(crate) rust_start_time: Instant,
    /// time when entered the `after_expansion` callback
    pub(crate) rust_end_time: Option<Instant>,
    /// start time of lifetime analysys
    pub(crate) lifetime_start_time: Option<Instant>,
    /// end time of lifetime analysys
    pub(crate) lifetime_end_time: Option<Instant>,
    pub(crate) rustc_args: Vec<String>,
    pub(crate) verus_externs: Option<VerusExterns>,
    pub(crate) spans: Option<SpanContext>,
}

pub(crate) static BODY_HIR_ID_TO_REVEAL_PATH_RES: std::sync::RwLock<
    Option<
        HashMap<
            rustc_span::def_id::DefId,
            (Option<rustc_hir::def::Res>, crate::hir_hide_reveal_rewrite::ResOrSymbol),
        >,
    >,
> = std::sync::RwLock::new(None);

fn hir_crate<'tcx>(tcx: TyCtxt<'tcx>, _: ()) -> rustc_hir::Crate<'tcx> {
    let mut crate_ = (rustc_interface::DEFAULT_QUERY_PROVIDERS.hir_crate)(tcx, ());
    crate::hir_hide_reveal_rewrite::hir_hide_reveal_rewrite(&mut crate_, tcx);
    crate_
}

impl rustc_driver::Callbacks for VerifierCallbacksEraseMacro {
    fn config(&mut self, config: &mut rustc_interface::interface::Config) {
        if let Some(mut dep_tracker) = self.verifier.dep_tracker.take() {
            let import_dep_if_present = &self
                .verifier
                .via_cargo_args
                .as_ref()
                .expect("dep_tracker is present, so via_cargo_args must be Some")
                .import_dep_if_present;
            let import_deps_if_present: HashSet<String> =
                import_dep_if_present.iter().cloned().collect();
            let success = crate::cargo_verus::handle_externs(
                &config.opts.externs,
                import_deps_if_present,
                &mut dep_tracker,
            );
            match success {
                Ok(imports) => {
                    self.verifier.import_virs_via_cargo = Some(imports);
                }
                Err(err) => {
                    eprintln!("Error: {}", err);
                    std::process::exit(1);
                }
            }
            dep_tracker.config_install(config);
        }

        if self.verifier.args.no_lifetime {
            config.override_queries = Some(|_session, providers| {
                providers.hir_crate = hir_crate;
                providers.mir_const_qualif = |_, _| rustc_middle::mir::ConstQualifs::default();
                providers.lint_mod = |_, _| {};
                providers.check_liveness = |_, _| {};
                providers.check_mod_deathness = |_, _| {};

                providers.mir_borrowck = |tcx, _local_def_id| {
                    Ok(tcx.arena.alloc(rustc_middle::mir::ConcreteOpaqueTypes(
                        rustc_data_structures::fx::FxIndexMap::default(),
                    )))
                };
            });
        } else {
            config.override_queries = Some(|_session, providers| {
                providers.hir_crate = hir_crate;
                providers.mir_const_qualif = |_, _| rustc_middle::mir::ConstQualifs::default();
                providers.lint_mod = |_, _| {};
                providers.check_liveness = |_, _| {};
                providers.check_mod_deathness = |_, _| {};

                rustc_mir_build_verus::verus_provide(providers);

                // check_well_formed when called on an OpaqueTy will trigger mir_borrowck to run.
                // This happens earlier than we'd like, so we disable it.
                // TODO: when we support opaque types we should run this check later
                providers.check_well_formed =
                    |tcx: TyCtxt<'_>, def_id: rustc_hir::def_id::LocalDefId| {
                        let node = tcx.hir_node_by_def_id(def_id);
                        if matches!(node, rustc_hir::Node::OpaqueTy(_)) {
                            return Ok(());
                        }
                        (rustc_interface::DEFAULT_QUERY_PROVIDERS.check_well_formed)(tcx, def_id)
                    };
            });
        }
    }

    fn after_expansion<'tcx>(
        &mut self,
        compiler: &Compiler,
        tcx: TyCtxt<'tcx>,
    ) -> rustc_driver::Compilation {
        self.rust_end_time = Some(Instant::now());

        if let Some(_guar) = compiler.sess.dcx().has_errors() {
            self.verifier.encountered_error = true;
            return rustc_driver::Compilation::Stop;
        }

        self.verifier.error_format = Some(compiler.sess.opts.error_format);

        if self.verifier.via_cargo_args.is_some() {
            let crate_meta_path =
                tcx.output_filenames(()).path(rustc_session::config::OutputType::Metadata);
            if let rustc_session::config::OutFileName::Real(path) = crate_meta_path {
                self.verifier.export_vir_path_via_cargo = Some(path.with_extension("vir"));
            }
        }

        rustc_interface::passes::write_dep_info(tcx);
        let crate_name = tcx.crate_name(LOCAL_CRATE).as_str().to_owned();

        let time_import0 = Instant::now();
        let imported = match crate::import_export::import_crates(
            &self.verifier.args,
            self.verifier.import_virs_via_cargo.clone().unwrap_or_default(),
        ) {
            Ok(imported) => imported,
            Err(err) => {
                assert!(err.spans.len() == 0);
                assert!(err.level == MessageLevel::Error);
                compiler.sess.dcx().err(err.note.clone());
                self.verifier.encountered_vir_error = true;
                return rustc_driver::Compilation::Stop;
            }
        };
        let time_import1 = Instant::now();
        self.verifier.time_import = time_import1 - time_import0;
        let verus_items =
            Arc::new(crate::verus_items::from_diagnostic_items(&tcx.all_diagnostic_items(())));
        self.verifier.verus_items = Some(verus_items.clone());
        let spans = SpanContextX::new(
            tcx,
            tcx.stable_crate_id(LOCAL_CRATE),
            compiler.sess.source_map(),
            imported.metadatas.into_iter().map(|c| (c.crate_id, c.original_files)).collect(),
            self.verus_externs.as_ref(),
        );

        {
            let reporter = Reporter::new(&spans, compiler);
            if self.verifier.args.trace {
                reporter.report_now(&note_bare("preparing crate for verification").to_any());
            }
            if let Err((err, mut diagnostics)) = self.verifier.construct_vir_crate(
                tcx,
                verus_items.clone(),
                &spans,
                imported.crate_names,
                imported.vir_crates,
                &reporter,
                crate_name.clone(),
            ) {
                reporter.report_as(&err.to_any(), MessageLevel::Error);
                self.verifier.encountered_vir_error = true;

                for diag in diagnostics.drain(..) {
                    match diag {
                        vir::ast::VirErrAs::Warning(err) => {
                            reporter.report_as(&err.to_any(), MessageLevel::Warning)
                        }
                        vir::ast::VirErrAs::Note(err) => {
                            reporter.report_as(&err.to_any(), MessageLevel::Note)
                        }
                    }
                }
                return rustc_driver::Compilation::Stop;
            }
            if let Some(_guar) = compiler.sess.dcx().has_errors() {
                self.verifier.encountered_error = true;
                return rustc_driver::Compilation::Stop;
            }
            self.lifetime_start_time = Some(Instant::now());
            let status = if self.verifier.args.no_lifetime {
                Ok(vec![])
            } else {
                let log_lifetime =
                    self.verifier.args.log_all || self.verifier.args.log_args.log_lifetime;
                let lifetime_log_file = if log_lifetime {
                    let file =
                        self.verifier.create_log_file(None, crate::config::LIFETIME_FILE_SUFFIX);
                    match file {
                        Err(err) => {
                            reporter.report_as(&err.to_any(), MessageLevel::Error);
                            self.verifier.encountered_vir_error = true;
                            return rustc_driver::Compilation::Stop;
                        }
                        Ok(file) => Some(file),
                    }
                } else {
                    None
                };
                // TODO the "lifetime" subsystem is misnamed now, as its only role is
                // trait conflict checking
                crate::lifetime::check_tracked_lifetimes(
                    &spans,
                    self.verifier.vir_crate.as_ref().expect("vir_crate should be initialized"),
                    lifetime_log_file,
                )
            };
            self.lifetime_end_time = Some(Instant::now());
            match status {
                Ok(msgs) => {
                    if msgs.len() > 0 {
                        self.verifier.encountered_vir_error = true;
                        // We found lifetime errors.
                        // We could print them immediately, but instead,
                        // let's first run rustc's standard lifetime checking
                        // because the error messages are likely to be better.
                        let compile_status = crate::driver::run_with_erase_macro_compile(
                            self.rustc_args.clone(),
                            false,
                            self.verifier.args.vstd,
                        );
                        if compile_status.is_err() {
                            return rustc_driver::Compilation::Stop;
                        }
                        for msg in &msgs {
                            reporter.report(&msg.clone().to_any());
                        }
                        reporter.report(
                            &note_bare("This error was found in Verus's Trait-Conflict-Checker")
                                .to_any(),
                        );
                        return rustc_driver::Compilation::Stop;
                    }
                }
                Err(err) => {
                    reporter.report_as(&err.to_any(), MessageLevel::Error);
                    self.verifier.encountered_vir_error = true;
                    return rustc_driver::Compilation::Stop;
                }
            }
        }

        if let Some(_guar) = compiler.sess.dcx().has_errors() {
            return rustc_driver::Compilation::Stop;
        }

        if !self.verifier.args.no_lifetime {
            self.spans = Some(spans);
            return rustc_driver::Compilation::Continue;
        }

        match self.verifier.verify_crate(compiler, &spans) {
            Ok(()) => {}
            Err(err) => {
                if let VerifyErr::Vir(err) = err {
                    let reporter = Reporter::new(&spans, compiler);
                    reporter.report_as(&err.to_any(), MessageLevel::Error);
                }
                self.verifier.encountered_vir_error = true;
            }
        }
        if !self.verifier.args.output_json
            && !self.verifier.encountered_error
            && !self.verifier.encountered_vir_error
        {
            println!(
                "verification results:: {} verified, {} errors{}",
                self.verifier.count_verified,
                self.verifier.count_errors,
                if !crate::driver::is_verifying_entire_crate(&self.verifier) {
                    " (partial verification with `--verify-*`)"
                } else {
                    ""
                }
            );
        }
        rustc_driver::Compilation::Stop
    }

    fn after_analysis<'tcx>(
        &mut self,
        compiler: &Compiler,
        _tcx: TyCtxt<'tcx>,
    ) -> rustc_driver::Compilation {
        let spans = self.spans.clone().unwrap();
        match self.verifier.verify_crate(compiler, &spans) {
            Ok(()) => {}
            Err(err) => {
                if let VerifyErr::Vir(err) = err {
                    let reporter = Reporter::new(&spans, compiler);
                    reporter.report_as(&err.to_any(), MessageLevel::Error);
                }
                self.verifier.encountered_vir_error = true;
            }
        }
        if !self.verifier.args.output_json
            && !self.verifier.encountered_error
            && !self.verifier.encountered_vir_error
        {
            println!(
                "verification results:: {} verified, {} errors{}",
                self.verifier.count_verified,
                self.verifier.count_errors,
                if !crate::driver::is_verifying_entire_crate(&self.verifier) {
                    " (partial verification with `--verify-*`)"
                } else {
                    ""
                }
            );
        }

        rustc_driver::Compilation::Stop
    }
}<|MERGE_RESOLUTION|>--- conflicted
+++ resolved
@@ -2627,17 +2627,6 @@
         diagnostics: &impl air::messages::Diagnostics,
         crate_name: String,
     ) -> Result<bool, (VirErr, Vec<vir::ast::VirErrAs>)> {
-<<<<<<< HEAD
-        let time_hir0 = Instant::now();
-
-        rustc_hir_analysis::check_crate(tcx);
-
-        if tcx.dcx().err_count() != 0 {
-            return Ok(false);
-        }
-
-=======
->>>>>>> 76473c71
         self.air_no_span = {
             let no_span = tcx
                 .hir_crate(())
