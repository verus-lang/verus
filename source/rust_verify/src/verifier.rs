use crate::commands::{Op, OpGenerator, OpKind, QueryOp, Style};
use crate::config::{Args, ShowTriggers};
use crate::context::{ArchContextX, ContextX, ErasureInfo};
use crate::debugger::Debugger;
use crate::profiler::write_instantiation_graph;
use crate::spans::{SpanContext, SpanContextX};
use crate::user_filter::UserFilter;
use crate::util::error;
use crate::verus_items::VerusItems;
use air::ast::{Command, CommandX, Commands};
use air::context::{QueryContext, ValidityResult};
use air::messages::{ArcDynMessage, Diagnostics};
use air::profiler::Profiler;
use rustc_errors::{DiagnosticBuilder, EmissionGuarantee};
use rustc_hir::OwnerNode;
use rustc_interface::interface::Compiler;

use vir::messages::{
    message, note, note_bare, warning_bare, Message, MessageLabel, MessageLevel, MessageX, ToAny,
};

use num_format::{Locale, ToFormattedString};
use rustc_error_messages::MultiSpan;
use rustc_middle::ty::TyCtxt;
use rustc_span::def_id::LOCAL_CRATE;
use rustc_span::source_map::SourceMap;
use rustc_span::Span;
use std::collections::{HashMap, HashSet, VecDeque};
use std::fs::File;
use std::io::Write;
use std::sync::Arc;
use std::time::{Duration, Instant};
use vir::context::GlobalCtx;

use crate::buckets::{Bucket, BucketId};
use vir::ast::{Fun, Ident, Krate, VirErr};
use vir::ast_util::{fun_as_friendly_rust_name, is_visible_to};
use vir::def::{path_to_string, CommandsWithContext, CommandsWithContextX, SnapPos};
use vir::prelude::PreludeConfig;

const RLIMIT_PER_SECOND: u32 = 3000000;

pub(crate) struct Reporter<'tcx> {
    spans: SpanContext,
    compiler_diagnostics: &'tcx rustc_errors::Handler,
    source_map: &'tcx rustc_span::source_map::SourceMap,
}

impl<'tcx> Reporter<'tcx> {
    pub(crate) fn new(spans: &SpanContext, compiler: &'tcx Compiler) -> Self {
        Reporter {
            spans: spans.clone(),
            compiler_diagnostics: compiler.session().diagnostic(),
            source_map: compiler.session().source_map(),
        }
    }
}

/// N.B.: The compiler performs deduplication on diagnostic messages, so reporting an error twice,
/// or emitting the same note twice will be surpressed (even if separated in time by other
/// errors/notes)
impl air::messages::Diagnostics for Reporter<'_> {
    fn report_as(&self, msg: &ArcDynMessage, level: MessageLevel) {
        let msg: &MessageX =
            msg.downcast_ref().expect("unexpected value in Any -> Message conversion");

        let mut v: Vec<Span> = Vec::new();
        for sp in &msg.spans {
            if let Some(span) = self.spans.from_air_span(&sp, Some(self.source_map)) {
                v.push(span);
            }
        }
        while let Some(i) = v.iter().position(|a| v.iter().any(|b| a != b && a.contains(*b))) {
            // Remove i in favor of the more specific spans contained by i
            v.remove(i);
        }

        let mut multispan = MultiSpan::from_spans(v);

        for MessageLabel { note, span: sp } in &msg.labels {
            if let Some(span) = self.spans.from_air_span(&sp, Some(self.source_map)) {
                multispan.push_span_label(span, note.clone());
            } else {
                dbg!(&note, &sp.as_string);
            }
        }

        fn emit_with_diagnostic_details<'a, G: EmissionGuarantee>(
            mut diag: DiagnosticBuilder<'a, G>,
            multispan: MultiSpan,
            help: &Option<String>,
        ) {
            diag.span = multispan;
            if let Some(help) = help {
                diag.help(help);
            }
            diag.emit();
        }

        match level {
            MessageLevel::Note => emit_with_diagnostic_details(
                self.compiler_diagnostics.struct_note_without_error(&msg.note),
                multispan,
                &msg.help,
            ),
            MessageLevel::Warning => emit_with_diagnostic_details(
                self.compiler_diagnostics.struct_warn(&msg.note),
                multispan,
                &msg.help,
            ),
            MessageLevel::Error => emit_with_diagnostic_details(
                self.compiler_diagnostics.struct_err(&msg.note),
                multispan,
                &msg.help,
            ),
        }
    }

    fn report(&self, msg: &ArcDynMessage) {
        let vir_msg: &MessageX =
            msg.downcast_ref().expect("unexpected value in Any -> Message conversion");
        self.report_as(msg, vir_msg.level)
    }

    fn report_now(&self, msg: &ArcDynMessage) {
        let vir_msg: &MessageX =
            msg.downcast_ref().expect("unexpected value in Any -> Message conversion");
        self.report_as(msg, vir_msg.level)
    }

    fn report_as_now(&self, msg: &ArcDynMessage, msg_as: MessageLevel) {
        self.report_as(msg, msg_as)
    }
}

/// A reporter message that is being collected by the main thread
pub(crate) enum ReporterMessage {
    Message(usize, Message, MessageLevel, bool),
    // Debugger(),
    Done(usize),
}

/// A reporter that forwards messages on an mpsc channel
pub(crate) struct QueuedReporter {
    bucket_id: usize,
    queue: std::sync::mpsc::Sender<ReporterMessage>,
}

impl QueuedReporter {
    pub(crate) fn new(bucket_id: usize, queue: std::sync::mpsc::Sender<ReporterMessage>) -> Self {
        Self { bucket_id, queue }
    }

    pub(crate) fn done(&self) {
        self.queue.send(ReporterMessage::Done(self.bucket_id)).expect("could not send!");
    }
}

impl air::messages::Diagnostics for QueuedReporter {
    fn report_as(&self, msg: &ArcDynMessage, level: MessageLevel) {
        let msg: Message =
            msg.clone().downcast().expect("unexpected value in Any -> Message conversion");
        self.queue
            .send(ReporterMessage::Message(self.bucket_id, msg, level, false))
            .expect("could not send the message!");
    }

    fn report_as_now(&self, msg: &ArcDynMessage, level: MessageLevel) {
        let msg: Message =
            msg.clone().downcast().expect("unexpected value in Any -> Message conversion");
        self.queue
            .send(ReporterMessage::Message(self.bucket_id, msg, level, true))
            .expect("could not send the message!");
    }

    fn report(&self, msg: &ArcDynMessage) {
        let air_msg: &MessageX =
            msg.downcast_ref().expect("unexpected value in Any -> Message conversion");
        self.report_as(msg, air_msg.level)
    }

    fn report_now(&self, msg: &ArcDynMessage) {
        let air_msg: &MessageX =
            msg.downcast_ref().expect("unexpected value in Any -> Message conversion");
        self.report_as_now(msg, air_msg.level)
    }
}

#[derive(Default)]
pub struct BucketStats {
    /// cummulative time in AIR to verify the bucket (this includes SMT solver time)
    pub time_air: Duration,
    /// time to initialize the SMT solver
    pub time_smt_init: Duration,
    /// cummulative time of all SMT queries
    pub time_smt_run: Duration,
    /// total time to verify the bucket
    pub time_verify: Duration,
}

pub struct Verifier {
    /// this is the actual number of threads used for verification. This will be set to the
    /// minimum of the requested threads and the number of buckets to verify
    pub num_threads: usize,
    pub encountered_vir_error: bool,
    pub count_verified: u64,
    pub count_errors: u64,
    pub args: Args,
    pub user_filter: Option<UserFilter>,
    pub erasure_hints: Option<crate::erase::ErasureHints>,

    /// total real time to verify all activated buckets of the crate, including real time for
    /// the parallel bucket verification
    pub time_verify_crate: Duration,
    /// sequential part of the crate verification before parallel verification
    pub time_verify_crate_sequential: Duration,
    /// total sequantial time spent constructing teh VIR
    pub time_vir: Duration,
    /// the time it took convert the VIR from rust AST
    pub time_vir_rust_to_vir: Duration,
    /// time spent in hir when creating the VIR for the crate
    pub time_hir: Duration,
    /// execution times for each bucket run in parallel
    pub bucket_times: HashMap<BucketId, BucketStats>,
    /// smt runtimes for each function per bucket
    pub func_times: HashMap<BucketId, HashMap<Fun, Duration>>,

    // If we've already created the log directory, this is the path to it:
    created_log_dir: Arc<std::sync::Mutex<Option<std::path::PathBuf>>>,
    created_solver_log_dir: Arc<std::sync::Mutex<Option<std::path::PathBuf>>>,
    vir_crate: Option<Krate>,
    crate_names: Option<Vec<String>>,
    vstd_crate_name: Option<Ident>,
    air_no_span: Option<vir::messages::Span>,
    current_crate_module_ids: Option<Vec<vir::ast::Path>>,
    buckets: HashMap<BucketId, Bucket>,

    // proof debugging purposes
    expand_flag: bool,
    pub expand_targets: Vec<Message>,
}

fn report_chosen_triggers(
    diagnostics: &impl air::messages::Diagnostics,
    chosen: &vir::context::ChosenTriggers,
) {
    diagnostics
        .report(&note(&chosen.span, "automatically chose triggers for this expression:").to_any());

    for (n, trigger) in chosen.triggers.iter().enumerate() {
        let note = format!("  trigger {} of {}:", n + 1, chosen.triggers.len());
        let msg = note_bare(note);
        let msg: ArcDynMessage = trigger.iter().fold(msg, |m, (s, _)| {
            let m: &vir::messages::MessageX =
                m.downcast_ref().expect("unexpected value in Any -> Message conversion");
            m.primary_span(s)
        });
        diagnostics.report(&msg);
    }
}

pub(crate) fn io_vir_err(msg: String, err: std::io::Error) -> VirErr {
    error(format!("{msg}: {err}"))
}

pub fn module_name(module: &vir::ast::Path) -> String {
    module.segments.iter().map(|s| s.to_string()).collect::<Vec<_>>().join("::")
}

struct RunCommandQueriesResult {
    invalidity: bool,
    timed_out: bool,
    not_skipped: bool,
}

impl std::ops::Add for RunCommandQueriesResult {
    type Output = Self;

    fn add(self, rhs: Self) -> Self::Output {
        RunCommandQueriesResult {
            invalidity: self.invalidity || rhs.invalidity,
            timed_out: self.timed_out || rhs.timed_out,
            not_skipped: self.not_skipped || rhs.not_skipped,
        }
    }
}

impl Verifier {
    pub fn new(args: Args) -> Verifier {
        Verifier {
            num_threads: 1,
            encountered_vir_error: false,
            count_verified: 0,
            count_errors: 0,
            args,
            user_filter: None,
            erasure_hints: None,
            time_verify_crate: Duration::new(0, 0),
            time_verify_crate_sequential: Duration::new(0, 0),
            time_hir: Duration::new(0, 0),
            time_vir: Duration::new(0, 0),
            time_vir_rust_to_vir: Duration::new(0, 0),

            bucket_times: HashMap::new(),
            func_times: HashMap::new(),

            created_log_dir: Arc::new(std::sync::Mutex::new(None)),
            created_solver_log_dir: Arc::new(std::sync::Mutex::new(None)),
            vir_crate: None,
            crate_names: None,
            vstd_crate_name: None,
            air_no_span: None,
            current_crate_module_ids: None,
            buckets: HashMap::new(),

            expand_flag: false,
            expand_targets: vec![],
        }
    }

    pub fn from_self(&self) -> Verifier {
        Verifier {
            num_threads: 1,
            encountered_vir_error: false,
            count_verified: 0,
            count_errors: 0,
            args: self.args.clone(),
            user_filter: self.user_filter.clone(),
            erasure_hints: self.erasure_hints.clone(),

            time_verify_crate: Duration::new(0, 0),
            time_verify_crate_sequential: Duration::new(0, 0),
            time_hir: Duration::new(0, 0),
            time_vir: Duration::new(0, 0),
            time_vir_rust_to_vir: Duration::new(0, 0),
            bucket_times: HashMap::new(),
            func_times: HashMap::new(),
            created_log_dir: self.created_log_dir.clone(),
            created_solver_log_dir: self.created_solver_log_dir.clone(),
            vir_crate: self.vir_crate.clone(),
            crate_names: self.crate_names.clone(),
            vstd_crate_name: self.vstd_crate_name.clone(),
            air_no_span: self.air_no_span.clone(),
            current_crate_module_ids: self.current_crate_module_ids.clone(),
            buckets: self.buckets.clone(),
            expand_flag: self.expand_flag,
            expand_targets: self.expand_targets.clone(),
        }
    }

    /// merges two verifiers by summing up times and verified stats from other into self.
    pub fn merge(&mut self, other: Self) {
        self.count_verified += other.count_verified;
        self.count_errors += other.count_errors;
        self.time_vir += other.time_vir;
        self.time_vir_rust_to_vir += other.time_vir_rust_to_vir;
        self.bucket_times.extend(other.bucket_times);
        self.func_times.extend(other.func_times);
    }

    fn get_bucket<'a>(&'a self, bucket_id: &BucketId) -> &'a Bucket {
        self.buckets.get(bucket_id).expect("expected valid BucketId")
    }

    fn ensure_solver_log_dir(&mut self) -> Result<std::path::PathBuf, VirErr> {
        Ok({
            let mut created_solver_log_dir =
                self.created_solver_log_dir.lock().expect("failed to lock created_solver_log_dir");
            if let Some(dir_path) = &*created_solver_log_dir {
                dir_path.clone()
            } else {
                let dir = std::path::PathBuf::from(crate::config::SOLVER_LOG_DIR.to_string());
                delete_dir_if_exists_and_is_dir(&dir)?;
                std::fs::create_dir_all(&dir).map_err(|err| {
                    io_vir_err(format!("could not create directory {}", dir.display()), err)
                })?;
                *created_solver_log_dir = Some(dir.clone());
                dir
            }
        })
    }

    fn create_log_file(
        &mut self,
        bucket_id_opt: Option<&BucketId>,
        suffix: &str,
    ) -> Result<File, VirErr> {
        let dir_path = {
            let mut created_log_dir =
                self.created_log_dir.lock().expect("failed to lock created_log_dir");
            if let Some(dir_path) = &*created_log_dir {
                dir_path.clone()
            } else {
                let dir = std::path::PathBuf::from(if let Some(dir) = &self.args.log_dir {
                    dir.clone()
                } else {
                    crate::config::LOG_DIR.to_string()
                });
                delete_dir_if_exists_and_is_dir(&dir)?;
                std::fs::create_dir_all(&dir).map_err(|err| {
                    io_vir_err(format!("could not create directory {}", dir.display()), err)
                })?;
                *created_log_dir = Some(dir.clone());
                dir
            }
        };
        let log_file_name = self.log_file_name(&dir_path, bucket_id_opt, suffix);
        match File::create(&log_file_name) {
            Ok(file) => Ok(file),
            Err(err) => {
                Err(io_vir_err(format!("could not open file {}", log_file_name.display()), err))
            }
        }
    }

    fn log_file_name(
        &self,
        dir_path: &std::path::Path,
        bucket_id_opt: Option<&BucketId>,
        suffix: &str,
    ) -> std::path::PathBuf {
        let prefix = match bucket_id_opt {
            None => "crate".to_string(),
            Some(bucket_id) => bucket_id.to_log_string(),
        };
        std::path::PathBuf::from(&dir_path).join(format!("{prefix}{suffix}"))
    }

    /// Use when we expect our call to Z3 to always succeed
    /// If it doesn't, it's an internal error, not a failure
    /// to validate user code.
    fn check_internal_result(result: ValidityResult) {
        match result {
            ValidityResult::Valid => {}
            ValidityResult::TypeError(err) => {
                panic!("internal error: ill-typed AIR code: {}", err)
            }
            _ => panic!("internal error: decls should not generate queries ({:?})", result),
        }
    }

    fn print_profile_stats(
        &self,
        diagnostics: &impl air::messages::Diagnostics,
        profiler: Profiler,
        qid_map: &HashMap<String, vir::sst::BndInfo>,
    ) {
        let num_quants = profiler.quant_count();
        let total = profiler.total_instantiations();
        let max = 10;
        let msg = format!(
            "Observed {} total instantiations of user-level quantifiers",
            total.to_formatted_string(&Locale::en)
        );
        diagnostics.report(&note_bare(&msg).to_any());

        for (index, cost) in profiler.iter().take(max).enumerate() {
            // Report the quantifier
            let count = cost.instantiations;
            let note = format!(
                "Cost * Instantiations: {} (Instantiated {} times - {}% of the total, cost {}) top {} of {} user-level quantifiers.\n",
                count * cost.cost,
                count.to_formatted_string(&Locale::en),
                100 * count / total,
                cost.cost,
                index + 1,
                num_quants
            );
            let bnd_info = qid_map
                .get(&cost.quant)
                .expect(format!("Failed to find quantifier {}", cost.quant).as_str());
            let mut msg = note_bare(note);

            // Summarize the triggers it used
            let triggers = &bnd_info.user.as_ref().unwrap().trigs;
            for trigger in triggers.iter() {
                // HACK: we do not have span info for the builtin crate
                if !trigger.iter().any(|t| t.span.as_string.contains("builtin")) {
                    msg = trigger.iter().fold(msg, |m, e| m.primary_span(&e.span));
                }
            }
            msg = msg.secondary_label(
                &bnd_info.user.as_ref().unwrap().span,
                "Triggers selected for this quantifier".to_string(),
            );

            diagnostics.report(&msg.to_any());
        }
    }

    /// Check the result of a query that was based on user input.
    /// Success/failure will (eventually) be communicated back to the user.
    /// invalidity is true if there was at least one Invalid resulting in an error.
    /// timed_out is true if there was at least one time out
    /// not_skipped is true if the performed command was a CheckValid() request
    ///
    /// If `level` is None, do not report errors.
    fn check_result_validity(
        &mut self,
        bucket_id: &BucketId,
        reporter: &impl air::messages::Diagnostics,
        source_map: Option<&SourceMap>,
        diagnostics_to_report: &std::cell::RefCell<Option<Vec<(Message, MessageLevel)>>>,
        level: Option<MessageLevel>,
        air_context: &mut air::context::Context,
        assign_map: &HashMap<*const vir::messages::Span, HashSet<Arc<std::string::String>>>,
        snap_map: &Vec<(vir::messages::Span, SnapPos)>,
        command: &Command,
        context: &(&vir::messages::Span, &str),
        is_singular: bool,
    ) -> RunCommandQueriesResult {
        let message_interface = Arc::new(vir::messages::VirMessageInterface {});

        let report_long_running = || {
            let mut counter = 0;
            let report_fn: Box<dyn FnMut(std::time::Duration) -> ()> = Box::new(move |elapsed| {
                let mut msg =
                    format!("{} has been running for {} seconds", context.1, elapsed.as_secs());
                if let Some(mut in_line_order) = diagnostics_to_report.take() {
                    msg = msg
                        + "\nreporting errors as they are discovered (they may not be in source order)";
                    in_line_order.sort_by_key(|(m, _)| {
                        m.spans.get(0).and_then(|s| crate::spans::from_raw_span(&s.raw_span))
                    });
                    for (error, error_level) in in_line_order.into_iter() {
                        reporter.report_as(&error.clone().to_any(), error_level);
                    }
                }
                let msg = if counter % 5 == 0 { note(&context.0, msg) } else { note_bare(msg) };
                reporter.report_now(&msg.to_any());
                counter += 1;
            });
            (std::time::Duration::from_secs(2), report_fn)
        };
        let is_check_valid = matches!(**command, CommandX::CheckValid(_));
        let time0 = Instant::now();
        #[cfg(feature = "singular")]
        let mut result = if !is_singular {
            air_context.command(
                &*message_interface,
                reporter,
                &command,
                QueryContext { report_long_running: Some(&mut report_long_running()) },
            )
        } else {
            crate::singular::check_singular_valid(
                air_context,
                &command,
                context.0,
                QueryContext { report_long_running: Some(&mut report_long_running()) },
            )
        };

        #[cfg(not(feature = "singular"))]
        let mut result = air_context.command(
            &*message_interface,
            reporter,
            &command,
            QueryContext { report_long_running: Some(&mut report_long_running()) },
        );

        let time1 = Instant::now();
        let bucket_time = self.bucket_times.get_mut(bucket_id).expect("bucket time not found");
        bucket_time.time_air += time1 - time0;

        let mut is_first_check = true;
        let mut checks_remaining = self.args.multiple_errors;
        let mut only_check_earlier = false;
        let mut invalidity = false;
        let mut timed_out = false;
        loop {
            match result {
                ValidityResult::Valid => {
                    if (is_check_valid && is_first_check && level == Some(MessageLevel::Error))
                        || is_singular
                    {
                        self.count_verified += 1;
                    }
                    break;
                }
                ValidityResult::TypeError(err) => {
                    panic!("internal error: generated ill-typed AIR code: {}", err);
                }
                ValidityResult::Canceled => {
                    if is_first_check && level == Some(MessageLevel::Error) {
                        self.count_errors += 1;
                        invalidity = true;
                    }
                    let mut msg = format!("{}: Resource limit (rlimit) exceeded", context.1);
                    if !self.args.profile && !self.args.profile_all && !self.args.capture_profiles {
                        msg.push_str("; consider rerunning with --profile for more details");
                    }
                    if let Some(level) = level {
                        reporter.report(&message(level, msg, &context.0).to_any());
                    }
                    // need to report that we need to rerun from this function (into spinoff)
                    // so that we can run the profiler on an isolated file on the second pass
                    timed_out = true;
                    break;
                }
                ValidityResult::Invalid(air_model, error) => {
                    if let Some(level) = level {
                        if air_model.is_none() {
                            // singular_invalid case
                            self.count_errors += 1;
                            reporter.report_as(&error, level);
                            break;
                        }
                    }
                    let air_model = air_model.unwrap();

                    if is_first_check && level == Some(MessageLevel::Error) {
                        self.count_errors += 1;
                        invalidity = true;
                    }
                    let error: Message = error.downcast().unwrap();
                    if let Some(level) = level {
                        if !self.expand_flag || vir::split_expression::is_split_error(&error) {
                            if let Some(collected) = &mut *diagnostics_to_report.borrow_mut() {
                                collected.push((error.clone(), level));
                            } else {
                                reporter.report_as(&error.clone().to_any(), level);
                            }
                        }
                    }

                    if level == Some(MessageLevel::Error) {
                        if self.args.expand_errors {
                            assert!(!self.expand_flag);
                            self.expand_targets.push(error.clone());
                        }

                        if self.args.debugger {
                            if let Some(source_map) = source_map {
                                let mut debugger =
                                    Debugger::new(air_model, assign_map, snap_map, source_map);
                                debugger.start_shell(air_context);
                            } else {
                                reporter.report(&message(
                                    MessageLevel::Warning,
                                    "no source map available for debugger. Try running single threaded.",
                                    &context.0,
                                ).to_any());
                            }
                        }
                    }

                    if self.args.multiple_errors == 0 {
                        break;
                    }
                    is_first_check = false;
                    if !only_check_earlier {
                        checks_remaining -= 1;
                        if checks_remaining == 0 {
                            only_check_earlier = true;
                        }
                    }

                    let time0 = Instant::now();
                    result = air_context.check_valid_again(
                        reporter,
                        only_check_earlier,
                        QueryContext { report_long_running: Some(&mut report_long_running()) },
                    );
                    let time1 = Instant::now();

                    let bucket_time =
                        self.bucket_times.get_mut(bucket_id).expect("bucket time not found");
                    bucket_time.time_air += time1 - time0;
                }
                ValidityResult::UnexpectedOutput(err) => {
                    panic!("unexpected output from solver: {}", err);
                }
            }
        }

        if level == Some(MessageLevel::Error) && checks_remaining == 0 {
            let msg = format!(
                "{}: not all errors may have been reported; rerun with a higher value for --multiple-errors to find other potential errors in this function",
                context.1
            );
            reporter.report(&note(context.0, msg).to_any());
        }

        if is_check_valid && !is_singular {
            air_context.finish_query();
        }

        RunCommandQueriesResult {
            invalidity,
            timed_out,
            not_skipped: matches!(**command, CommandX::CheckValid(_)),
        }
    }

    fn run_commands(
        &mut self,
        bucket_id: &BucketId,
        diagnostics: &impl air::messages::Diagnostics,
        air_context: &mut air::context::Context,
        commands: &Vec<Command>,
        comment: &str,
    ) {
        if commands.len() > 0 {
            air_context.blank_line();
            air_context.comment(comment);
        }
        for command in commands.iter() {
            let time0 = Instant::now();
            Self::check_internal_result(air_context.command(
                &vir::messages::VirMessageInterface {},
                diagnostics,
                &command,
                Default::default(),
            ));
            let time1 = Instant::now();

            let bucket_time = self.bucket_times.get_mut(bucket_id).expect("bucket time not found");
            bucket_time.time_air += time1 - time0;
        }
    }

    /// Returns the status of running the provided queries
    /// invalidity: whether the command returned invalid or not
    /// timed_out: whether the command timed out or not
    /// not_skipped : whether a nontrivial validity check was performed or not
    fn run_commands_queries(
        &mut self,
        reporter: &impl air::messages::Diagnostics,
        source_map: Option<&SourceMap>,
        level: Option<MessageLevel>,
        diagnostics_to_report: &std::cell::RefCell<Option<Vec<(Message, MessageLevel)>>>,
        air_context: &mut air::context::Context,
        commands_with_context: CommandsWithContext,
        assign_map: &HashMap<*const vir::messages::Span, HashSet<Arc<String>>>,
        snap_map: &Vec<(vir::messages::Span, SnapPos)>,
        bucket_id: &BucketId,
        function_name: &Fun,
        comment: &str,
        desc_prefix: Option<&str>,
    ) -> RunCommandQueriesResult {
        let user_filter = self.user_filter.as_ref().unwrap();
        let includes_function = user_filter.includes_function(function_name);
        if !includes_function {
            return RunCommandQueriesResult {
                invalidity: false,
                timed_out: false,
                not_skipped: false,
            };
        }

        let mut result =
            RunCommandQueriesResult { invalidity: false, timed_out: false, not_skipped: false };
        let CommandsWithContextX { span, desc, commands, prover_choice, skip_recommends: _ } =
            &*commands_with_context;
        if commands.len() > 0 {
            air_context.blank_line();
            air_context.comment(comment);
            air_context.comment(&span.as_string);
        }
        let desc = desc_prefix.unwrap_or("").to_string() + desc;
        for command in commands.iter() {
            result = result
                + self.check_result_validity(
                    bucket_id,
                    reporter,
                    source_map,
                    diagnostics_to_report,
                    level,
                    air_context,
                    assign_map,
                    snap_map,
                    &command,
                    &(span, &desc),
                    *prover_choice == vir::def::ProverChoice::Singular,
                );
        }

        result
    }

    fn log_fine_name_suffix(
        is_rerun: bool,
        query_function_path_counter: Option<(&vir::ast::Path, usize)>,
        expand_flag: bool,
        suffix: &str,
    ) -> String {
        let rerun_msg = if is_rerun { "_rerun" } else { "" };
        let count_msg = query_function_path_counter
            .map(|(n, ref c)| format!("{}_{:02}", path_to_string(n), c))
            .unwrap_or("".to_string());
        let expand_msg = if expand_flag { "_expand" } else { "" };

        format!("{}{}{}{}", rerun_msg, count_msg, expand_msg, suffix,)
    }

    fn new_air_context_with_prelude<'m>(
        &mut self,
        message_interface: Arc<dyn air::messages::MessageInterface>,
        diagnostics: &impl air::messages::Diagnostics,
        bucket_id: &BucketId,
        query_function_path_counter: Option<(&vir::ast::Path, usize)>,
        is_rerun: bool,
        prelude_config: vir::prelude::PreludeConfig,
        profile_file_name: Option<&std::path::PathBuf>,
    ) -> Result<air::context::Context, VirErr> {
        let mut air_context = air::context::Context::new(message_interface.clone());
        air_context.set_ignore_unexpected_smt(self.args.ignore_unexpected_smt);
        air_context.set_debug(self.args.debugger);
        if let Some(profile_file_name) = profile_file_name {
            air_context.set_profile_with_logfile_name(
                profile_file_name.to_str().expect("invalid prover log path").to_owned(),
            );
        }

        if self.args.log_all || self.args.log_args.log_air_initial {
            let file = self.create_log_file(
                Some(bucket_id),
                Self::log_fine_name_suffix(
                    is_rerun,
                    query_function_path_counter,
                    self.expand_flag,
                    crate::config::AIR_INITIAL_FILE_SUFFIX,
                )
                .as_str(),
            )?;
            air_context.set_air_initial_log(Box::new(file));
        }
        if self.args.log_all || self.args.log_args.log_air_final {
            let file = self.create_log_file(
                Some(bucket_id),
                Self::log_fine_name_suffix(
                    is_rerun,
                    query_function_path_counter,
                    self.expand_flag,
                    crate::config::AIR_FINAL_FILE_SUFFIX,
                )
                .as_str(),
            )?;
            air_context.set_air_final_log(Box::new(file));
        }
        if self.args.log_all || self.args.log_args.log_smt {
            let file = self.create_log_file(
                Some(bucket_id),
                Self::log_fine_name_suffix(
                    is_rerun,
                    query_function_path_counter,
                    self.expand_flag,
                    crate::config::SMT_FILE_SUFFIX,
                )
                .as_str(),
            )?;
            air_context.set_smt_log(Box::new(file));
        }

        // air_recommended_options causes AIR to apply a preset collection of Z3 options
        air_context.set_z3_param("air_recommended_options", "true");
        air_context.set_rlimit(self.args.rlimit.saturating_mul(RLIMIT_PER_SECOND));
        for (option, value) in self.args.smt_options.iter() {
            air_context.set_z3_param(&option, &value);
        }

        air_context.blank_line();
        air_context.comment("Prelude");
        for command in vir::context::Ctx::prelude(prelude_config).iter() {
            Self::check_internal_result(air_context.command(
                &*message_interface,
                diagnostics,
                &command,
                Default::default(),
            ));
        }

        air_context.blank_line();
        air_context.comment(&("MODULE '".to_string() + &bucket_id.friendly_name() + "'"));

        Ok(air_context)
    }

    fn new_air_context_with_bucket_context<'m>(
        &mut self,
        message_interface: Arc<dyn air::messages::MessageInterface>,
        ctx: &vir::context::Ctx,
        diagnostics: &impl air::messages::Diagnostics,
        bucket_id: &BucketId,
        function_path: &vir::ast::Path,
        datatype_commands: Commands,
        assoc_type_decl_commands: Commands,
        trait_commands: Commands,
        assoc_type_impl_commands: Commands,
        function_decl_commands: Arc<Vec<(Commands, String)>>,
        ops: &Vec<Op>,
        is_rerun: bool,
        context_counter: usize,
        span: &vir::messages::Span,
        profile_file_name: Option<&std::path::PathBuf>,
    ) -> Result<air::context::Context, VirErr> {
        let mut air_context = self.new_air_context_with_prelude(
            message_interface.clone(),
            diagnostics,
            bucket_id,
            Some((function_path, context_counter)),
            is_rerun,
            PreludeConfig { arch_word_bits: self.args.arch_word_bits },
            profile_file_name,
        )?;

        // Write the span of spun-off query
        air_context.comment(&span.as_string);
        air_context.blank_line();
        air_context.comment("Fuel");
        for command in ctx.fuel().iter() {
            Self::check_internal_result(air_context.command(
                &*message_interface,
                diagnostics,
                &command,
                Default::default(),
            ));
        }

        // set up bucket context
        self.run_commands(
            bucket_id,
            diagnostics,
            &mut air_context,
            &assoc_type_decl_commands,
            &("Associated-Type-Decls".to_string()),
        );
        self.run_commands(
            bucket_id,
            diagnostics,
            &mut air_context,
            &datatype_commands,
            &("Datatypes".to_string()),
        );
        self.run_commands(
            bucket_id,
            diagnostics,
            &mut air_context,
            &trait_commands,
            &("Traits".to_string()),
        );
        self.run_commands(
            bucket_id,
            diagnostics,
            &mut air_context,
            &assoc_type_impl_commands,
            &("Associated-Type-Impls".to_string()),
        );
        for commands in &*function_decl_commands {
            self.run_commands(bucket_id, diagnostics, &mut air_context, &commands.0, &commands.1);
        }
        for op in ops.iter() {
            match &op.kind {
                OpKind::Context(_context_op, commands) => {
                    self.run_commands(
                        bucket_id,
                        diagnostics,
                        &mut air_context,
                        commands,
                        &op.to_air_comment(),
                    );
                }
                OpKind::Query { .. } => {
                    panic!("should have only got Context ops");
                }
            }
        }
        Ok(air_context)
    }

    // Verify a single bucket
    fn verify_bucket(
        &mut self,
        reporter: &impl air::messages::Diagnostics,
        krate: &Krate,
        source_map: Option<&SourceMap>,
        bucket_id: &BucketId,
        ctx: &mut vir::context::Ctx,
    ) -> Result<(Duration, Duration), VirErr> {
        let message_interface = Arc::new(vir::messages::VirMessageInterface {});

        assert!(!(self.args.profile && self.args.profile_all));
        assert!(!(self.args.profile && self.args.capture_profiles));
        let profile_all_file_name = if self.args.profile_all || self.args.capture_profiles {
            let solver_log_dir = self.ensure_solver_log_dir()?;
            let profile_file_name = self.log_file_name(
                &solver_log_dir,
                Some(bucket_id),
                Self::log_fine_name_suffix(false, None, false, crate::config::PROFILE_FILE_SUFFIX)
                    .as_str(),
            );
            assert!(!profile_file_name.exists());
            Some(profile_file_name)
        } else {
            None
        };
        let mut air_context = self.new_air_context_with_prelude(
            message_interface.clone(),
            reporter,
            bucket_id,
            None,
            false,
            PreludeConfig { arch_word_bits: self.args.arch_word_bits },
            profile_all_file_name.as_ref(),
        )?;
        if self.args.solver_version_check {
            air_context
                .set_expected_solver_version(crate::consts::EXPECTED_SOLVER_VERSION.to_string());
        }

        let mut spunoff_time_smt_init = Duration::ZERO;
        let mut spunoff_time_smt_run = Duration::ZERO;

        let module = &ctx.module();
        air_context.blank_line();
        air_context.comment("Fuel");
        for command in ctx.fuel().iter() {
            Self::check_internal_result(air_context.command(
                &*message_interface,
                reporter,
                &command,
                Default::default(),
            ));
        }

        let assoc_type_decl_commands =
            vir::assoc_types_to_air::assoc_type_decls_to_air(ctx, &krate.traits);
        self.run_commands(
            bucket_id,
            reporter,
            &mut air_context,
            &assoc_type_decl_commands,
            &("Associated-Type-Decls".to_string()),
        );

        let datatype_commands = vir::datatype_to_air::datatypes_and_primitives_to_air(
            ctx,
            &krate
                .datatypes
                .iter()
                .cloned()
                .filter(|d| is_visible_to(&d.x.visibility, module))
                .collect(),
        );
        self.run_commands(
            bucket_id,
            reporter,
            &mut air_context,
            &datatype_commands,
            &("Datatypes".to_string()),
        );

        let trait_commands = vir::traits::traits_to_air(ctx, &krate);
        self.run_commands(
            bucket_id,
            reporter,
            &mut air_context,
            &trait_commands,
            &("Traits".to_string()),
        );

        let assoc_type_impl_commands =
            vir::assoc_types_to_air::assoc_type_impls_to_air(ctx, &krate.assoc_type_impls);
        self.run_commands(
            bucket_id,
            reporter,
            &mut air_context,
            &assoc_type_impl_commands,
            &("Associated-Type-Impls".to_string()),
        );

        let mut function_decl_commands = vec![];

        // Declare the function symbols
        for function in &krate.functions {
            ctx.fun = crate::commands::mk_fun_ctx(&function, false);
            if !is_visible_to(&function.x.visibility, module) || function.x.attrs.is_decrease_by {
                continue;
            }
            let commands = vir::func_to_air::func_name_to_air(ctx, reporter, &function)?;
            let comment =
                "Function-Decl ".to_string() + &fun_as_friendly_rust_name(&function.x.name);
            self.run_commands(bucket_id, reporter, &mut air_context, &commands, &comment);
            function_decl_commands.push((commands.clone(), comment.clone()));
        }
        ctx.fun = None;

        let function_decl_commands = Arc::new(function_decl_commands);

        let bucket = self.get_bucket(bucket_id);
        let mut opgen = OpGenerator::new(ctx, krate, reporter, bucket.clone());
        let mut all_context_ops = vec![];
        while let Some(mut function_opgen) = opgen.next()? {
            let diagnostics_to_report: std::cell::RefCell<Option<Vec<(Message, MessageLevel)>>> =
                std::cell::RefCell::new(Some(Vec::new()));
            let mut flush_diagnostics_to_report = false;
            loop {
                let next_op = function_opgen.next();
                if next_op.is_none() {
                    flush_diagnostics_to_report = true;
                }
                if flush_diagnostics_to_report {
                    if let Some(mut in_line_order) = diagnostics_to_report.take() {
                        in_line_order.sort_by_key(|(m, _)| {
                            m.spans.get(0).and_then(|s| crate::spans::from_raw_span(&s.raw_span))
                        });
                        for (message, level) in in_line_order {
                            reporter.report_as(&message.clone().to_any(), level);
                        }
<<<<<<< HEAD
                        if cmds.prover_choice == vir::def::ProverChoice::Singular {
                            #[cfg(not(feature = "singular"))]
                            panic!(
                                "Found singular command when Verus is compiled without Singular feature"
                            );
                        }
                        let mut spinoff_z3_context;
                        let do_spinoff = (cmds.prover_choice == vir::def::ProverChoice::Nonlinear)
                            || (cmds.prover_choice == vir::def::ProverChoice::BitVector)
                            || *profile_rerun
                            || self.args.spinoff_all;
                        let profile_file_name = if *profile_rerun
                            || ((self.args.profile_all || self.args.capture_profiles) && do_spinoff)
                        {
                            let solver_log_dir = self.ensure_solver_log_dir()?;
                            let profile_file_name = self.log_file_name(
                                &solver_log_dir,
                                Some(bucket_id),
                                Self::log_fine_name_suffix(
                                    is_recommend,
                                    Some((&(function.x.name).path, spinoff_context_counter)),
                                    self.expand_flag,
                                    crate::config::PROFILE_FILE_SUFFIX,
                                )
                                .as_str(),
                            );
                            assert!(!profile_file_name.exists());
                            Some(profile_file_name)
                        } else {
                            None
                        };
=======
                    }
                }
                let Some(op) = next_op else { break; };
                match &op.kind {
                    OpKind::Context(_context_op, commands) => {
                        self.run_commands(
                            bucket_id,
                            reporter,
                            &mut air_context,
                            commands,
                            &op.to_air_comment(),
                        );
                        all_context_ops.push(op);
                    }
                    OpKind::Query {
                        query_op,
                        commands_with_context_list,
                        snap_map,
                        profile_rerun,
                    } => {
                        let level = match query_op {
                            QueryOp::SpecTermination => MessageLevel::Error,
                            QueryOp::Body(Style::Normal) => MessageLevel::Error,
                            QueryOp::Body(Style::RecommendsFollowupFromError) => MessageLevel::Note,
                            QueryOp::Body(Style::RecommendsChecked) => MessageLevel::Warning,
                            QueryOp::Body(Style::Expanded) => MessageLevel::Note,
                        };
                        let function = &op.get_function();
                        let is_recommend = query_op.is_recommend();
                        self.expand_flag = query_op.is_expanded();

                        let mut spinoff_context_counter = 1;

                        let mut any_invalid = false;
                        self.expand_targets = vec![];
                        let mut func_curr_smt_time = Duration::ZERO;
                        for cmds in commands_with_context_list.iter() {
                            if is_recommend && cmds.skip_recommends {
                                continue;
                            }
                            if cmds.prover_choice == vir::def::ProverChoice::Singular {
                                #[cfg(not(feature = "singular"))]
                                panic!(
                                    "Found singular command when Verus is compiled without Singular feature"
                                );
                            }
                            let mut spinoff_z3_context;
                            let do_spinoff = (cmds.prover_choice
                                == vir::def::ProverChoice::Nonlinear)
                                || (cmds.prover_choice == vir::def::ProverChoice::BitVector)
                                || *profile_rerun;

                            let profile_file_name = if *profile_rerun
                                || (self.args.profile_all && do_spinoff)
                            {
                                let solver_log_dir = self.ensure_solver_log_dir()?;
                                let profile_file_name = self.log_file_name(
                                    &solver_log_dir,
                                    Some(bucket_id),
                                    Self::log_fine_name_suffix(
                                        is_recommend,
                                        Some((&(function.x.name).path, spinoff_context_counter)),
                                        self.expand_flag,
                                        crate::config::PROFILE_FILE_SUFFIX,
                                    )
                                    .as_str(),
                                );
                                assert!(!profile_file_name.exists());
                                Some(profile_file_name)
                            } else {
                                None
                            };
>>>>>>> 826b4f2f

                            let query_air_context = if do_spinoff {
                                spinoff_z3_context = self.new_air_context_with_bucket_context(
                                    message_interface.clone(),
                                    function_opgen.ctx(),
                                    reporter,
                                    bucket_id,
                                    &(function.x.name).path,
                                    datatype_commands.clone(),
                                    assoc_type_decl_commands.clone(),
                                    trait_commands.clone(),
                                    assoc_type_impl_commands.clone(),
                                    function_decl_commands.clone(),
                                    &all_context_ops,
                                    is_recommend,
                                    spinoff_context_counter,
                                    &cmds.span,
                                    profile_file_name.as_ref(),
                                )?;
                                // for bitvector, only one query, no push/pop
                                if cmds.prover_choice == vir::def::ProverChoice::BitVector {
                                    spinoff_z3_context.disable_incremental_solving();
                                }
                                spinoff_context_counter += 1;
                                &mut spinoff_z3_context
                            } else {
                                &mut air_context
                            };
                            let iter_curr_smt_time = query_air_context.get_time().1;
                            let RunCommandQueriesResult {
                                invalidity: command_invalidity,
                                timed_out: command_timed_out,
                                not_skipped: command_not_skipped,
                            } = self.run_commands_queries(
                                reporter,
                                source_map,
                                (!profile_rerun).then(|| level),
                                &diagnostics_to_report,
                                query_air_context,
                                cmds.clone(),
                                &HashMap::new(),
                                &snap_map,
                                bucket_id,
                                &function.x.name,
                                &op.to_air_comment(),
                                None,
                            );
                            func_curr_smt_time +=
                                query_air_context.get_time().1 - iter_curr_smt_time;
                            if do_spinoff {
                                let (time_smt_init, time_smt_run) = query_air_context.get_time();
                                spunoff_time_smt_init += time_smt_init;
                                spunoff_time_smt_run += time_smt_run;
                            }

<<<<<<< HEAD
                        any_invalid |= command_invalidity;

                        if let Some(profile_file_name) = profile_file_name {
                            if command_not_skipped && query_air_context.check_valid_used() {
                                assert!(profile_file_name.exists());

                                let current_profile_description =
                                    op.to_friendly_desc().map(|x| x + " ").unwrap_or("".into())
                                        + &fun_as_friendly_rust_name(&function.x.name);

                                match Profiler::parse(
                                    message_interface.clone(),
                                    &profile_file_name,
                                    Some(&current_profile_description),
                                    self.args.profile || self.args.profile_all,
                                    reporter,
                                ) {
                                    Ok(profiler) => {
                                        if !self.args.capture_profiles {
                                            write_instantiation_graph(
                                                &bucket_id,
                                                Some(&op),
                                                &opgen.ctx.func_map,
                                                &profiler,
                                                &opgen.ctx.global.qid_map.borrow(),
                                                profile_file_name,
                                            );
                                        } else {
                                            // if capture profiles was passed, silence the report
                                            // as we are only interested in the graph/profile data
=======
                            any_invalid |= command_invalidity;

                            if let Some(profile_file_name) = profile_file_name {
                                if command_not_skipped && query_air_context.check_valid_used() {
                                    assert!(profile_file_name.exists());

                                    let current_profile_description =
                                        op.to_friendly_desc().map(|x| x + " ").unwrap_or("".into())
                                            + &fun_as_friendly_rust_name(&function.x.name);

                                    match Profiler::parse(
                                        message_interface.clone(),
                                        &profile_file_name,
                                        Some(&current_profile_description),
                                        self.args.profile || self.args.profile_all,
                                        reporter,
                                    ) {
                                        Ok(profiler) => {
>>>>>>> 826b4f2f
                                            reporter.report(
                                                &note_bare(format!(
                                                    "Profile statistics for {}",
                                                    fun_as_friendly_rust_name(&function.x.name)
                                                ))
                                                .to_any(),
                                            );
                                            self.print_profile_stats(
                                                reporter,
                                                profiler,
<<<<<<< HEAD
                                                &opgen.ctx.global.qid_map.borrow(),
                                            );
                                        }
                                    }
                                    Err(err) => {
                                        reporter.report_now(
                                            &warning_bare(format!(
                                                "Failed parsing profile file for {}: {}",
                                                current_profile_description, err
                                            ))
                                            .to_any(),
                                        );
=======
                                                &function_opgen.ctx().global.qid_map.borrow(),
                                            );
                                        }
                                        Err(err) => {
                                            reporter.report_now(
                                                &warning_bare(format!(
                                                    "Failed parsing profile file for {}: {}",
                                                    current_profile_description, err
                                                ))
                                                .to_any(),
                                            );
                                        }
>>>>>>> 826b4f2f
                                    }
                                }
                            } else {
                                if command_timed_out && self.args.profile {
                                    function_opgen.retry_with_profile(
                                        query_op.clone(),
                                        commands_with_context_list.clone(),
                                        snap_map.clone(),
                                        function,
                                    );
                                    flush_diagnostics_to_report = true;
                                }
                            }
                        }

                        // collect the smt run time from this command into the function duration
                        let func_time =
                            self.func_times.entry(bucket_id.clone()).or_insert(HashMap::new());
                        // dbg!(&function.x.name.path);
                        *func_time.entry(function.x.name.clone()).or_insert(Duration::ZERO) +=
                            func_curr_smt_time;

                        if matches!(query_op, QueryOp::Body(Style::Normal)) {
                            if (any_invalid && !self.args.no_auto_recommends_check)
                                || function.x.attrs.check_recommends
                            {
                                function_opgen.retry_with_recommends(&op, any_invalid)?;
                            }

                            if any_invalid && self.args.expand_errors {
                                let expand_targets = self.expand_targets.drain(..).collect();
                                function_opgen.retry_with_expand_errors(&op, expand_targets)?;
                                flush_diagnostics_to_report = true;
                            }
                        }

                        if matches!(query_op, QueryOp::SpecTermination) {
                            if (any_invalid && !self.args.no_auto_recommends_check)
                                || function.x.attrs.check_recommends
                            {
                                // Do recommends-checking for the body of the function.
                                // This should always happen for spec(checked).
                                //
                                // Note: this is done as a response to the 'termination check'
                                // because a failed termination check will trigger the
                                // spec body check even if spec(checked) is not marked.
                                // TODO the user probably expects us to also do a recommends-retry
                                // or an expand-errors retry of the decreases-by lemma if
                                // it exists.

                                function_opgen.retry_with_recommends(&op, any_invalid)?;
                            }
                        }
                    }
                }
            }
        }
        // if spinning off all, the regular profile loop inside has already profiled everything
        if let (Some(profile_all_file_name), false) = (profile_all_file_name, self.args.spinoff_all)
        {
            if air_context.check_valid_used() {
                match Profiler::parse(
                    message_interface.clone(),
                    &profile_all_file_name,
                    Some(&bucket_id.friendly_name()),
                    self.args.profile || self.args.profile_all,
                    reporter,
                ) {
                    Ok(profiler) => {
                        if self.args.capture_profiles {
                            write_instantiation_graph(
                                &bucket_id,
                                None,
                                &opgen.ctx.func_map,
                                &profiler,
                                &opgen.ctx.global.qid_map.borrow(),
                                profile_all_file_name,
                            );
                        } else {
                            reporter.report(
                                &note_bare(format!(
                                    "Profile statistics for {}",
                                    bucket_id.friendly_name()
                                ))
                                .to_any(),
                            );
                            self.print_profile_stats(
                                reporter,
                                profiler,
                                &opgen.ctx.global.qid_map.borrow(),
                            );
                        }
                    }
                    Err(err) => {
                        reporter.report_now(
                            &warning_bare(format!(
                                "Failed parsing profile file for {}: {}",
                                bucket_id.friendly_name(),
                                err
                            ))
                            .to_any(),
                        );
                    }
                }
            }
        }

        ctx.fun = None;

        let (time_smt_init, time_smt_run) = air_context.get_time();

        Ok((time_smt_init + spunoff_time_smt_init, time_smt_run + spunoff_time_smt_run))
    }

    fn verify_bucket_outer(
        &mut self,
        reporter: &impl air::messages::Diagnostics,
        krate: &Krate,
        source_map: Option<&SourceMap>,
        bucket_id: &BucketId,
        mut global_ctx: vir::context::GlobalCtx,
    ) -> Result<vir::context::GlobalCtx, VirErr> {
        let time_verify_start = Instant::now();

        self.bucket_times.insert(bucket_id.clone(), Default::default());

        let bucket_name = bucket_id.friendly_name();
        let user_filter = self.user_filter.as_ref().unwrap();
        if self.args.trace || !user_filter.is_everything() {
            let functions_msg =
                if user_filter.is_function_filter() { " (selected functions)" } else { "" };
            reporter
                .report_now(&note_bare(format!("verifying {bucket_name}{functions_msg}")).to_any());
        }

        let (pruned_krate, mono_abstract_datatypes, lambda_types, bound_traits) =
            vir::prune::prune_krate_for_module(
                &krate,
                bucket_id.module(),
                bucket_id.function(),
                &self.vstd_crate_name,
            );
        let mut ctx = vir::context::Ctx::new(
            &pruned_krate,
            global_ctx,
            bucket_id.module().clone(),
            mono_abstract_datatypes,
            lambda_types,
            bound_traits,
            self.args.debugger,
        )?;
        let poly_krate = vir::poly::poly_krate_for_module(&mut ctx, &pruned_krate);
        if self.args.log_all || self.args.log_args.log_vir_poly {
            let mut file =
                self.create_log_file(Some(&bucket_id), crate::config::VIR_POLY_FILE_SUFFIX)?;
            vir::printer::write_krate(&mut file, &poly_krate, &self.args.log_args.vir_log_option);
        }

        let (time_smt_init, time_smt_run) =
            self.verify_bucket(reporter, &poly_krate, source_map, bucket_id, &mut ctx)?;

        global_ctx = ctx.free();

        let time_verify_end = Instant::now();

        let mut time_bucket = self.bucket_times.get_mut(bucket_id).expect("bucket should exist");
        time_bucket.time_smt_init = time_smt_init;
        time_bucket.time_smt_run = time_smt_run;
        time_bucket.time_verify = time_verify_end - time_verify_start;

        if self.args.trace {
            reporter.report_now(
                &note_bare(format!("done with {:}", bucket_id.friendly_name())).to_any(),
            );
        }

        Ok(global_ctx)
    }

    // Verify one or more modules in a crate
    fn verify_crate_inner(
        &mut self,
        compiler: &Compiler,
        spans: &SpanContext,
    ) -> Result<(), VirErr> {
        let time_verify_sequential_start = Instant::now();

        let reporter = Reporter::new(spans, compiler);
        let krate = self.vir_crate.clone().expect("vir_crate should be initialized");
        let air_no_span = self.air_no_span.clone().expect("air_no_span should be initialized");

        #[cfg(debug_assertions)]
        vir::check_ast_flavor::check_krate(&krate);

        let interpreter_log_file = Arc::new(std::sync::Mutex::new(
            if self.args.log_all || self.args.log_args.log_interpreter {
                Some(self.create_log_file(None, crate::config::INTERPRETER_FILE_SUFFIX)?)
            } else {
                None
            },
        ));
        let mut global_ctx = vir::context::GlobalCtx::new(
            &krate,
            air_no_span.clone(),
            self.args.rlimit,
            interpreter_log_file,
            self.vstd_crate_name.clone(),
            self.args.arch_word_bits,
        )?;
        vir::recursive_types::check_traits(&krate, &global_ctx)?;
        let krate = vir::ast_simplify::simplify_krate(&mut global_ctx, &krate)?;

        if self.args.log_all || self.args.log_args.log_vir_simple {
            let mut file = self.create_log_file(None, crate::config::VIR_SIMPLE_FILE_SUFFIX)?;
            vir::printer::write_krate(&mut file, &krate, &self.args.log_args.vir_log_option);
        }

        #[cfg(debug_assertions)]
        vir::check_ast_flavor::check_krate_simplified(&krate);

        // The 'user_filter' handles the filter provided on the command line
        // (--verify-module, --verify-funciton, etc.)
        // Whereas the 'buckets' are the way we group obligations for parallelizing
        // and context pruning.
        // Buckets usually fall along module boundaries, but the user can create
        // more buckets using #[spinoff_prover] can create
        // more buckets.
        //
        // For example, suppose module M has functions a, b, c, d.
        // with a and b both marked spinoff_prover.
        // Then we would create buckets {a}, {b}, and {c, d}.
        //
        // We don't need to create any buckets for stuff that we don't intend
        // to verify. However, we can't shrink any existing bucket based on the
        // the user_filter.
        // For example, suppose the user includes a filter `--verify-function c`.
        // Then, we can drop the {a} and {b} buckets.
        // HOWEVER, we still create the entire {c, d} bucket.
        // We skip the d-related queries when we get to them; however, we still
        // include d in the bucket because d influences the context.
        // Our objective is to generate the same queries for c that we'd otherwise
        // get if we were running verification on the whole module.
        // If the user wants to reduce the context used for d, then they can use
        // the spinoff_prover attribute.

        let user_filter = self.user_filter.as_ref().unwrap();
        let module_ids_to_verify: Vec<vir::ast::Path> = {
            let current_crate_module_ids = self
                .current_crate_module_ids
                .as_ref()
                .expect("current_crate_module_ids should be initialized");
            user_filter.filter_module_ids(current_crate_module_ids)?
        };
        let buckets = crate::buckets::get_buckets(&krate, &module_ids_to_verify);
        let buckets = user_filter.filter_buckets(buckets);
        let bucket_ids: Vec<BucketId> = buckets.iter().map(|p| p.0.clone()).collect();
        self.buckets = buckets.into_iter().collect();

        let time_verify_sequential_end = Instant::now();
        self.time_verify_crate_sequential =
            time_verify_sequential_end - time_verify_sequential_start;

        let source_map = compiler.session().source_map();

        self.num_threads = std::cmp::min(self.args.num_threads, bucket_ids.len());
        if self.num_threads > 1 {
            // create the multiple producers, single consumer queue
            let (sender, receiver) = std::sync::mpsc::channel();

            // collect the buckets and create the task queueu
            let mut tasks = VecDeque::with_capacity(bucket_ids.len());
            let mut messages: Vec<(bool, Vec<(Message, MessageLevel)>)> = Vec::new();
            for (i, bucket_id) in bucket_ids.iter().enumerate() {
                // give each bucket its own log file
                let interpreter_log_file = Arc::new(std::sync::Mutex::new(
                    if self.args.log_all || self.args.log_args.log_vir_simple {
                        Some(self.create_log_file(
                            Some(bucket_id),
                            crate::config::INTERPRETER_FILE_SUFFIX,
                        )?)
                    } else {
                        None
                    },
                ));

                // give each task a queued reporter to identify the bucket that is sending messages
                let reporter = QueuedReporter::new(i, sender.clone());

                tasks.push_back((
                    bucket_id.clone(),
                    global_ctx.from_self_with_log(interpreter_log_file),
                    reporter,
                ));
                messages.push((false, Vec::new()));
            }

            // protect the taskq with a mutex
            let taskq = std::sync::Arc::new(std::sync::Mutex::new(tasks));

            // create the worker threads
            let mut workers = Vec::new();
            let mut workers_finished = Vec::new();
            for _tid in 0..self.num_threads {
                // we create a clone of the verifier here to pass each thread its own local
                // copy as we modify fields in the verifier struct. later, we merge the results
                let mut thread_verifier = self.from_self();
                let thread_taskq = taskq.clone();
                let thread_krate = krate.clone(); // is an Arc<T>

                let worker = std::thread::spawn(move || {
                    let mut completed_tasks: Vec<GlobalCtx> = Vec::new();
                    loop {
                        let mut tq = thread_taskq.lock().unwrap();
                        let elm = tq.pop_front();
                        drop(tq);
                        if let Some((bucket_id, task, reporter)) = elm {
                            let res = thread_verifier.verify_bucket_outer(
                                &reporter,
                                &thread_krate,
                                None,
                                &bucket_id,
                                task,
                            );
                            reporter.done(); // we've verified the bucket, send the done message
                            match res {
                                Ok(res) => {
                                    completed_tasks.push(res);
                                }
                                Err(e) => return Err(e),
                            }
                        } else {
                            break;
                        }
                    }
                    Ok::<(Verifier, Vec<GlobalCtx>), VirErr>((thread_verifier, completed_tasks))
                });
                workers.push(worker);
            }

            // start handling messages, we keep track of the current active bucket for which we
            // print messages immediately, while buffering other messages from the other buckets
            let mut active_bucket = None;
            let mut num_done = 0;
            let reporter = Reporter::new(spans, compiler);
            loop {
                let msg = receiver.recv().expect("receiving message failed");
                match msg {
                    ReporterMessage::Message(id, msg, level, now) => {
                        if now {
                            // if the message should be reported immediately, do so
                            // this is used for printing notices for long running queries
                            reporter.report_as(&msg.to_any(), level);
                            continue;
                        }

                        if let Some(m) = active_bucket {
                            // if it's the active bucket, print the message
                            if id == m {
                                reporter.report_as(&msg.to_any(), level);
                            } else {
                                let msgs = messages.get_mut(id).expect("message id out of range");
                                msgs.1.push((msg, level));
                            }
                        } else {
                            // no active bucket, print this message and set the bucket as the
                            // active one
                            active_bucket = Some(id);
                            reporter.report_as(&msg.to_any(), level);
                        }
                    }
                    ReporterMessage::Done(id) => {
                        // the done message is sent by the thread whenever it is done with verifying
                        // a bucket, we mark the bucket as done here.
                        {
                            // record that the bucket is done
                            let msgs = messages.get_mut(id).expect("message id out of range");
                            msgs.0 = true;
                        }

                        // if it is the active bucket, mark it as done, and reset the active bucket
                        if let Some(m) = active_bucket {
                            if m == id {
                                assert!(
                                    messages
                                        .get_mut(id)
                                        .expect("message id out of range")
                                        .1
                                        .is_empty()
                                );
                                active_bucket = None;
                            }
                        }

                        // try to pick a new active bucket here, the first one that has any messages
                        if active_bucket.is_none() {
                            for (i, msgs) in messages.iter_mut().enumerate() {
                                if msgs.1.is_empty() {
                                    continue;
                                }
                                // drain and print all messages of the bucket
                                for (msg, level) in msgs.1.drain(..) {
                                    reporter.report_as(&msg.to_any(), level);
                                }
                                // if the bucket wasn't done, make it active and handle next message
                                if !msgs.0 {
                                    active_bucket = Some(i);
                                    break;
                                }
                            }
                        }

                        num_done = num_done + 1;
                    }
                }

                let mut workers_running = Vec::with_capacity(workers.len());
                for worker in workers.into_iter() {
                    if worker.is_finished() {
                        match worker.join() {
                            Ok(finished) => workers_finished.push(finished),
                            Err(_) => panic!("worker thread panicked"),
                        }
                    } else {
                        workers_running.push(worker);
                    }
                }
                workers = workers_running;

                if num_done == bucket_ids.len() {
                    break;
                }
            }

            // join with all worker threads, theys should all have exited by now.
            // merge the verifier and global contexts
            for worker in workers {
                let res = worker.join().unwrap();
                workers_finished.push(res);
            }

            for res in workers_finished {
                match res {
                    Ok((verifier, res)) => {
                        for r in res {
                            global_ctx.merge(r);
                        }
                        self.merge(verifier);
                    }
                    Err(e) => return Err(e),
                }
            }

            // print remaining messages
            for msgs in messages.drain(..) {
                for (msg, level) in msgs.1 {
                    reporter.report_as(&msg.to_any(), level);
                }
            }
        } else {
            for bucket_id in &bucket_ids {
                global_ctx = self.verify_bucket_outer(
                    &reporter,
                    &krate,
                    Some(source_map),
                    bucket_id,
                    global_ctx,
                )?;
            }
        }

        if self.args.profile && self.count_errors == 0 {
            let msg = note_bare(
                "--profile reports prover performance data only when rlimts are exceeded, use --profile-all to always report profiler results",
            );
            reporter.report(&msg.to_any());
        }

        // Log/display triggers
        if self.args.log_all || self.args.log_args.log_triggers {
            let mut file = self.create_log_file(None, crate::config::TRIGGERS_FILE_SUFFIX)?;
            let chosen_triggers = global_ctx.get_chosen_triggers();
            for triggers in chosen_triggers {
                writeln!(file, "{:#?}", triggers).expect("error writing to trigger log file");
            }
        }
        let chosen_triggers = global_ctx.get_chosen_triggers();
        let mut low_confidence_triggers = None;
        for chosen in chosen_triggers {
            match (self.args.show_triggers, module_ids_to_verify.contains(&chosen.module)) {
                (ShowTriggers::Selective, true) if chosen.low_confidence => {
                    report_chosen_triggers(&reporter, &chosen);
                    low_confidence_triggers = Some(chosen.span);
                }
                (ShowTriggers::Module, true) => {
                    report_chosen_triggers(&reporter, &chosen);
                }
                (ShowTriggers::Verbose, _) => {
                    report_chosen_triggers(&reporter, &chosen);
                }
                _ => {}
            }
        }
        if let Some(span) = low_confidence_triggers {
            let msg = "Verus printed one or more automatically chosen quantifier triggers\n\
                because it had low confidence in the chosen triggers.\n\
                To suppress these messages, do one of the following:\n  \
                (1) manually annotate a single desired trigger using #[trigger]\n      \
                (example: forall|i: int, j: int| f(i) && #[trigger] g(i) && #[trigger] h(j)),\n  \
                (2) manually annotate multiple desired triggers using #![trigger ...]\n      \
                (example: forall|i: int| #![trigger f(i)] #![trigger g(i)] f(i) && g(i)),\n  \
                (3) accept the automatically chosen trigger using #![auto]\n      \
                (example: forall|i: int, j: int| #![auto] f(i) && g(i) && h(j))\n  \
                (4) use the --triggers-silent command-line option to suppress all printing of triggers.\n\
                (Note: triggers are used by the underlying SMT theorem prover to instantiate quantifiers;\n\
                the theorem prover instantiates a quantifier whenever some expression matches the\n\
                pattern specified by one of the quantifier's triggers.)\
                ";
            reporter.report(&note(&span, msg).to_any());
        }

        Ok(())
    }

    pub(crate) fn verify_crate<'tcx>(
        &mut self,
        compiler: &Compiler,
        spans: &SpanContext,
    ) -> Result<(), VirErr> {
        // Verify crate
        let time_verify_crate_start = Instant::now();

        let result =
            if !self.args.no_verify { self.verify_crate_inner(&compiler, spans) } else { Ok(()) };

        let time_verify_crate_end = Instant::now();
        self.time_verify_crate = time_verify_crate_end - time_verify_crate_start;

        result
    }

    fn construct_vir_crate<'tcx>(
        &mut self,
        tcx: TyCtxt<'tcx>,
        verus_items: Arc<VerusItems>,
        spans: &SpanContext,
        other_crate_names: Vec<String>,
        other_vir_crates: Vec<Krate>,
        diagnostics: &impl air::messages::Diagnostics,
        crate_name: String,
    ) -> Result<bool, (VirErr, Vec<vir::ast::VirErrAs>)> {
        let time0 = Instant::now();

        match rustc_hir_analysis::check_crate(tcx) {
            Ok(()) => {}
            Err(_) => {
                return Ok(false);
            }
        }

        let hir = tcx.hir();
        hir.par_body_owners(|def_id| tcx.ensure().check_match(def_id));
        tcx.ensure().check_private_in_public(());
        hir.par_for_each_module(|module| {
            tcx.ensure().check_mod_privacy(module);
        });

        self.air_no_span = {
            let no_span = hir
                .krate()
                .owners
                .iter()
                .filter_map(|oi| {
                    oi.as_owner().as_ref().and_then(|o| {
                        if let OwnerNode::Crate(c) = o.node() {
                            Some(c.spans.inner_span)
                        } else {
                            None
                        }
                    })
                })
                .next()
                .expect("OwnerNode::Crate missing");
            Some(vir::messages::Span {
                raw_span: crate::spans::to_raw_span(no_span),
                id: 0,
                data: vec![],
                as_string: "no location".to_string(),
            })
        };

        let time1 = Instant::now();
        self.time_hir = time1 - time0;

        let time0 = Instant::now();

        let mut crate_names: Vec<String> = vec![crate_name];
        crate_names.extend(other_crate_names.into_iter());
        let mut vir_crates: Vec<Krate> = other_vir_crates;
        // TODO vec![vir::builtins::builtin_krate(&self.air_no_span.clone().unwrap())];

        let erasure_info = ErasureInfo {
            hir_vir_ids: vec![],
            resolved_calls: vec![],
            resolved_exprs: vec![],
            resolved_pats: vec![],
            direct_var_modes: vec![],
            external_functions: vec![],
            ignored_functions: vec![],
        };
        let erasure_info = std::rc::Rc::new(std::cell::RefCell::new(erasure_info));
        let import_len = self.args.import.len();
        let vstd_crate_name = if import_len > 0 || self.args.export.is_some() {
            Some(Arc::new(vir::def::VERUSLIB.to_string()))
        } else {
            None
        };
        let ctxt = Arc::new(ContextX {
            tcx,
            krate: hir.krate(),
            erasure_info,
            spans: spans.clone(),
            vstd_crate_name: vstd_crate_name.clone(),
            arch: Arc::new(ArchContextX { word_bits: self.args.arch_word_bits }),
            verus_items,
            diagnostics: std::rc::Rc::new(std::cell::RefCell::new(Vec::new())),
        });
        let multi_crate = self.args.export.is_some() || import_len > 0;
        crate::rust_to_vir_base::MULTI_CRATE
            .with(|m| m.store(multi_crate, std::sync::atomic::Ordering::Relaxed));

        let map_err_diagnostics =
            |err: VirErr| (err, ctxt.diagnostics.borrow_mut().drain(..).collect());

        // Convert HIR -> VIR
        let time1 = Instant::now();
        let vir_crate = crate::rust_to_vir::crate_to_vir(&ctxt).map_err(map_err_diagnostics)?;
        let time2 = Instant::now();
        let vir_crate = vir::ast_sort::sort_krate(&vir_crate);
        self.current_crate_module_ids = Some(vir_crate.module_ids.clone());

        // Export crate if requested.
        let crate_metadata = crate::import_export::CrateMetadata {
            crate_id: spans.local_crate.to_u64(),
            original_files: spans.local_files.clone(),
        };
        crate::import_export::export_crate(&self.args, crate_metadata, vir_crate.clone())
            .map_err(map_err_diagnostics)?;

        let user_filter =
            UserFilter::from_args(&self.args, &vir_crate).map_err(map_err_diagnostics)?;
        self.user_filter = Some(user_filter);

        // Gather all crates and merge them into one crate.
        // REVIEW: by merging all the crates into one here, we end up rechecking well_formed/modes
        // of the library crates, which were already checked when they were exported.
        // If this turns out to be slow, we could keep the library crates separate from
        // the new crate.  (We do need to have all the crate definitions available in some form,
        // because well_formed and modes checking look up definitions from libraries.)
        vir_crates.push(vir_crate);
        let vir_crate = vir::ast_simplify::merge_krates(vir_crates).map_err(map_err_diagnostics)?;

        if self.args.log_all || self.args.log_args.log_vir {
            let mut file = self
                .create_log_file(None, crate::config::VIR_FILE_SUFFIX)
                .map_err(map_err_diagnostics)?;
            vir::printer::write_krate(&mut file, &vir_crate, &self.args.log_args.vir_log_option);
        }
        let path_to_well_known_item = crate::def::path_to_well_known_item(&ctxt);

        let vir_crate = vir::traits::demote_foreign_traits(&path_to_well_known_item, &vir_crate)
            .map_err(map_err_diagnostics)?;
        let check_crate_result =
            vir::well_formed::check_crate(&vir_crate, &mut ctxt.diagnostics.borrow_mut());
        for diag in ctxt.diagnostics.borrow_mut().drain(..) {
            match diag {
                vir::ast::VirErrAs::Warning(err) => {
                    diagnostics.report_as(&err.to_any(), MessageLevel::Warning)
                }
                vir::ast::VirErrAs::Note(err) => {
                    diagnostics.report_as(&err.to_any(), MessageLevel::Note)
                }
            }
        }
        check_crate_result.map_err(|e| (e, Vec::new()))?;
        let vir_crate = vir::autospec::resolve_autospec(&vir_crate).map_err(|e| (e, Vec::new()))?;
        let erasure_modes =
            vir::modes::check_crate(&vir_crate, true).map_err(|e| (e, Vec::new()))?;

        self.vir_crate = Some(vir_crate.clone());
        self.crate_names = Some(crate_names);
        self.vstd_crate_name = vstd_crate_name;

        let erasure_info = ctxt.erasure_info.borrow();
        let hir_vir_ids = erasure_info.hir_vir_ids.clone();
        let resolved_calls = erasure_info.resolved_calls.clone();
        let resolved_exprs = erasure_info.resolved_exprs.clone();
        let resolved_pats = erasure_info.resolved_pats.clone();
        let direct_var_modes = erasure_info.direct_var_modes.clone();
        let external_functions = erasure_info.external_functions.clone();
        let ignored_functions = erasure_info.ignored_functions.clone();
        let erasure_hints = crate::erase::ErasureHints {
            vir_crate,
            hir_vir_ids,
            resolved_calls,
            resolved_exprs,
            resolved_pats,
            erasure_modes,
            direct_var_modes,
            external_functions,
            ignored_functions,
        };
        self.erasure_hints = Some(erasure_hints);

        let time4 = Instant::now();
        self.time_vir = time4 - time0;
        self.time_vir_rust_to_vir = time2 - time1;

        Ok(true)
    }
}

fn delete_dir_if_exists_and_is_dir(dir: &std::path::PathBuf) -> Result<(), VirErr> {
    Ok(if dir.exists() {
        if dir.is_dir() {
            let entries = std::fs::read_dir(dir).map_err(|err| {
                io_vir_err(format!("could not read directory {}", dir.display()), err)
            })?;
            for entry in entries {
                if let Ok(entry) = entry {
                    if entry.path().is_file() {
                        std::fs::remove_file(entry.path()).map_err(|err| {
                            io_vir_err(
                                format!("could not remove file {}", entry.path().display()),
                                err,
                            )
                        })?;
                    }
                }
            }
        } else {
            return Err(error(format!("{} exists and is not a directory", dir.display())));
        }
    })
}

// TODO: move the callbacks into a different file, like driver.rs
pub(crate) struct VerifierCallbacksEraseMacro {
    pub(crate) verifier: Verifier,
    /// start time of the rustc compilation
    pub(crate) rust_start_time: Instant,
    /// time when entered the `after_expansion` callback
    pub(crate) rust_end_time: Option<Instant>,
    /// start time of lifetime analysys
    pub(crate) lifetime_start_time: Option<Instant>,
    /// end time of lifetime analysys
    pub(crate) lifetime_end_time: Option<Instant>,
    pub(crate) rustc_args: Vec<String>,
    pub(crate) file_loader:
        Option<Box<dyn 'static + rustc_span::source_map::FileLoader + Send + Sync>>,
    pub(crate) build_test_mode: bool,
}

pub(crate) static BODY_HIR_ID_TO_REVEAL_PATH_RES: std::sync::RwLock<
    Option<
        HashMap<
            rustc_span::def_id::DefId,
            (Option<rustc_hir::def::Res>, crate::hir_hide_reveal_rewrite::ResOrSymbol),
        >,
    >,
> = std::sync::RwLock::new(None);

fn hir_crate<'tcx>(tcx: TyCtxt<'tcx>, _: ()) -> rustc_hir::Crate<'tcx> {
    let mut crate_ = (rustc_interface::DEFAULT_QUERY_PROVIDERS.hir_crate)(tcx, ());
    crate::hir_hide_reveal_rewrite::hir_hide_reveal_rewrite(&mut crate_, tcx);
    crate_
}

impl rustc_driver::Callbacks for VerifierCallbacksEraseMacro {
    fn config(&mut self, config: &mut rustc_interface::interface::Config) {
        config.override_queries = Some(|_session, providers, _extern_providers| {
            providers.hir_crate = hir_crate;
        });
    }

    fn after_expansion<'tcx>(
        &mut self,
        compiler: &Compiler,
        queries: &'tcx rustc_interface::Queries<'tcx>,
    ) -> rustc_driver::Compilation {
        self.rust_end_time = Some(Instant::now());

        if !compiler.session().compile_status().is_ok() {
            return rustc_driver::Compilation::Stop;
        }

        let _result = queries.global_ctxt().expect("global_ctxt").enter(|tcx| {
            let crate_name = tcx.crate_name(LOCAL_CRATE).as_str().to_owned();

            let imported = match crate::import_export::import_crates(&self.verifier.args) {
                Ok(imported) => imported,
                Err(err) => {
                    assert!(err.spans.len() == 0);
                    assert!(err.level == MessageLevel::Error);
                    compiler.session().diagnostic().err(&err.note);
                    self.verifier.encountered_vir_error = true;
                    return;
                }
            };
            let verus_items =
                Arc::new(crate::verus_items::from_diagnostic_items(&tcx.all_diagnostic_items(())));
            let spans = SpanContextX::new(
                tcx,
                compiler.session().local_stable_crate_id(),
                compiler.session().source_map(),
                imported.metadatas.into_iter().map(|c| (c.crate_id, c.original_files)).collect(),
            );
            {
                let reporter = Reporter::new(&spans, compiler);
                if self.verifier.args.trace {
                    reporter.report_now(&note_bare("preparing crate for verification").to_any());
                }
                if let Err((err, mut diagnostics)) = self.verifier.construct_vir_crate(
                    tcx,
                    verus_items.clone(),
                    &spans,
                    imported.crate_names,
                    imported.vir_crates,
                    &reporter,
                    crate_name.clone(),
                ) {
                    reporter.report_as(&err.to_any(), MessageLevel::Error);
                    self.verifier.encountered_vir_error = true;

                    for diag in diagnostics.drain(..) {
                        match diag {
                            vir::ast::VirErrAs::Warning(err) => {
                                reporter.report_as(&err.to_any(), MessageLevel::Warning)
                            }
                            vir::ast::VirErrAs::Note(err) => {
                                reporter.report_as(&err.to_any(), MessageLevel::Note)
                            }
                        }
                    }
                    return;
                }
                if !compiler.session().compile_status().is_ok() {
                    return;
                }
                self.lifetime_start_time = Some(Instant::now());
                let status = if self.verifier.args.no_lifetime {
                    Ok(vec![])
                } else {
                    let log_lifetime =
                        self.verifier.args.log_all || self.verifier.args.log_args.log_lifetime;
                    let lifetime_log_file = if log_lifetime {
                        let file = self
                            .verifier
                            .create_log_file(None, crate::config::LIFETIME_FILE_SUFFIX);
                        match file {
                            Err(err) => {
                                reporter.report_as(&err.to_any(), MessageLevel::Error);
                                self.verifier.encountered_vir_error = true;
                                return;
                            }
                            Ok(file) => Some(file),
                        }
                    } else {
                        None
                    };
                    crate::lifetime::check_tracked_lifetimes(
                        tcx,
                        verus_items,
                        &spans,
                        self.verifier.erasure_hints.as_ref().expect("erasure_hints"),
                        lifetime_log_file,
                    )
                };
                self.lifetime_end_time = Some(Instant::now());
                match status {
                    Ok(msgs) => {
                        if msgs.len() > 0 {
                            self.verifier.encountered_vir_error = true;
                            // We found lifetime errors.
                            // We could print them immediately, but instead,
                            // let's first run rustc's standard lifetime checking
                            // because the error messages are likely to be better.
                            let file_loader =
                                std::mem::take(&mut self.file_loader).expect("file_loader");
                            let compile_status = crate::driver::run_with_erase_macro_compile(
                                self.rustc_args.clone(),
                                file_loader,
                                false,
                                self.build_test_mode,
                            );
                            if compile_status.is_err() {
                                return;
                            }
                            for msg in &msgs {
                                reporter.report(&msg.clone().to_any());
                            }
                            reporter.report(&note_bare("This error was found in Verus pass: ownership checking of tracked code").to_any());
                            return;
                        }
                    }
                    Err(err) => {
                        reporter.report_as(&err.to_any(), MessageLevel::Error);
                        self.verifier.encountered_vir_error = true;
                        return;
                    }
                }
            }

            if !compiler.session().compile_status().is_ok() {
                return;
            }

            match self.verifier.verify_crate(compiler, &spans) {
                Ok(()) => {}
                Err(err) => {
                    let reporter = Reporter::new(&spans, compiler);
                    reporter.report_as(&err.to_any(), MessageLevel::Error);
                    self.verifier.encountered_vir_error = true;
                }
            }
        });
        rustc_driver::Compilation::Stop
    }
}<|MERGE_RESOLUTION|>--- conflicted
+++ resolved
@@ -1108,39 +1108,6 @@
                         for (message, level) in in_line_order {
                             reporter.report_as(&message.clone().to_any(), level);
                         }
-<<<<<<< HEAD
-                        if cmds.prover_choice == vir::def::ProverChoice::Singular {
-                            #[cfg(not(feature = "singular"))]
-                            panic!(
-                                "Found singular command when Verus is compiled without Singular feature"
-                            );
-                        }
-                        let mut spinoff_z3_context;
-                        let do_spinoff = (cmds.prover_choice == vir::def::ProverChoice::Nonlinear)
-                            || (cmds.prover_choice == vir::def::ProverChoice::BitVector)
-                            || *profile_rerun
-                            || self.args.spinoff_all;
-                        let profile_file_name = if *profile_rerun
-                            || ((self.args.profile_all || self.args.capture_profiles) && do_spinoff)
-                        {
-                            let solver_log_dir = self.ensure_solver_log_dir()?;
-                            let profile_file_name = self.log_file_name(
-                                &solver_log_dir,
-                                Some(bucket_id),
-                                Self::log_fine_name_suffix(
-                                    is_recommend,
-                                    Some((&(function.x.name).path, spinoff_context_counter)),
-                                    self.expand_flag,
-                                    crate::config::PROFILE_FILE_SUFFIX,
-                                )
-                                .as_str(),
-                            );
-                            assert!(!profile_file_name.exists());
-                            Some(profile_file_name)
-                        } else {
-                            None
-                        };
-=======
                     }
                 }
                 let Some(op) = next_op else { break; };
@@ -1191,10 +1158,11 @@
                             let do_spinoff = (cmds.prover_choice
                                 == vir::def::ProverChoice::Nonlinear)
                                 || (cmds.prover_choice == vir::def::ProverChoice::BitVector)
-                                || *profile_rerun;
+                                || *profile_rerun
+                                || self.args.spinoff_all;
 
                             let profile_file_name = if *profile_rerun
-                                || (self.args.profile_all && do_spinoff)
+                                || ((self.args.profile_all || self.args.capture_profiles) && do_spinoff)
                             {
                                 let solver_log_dir = self.ensure_solver_log_dir()?;
                                 let profile_file_name = self.log_file_name(
@@ -1213,7 +1181,6 @@
                             } else {
                                 None
                             };
->>>>>>> 826b4f2f
 
                             let query_air_context = if do_spinoff {
                                 spinoff_z3_context = self.new_air_context_with_bucket_context(
@@ -1269,38 +1236,6 @@
                                 spunoff_time_smt_run += time_smt_run;
                             }
 
-<<<<<<< HEAD
-                        any_invalid |= command_invalidity;
-
-                        if let Some(profile_file_name) = profile_file_name {
-                            if command_not_skipped && query_air_context.check_valid_used() {
-                                assert!(profile_file_name.exists());
-
-                                let current_profile_description =
-                                    op.to_friendly_desc().map(|x| x + " ").unwrap_or("".into())
-                                        + &fun_as_friendly_rust_name(&function.x.name);
-
-                                match Profiler::parse(
-                                    message_interface.clone(),
-                                    &profile_file_name,
-                                    Some(&current_profile_description),
-                                    self.args.profile || self.args.profile_all,
-                                    reporter,
-                                ) {
-                                    Ok(profiler) => {
-                                        if !self.args.capture_profiles {
-                                            write_instantiation_graph(
-                                                &bucket_id,
-                                                Some(&op),
-                                                &opgen.ctx.func_map,
-                                                &profiler,
-                                                &opgen.ctx.global.qid_map.borrow(),
-                                                profile_file_name,
-                                            );
-                                        } else {
-                                            // if capture profiles was passed, silence the report
-                                            // as we are only interested in the graph/profile data
-=======
                             any_invalid |= command_invalidity;
 
                             if let Some(profile_file_name) = profile_file_name {
@@ -1319,33 +1254,31 @@
                                         reporter,
                                     ) {
                                         Ok(profiler) => {
->>>>>>> 826b4f2f
-                                            reporter.report(
-                                                &note_bare(format!(
-                                                    "Profile statistics for {}",
-                                                    fun_as_friendly_rust_name(&function.x.name)
-                                                ))
-                                                .to_any(),
-                                            );
-                                            self.print_profile_stats(
-                                                reporter,
-                                                profiler,
-<<<<<<< HEAD
-                                                &opgen.ctx.global.qid_map.borrow(),
-                                            );
-                                        }
-                                    }
-                                    Err(err) => {
-                                        reporter.report_now(
-                                            &warning_bare(format!(
-                                                "Failed parsing profile file for {}: {}",
-                                                current_profile_description, err
-                                            ))
-                                            .to_any(),
-                                        );
-=======
-                                                &function_opgen.ctx().global.qid_map.borrow(),
-                                            );
+                                            if !self.args.capture_profiles {
+                                                write_instantiation_graph(
+                                                    &bucket_id,
+                                                    Some(&op),
+                                                    &function_opgen.ctx().func_map,
+                                                    &profiler,
+                                                    &function_opgen.ctx().global.qid_map.borrow(),
+                                                    profile_file_name,
+                                                );
+                                            } else {
+                                                // if capture profiles was passed, silence the report
+                                                // as we are only interested in the graph/profile data
+                                                reporter.report(
+                                                    &note_bare(format!(
+                                                        "Profile statistics for {}",
+                                                        fun_as_friendly_rust_name(&function.x.name)
+                                                    ))
+                                                    .to_any(),
+                                                );
+                                                self.print_profile_stats(
+                                                    reporter,
+                                                    profiler,
+                                                    &function_opgen.ctx().global.qid_map.borrow(),
+                                                );
+                                            }
                                         }
                                         Err(err) => {
                                             reporter.report_now(
@@ -1356,7 +1289,6 @@
                                                 .to_any(),
                                             );
                                         }
->>>>>>> 826b4f2f
                                     }
                                 }
                             } else {
