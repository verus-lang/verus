--- conflicted
+++ resolved
@@ -1962,12 +1962,8 @@
 fn get_body_visibility_and_fuel(
     span: Span,
     func_visibility: &Visibility,
-<<<<<<< HEAD
     publish: Option<AttrPublish>,
-=======
-    publish: Option<bool>,
     open_visibility_qualifier: &Option<Visibility>,
->>>>>>> 5aa61ba4
     opaque: bool,
     opaque_outside_module: bool,
     mode: Mode,
@@ -1976,7 +1972,7 @@
 ) -> Result<(BodyVisibility, Opaqueness), VirErr> {
     let private_vis = Visibility { restricted_to: Some(my_module.clone()) };
 
-    if open_visibility_qualifier.is_some() && publish != Some(true) {
+    if open_visibility_qualifier.is_some() && publish != Some(AttrPublish::Open) {
         crate::internal_err!(
             span,
             "found 'open_visibility_qualifier' declaration but no 'publish' attribute"
@@ -2024,10 +2020,6 @@
             );
         }
 
-<<<<<<< HEAD
-        let body_visibility = if publish == Some(AttrPublish::Open) {
-            func_visibility.clone()
-=======
         if let Some(vis) = open_visibility_qualifier {
             if !vis.at_least_as_restrictive_as(&func_visibility) {
                 return err_span(
@@ -2037,12 +2029,11 @@
             }
         }
 
-        let body_visibility = if publish == Some(true) {
+        let body_visibility = if publish == Some(AttrPublish::Open) {
             match open_visibility_qualifier {
                 None => func_visibility.clone(),
                 Some(vis) => vis.clone(),
             }
->>>>>>> 5aa61ba4
         } else {
             private_vis.clone()
         };
