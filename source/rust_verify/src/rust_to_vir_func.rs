use crate::attributes::{
    get_fuel, get_mode, get_publish, get_ret_mode, get_var_mode, get_verifier_attrs, VerifierAttrs,
};
use crate::context::{BodyCtxt, Context};
use crate::rust_to_vir_base::mk_visibility;
use crate::rust_to_vir_base::{
    check_generics_bounds_fun, def_id_to_vir_path, foreign_param_to_var, mid_ty_to_vir,
};
use crate::rust_to_vir_expr::{expr_to_vir, pat_to_mut_var, ExprModifier};
use crate::util::{err_span, unsupported_err_span};
use crate::{unsupported_err, unsupported_err_unless};
use rustc_ast::Attribute;
use rustc_hir::{
    def::Res, Body, BodyId, Crate, ExprKind, FnDecl, FnHeader, FnRetTy, FnSig, Generics, HirId,
    MaybeOwner, MutTy, Param, PrimTy, QPath, Ty, TyKind, Unsafety,
};
use rustc_middle::ty::Predicate;
use rustc_middle::ty::SubstsRef;
use rustc_middle::ty::TyCtxt;
use rustc_span::def_id::DefId;
use rustc_span::symbol::{Ident, Symbol};
use rustc_span::Span;
use std::collections::{HashMap, HashSet};
use std::sync::Arc;
use vir::ast::{
    Fun, FunX, FunctionAttrsX, FunctionKind, FunctionX, GenericBoundX, KrateX, MaskSpec, Mode,
    ParamX, Typ, TypX, VirErr,
};
use vir::def::{RETURN_VALUE, VERUS_SPEC};

pub(crate) fn autospec_fun(path: &vir::ast::Path, method_name: String) -> vir::ast::Path {
    // turn a::b::c into a::b::method_name
    let mut pathx = (**path).clone();
    let mut segments = (*pathx.segments).clone();
    *segments.last_mut().expect("empty path") = Arc::new(method_name);
    pathx.segments = Arc::new(segments);
    Arc::new(pathx)
}

fn body_id_to_types<'tcx>(
    tcx: TyCtxt<'tcx>,
    id: &BodyId,
) -> &'tcx rustc_middle::ty::TypeckResults<'tcx> {
    let def = rustc_middle::ty::WithOptConstParam::unknown(id.hir_id.owner.def_id);
    tcx.typeck_opt_const_arg(def)
}

pub(crate) fn body_to_vir<'tcx>(
    ctxt: &Context<'tcx>,
    fun_id: DefId,
    id: &BodyId,
    body: &Body<'tcx>,
    mode: Mode,
    external_body: bool,
) -> Result<vir::ast::Expr, VirErr> {
<<<<<<< HEAD
    let def = rustc_middle::ty::WithOptConstParam::unknown(id.hir_id.owner.def_id);
    let types = ctxt.tcx.typeck_opt_const_arg(def);
=======
    let types = body_id_to_types(ctxt.tcx, id);
>>>>>>> 9a067e48
    let bctx = BodyCtxt {
        ctxt: ctxt.clone(),
        types,
        fun_id,
        mode,
        external_body,
        in_ghost: mode != Mode::Exec,
    };
    expr_to_vir(&bctx, &body.value, ExprModifier::REGULAR)
}

fn check_fn_decl<'tcx>(
    span: Span,
    tcx: TyCtxt<'tcx>,
    decl: &'tcx FnDecl<'tcx>,
    attrs: &[Attribute],
    mode: Mode,
    output_ty: rustc_middle::ty::Ty<'tcx>,
) -> Result<Option<(Typ, Mode)>, VirErr> {
    let FnDecl { inputs: _, output, c_variadic, implicit_self, lifetime_elision_allowed: _ } = decl;
    unsupported_err_unless!(!c_variadic, span, "c_variadic functions");
    match implicit_self {
        rustc_hir::ImplicitSelfKind::None => {}
        rustc_hir::ImplicitSelfKind::Imm => {}
        rustc_hir::ImplicitSelfKind::ImmRef => {}
        rustc_hir::ImplicitSelfKind::MutRef => {}
        rustc_hir::ImplicitSelfKind::Mut => unsupported_err!(span, "mut self"),
    }
    match output {
        rustc_hir::FnRetTy::DefaultReturn(_) => Ok(None),
        // REVIEW: there's no attribute syntax on return types,
        // so we always return the default mode.
        // The current workaround is to return a struct if the default doesn't work.
        rustc_hir::FnRetTy::Return(_ty) => {
            let typ = mid_ty_to_vir(tcx, span, &output_ty, false)?;
            Ok(Some((typ, get_ret_mode(mode, attrs))))
        }
    }
}

pub(crate) fn find_body_krate<'tcx>(
    krate: &'tcx Crate<'tcx>,
    body_id: &BodyId,
) -> &'tcx Body<'tcx> {
    let owner = krate.owners[body_id.hir_id.owner.def_id];
    if let MaybeOwner::Owner(owner) = owner {
        if let Some(body) = owner.nodes.bodies.get(&body_id.hir_id.local_id) {
            return body;
        }
    }
    panic!("Body not found");
}

fn find_body<'tcx>(ctxt: &Context<'tcx>, body_id: &BodyId) -> &'tcx Body<'tcx> {
    find_body_krate(ctxt.krate, body_id)
}

fn check_new_strlit<'tcx>(ctx: &Context<'tcx>, sig: &'tcx FnSig<'tcx>) -> Result<(), VirErr> {
    let (decl, span) = match sig {
        FnSig { decl, span, .. } => (decl, span),
    };

    let sig_span = span;
    let expected_input_num = 1;

    if decl.inputs.len() != expected_input_num {
        return err_span(*sig_span, format!("Expected one argument to new_strlit"));
    }

    let (kind, span) = match &decl.inputs[0].kind {
        TyKind::Ref(_, MutTy { ty, mutbl: _ }) => (&ty.kind, ty.span),
        _ => {
            dbg!(&decl.inputs[0]);
            return err_span(decl.inputs[0].span, format!("expected a str"));
        }
    };

    let (res, span) = match kind {
        TyKind::Path(QPath::Resolved(_, path)) => (path.res, path.span),
        _ => return err_span(span, format!("expected str")),
    };

    if res != Res::PrimTy(PrimTy::Str) {
        return err_span(span, format!("expected a str"));
    }

    let (kind, span) = match decl.output {
        FnRetTy::Return(Ty { hir_id: _, kind, span }) => (kind, span),
        _ => return err_span(*sig_span, format!("expected a return type of StrSlice")),
    };

    let (res, span) = match kind {
        TyKind::Path(QPath::Resolved(_, path)) => (path.res, path.span),
        _ => return err_span(*span, format!("expected a StrSlice")),
    };

    let id = match res {
        Res::Def(_, id) => id,
        _ => return err_span(span, format!("")),
    };

    if !ctx.tcx.is_diagnostic_item(Symbol::intern("pervasive::string::StrSlice"), id) {
        return err_span(span, format!("expected a StrSlice"));
    }
    Ok(())
}

pub(crate) fn handle_external_fn<'tcx>(
    ctxt: &Context<'tcx>,
    id: DefId,
    visibility: vir::ast::Visibility,
    sig: &'tcx FnSig<'tcx>,
    // (impl generics, impl def_id)
    self_generics: Option<(&'tcx Generics, DefId)>,
    body_id: &CheckItemFnEither<&BodyId, &[Ident]>,
    mode: Mode,
    vattrs: &VerifierAttrs,
) -> Result<(vir::ast::Path, vir::ast::Visibility), VirErr> {
    // This function is the proxy, and we need to look up the actual path.

    if mode != Mode::Exec {
        return err_span(
            sig.span,
            format!("a function marked `external_fn_specification` cannot be marked `{mode:}`",),
        );
    }

    if vattrs.external {
        return err_span(
            sig.span,
            format!("a function cannot be marked both `external_fn_specification` and `external`",),
        );
    }
    if vattrs.external_body {
        return err_span(
            sig.span,
            format!(
                "a function cannot be marked both `external_fn_specification` and `external_body`",
            ),
        );
    }

    if self_generics.is_some() {
        return err_span(sig.span, "`external_fn_specification` attribute not supported here");
    }

    if let Some(impl_def_id) = ctxt.tcx.impl_of_method(id) {
        if ctxt.tcx.impl_trait_ref(impl_def_id).is_some() {
            return err_span(
                sig.span,
                "external_fn_specification not supported for trait functions",
            );
        }
    }

    let body_id = match body_id {
        CheckItemFnEither::BodyId(body_id) => body_id,
        _ => {
            return err_span(
                sig.span,
                "external_fn_specification not supported for trait functions",
            );
        }
    };

    let body = find_body(ctxt, body_id);
    let external_id = get_external_def_id(ctxt.tcx, body_id, body, sig)?;
    let external_path = def_id_to_vir_path(ctxt.tcx, external_id);

    if ctxt.tcx.trait_of_item(external_id).is_some() {
        return err_span(sig.span, "external_fn_specification not supported for trait functions");
    }

    if external_path.krate == Some(Arc::new("builtin".to_string())) {
        return err_span(
            sig.span,
            "cannot apply `external_fn_specification` to Verus builtin functions",
        );
    }

    let ty1 = ctxt.tcx.type_of(id);
    let ty2 = ctxt.tcx.type_of(external_id);
    use rustc_middle::ty::FnDef;
    let (poly_sig1, poly_sig2, substs1) = match (ty1.kind(), ty2.kind()) {
        (FnDef(def_id1, substs1), FnDef(def_id2, substs2)) if substs1.len() == substs2.len() => {
            // Note we substitute `substs1` in both cases
            // This is to ensure that we are comparing the type signatures with
            // the same type params even if the user inputs different generic params
            // note: rustc 1.69.0 has replaced bound_fn_sig with just fn_sig I think
            let poly_sig1 = ctxt.tcx.bound_fn_sig(*def_id1).subst(ctxt.tcx, substs1);
            let poly_sig2 = ctxt.tcx.bound_fn_sig(*def_id2).subst(ctxt.tcx, substs1);
            (poly_sig1, poly_sig2, substs1)
        }
        _ => {
            return err_span(
                sig.span,
                format!(
                    "external_fn_specification requires function type signature to match exactly (got `{ty1:#?}` and `{ty2:#?}`)"
                ),
            );
        }
    };

    // Make sure names of (lifetime) binders don't influence equality check
    let sig1_anon = ctxt.tcx.anonymize_bound_vars(poly_sig1);
    let sig2_anon = ctxt.tcx.anonymize_bound_vars(poly_sig2);

    if sig1_anon != sig2_anon {
        return err_span(
            sig.span,
            format!(
                "external_fn_specification requires function type signature to match exactly (got `{ty1:#?}` and `{ty2:#?}`)"
            ),
        );
    }
    // trait bounds aren't part of the type signature - we have to check those separately
    if !predicates_match(ctxt.tcx, id, external_id, substs1) {
        return err_span(
            sig.span,
            format!(
                "external_fn_specification requires function type signature to match exactly (trait bound mismatch)"
            ),
        );
    }

    let owning_module_of_external_item =
        crate::rust_to_vir_base::def_id_to_vir_module(ctxt.tcx, external_id);
    let external_item_visibility = mk_visibility(
        ctxt,
        &Some(owning_module_of_external_item), // REVIEW should this ever be None? what's owning module None mean?
        external_id,
    );
    if !vir::ast_util::is_visible_to_opt(&visibility, &external_item_visibility.restricted_to) {
        return err_span(
            sig.span,
            "a function marked `external_fn_specification` must be visible to the function it provides a spec for",
        );
    }

    Ok((external_path, external_item_visibility))
}

pub enum CheckItemFnEither<A, B> {
    BodyId(A),
    ParamNames(B),
}

pub(crate) fn check_item_fn<'tcx>(
    ctxt: &Context<'tcx>,
    functions: &mut Vec<vir::ast::Function>,
    id: DefId,
    kind: FunctionKind,
    visibility: vir::ast::Visibility,
    attrs: &[Attribute],
    sig: &'tcx FnSig<'tcx>,
    // (impl generics, impl def_id)
    self_generics: Option<(&'tcx Generics, DefId)>,
    generics: &'tcx Generics,
    body_id: CheckItemFnEither<&BodyId, &[Ident]>,
) -> Result<Option<Fun>, VirErr> {
<<<<<<< HEAD
    let path = def_id_to_vir_path(ctxt.tcx, id);
    let name = Arc::new(FunX { path: path.clone() });
=======
    let this_path = def_id_to_vir_path(ctxt.tcx, id);

    let is_verus_spec = this_path.segments.last().expect("segment.last").starts_with(VERUS_SPEC);
    let is_new_strlit =
        ctxt.tcx.is_diagnostic_item(Symbol::intern("pervasive::string::new_strlit"), id);
>>>>>>> 9a067e48

    let vattrs = get_verifier_attrs(attrs)?;
    let mode = get_mode(Mode::Exec, attrs);

    let (path, proxy, visibility) = if vattrs.external_fn_specification {
        if is_verus_spec {
            return err_span(
                sig.span,
                "`external_fn_specification` attribute not supported with VERUS_SPEC",
            );
        }

        if is_new_strlit {
            return err_span(
                sig.span,
                "`external_fn_specification` attribute not supported with new_strlit",
            );
        }

        let (external_path, external_item_visibility) =
            handle_external_fn(ctxt, id, visibility, sig, self_generics, &body_id, mode, &vattrs)?;

        let proxy = (*ctxt.spanned_new(sig.span, this_path.clone())).clone();

        (external_path, Some(proxy), external_item_visibility)
    } else {
        // No proxy.
        (this_path.clone(), None, visibility)
    };

    let name = Arc::new(FunX { path: path.clone() });

    if vattrs.external {
        let mut erasure_info = ctxt.erasure_info.borrow_mut();
        erasure_info.external_functions.push(name);
        return Ok(None);
    }

    let self_typ_params = if let Some((cg, impl_def_id)) = self_generics {
        Some(check_generics_bounds_fun(ctxt.tcx, cg, impl_def_id)?)
    } else {
        None
    };

    let fn_sig = ctxt.tcx.fn_sig(id);
    // REVIEW: rustc docs refer to skip_binder as "dangerous"
    let fn_sig = fn_sig.skip_binder();
    let inputs = fn_sig.inputs();

    let ret_typ_mode = match sig {
        FnSig {
            header: FnHeader { unsafety, constness: _, asyncness: _, abi: _ },
            decl,
            span: _,
        } => {
            unsupported_err_unless!(*unsafety == Unsafety::Normal, sig.span, "unsafe");
            check_fn_decl(sig.span, ctxt.tcx, decl, attrs, mode, fn_sig.output())?
        }
    };

    if is_new_strlit {
        check_new_strlit(&ctxt, sig)?;
    }

    if is_new_strlit {
        let mut erasure_info = ctxt.erasure_info.borrow_mut();
        unsupported_err_unless!(
            vattrs.external_body,
            sig.span,
            "StrSlice::new must be external_body"
        );

        erasure_info.ignored_functions.push((id, sig.span.data()));
        erasure_info.external_functions.push(name);
        return Ok(None);
    }

    let sig_typ_bounds = check_generics_bounds_fun(ctxt.tcx, generics, id)?;
    let fuel = get_fuel(&vattrs);

    let (vir_body, header, params): (_, _, Vec<(String, Span, Option<HirId>)>) = match body_id {
        CheckItemFnEither::BodyId(body_id) => {
            let body = find_body(ctxt, body_id);
            let Body { params, value: _, generator_kind } = body;
            match generator_kind {
                None => {}
                _ => {
                    unsupported_err!(sig.span, "generator_kind", generator_kind);
                }
            }
            let mut ps = Vec::new();
            for Param { hir_id, pat, ty_span: _, span } in params.iter() {
                let (is_mut_var, name) = pat_to_mut_var(pat)?;
                // is_mut_var: means a parameter is like `mut x: X` (unsupported)
                // is_mut: means a parameter is like `x: &mut X` or `x: Tracked<&mut X>`
                if is_mut_var {
                    return err_span(
                        *span,
                        format!(
                            "Verus does not support `mut` arguments (try writing `let mut param = param;` in the body of the function)"
                        ),
                    );
                }
                ps.push((name, *span, Some(*hir_id)));
            }
            let mut vir_body = body_to_vir(ctxt, id, body_id, body, mode, vattrs.external_body)?;
            let header = vir::headers::read_header(&mut vir_body)?;
            (Some(vir_body), header, ps)
        }
        CheckItemFnEither::ParamNames(params) => {
            let params = params.iter().map(|p| (p.to_string(), p.span, None)).collect();
            let header = vir::headers::read_header_block(&mut vec![])?;
            (None, header, params)
        }
    };

    let mut vir_params: Vec<(vir::ast::Param, Option<Mode>)> = Vec::new();
    assert!(params.len() == inputs.len());
    for ((name, span, hir_id), input) in params.into_iter().zip(inputs.iter()) {
        let name = Arc::new(name);
        let param_mode = if let Some(hir_id) = hir_id {
            get_var_mode(mode, ctxt.tcx.hir().attrs(hir_id))
        } else {
            assert!(matches!(kind, FunctionKind::TraitMethodDecl { .. }));
            // This case is for a trait method declaration,
            // where the mode will later be overridden by the separate spec method anyway:
            Mode::Exec
        };
        let is_ref_mut = is_mut_ty(ctxt, *input);
        if is_ref_mut.is_some() && mode == Mode::Spec {
            return err_span(
                span,
                format!("&mut argument not allowed for #[verifier::spec] functions"),
            );
        }

        let typ =
            mid_ty_to_vir(ctxt.tcx, span, is_ref_mut.map(|(t, _)| t).unwrap_or(input), false)?;

        // is_mut: means a parameter is like `x: &mut X` or `x: Tracked<&mut X>`
        let is_mut = is_ref_mut.is_some();

        let vir_param = ctxt.spanned_new(
            span,
            ParamX { name, typ, mode: param_mode, is_mut, unwrapped_info: None },
        );
        vir_params.push((vir_param, is_ref_mut.map(|(_, m)| m).flatten()));
    }

    match (&kind, header.no_method_body, is_verus_spec, vir_body.is_some()) {
        (FunctionKind::TraitMethodDecl { .. }, false, false, false) => {}
        (FunctionKind::TraitMethodDecl { .. }, false, false, true) => {
            return err_span(sig.span, "trait default methods are not yet supported");
        }
        (FunctionKind::TraitMethodDecl { .. }, true, true, _) => {}
        (FunctionKind::TraitMethodDecl { .. }, false, true, _) => {
            return err_span(
                sig.span,
                "trait method declaration body must end with call to no_method_body()",
            );
        }
        (_, _, true, _) => {
            return err_span(
                sig.span,
                format!("{VERUS_SPEC} can only appear in trait method declarations"),
            );
        }
        (_, false, false, true) => {}
        (_, false, false, false) => {
            return err_span(sig.span, "function must have a body");
        }
        (_, true, _, _) => {
            return err_span(
                sig.span,
                "no_method_body can only appear in trait method declarations",
            );
        }
    }
    if mode == Mode::Spec && (header.require.len() + header.ensure.len()) > 0 {
        return err_span(sig.span, "spec functions cannot have requires/ensures");
    }
    if mode != Mode::Spec && header.recommend.len() > 0 {
        return err_span(sig.span, "non-spec functions cannot have recommends");
    }
    if mode != Mode::Exec && vattrs.external_fn_specification {
        return err_span(sig.span, "external_fn_specification should be 'exec'");
    }
    if header.ensure.len() > 0 {
        match (&header.ensure_id_typ, ret_typ_mode.as_ref()) {
            (None, None) => {}
            (None, Some(_)) => {
                return err_span(
                    sig.span,
                    "the return value must be named in a function with an ensures clause",
                );
            }
            (Some(_), None) => {
                return err_span(
                    sig.span,
                    "unexpected named return value for function with default return",
                );
            }
            (Some((_, typ)), Some((ret_typ, _))) => {
                if !vir::ast_util::types_equal(&typ, &ret_typ) {
                    return err_span(
                        sig.span,
                        format!(
                            "return type is {:?}, but ensures expects type {:?}",
                            &ret_typ, &typ
                        ),
                    );
                }
            }
        }
    }

    use vir::ast::UnwrapParameter;
    let mut all_param_names: Vec<vir::ast::Ident> = Vec::new();
    let mut all_param_name_set: HashSet<vir::ast::Ident> = HashSet::new();
    let mut unwrap_param_map: HashMap<vir::ast::Ident, UnwrapParameter> = HashMap::new();
    for unwrap in header.unwrap_parameters.iter() {
        all_param_names.push(unwrap.inner_name.clone());
        unwrap_param_map.insert(unwrap.outer_name.clone(), unwrap.clone());
    }
    for (param, unwrap_mut) in vir_params.iter_mut() {
        all_param_names.push(param.x.name.clone());
        if let Some(unwrap) = unwrap_param_map.get(&param.x.name) {
            if mode != Mode::Exec {
                return err_span(
                    sig.span,
                    "only exec functions can use Ghost(x) or Tracked(x) parameters",
                );
            }
            let mut paramx = param.x.clone();
            paramx.name = unwrap.inner_name.clone();
            paramx.unwrapped_info = Some((unwrap.mode, unwrap.outer_name.clone()));
            *param = vir::def::Spanned::new(param.span.clone(), paramx);
        } else if unwrap_mut.is_some() {
            return err_span(sig.span, format!("parameter {} must be unwrapped", &param.x.name));
        }
    }
    for name in all_param_names.iter() {
        if all_param_name_set.contains(name) {
            return err_span(sig.span, format!("duplicate parameter name {}", name));
        }
        all_param_name_set.insert(name.clone());
    }
    let params: vir::ast::Params = Arc::new(vir_params.into_iter().map(|(p, _)| p).collect());

    let (ret_name, ret_typ, ret_mode) = match (header.ensure_id_typ, ret_typ_mode) {
        (None, None) => {
            (Arc::new(RETURN_VALUE.to_string()), Arc::new(TypX::Tuple(Arc::new(vec![]))), mode)
        }
        (None, Some((typ, mode))) => (Arc::new(RETURN_VALUE.to_string()), typ, mode),
        (Some((x, _)), Some((typ, mode))) => (x, typ, mode),
        _ => panic!("internal error: ret_typ"),
    };
    let ret = ctxt.spanned_new(
        sig.span,
        ParamX {
            name: ret_name,
            typ: ret_typ,
            mode: ret_mode,
            is_mut: false,
            unwrapped_info: None,
        },
    );
    let typ_bounds = {
        let mut typ_bounds: Vec<(vir::ast::Ident, vir::ast::GenericBound)> = Vec::new();
        if let FunctionKind::TraitMethodDecl { .. } = kind {
            let bound = GenericBoundX::Traits(vec![]);
            typ_bounds.push((vir::def::trait_self_type_param(), Arc::new(bound)));
        }
        if let Some(self_typ_params) = self_typ_params {
            typ_bounds.append(&mut (*self_typ_params).clone());
        }
        typ_bounds.extend_from_slice(&sig_typ_bounds[..]);
        Arc::new(typ_bounds)
    };
    let publish = get_publish(&vattrs);
    let autospec = vattrs.autospec.map(|method_name| {
<<<<<<< HEAD
        let path = autospec_fun(&path, method_name.clone());
=======
        let path = autospec_fun(&this_path, method_name.clone());
>>>>>>> 9a067e48
        Arc::new(FunX { path })
    });

    if vattrs.nonlinear && vattrs.spinoff_prover {
        return err_span(
            sig.span,
            "#[verifier(spinoff_prover)] is implied for assert by nonlinear_arith",
        );
    }
    let fattrs = FunctionAttrsX {
        uses_ghost_blocks: vattrs.verus_macro,
        inline: vattrs.inline,
        hidden: Arc::new(header.hidden),
        custom_req_err: vattrs.custom_req_err,
        no_auto_trigger: vattrs.no_auto_trigger,
        broadcast_forall: vattrs.broadcast_forall,
        bit_vector: vattrs.bit_vector,
        autospec,
        atomic: vattrs.atomic,
        integer_ring: vattrs.integer_ring,
        is_decrease_by: vattrs.decreases_by,
        check_recommends: vattrs.check_recommends,
        nonlinear: vattrs.nonlinear,
        spinoff_prover: vattrs.spinoff_prover,
        memoize: vattrs.memoize,
    };

    let mut recommend: Vec<vir::ast::Expr> = (*header.recommend).clone();
    if let Some(decrease_when) = &header.decrease_when {
        // Automatically add decrease_when to recommends
        recommend.push(decrease_when.clone());
    }

    // This function is marked 'private' at the source level to prevent the user from
    // calling it. But we translate things to point to it internally, so we need to
    // mark it non-private in order to avoid errors down the line.
    let mut visibility = visibility;
    if path == vir::def::exec_nonstatic_call_path(&ctxt.vstd_crate_name) {
        visibility.restricted_to = None;
    }

    let func = FunctionX {
        name: name.clone(),
        proxy,
        kind,
        visibility,
        mode,
        fuel,
        typ_bounds,
        params,
        ret,
        require: if mode == Mode::Spec { Arc::new(recommend) } else { header.require },
        ensure: header.ensure,
        decrease: header.decrease,
        decrease_when: header.decrease_when,
        decrease_by: header.decrease_by,
        broadcast_forall: None,
        mask_spec: header.invariant_mask,
        is_const: false,
        publish,
        attrs: Arc::new(fattrs),
        body: if vattrs.external_body || vattrs.external_fn_specification || header.no_method_body {
            None
        } else {
            vir_body
        },
        extra_dependencies: header.extra_dependencies,
    };

    let function = ctxt.spanned_new(sig.span, func);
    functions.push(function);
    if is_verus_spec { Ok(None) } else { Ok(Some(name)) }
}

// &mut T => Some(T, None)
// Ghost<&mut T> => Some(T, Some(Spec))
// Tracked<&mut T> => Some(T, Some(Proof))
// _ => None
fn is_mut_ty<'tcx>(
    ctxt: &Context<'tcx>,
    ty: rustc_middle::ty::Ty<'tcx>,
) -> Option<(&'tcx rustc_middle::ty::Ty<'tcx>, Option<Mode>)> {
    use rustc_middle::ty::*;
    match ty.kind() {
        TyKind::Ref(_, tys, rustc_ast::Mutability::Mut) => Some((tys, None)),
        TyKind::Adt(AdtDef(adt_def_data), args) => {
            let did = adt_def_data.did;
            let def_name = vir::ast_util::path_as_rust_name(&def_id_to_vir_path(ctxt.tcx, did));
            let is_ghost = def_name == "builtin::Ghost" && args.len() == 1;
            let is_tracked = def_name == "builtin::Tracked" && args.len() == 1;
            if is_ghost || is_tracked {
                if let subst::GenericArgKind::Type(t) = args[0].unpack() {
                    if let Some((inner, None)) = is_mut_ty(ctxt, t) {
                        let mode = if is_ghost { Mode::Spec } else { Mode::Proof };
                        return Some((inner, Some(mode)));
                    }
                }
            }
            None
        }
        _ => None,
    }
}

fn predicates_match<'tcx>(
    tcx: TyCtxt<'tcx>,
    id1: rustc_span::def_id::DefId,
    id2: rustc_span::def_id::DefId,
    substs: SubstsRef<'tcx>,
) -> bool {
    let preds1 = all_predicates(tcx, id1, substs);
    let preds2 = all_predicates(tcx, id2, substs);

    if preds1.len() != preds2.len() {
        return false;
    }

    // Note: it might actually be impossible for the below check to fail?
    // Since we already passed Rust's typechecking, one of the predicate lists
    // has to be a subset of the other. But we just checked they're the same size.
    // So they have to be equal.
    //
    // Regardless, it makes sense to keep this as a sanity check.

    let preds1 = preds1.iter().map(|p| tcx.anonymize_bound_vars(p.kind()));
    let mut preds2: Vec<_> = preds2.iter().map(|p| tcx.anonymize_bound_vars(p.kind())).collect();

    for p1 in preds1 {
        let mut found = false;
        for i in 0..preds2.len() {
            if p1 == preds2[i] {
                preds2.remove(i);
                found = true;
                break;
            }
        }
        if !found {
            return false;
        }
    }
    return true;
}

fn all_predicates<'tcx>(
    tcx: TyCtxt<'tcx>,
    id: rustc_span::def_id::DefId,
    substs: SubstsRef<'tcx>,
) -> Vec<Predicate<'tcx>> {
    let preds = tcx.predicates_of(id);
    let preds = preds.instantiate(tcx, substs);
    preds.predicates
}

pub(crate) fn get_external_def_id<'tcx>(
    tcx: TyCtxt<'tcx>,
    body_id: &BodyId,
    body: &Body<'tcx>,
    sig: &'tcx FnSig<'tcx>,
) -> Result<rustc_span::def_id::DefId, VirErr> {
    let err = || {
        err_span(
            sig.span,
            format!("external_fn_specification encoding error: body should end in call expression"),
        )
    };

    // Get the 'body' of this function (skipping over header if necessary)
    let expr = match &body.value.kind {
        ExprKind::Block(block_body, _) => match &block_body.expr {
            Some(body_value) => body_value,
            None => {
                return err();
            }
        },
        _ => &body.value,
    };

    match &expr.kind {
        ExprKind::Call(fun, _args) => match &fun.kind {
            ExprKind::Path(qpath) => {
                let types = body_id_to_types(tcx, body_id);
                let def = types.qpath_res(&qpath, fun.hir_id);
                match def {
                    rustc_hir::def::Res::Def(_, def_id) => {
                        // We don't need to check the args match or anything,
                        // the type signature check done by the caller is sufficient.
                        Ok(def_id)
                    }
                    _ => {
                        return err();
                    }
                }
            }
            _ => {
                return err();
            }
        },
        ExprKind::MethodCall(_name_and_generics, _receiver, _other_args, _fn_span) => {
            let types = body_id_to_types(tcx, body_id);
            let def_id =
                types.type_dependent_def_id(expr.hir_id).expect("def id of the method definition");
            Ok(def_id)
        }
        _ => {
            return err();
        }
    }
}

pub(crate) fn check_item_const<'tcx>(
    ctxt: &Context<'tcx>,
    vir: &mut KrateX,
    span: Span,
    id: DefId,
    visibility: vir::ast::Visibility,
    attrs: &[Attribute],
    typ: &Typ,
    body_id: &BodyId,
) -> Result<(), VirErr> {
    let path = def_id_to_vir_path(ctxt.tcx, id);
    let name = Arc::new(FunX { path });
    let mode = get_mode(Mode::Exec, attrs);
    let vattrs = get_verifier_attrs(attrs)?;

    if vattrs.external_fn_specification {
        return err_span(span, "`external_fn_specification` attribute not yet supported for const");
    }

    let fuel = get_fuel(&vattrs);
    if vattrs.external {
        let mut erasure_info = ctxt.erasure_info.borrow_mut();
        erasure_info.external_functions.push(name);
        return Ok(());
    }
    let body = find_body(ctxt, body_id);
    let vir_body = body_to_vir(ctxt, id, body_id, body, mode, vattrs.external_body)?;

    let ret_name = Arc::new(RETURN_VALUE.to_string());
    let ret = ctxt.spanned_new(
        span,
        ParamX { name: ret_name, typ: typ.clone(), mode, is_mut: false, unwrapped_info: None },
    );
    let func = FunctionX {
        name,
        proxy: None,
        kind: FunctionKind::Static,
        visibility,
        mode: Mode::Spec, // the function has mode spec; the mode attribute goes into ret.x.mode
        fuel,
        typ_bounds: Arc::new(vec![]),
        params: Arc::new(vec![]),
        ret,
        require: Arc::new(vec![]),
        ensure: Arc::new(vec![]),
        decrease: Arc::new(vec![]),
        decrease_when: None,
        decrease_by: None,
        broadcast_forall: None,
        mask_spec: MaskSpec::NoSpec,
        is_const: true,
        publish: get_publish(&vattrs),
        attrs: Default::default(),
        body: if vattrs.external_body { None } else { Some(vir_body) },
        extra_dependencies: vec![],
    };
    let function = ctxt.spanned_new(span, func);
    vir.functions.push(function);
    Ok(())
}

pub(crate) fn check_foreign_item_fn<'tcx>(
    ctxt: &Context<'tcx>,
    vir: &mut KrateX,
    id: DefId,
    span: Span,
    visibility: vir::ast::Visibility,
    attrs: &[Attribute],
    decl: &'tcx FnDecl<'tcx>,
    idents: &[Ident],
    generics: &'tcx Generics,
) -> Result<(), VirErr> {
    let mode = get_mode(Mode::Exec, attrs);

    let fn_sig = ctxt.tcx.fn_sig(id);
    // REVIEW: rustc docs refer to skip_binder as "dangerous"
    let fn_sig = fn_sig.skip_binder();
    let inputs = fn_sig.inputs();

    let ret_typ_mode = check_fn_decl(span, ctxt.tcx, decl, attrs, mode, fn_sig.output())?;
    let typ_bounds = check_generics_bounds_fun(ctxt.tcx, generics, id)?;
    let vattrs = get_verifier_attrs(attrs)?;
    let fuel = get_fuel(&vattrs);
    let mut vir_params: Vec<vir::ast::Param> = Vec::new();

    if vattrs.external_fn_specification {
        return err_span(
            span,
            "`external_fn_specification` attribute not supported on foreign items",
        );
    }

    assert!(idents.len() == inputs.len());
    for (param, input) in idents.iter().zip(inputs.iter()) {
        let name = Arc::new(foreign_param_to_var(param));
        let is_mut = is_mut_ty(ctxt, *input);
        let typ =
            mid_ty_to_vir(ctxt.tcx, param.span, is_mut.map(|(t, _)| t).unwrap_or(input), false)?;
        // REVIEW: the parameters don't have attributes, so we use the overall mode
        let vir_param = ctxt.spanned_new(
            param.span,
            ParamX { name, typ, mode, is_mut: is_mut.is_some(), unwrapped_info: None },
        );
        vir_params.push(vir_param);
    }
    let path = def_id_to_vir_path(ctxt.tcx, id);
    let name = Arc::new(FunX { path });
    let params = Arc::new(vir_params);
    let (ret_typ, ret_mode) = match ret_typ_mode {
        None => (Arc::new(TypX::Tuple(Arc::new(vec![]))), mode),
        Some((typ, mode)) => (typ, mode),
    };
    let ret_param = ParamX {
        name: Arc::new(RETURN_VALUE.to_string()),
        typ: ret_typ,
        mode: ret_mode,
        is_mut: false,
        unwrapped_info: None,
    };
    let ret = ctxt.spanned_new(span, ret_param);
    let func = FunctionX {
        name,
        proxy: None,
        kind: FunctionKind::Static,
        visibility,
        fuel,
        mode,
        typ_bounds,
        params,
        ret,
        require: Arc::new(vec![]),
        ensure: Arc::new(vec![]),
        decrease: Arc::new(vec![]),
        decrease_when: None,
        decrease_by: None,
        broadcast_forall: None,
        mask_spec: MaskSpec::NoSpec,
        is_const: false,
        publish: None,
        attrs: Default::default(),
        body: None,
        extra_dependencies: vec![],
    };
    let function = ctxt.spanned_new(span, func);
    vir.functions.push(function);
    Ok(())
}<|MERGE_RESOLUTION|>--- conflicted
+++ resolved
@@ -53,12 +53,7 @@
     mode: Mode,
     external_body: bool,
 ) -> Result<vir::ast::Expr, VirErr> {
-<<<<<<< HEAD
-    let def = rustc_middle::ty::WithOptConstParam::unknown(id.hir_id.owner.def_id);
-    let types = ctxt.tcx.typeck_opt_const_arg(def);
-=======
     let types = body_id_to_types(ctxt.tcx, id);
->>>>>>> 9a067e48
     let bctx = BodyCtxt {
         ctxt: ctxt.clone(),
         types,
@@ -319,16 +314,11 @@
     generics: &'tcx Generics,
     body_id: CheckItemFnEither<&BodyId, &[Ident]>,
 ) -> Result<Option<Fun>, VirErr> {
-<<<<<<< HEAD
-    let path = def_id_to_vir_path(ctxt.tcx, id);
-    let name = Arc::new(FunX { path: path.clone() });
-=======
     let this_path = def_id_to_vir_path(ctxt.tcx, id);
 
     let is_verus_spec = this_path.segments.last().expect("segment.last").starts_with(VERUS_SPEC);
     let is_new_strlit =
         ctxt.tcx.is_diagnostic_item(Symbol::intern("pervasive::string::new_strlit"), id);
->>>>>>> 9a067e48
 
     let vattrs = get_verifier_attrs(attrs)?;
     let mode = get_mode(Mode::Exec, attrs);
@@ -610,11 +600,7 @@
     };
     let publish = get_publish(&vattrs);
     let autospec = vattrs.autospec.map(|method_name| {
-<<<<<<< HEAD
-        let path = autospec_fun(&path, method_name.clone());
-=======
         let path = autospec_fun(&this_path, method_name.clone());
->>>>>>> 9a067e48
         Arc::new(FunX { path })
     });
 
