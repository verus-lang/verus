use crate::attributes::{AttrPublish, VerifierAttrs, get_mode, get_ret_mode, get_var_mode};
use crate::automatic_derive::AutomaticDeriveAction;
use crate::context::{BodyCtxt, Context};
use crate::resolve_traits::{ResolutionResult, ResolvedItem};
use crate::rust_to_vir_base::mk_visibility;
use crate::rust_to_vir_base::{
    check_generics_bounds_no_polarity, def_id_to_vir_path, no_body_param_to_var,
};
use crate::rust_to_vir_expr::{ExprModifier, expr_to_vir_consume, pat_to_mut_var};
use crate::rust_to_vir_impl::ExternalInfo;
use crate::rustc_type_ir::inherent::IntoKind;
use crate::util::{err_span, err_span_bare};
use crate::verus_items::{BuiltinTypeItem, VerusItem};
use crate::{unsupported_err, unsupported_err_unless};
use rustc_hir::{
    Attribute, Body, BodyId, Crate, ExprKind, FnDecl, FnHeader, FnSig, Generics, HeaderSafety,
    HirId, MaybeOwner, Param, Safety,
};
use rustc_middle::ty::{
    AdtDef, BoundRegion, BoundRegionKind, BoundVar, Clause, ClauseKind, ConstKind, GenericArg,
    GenericArgKind, GenericArgsRef, Region, RegionKind, TyCtxt, TyKind, TypingEnv, ValTreeKind,
    Value,
};
use rustc_mir_build_verus::verus::BodyErasure;
use rustc_span::Span;
use rustc_span::def_id::DefId;
use rustc_span::symbol::Ident;
use std::collections::{HashMap, HashSet};
use std::sync::Arc;
use vir::ast::{
    BodyVisibility, Fun, FunX, FunctionAttrsX, FunctionKind, FunctionX, GenericBoundX, ItemKind,
    KrateX, Mode, Opaqueness, ParamX, Typ, TypDecoration, TypX, VarIdent, VirErr, Visibility,
};
use vir::ast_util::{air_unique_var, clean_ensures_for_unit_return, unit_typ};
use vir::def::{RETURN_VALUE, VERUS_SPEC};
use vir::sst_util::subst_typ;

pub(crate) fn autospec_fun(path: &vir::ast::Path, method_name: String) -> vir::ast::Path {
    // turn a::b::c into a::b::method_name
    let mut pathx = (**path).clone();
    let mut segments = (*pathx.segments).clone();
    *segments.last_mut().expect("empty path") = Arc::new(method_name);
    pathx.segments = Arc::new(segments);
    Arc::new(pathx)
}

struct Autospec {
    /// This function should redirect to the following function:
    redirect_to: Option<vir::ast::Fun>,
    /// Which might need to be created
    /// (for when_used_as_spec, the user supplies the function, but for allow_in_spec,
    /// we have to create one from the 'returns' clause)
    new_func: Option<vir::ast::Function>,
}

fn handle_autospec<'tcx>(
    ctxt: &Context<'tcx>,
    span: Span,
    def_id: DefId,
    vattrs: &VerifierAttrs,
    functionx: &FunctionX,
) -> Result<Autospec, VirErr> {
    if let Some(method_name) = &vattrs.autospec {
        if vattrs.allow_in_spec {
            return err_span(
                span,
                format!("a function cannot be marked both 'when_used_as_spec' and 'allow_in_spec'"),
            );
        }
        let mut this_path = crate::rust_to_vir_base::def_id_to_vir_path_ignoring_diagnostic_rename(
            ctxt.tcx, def_id,
        );
        if matches!(&functionx.kind, FunctionKind::TraitMethodImpl { .. }) {
            // pop off impl&%n:: (we want method_name, not Self::method_name)
            this_path = this_path.pop_segment();
        }
        let path = autospec_fun(&this_path, method_name.clone());
        Ok(Autospec { redirect_to: Some(Arc::new(FunX { path })), new_func: None })
    } else if vattrs.allow_in_spec {
        let mut this_path = crate::rust_to_vir_base::def_id_to_vir_path_ignoring_diagnostic_rename(
            ctxt.tcx, def_id,
        );
        if functionx.mode != Mode::Exec {
            return err_span(span, format!("allow_in_spec can only be used on an exec function"));
        }
        let Some(ret_clause) = &functionx.returns else {
            return err_span(
                span,
                format!("allow_in_spec can only be used on a function with a returns clause"),
            );
        };
        if !matches!(&functionx.kind, FunctionKind::Static) {
            return err_span(span, format!("allow_in_spec not supported for trait functions"));
        }

        let mut spec_params = vec![];
        for p in functionx.params.iter() {
            if p.x.is_mut {
                return err_span(
                    span,
                    format!("allow_in_spec not supported for function with &mut param"),
                );
            }
            if p.x.unwrapped_info.is_some() {
                return err_span(
                    span,
                    format!(
                        "allow_in_spec not supported for function with wrapped Tracked/Ghost params"
                    ),
                );
            }
            spec_params.push(vir::def::Spanned::new(
                p.span.clone(),
                ParamX {
                    name: p.x.name.clone(),
                    typ: p.x.typ.clone(),
                    mode: Mode::Spec,
                    is_mut: false,
                    unwrapped_info: None,
                },
            ));
        }
        let ret_param = &functionx.ret;
        let spec_ret_param = vir::def::Spanned::new(
            ret_param.span.clone(),
            ParamX {
                name: air_unique_var(RETURN_VALUE),
                typ: ret_param.x.typ.clone(),
                mode: Mode::Spec,
                is_mut: false,
                unwrapped_info: None,
            },
        );

        if functionx.proxy.is_some() {
            // Naively, this_path may contain a mangled _verus_external_fn_specification_ name.
            // Clean this up before sending it to autospec_return_clause_spec_fn_name:
            this_path = this_path.pop_segment().push_segment(functionx.name.path.last_segment());
        }
        let new_func = ctxt.spanned_new(
            span,
            FunctionX {
                name: vir::def::autospec_return_clause_spec_fn_name(&this_path),
                proxy: None,
                kind: FunctionKind::Static,
                visibility: functionx.visibility.clone(),
                body_visibility: BodyVisibility::Visibility(functionx.visibility.clone()),
                opaqueness: Opaqueness::Revealed { visibility: functionx.visibility.clone() },
                owning_module: functionx.owning_module.clone(),
                mode: Mode::Spec,
                typ_params: functionx.typ_params.clone(),
                typ_bounds: functionx.typ_bounds.clone(),
                params: Arc::new(spec_params),
                ret: spec_ret_param,
                ens_has_return: true,
                require: functionx.require.clone(), // requires becomes recommends
                ensure: (Arc::new(vec![]), Arc::new(vec![])),
                returns: None,
                decrease: Arc::new(vec![]),
                decrease_when: None,
                decrease_by: None,
                fndef_axioms: None,
                mask_spec: None,
                atomic_update: None,
                unwind_spec: None,
                item_kind: ItemKind::Function,
                attrs: Arc::new(FunctionAttrsX {
                    uses_ghost_blocks: vattrs.verus_macro,
                    inline: false,
                    hidden: Arc::new(vec![]),
                    broadcast_forall: false,
                    broadcast_forall_only: false,
                    no_auto_trigger: false,
                    auto_ext_equal: functionx.attrs.auto_ext_equal.clone(),
                    custom_req_err: None,
                    autospec: None,
                    bit_vector: false,
                    atomic: false,
                    integer_ring: false,
                    is_decrease_by: false,
                    check_recommends: false,
                    nonlinear: false,
                    spinoff_prover: false,
                    memoize: false,
                    rlimit: None,
                    print_zero_args: functionx.attrs.print_zero_args,
                    print_as_method: functionx.attrs.print_as_method,
                    prophecy_dependent: false,
                    size_of_broadcast_proof: false,
                    is_type_invariant_fn: false,
                    is_external_body: false,
                    is_unsafe: false,
                    exec_assume_termination: false,
                    exec_allows_no_decreases_clause: false,
                }),
                body: Some(ret_clause.clone()),
                extra_dependencies: functionx.extra_dependencies.clone(),
            },
        );

        Ok(Autospec { redirect_to: Some(new_func.x.name.clone()), new_func: Some(new_func) })
    } else {
        Ok(Autospec { redirect_to: None, new_func: None })
    }
}

pub(crate) fn body_id_to_types<'tcx>(
    tcx: TyCtxt<'tcx>,
    id: &BodyId,
) -> &'tcx rustc_middle::ty::TypeckResults<'tcx> {
    tcx.typeck(id.hir_id.owner.def_id)
}

fn body_to_vir<'tcx>(
    ctxt: &Context<'tcx>,
    fun_id: DefId,
    id: &BodyId,
    body: &Body<'tcx>,
    mode: Mode,
    external_body: bool,
    external_trait_from_to: &Option<(vir::ast::Path, vir::ast::Path, Option<vir::ast::Path>)>,
) -> Result<vir::ast::Expr, VirErr> {
    let types = body_id_to_types(ctxt.tcx, id);
    let bctx = BodyCtxt {
        ctxt: ctxt.clone(),
        types,
        fun_id,
        external_trait_from_to: external_trait_from_to.as_ref().map(|e| Arc::new(e.clone())),
        mode,
        external_body,
        in_ghost: mode != Mode::Exec,
        loop_isolation: false,
        atomically: None,
        au_pred_args: None,
    };
    let e = expr_to_vir_consume(&bctx, &body.value, ExprModifier::REGULAR)?;

    if external_body {
        match &e.x {
            vir::ast::ExprX::NeverToAny(e) => Ok(e.clone()),
            _ => Ok(e),
        }
    } else {
        Ok(e)
    }
}

fn check_fn_decl<'tcx>(
    span: Span,
    ctxt: &Context<'tcx>,
    id: DefId,
    decl: &'tcx FnDecl<'tcx>,
    attrs: &[Attribute],
    mode: Mode,
    output_ty: rustc_middle::ty::Ty<'tcx>,
) -> Result<Option<(Typ, Mode)>, VirErr> {
    let FnDecl { inputs: _, output, c_variadic, implicit_self, lifetime_elision_allowed: _ } = decl;
    unsupported_err_unless!(!c_variadic, span, "c_variadic functions");
    match implicit_self {
        rustc_hir::ImplicitSelfKind::None => {}
        rustc_hir::ImplicitSelfKind::Imm => {}
        rustc_hir::ImplicitSelfKind::RefImm => {}
        rustc_hir::ImplicitSelfKind::RefMut => {}
        rustc_hir::ImplicitSelfKind::Mut => unsupported_err!(span, "mut self"),
    }
    match output {
        rustc_hir::FnRetTy::DefaultReturn(_) => Ok(None),
        // REVIEW: there's no attribute syntax on return types,
        // so we always return the default mode.
        // The current workaround is to return a struct if the default doesn't work.
        rustc_hir::FnRetTy::Return(_ty) => {
            let typ = ctxt.mid_ty_to_vir(id, span, &output_ty, false)?;
            Ok(Some((typ, get_ret_mode(mode, attrs))))
        }
    }
}

pub(crate) fn find_body_krate<'tcx>(
    krate: &'tcx Crate<'tcx>,
    body_id: &BodyId,
) -> &'tcx Body<'tcx> {
    let owner = krate.owners[body_id.hir_id.owner.def_id];
    if let MaybeOwner::Owner(owner) = owner {
        if let Some(body) = owner.nodes.bodies.get(&body_id.hir_id.local_id) {
            return body;
        }
    }
    panic!("Body not found");
}

pub(crate) fn find_body<'tcx>(ctxt: &Context<'tcx>, body_id: &BodyId) -> &'tcx Body<'tcx> {
    find_body_krate(ctxt.krate, body_id)
}

// Check for any obvious type mismatches
fn compare_external_ty_or_true<'tcx>(
    tcx: TyCtxt<'tcx>,
    verus_items: &crate::verus_items::VerusItems,
    from_path: &vir::ast::Path,
    to_path: &vir::ast::Path,
    ty1: &rustc_middle::ty::Ty<'tcx>,
    ty2: &rustc_middle::ty::Ty<'tcx>,
) -> bool {
    use rustc_middle::ty::{GenericArg, GenericArgKind, Ty};
    // TODO, but low priority, since this is just a check for trusted declarations:
    // finish more cases so as to be more precise and report more mismatches.
    // (Note: we used to try to convert to VIR types and compare,
    // but this led to rustc internal errors, since we didn't have the write param_env_src for ty2)
    let check_t = |t1: &Ty<'tcx>, t2: &Ty<'tcx>| -> bool {
        compare_external_ty_or_true(tcx, verus_items, from_path, to_path, t1, t2)
    };
    let check_ts = |ts1: &[Ty<'tcx>], ts2: &[Ty<'tcx>]| -> bool {
        ts1.len() == ts2.len() && ts1.iter().zip(ts2.iter()).all(|(t1, t2)| check_t(t1, t2))
    };
    let check_args = |args1: &[GenericArg<'tcx>], args2: &[GenericArg<'tcx>]| -> bool {
        if args1.len() != args2.len() {
            return false;
        }
        for (arg1, arg2) in args1.iter().zip(args2.iter()) {
            let ok = match (&arg1.unpack(), &arg2.unpack()) {
                (GenericArgKind::Type(t1), GenericArgKind::Type(t2)) => check_t(t1, t2),
                _ => arg1 == arg2,
            };
            if !ok {
                return false;
            }
        }
        true
    };
    match (ty1.kind(), ty2.kind()) {
        // These cases are complete:
        (TyKind::Bool, _) => ty1 == ty2,
        (TyKind::Uint(_), _) => ty1 == ty2,
        (TyKind::Int(_), _) => ty1 == ty2,
        (TyKind::Char, _) => ty1 == ty2,
        (TyKind::Float(_), _) => ty1 == ty2,
        (TyKind::Closure(..), _) => ty1 == ty2,
        (TyKind::Str, _) => ty1 == ty2,
        (TyKind::Never, _) => ty1 == ty2,
        (TyKind::Param(_), _) => ty1 == ty2,
        (TyKind::Ref(_, t1, m1), TyKind::Ref(_, t2, m2)) => m1 == m2 && check_t(t1, t2),
        (TyKind::Tuple(_), TyKind::Tuple(_)) => check_ts(ty1.tuple_fields(), ty2.tuple_fields()),
        (TyKind::Slice(t1), TyKind::Slice(t2)) => check_t(t1, t2),
        (TyKind::RawPtr(t1, m1), TyKind::RawPtr(t2, m2)) => m1 == m2 && check_t(t1, t2),
        (TyKind::Array(t1, len1), TyKind::Array(t2, len2)) => len1 == len2 && check_t(t1, t2),
        (TyKind::Adt(a1, args1), TyKind::Adt(a2, args2)) => a1 == a2 && check_args(args1, args2),
        (TyKind::Alias(k1, t1), TyKind::Alias(k2, t2)) => {
            if k1 != k2 {
                return false;
            }
            if tcx.associated_item(t1.def_id).name() != tcx.associated_item(t2.def_id).name() {
                return false;
            }
            if !check_args(&t1.args, &t2.args) {
                return false;
            }
            let trait_def1 = tcx.generics_of(t1.def_id).parent;
            let trait_def2 = tcx.generics_of(t2.def_id).parent;
            match (trait_def1, trait_def2) {
                (None, None) => true,
                (Some(trait_def1), Some(trait_def2)) => {
                    let mut trait_path1 = def_id_to_vir_path(tcx, verus_items, trait_def1, None);
                    let trait_path2 = def_id_to_vir_path(tcx, verus_items, trait_def2, None);
                    if trait_path1 == *from_path {
                        trait_path1 = to_path.clone();
                    }
                    trait_path1 == trait_path2
                }
                _ => false,
            }
        }

        // These cases are incomplete and always return true:
        (TyKind::FnDef(..), _) => true,
        (TyKind::Coroutine(..), _) => true,
        (TyKind::CoroutineWitness(..), _) => true,
        (TyKind::Bound(..), _) => true,
        (TyKind::Placeholder(..), _) => true,
        (TyKind::Infer(..), _) => true,
        (TyKind::Error(..), _) => true,
        (TyKind::CoroutineClosure(..), _) => true,
        (TyKind::Pat(..), _) => true,
        (TyKind::Foreign(..), _) => true,
        (TyKind::FnPtr(..), _) => true,
        (TyKind::Dynamic(..), _) => true,

        _ => false,
    }
}

fn compare_external_ty<'tcx>(
    tcx: TyCtxt<'tcx>,
    verus_items: &crate::verus_items::VerusItems,
    ty1: &rustc_middle::ty::Ty<'tcx>,
    ty2: &rustc_middle::ty::Ty<'tcx>,
    external_trait_from_to: &Option<(vir::ast::Path, vir::ast::Path, Option<vir::ast::Path>)>,
) -> bool {
    if let Some((from_path, to_path, _)) = external_trait_from_to {
        compare_external_ty_or_true(tcx, verus_items, from_path, to_path, ty1, ty2)
    } else {
        ty1 == ty2
    }
}

fn compare_external_sig<'tcx>(
    tcx: TyCtxt<'tcx>,
    verus_items: &crate::verus_items::VerusItems,
    sig1: &rustc_middle::ty::FnSig<'tcx>,
    sig2: &rustc_middle::ty::FnSig<'tcx>,
    external_trait_from_to: &Option<(vir::ast::Path, vir::ast::Path, Option<vir::ast::Path>)>,
) -> Result<bool, VirErr> {
    use rustc_middle::ty::FnSig;
    // Ignore abi and safety for the sake of comparison
    // Useful for rust-intrinsics
    let FnSig { inputs_and_output: io1, c_variadic: c1, safety: _, abi: _ } = sig1;
    let FnSig { inputs_and_output: io2, c_variadic: c2, safety: _, abi: _ } = sig2;
    if io1.len() != io2.len() {
        return Ok(false);
    }
    for (ty1, ty2) in io1.iter().zip(io2.iter()) {
        if !compare_external_ty(tcx, verus_items, &ty1, &ty2, external_trait_from_to) {
            return Ok(false);
        }
    }
    Ok(c1 == c2)
}

pub(crate) fn handle_external_fn<'tcx>(
    ctxt: &Context<'tcx>,
    id: DefId,
    kind: FunctionKind,
    visibility: vir::ast::Visibility,
    sig: &'tcx FnSig<'tcx>,
    // (impl generics, impl def_id)
    self_generics: Option<(&'tcx Generics, DefId)>,
    body_id: &CheckItemFnEither<&BodyId, &[Ident]>,
    mode: Mode,
    vattrs: &VerifierAttrs,
    external_trait_from_to: &Option<(vir::ast::Path, vir::ast::Path, Option<vir::ast::Path>)>,
    external_fn_specification_via_external_trait: Option<DefId>,
    external_info: &mut ExternalInfo,
) -> Result<(vir::ast::Path, vir::ast::Visibility, FunctionKind, bool, Safety, bool), VirErr> {
    // This function is the proxy, and we need to look up the actual path.

    let is_builtin_external = matches!(
        external_fn_specification_via_external_trait
            .and_then(|d| ctxt.verus_items.id_to_name.get(&d)),
        Some(VerusItem::External(_))
    );
    if mode != Mode::Exec && !is_builtin_external {
        return err_span(
            sig.span,
            format!("an `assume_specification` declaration cannot be marked `{mode:}`"),
        );
    }

    if vattrs.external_body {
        return err_span(
            sig.span,
            format!("an `assume_specification` declaration cannot be marked `external_body`"),
        );
    }

    if self_generics.is_some() && external_fn_specification_via_external_trait.is_none() {
        return err_span(sig.span, "`assume_specification` declaration not supported here");
    }

    let (external_id, kind, is_const) =
        if let Some(external_id) = external_fn_specification_via_external_trait {
            (external_id, kind, false)
        } else {
            let body_id = match body_id {
                CheckItemFnEither::BodyId(body_id) => body_id,
                _ => {
                    return err_span(
                        sig.span,
                        "assume_specification not supported for trait functions",
                    );
                }
            };
            let body = find_body(ctxt, body_id);
            get_external_def_id(ctxt, id, body_id, body, sig)?
        };
    let external_path = ctxt.def_id_to_vir_path(external_id);
    let external_item_visibility = mk_visibility(ctxt, external_id);

    if external_path.krate == Some(Arc::new("verus_builtin".to_string()))
        && &*external_path.last_segment() != "clone"
        && !is_builtin_external
    {
        return err_span(
            sig.span,
            "cannot apply `assume_specification` to Verus verus_builtin functions",
        );
    }

    // The comparison is a little tricky because we could have a situation like this:
    //
    // ctxt.tcx.type_of(id) = EarlyBinder {
    //   value: for<'a, 'b> fn(&'a &'b T) -> &'b T {std_specs::clone::ex_ref_clone::<T>},
    // }
    // substs1 = [
    //   T,
    // ]
    //
    // ctxt.tcx.type_of(external_id) = EarlyBinder {
    //   value: for<'a> fn(&'a &T) -> &T {std::clone::impls::<impl std::clone::Clone for &T>::clone},
    // }
    // substs2 = [
    //   ReEarlyBound(DefId(2:54293 ~ core[739c]::clone::impls::{impl#3}::'_), 0, '_),
    //   T,
    // ]
    //
    // In this case, 'b is early-bound when looking at the external_id and late-bound when
    // looking at the proxy. In order to treat these as 'identical', we have to consider
    // the early-binder and the outermost late-binder together.

    let ty1 = ctxt.tcx.type_of(id).skip_binder();
    let ty2 = ctxt.tcx.type_of(external_id).skip_binder();

    if is_const {
        let substs1_early = get_substs_early(ty1, sig.span)?;
        let poly_sig1 = ctxt.tcx.fn_sig(id);
        let poly_sig1x = poly_sig1.instantiate(ctxt.tcx, substs1_early);
        if substs1_early.len() + poly_sig1.skip_binder().bound_vars().len() != 0 {
            return err_span(
                sig.span,
                "generics are not allowed in external specification for const",
            );
        }
        let sig1 = poly_sig1x.skip_binder();
        use rustc_middle::ty::FnSig;
        let FnSig { inputs_and_output: io1, c_variadic: _, safety: _, abi: _ } = &sig1;
        if io1.len() != 1 {
            return err_span(sig.span, "external specification for const must have 0 parameters");
        }
        let ty1 = io1[0];
        if !compare_external_ty(ctxt.tcx, &ctxt.verus_items, &ty1, &ty2, external_trait_from_to) {
            return assume_specification_mismatch_type_error(
                ctxt,
                sig.span,
                external_id,
                ty1.to_string(),
                ty2.to_string(),
            );
        }
        return Ok((external_path, external_item_visibility, kind, false, Safety::Safe, true));
    }

    let substs1_early = get_substs_early(ty1, sig.span)?;
    let substs2_early = get_substs_early(ty2, sig.span)?;

    let poly_sig1 = ctxt.tcx.fn_sig(id);
    let poly_sig2 = ctxt.tcx.fn_sig(external_id);

    let Some((substs1_early, substs2_early, substs1_late, substs2_late)) = equalize_substs(
        ctxt.tcx,
        substs1_early,
        substs2_early,
        poly_sig1.skip_binder().bound_vars().len(),
        poly_sig2.skip_binder().bound_vars().len(),
    ) else {
        return assume_specification_mismatch_type_error(
            ctxt,
            sig.span,
            external_id,
            mismatch_type_error_user_str_early(ctxt, substs1_early, poly_sig1),
            mismatch_type_error_user_str_early(ctxt, substs2_early, poly_sig2),
        );
    };

    let poly_sig1x = poly_sig1.instantiate(ctxt.tcx, substs1_early);
    let poly_sig1x =
        ctxt.tcx.instantiate_bound_regions(poly_sig1x, |br| substs1_late[usize::from(br.var)]).0;

    let poly_sig2x = poly_sig2.instantiate(ctxt.tcx, substs2_early);
    let poly_sig2x =
        ctxt.tcx.instantiate_bound_regions(poly_sig2x, |br| substs2_late[usize::from(br.var)]).0;

    let poly_sig_eq = compare_external_sig(
        ctxt.tcx,
        &ctxt.verus_items,
        &poly_sig1x,
        &poly_sig2x,
        &external_trait_from_to,
    )?;
    if !poly_sig_eq {
        return assume_specification_mismatch_type_error(
            ctxt,
            sig.span,
            external_id,
            mismatch_type_error_user_str_early(ctxt, substs1_early, poly_sig1),
            mismatch_type_error_user_str_early(ctxt, substs2_early, poly_sig2),
        );
    }

    // trait bounds aren't part of the type signature - we have to check those separately
    let mut proxy_preds = all_predicates(ctxt.tcx, id, substs1_early, false);
    let mut external_preds = all_predicates(ctxt.tcx, external_id, substs2_early, true);
    let in_trait = external_fn_specification_via_external_trait.is_some();
    remove_ignored_trait_bounds_from_predicates(
        ctxt,
        in_trait,
        &[ctxt.tcx.parent(external_id), ctxt.tcx.parent(id)],
        None,
        &mut proxy_preds,
    );
    remove_ignored_trait_bounds_from_predicates(
        ctxt,
        in_trait,
        &[ctxt.tcx.parent(external_id)],
        None,
        &mut external_preds,
    );
    // TODO, but low priority, since this is just a check for trusted declarations:
    // predicates_match for external_trait case (would need to rename from_path -> to_path)
    let preds_match = external_trait_from_to.is_some()
        || predicates_match(ctxt.tcx, &proxy_preds, &external_preds);
    if !preds_match {
        let err = err_span_bare(
            sig.span,
            "assume_specification trait bound mismatch")
            .help(format!("assume_specification requires function type signatures to match exactly, ignoring any Destruct trait bounds\n\
          but the proxy function's trait bounds are:\n{}\nthe external function's trait bounds are:\n{}",
          proxy_preds.iter().map(|x| format!("  - {}", x.to_string())).collect::<Vec<_>>().join("\n"),
          external_preds.iter().map(|x| format!("  - {}", x.to_string())).collect::<Vec<_>>().join("\n")));
        return Err(err);
    }

    if !vir::ast_util::is_visible_to_opt(&visibility, &external_item_visibility.restricted_to) {
        return err_span(
            sig.span,
            "an `assume_specification` declaration must be at least as visible as the function it provides a spec for (try writing `pub assume_specification ...`)",
        );
    }

    let has_self_parameter = has_self_parameter(ctxt, external_id);

    if matches!(kind, FunctionKind::ForeignTraitMethodImpl { .. }) {
        external_info.external_fn_specification_trait_method_impls.push((external_id, sig.span));
    }

    let safety = ctxt.tcx.fn_sig(external_id).skip_binder().safety();

    Ok((external_path, external_item_visibility, kind, has_self_parameter, safety, false))
}

pub(crate) fn get_substs_early<'tcx>(
    ty: rustc_middle::ty::Ty<'tcx>,
    span: Span,
) -> Result<GenericArgsRef<'tcx>, VirErr> {
    match ty.kind() {
        // The following TyKind Variants have a I::GenericArgs of early-bound generic arguments:
        // Adt, FnDef, Coroutine, Closure, CoroutineClosure, CoroutineWitness
        rustc_middle::ty::Adt(_, substs) | rustc_middle::ty::FnDef(_, substs) => Ok(substs),
        _ => {
            crate::internal_err!(span, "expected Adt or FnDef")
        }
    }
}

fn equalize_substs<'tcx>(
    tcx: TyCtxt<'tcx>,
    substs1_early: GenericArgsRef<'tcx>,
    substs2_early: GenericArgsRef<'tcx>,
    num_late1: usize,
    num_late2: usize,
) -> Option<(GenericArgsRef<'tcx>, GenericArgsRef<'tcx>, Vec<Region<'tcx>>, Vec<Region<'tcx>>)> {
    let mut s2 = vec![];
    let mut l1 = vec![];
    let mut l2 = vec![];

    if substs1_early.len() + num_late1 != substs2_early.len() + num_late2 {
        return None;
    }

    let mut reg =
        substs1_early.iter().filter(|g| matches!(g.unpack(), GenericArgKind::Lifetime(_)));
    let mut other =
        substs1_early.iter().filter(|g| !matches!(g.unpack(), GenericArgKind::Lifetime(_)));

    for i in 0..substs2_early.len() {
        match substs2_early[i].unpack() {
            GenericArgKind::Type(_) => {
                let Some(arg) = other.next() else {
                    return None;
                };
                if !matches!(arg.unpack(), GenericArgKind::Type(_)) {
                    return None;
                }
                s2.push(arg);
            }
            GenericArgKind::Const(_) => {
                let Some(arg) = other.next() else {
                    return None;
                };
                if !matches!(arg.unpack(), GenericArgKind::Const(_)) {
                    return None;
                }
                s2.push(arg);
            }
            GenericArgKind::Lifetime(r) => match reg.next() {
                Some(arg) => {
                    s2.push(arg);
                }
                None => {
                    l1.push(r);
                    s2.push(substs2_early[i]);
                }
            },
        }
    }

    if other.next().is_some() {
        return None;
    }

    for arg in reg {
        let GenericArgKind::Lifetime(r) = arg.unpack() else {
            unreachable!();
        };
        l2.push(r);
    }

    while l1.len() < num_late1 {
        let idx = l1.len();
        let region = Region::new_bound(
            tcx,
            rustc_middle::ty::INNERMOST,
            BoundRegion { var: BoundVar::from(idx), kind: BoundRegionKind::Anon },
        );
        l1.push(region);
        l2.push(region);
    }

    assert!(l1.len() == num_late1);
    assert!(l2.len() == num_late2);

    Some((substs1_early, tcx.mk_args(&s2), l1, l2))
}

fn assume_specification_mismatch_type_error<'tcx, A>(
    ctxt: &Context<'tcx>,
    span: Span,
    external_def_id: DefId,
    t1: String,
    t2: String,
) -> Result<A, VirErr> {
    let ex = crate::rust_to_vir_base::def_id_to_friendly(
        ctxt.tcx,
        Some(&ctxt.verus_items),
        external_def_id,
    );
    err_span(
        span,
        format!(
            "assume_specification requires function type signature to match `{:}` exactly \n      assume_specification provided: `{:}`\n      expected:                      `{:}`",
            ex, t1, t2
        ),
    )
}

fn mismatch_type_error_user_str_early<'tcx>(
    ctxt: &Context<'tcx>,
    substs: GenericArgsRef<'tcx>,
    poly_sig: rustc_middle::ty::EarlyBinder<'tcx, rustc_middle::ty::PolyFnSig<'tcx>>,
) -> String {
    let mut idx = 0;
    let substs = substs
        .iter()
        .map(|arg| match arg.kind() {
            GenericArgKind::Lifetime(region) => match region.kind() {
                RegionKind::ReEarlyParam(r) => {
                    if r.name.to_string() == "'_" {
                        let mut r = r;
                        r.name = rustc_span::Symbol::intern(&format!("'_{:}", idx));
                        idx += 1;
                        GenericArg::from(Region::new_from_kind(
                            ctxt.tcx,
                            RegionKind::ReEarlyParam(r),
                        ))
                    } else {
                        arg
                    }
                }
                _ => arg,
            },
            _ => arg,
        })
        .collect::<Vec<_>>();
    let substs = ctxt.tcx.mk_args(&substs);

    let early_binder_str = substs_to_string(&substs);

    let poly_sig = poly_sig.instantiate(ctxt.tcx, substs);
    use rustc_middle::ty::FnSig;

    let binder_str = binders_to_string(&poly_sig.bound_vars());

    let mut args: Vec<String> = vec![];
    let FnSig { inputs_and_output: io, c_variadic: _, safety: _, abi: _ } = poly_sig.skip_binder();
    for t in io.iter() {
        args.push(format!("{:}", t));
    }

    format!(
        "{:}{:}({:}) -> {:}",
        early_binder_str,
        binder_str,
        args[0..args.len() - 1].join(", "),
        args[args.len() - 1],
    )
}

fn substs_to_string<'tcx>(substs: &GenericArgsRef<'tcx>) -> String {
    if substs.len() == 0 {
        return "".to_string();
    }

    let mut v = vec![];
    for arg in substs.iter() {
        let s = match &arg.kind() {
            GenericArgKind::Lifetime(region) => match region.kind() {
                RegionKind::ReEarlyParam(r) => r.name.to_string(),
                _ => format!("(Region {:?})", region),
            },
            GenericArgKind::Type(ty) => match ty.kind() {
                TyKind::Param(pty) => pty.name.to_string(),
                _ => format!("(Type {:?})", ty),
            },
            GenericArgKind::Const(c) => match c.kind() {
                ConstKind::Param(pc) => pc.name.to_string(),
                _ => format!("(Const {:?})", c),
            },
        };
        v.push(s);
    }
    format!("{:}{:}{:}", "for<", v.join(", "), "> ")
}

fn binders_to_string(l: &rustc_middle::ty::List<rustc_middle::ty::BoundVariableKind>) -> String {
    use rustc_middle::ty::BoundTyKind;
    use rustc_middle::ty::BoundVariableKind;
    if l.len() == 0 {
        return "".to_string();
    }
    let mut v = vec![];
    for k in l.iter() {
        let s = match &k {
            BoundVariableKind::Ty(BoundTyKind::Anon) => "_",
            BoundVariableKind::Ty(BoundTyKind::Param(_, sym)) => sym.as_str(),
            BoundVariableKind::Region(BoundRegionKind::Anon | BoundRegionKind::ClosureEnv) => "'_",
            BoundVariableKind::Region(BoundRegionKind::Named(_, sym)) => sym.as_str(),
            BoundVariableKind::Const => "CONST",
        };
        v.push(s.to_string());
    }
    format!("{:}{:}{:}", "for<", v.join(", "), "> ")
}

pub enum CheckItemFnEither<A, B> {
    BodyId(A),
    ParamNames(B),
}

fn create_reveal_group<'tcx>(
    ctxt: &Context<'tcx>,
    reveal_groups: Option<&mut Vec<vir::ast::RevealGroup>>,
    name: &Fun,
    visibility: vir::ast::Visibility,
    module_path: &vir::ast::Path,
    vattrs: &VerifierAttrs,
    vir_body: &Option<vir::ast::Expr>,
    span: Span,
) -> Result<(), VirErr> {
    if let Some(body) = vir_body {
        if let vir::ast::ExprX::Block(stmts, None) = &body.x {
            let mut members: Vec<Fun> = Vec::new();
            for stmt in stmts.iter() {
                if let vir::ast::StmtX::Expr(expr) = &stmt.x {
                    if let vir::ast::ExprX::Fuel(f, 1, _is_broadcast_use) = &expr.x {
                        members.push(f.clone());
                        continue;
                    }
                }
                return err_span(span, "reveal_group must consist of reveal statements");
            }
            let broadcast_use_by_default_when_this_crate_is_imported =
                if vattrs.broadcast_use_by_default_when_this_crate_is_imported {
                    Some(ctxt.crate_name.clone())
                } else {
                    None
                };
            let groupx = vir::ast::RevealGroupX {
                name: name.clone(),
                visibility,
                owning_module: Some(module_path.clone()),
                broadcast_use_by_default_when_this_crate_is_imported,
                members: Arc::new(members),
            };
            if let Some(groups) = reveal_groups {
                groups.push(ctxt.spanned_new(span, groupx));
            } else {
                return err_span(span, "reveal_group not allowed here");
            }
            return Ok(());
        }
    }
    err_span(span, "reveal_group must have body")
}

fn make_attributes<'tcx>(
    ctxt: &Context<'tcx>,
    def_id: DefId,
    vattrs: &crate::attributes::VerifierAttrs,
    uses_ghost_blocks: bool,
    hidden: Arc<Vec<Fun>>,
    custom_req_err: Option<String>,
    print_zero_args: bool,
    print_as_method: bool,
    safety: Safety,
    span: Span,
    is_trait_decl_no_default: bool,
) -> Result<vir::ast::FunctionAttrs, VirErr> {
    if vattrs.nonlinear && vattrs.spinoff_prover {
        return err_span(
            span,
            "#[verifier::spinoff_prover] is implied for assert by nonlinear_arith",
        );
    }
    let fattrs = FunctionAttrsX {
        uses_ghost_blocks,
        inline: vattrs.inline,
        hidden,
        custom_req_err,
        no_auto_trigger: vattrs.no_auto_trigger,
        broadcast_forall: vattrs.broadcast_forall,
        broadcast_forall_only: false,
        auto_ext_equal: crate::attributes::get_auto_ext_equal_walk_parents(ctxt.tcx, def_id),
        bit_vector: vattrs.bit_vector,
        autospec: None, // filled in later
        atomic: vattrs.atomic,
        integer_ring: vattrs.integer_ring,
        is_decrease_by: vattrs.decreases_by,
        check_recommends: vattrs.check_recommends,
        nonlinear: vattrs.nonlinear,
        spinoff_prover: vattrs.spinoff_prover,
        memoize: vattrs.memoize,
        rlimit: vattrs.rlimit,
        print_zero_args,
        print_as_method,
        prophecy_dependent: vattrs.prophecy_dependent,
        size_of_broadcast_proof: vattrs.size_of_broadcast_proof,
        is_type_invariant_fn: vattrs.type_invariant_fn,
        is_external_body: vattrs.external_body,
        is_unsafe: match safety {
            Safety::Safe => false,
            Safety::Unsafe => true,
        },
        exec_assume_termination: vattrs.assume_termination,
        exec_allows_no_decreases_clause: if !is_trait_decl_no_default {
            crate::attributes::get_allow_exec_allows_no_decreases_clause_walk_parents(
                ctxt.tcx, def_id,
            )
        } else {
            vattrs.exec_allows_no_decreases_clause
        },
    };
    Ok(Arc::new(fattrs))
}

pub(crate) fn fixup_unerased_proxy_path(
    path: &vir::ast::Path,
    span: Span,
) -> Result<vir::ast::Path, VirErr> {
    let id = path.last_segment();
    let prefix = "VERUS_UNERASED_PROXY__";
    if id.starts_with(&prefix) {
        let p = path.pop_segment().push_segment(Arc::new(id[prefix.len()..].to_string()));
        Ok(p)
    } else {
        crate::internal_err!(span, "bad use of unerased_proxy attribute")
    }
}

pub(crate) fn check_item_fn<'tcx>(
    ctxt: &Context<'tcx>,
    functions: &mut Vec<vir::ast::Function>,
    reveal_groups: Option<&mut Vec<vir::ast::RevealGroup>>,
    id: DefId,
    kind: FunctionKind,
    visibility: vir::ast::Visibility,
    module_path: &vir::ast::Path,
    attrs: &[Attribute],
    sig: &'tcx FnSig<'tcx>,
    // (impl generics, impl def_id)
    self_generics: Option<(&'tcx Generics, DefId)>,
    generics: &'tcx Generics,
    body_id: CheckItemFnEither<&BodyId, &[Ident]>,
    // (target ExternalTraitSpecificationFor name, target external_trait_extension spec trait name)
    external_trait: Option<(DefId, Option<String>)>,
    external_fn_specification_via_external_trait: Option<DefId>,
    external_info: &mut ExternalInfo,
    autoderive_action: Option<&AutomaticDeriveAction>,
) -> Result<Option<Fun>, VirErr> {
    let mut this_path = ctxt.def_id_to_vir_path(id);

    let is_verus_spec = this_path.segments.last().expect("segment.last").starts_with(VERUS_SPEC);

    let vattrs = ctxt.get_verifier_attrs(attrs)?;
    let mode = get_mode(Mode::Exec, attrs);

    if vattrs.encoded_const || vattrs.encoded_static {
        let fn_sig = ctxt.tcx.fn_sig(id).skip_binder();
        if fn_sig.inputs().skip_binder().len() != 0 {
            return err_span(sig.span, "encoded_const must have 0 arguments");
        }

        let body_id = match body_id {
            CheckItemFnEither::BodyId(body_id) => body_id,
            CheckItemFnEither::ParamNames(_) => {
                crate::internal_err!(sig.span, "encoded_const expected CheckItemFnEither::BodyId");
            }
        };

        let ty = fn_sig.output().skip_binder();
        let typ = ctxt.mid_ty_to_vir(id, sig.span, &ty, false)?;

        let fun = check_item_const_or_static(
            ctxt,
            functions,
            sig.span,
            id,
            visibility,
            module_path,
            attrs,
            &typ,
            body_id,
            vattrs.encoded_static,
        )?;
        return Ok(Some(fun));
    }

    if vattrs.unerased_proxy {
        this_path = fixup_unerased_proxy_path(&this_path, sig.span)?;
    }

    let external_trait_from_to = if let Some((to_trait_id, to_spec_name)) = external_trait {
        let from_trait_id = ctxt.tcx.parent(id);
        let from_path = ctxt.def_id_to_vir_path(from_trait_id);
        let to_path = ctxt.def_id_to_vir_path(to_trait_id);
        let to_spec_path = if let Some(name) = to_spec_name {
            Some(from_path.pop_segment().push_segment(Arc::new(name.clone())))
        } else {
            None
        };
        Some((from_path, to_path, to_spec_path))
    } else {
        None
    };

    let (path, proxy, visibility, kind, has_self_param, safety, is_external_const) = if vattrs
        .external_fn_specification
        || external_fn_specification_via_external_trait.is_some()
    {
        if is_verus_spec {
            return err_span(
                sig.span,
                "assume_specification attribute not supported with VERUS_SPEC",
            );
        }

        let (external_path, external_item_visibility, kind, has_self_param, safety, is_const) =
            handle_external_fn(
                ctxt,
                id,
                kind,
                visibility,
                sig,
                self_generics,
                &body_id,
                mode,
                &vattrs,
                &external_trait_from_to,
                external_fn_specification_via_external_trait,
                external_info,
            )?;

        let proxy = Some((*ctxt.spanned_new(sig.span, this_path.clone())).clone());

        (external_path, proxy, external_item_visibility, kind, has_self_param, safety, is_const)
    } else {
        // No proxy.
        let has_self_param = has_self_parameter(ctxt, id);
        let safety = match sig.header.safety {
            HeaderSafety::Normal(s) => s,
            _ => Safety::Unsafe,
        };
        (this_path.clone(), None, visibility, kind, has_self_param, safety, false)
    };

    let name = Arc::new(FunX { path: path.clone() });

    let self_typ_params = if let Some((cg, impl_def_id)) = self_generics {
        Some(check_generics_bounds_no_polarity(
            ctxt.tcx,
            &ctxt.verus_items,
            cg.span,
            Some(cg),
            impl_def_id,
            Some(&mut *ctxt.diagnostics.borrow_mut()),
        )?)
    } else {
        None
    };

    let fn_sig = ctxt.tcx.fn_sig(id);
    // REVIEW: rustc docs refer to skip_binder as "dangerous"
    let fn_sig = fn_sig.skip_binder();
    let inputs = fn_sig.inputs().skip_binder();

    let ret_typ_mode = match sig {
        FnSig {
            header: FnHeader { safety, constness: _, asyncness: _, abi: _ },
            decl,
            span: _,
        } => {
            if mode != Mode::Exec && safety == &HeaderSafety::Normal(Safety::Unsafe) {
                return err_span(
                    sig.span,
                    format!("'unsafe' only makes sense on exec-mode functions"),
                );
            }
            check_fn_decl(sig.span, ctxt, id, decl, attrs, mode, fn_sig.output().skip_binder())?
        }
    };

    let (sig_typ_params, sig_typ_bounds) = check_generics_bounds_no_polarity(
        ctxt.tcx,
        &ctxt.verus_items,
        generics.span,
        Some(generics),
        id,
        Some(&mut *ctxt.diagnostics.borrow_mut()),
    )?;

    let params: Vec<(VarIdent, Span, Option<HirId>, bool)> = match body_id {
        CheckItemFnEither::BodyId(body_id) => {
            let body = find_body(ctxt, body_id);
            let Body { params, value: _ } = body;
            let mut ps = Vec::new();
            for Param { hir_id, pat, ty_span: _, span } in params.iter() {
                let (is_mut_var, name) = pat_to_mut_var(pat)?;
                // is_mut_var: means a parameter is like `mut x: X`
                // is_mut: means a parameter is like `x: &mut X` or `x: Tracked<&mut X>`
                ps.push((name, *span, Some(*hir_id), is_mut_var));
            }
            ps
        }
        CheckItemFnEither::ParamNames(params) => {
            params.iter().map(|p| (no_body_param_to_var(p), p.span, None, false)).collect()
        }
    };

    let mut vir_mut_params: Vec<(vir::ast::Param, Option<Mode>)> = Vec::new();
    let mut vir_params: Vec<(vir::ast::Param, Option<Mode>)> = Vec::new();
    let mut mut_params_redecl: Vec<vir::ast::Stmt> = Vec::new();
    assert!(params.len() == inputs.len());
    for ((name, span, hir_id, is_mut_var), input) in params.into_iter().zip(inputs.iter()) {
        let param_mode = if let Some(hir_id) = hir_id {
            get_var_mode(mode, ctxt.tcx.hir_attrs(hir_id))
        } else {
            assert!(matches!(kind, FunctionKind::TraitMethodDecl { .. }));
            // This case is for a trait method declaration,
            // where the mode will later be overridden by the separate spec method anyway:
            Mode::Exec
        };
        let is_ref_mut =
            if ctxt.cmd_line_args.new_mut_ref { None } else { is_mut_ty(ctxt, *input) };
        if is_ref_mut.is_some() && mode == Mode::Spec {
            return err_span(span, format!("&mut parameter not allowed for spec functions"));
        }

        let typ = {
            let typ =
                ctxt.mid_ty_to_vir(id, span, is_ref_mut.map(|(t, _)| t).unwrap_or(input), false)?;
            if let Some((_, decoration)) = is_ref_mut.and_then(|(_, w)| w) {
                Arc::new(TypX::Decorate(decoration, None, typ))
            } else {
                typ
            }
        };

        // is_mut: means a parameter is like `x: &mut X` or `x: Tracked<&mut X>`
        let is_mut = is_ref_mut.is_some();

        let vir_param = ctxt.spanned_new(
            span,
            ParamX {
                name: name.clone(),
                typ: typ.clone(),
                mode: param_mode,
                is_mut,
                unwrapped_info: None,
            },
        );

        // TODO(new_mut_ref): be more precise here
        // TODO(new_mut_ref): should probably error for mutable references in the dual exec/spec cases
        let is_mut_var = is_mut_var || (ctxt.cmd_line_args.new_mut_ref && param_mode != Mode::Spec);

        if is_mut_var {
            if mode == Mode::Spec {
                return err_span(span, format!("mut argument not allowed for spec functions"));
            }
            if is_mut {
                // REVIEW
                // For all mut params, we introduce a new variable that shadows the original mut
                // param and assign the value of the param to the new variable. This does not
                // work properly when the type of the param is a mutable reference because
                // declaring and assigning to a variable of type `&mut T` is not implemented yet.
                unsupported_err!(span, "mut parameters of &mut types")
            }
            vir_mut_params.push((
                vir_param.clone(),
                is_ref_mut.map(|(_, m)| m).flatten().map(|(mode, _)| mode),
            ));
            // TODO(new_mut_ref): resolve_inference expects no shadowing
            let new_binding_pat = ctxt.spanned_typed_new(
                span,
                &typ,
                vir::ast::PatternX::Var(vir::ast::PatternBinding {
                    name: name.clone(),
                    mutable: true,
                    by_ref: vir::ast::ByRef::No,
                    typ: typ.clone(),
                    copy: false,
                }),
            );
            let new_init_expr =
                ctxt.spanned_typed_new(span, &typ, vir::ast::PlaceX::Local(name.clone()));
            if let Some(hir_id) = hir_id {
                ctxt.erasure_info.borrow_mut().hir_vir_ids.push((hir_id, new_binding_pat.span.id));
                ctxt.erasure_info.borrow_mut().hir_vir_ids.push((hir_id, new_init_expr.span.id));
            }
            let redecl = ctxt.spanned_new(
                span,
                vir::ast::StmtX::Decl {
                    pattern: new_binding_pat,
                    mode: Some(mode),
                    init: Some(new_init_expr),
                    els: None,
                },
            );
            mut_params_redecl.push(redecl);
        }
        vir_params.push((vir_param, is_ref_mut.map(|(_, m)| m).flatten().map(|(mode, _)| mode)));
    }

    let n_params = vir_params.len();

    let (vir_body, header, body_hir_id) = match body_id {
        CheckItemFnEither::BodyId(body_id) => {
            let body = find_body(ctxt, body_id);
            let external_body = vattrs.external_body || vattrs.external_fn_specification;
            let mut vir_body =
                body_to_vir(ctxt, id, body_id, body, mode, external_body, &external_trait_from_to)?;
            let header =
                vir::headers::read_header(&mut vir_body, &vir::headers::HeaderAllows::All)?;
            (Some(vir_body), header, Some(body.value.hir_id))
        }
        CheckItemFnEither::ParamNames(_params) => {
            let header =
                vir::headers::read_header_block(&mut vec![], &vir::headers::HeaderAllows::All)?;
            (None, header, None)
        }
    };

    if vattrs.reveal_group {
        create_reveal_group(
            ctxt,
            reveal_groups,
            &name,
            visibility,
            module_path,
            &vattrs,
            &vir_body,
            sig.span,
        )?;
        return Ok(None);
    }

    match (&kind, header.no_method_body, is_verus_spec, vir_body.is_some()) {
        (FunctionKind::TraitMethodDecl { .. }, false, false, _) => {}
        (FunctionKind::TraitMethodDecl { .. }, true, true, _) => {}
        (FunctionKind::TraitMethodDecl { .. }, false, true, _) => {
            return err_span(
                sig.span,
                "trait method declaration body must end with call to no_method_body()",
            );
        }
        (_, _, true, _) => {
            return err_span(
                sig.span,
                format!("{VERUS_SPEC} can only appear in trait method declarations"),
            );
        }
        (_, false, false, true) => {}
        (_, false, false, false) => {
            return err_span(sig.span, "function must have a body");
        }
        (_, true, _, _) => {
            return err_span(
                sig.span,
                "no_method_body can only appear in trait method declarations",
            );
        }
    }
    if mode == Mode::Spec
        && (header.require.len() + header.ensure.0.len() + header.ensure.1.len()) > 0
    {
        return err_span(sig.span, "spec functions cannot have requires/ensures");
    }
    if mode == Mode::Spec && header.returns.is_some() {
        return err_span(sig.span, "spec functions cannot have `returns` clause");
    }
    if mode != Mode::Spec && header.recommend.len() > 0 {
        return err_span(sig.span, "non-spec functions cannot have recommends");
    }
    if mode != Mode::Exec && vattrs.external_fn_specification {
        return err_span(sig.span, "assume_specification should be 'exec'");
    }
    if header.ensure.0.len() + header.ensure.1.len() > 0 {
        match (&header.ensure_id_typ, ret_typ_mode.as_ref()) {
            (None, None) => {}
            (None, Some(_)) => {
                return err_span(
                    sig.span,
                    "the return value must be named in a function with an ensures clause",
                );
            }
            (Some(_), None) => {
                return err_span(
                    sig.span,
                    "unexpected named return value for function with default return",
                );
            }
            (Some((_, Some(typ))), Some((ret_typ, _))) => {
                if !vir::ast_util::types_equal(&typ, &ret_typ) {
                    return err_span(
                        sig.span,
                        format!(
                            "return type is {:?}, but ensures expects type {:?}",
                            &ret_typ, &typ
                        ),
                    );
                }
            }
            (Some(_), Some(_)) => {}
        }
    }

    use vir::ast::UnwrapParameter;
    let mut all_param_names: Vec<vir::ast::VarIdent> = Vec::new();
    let mut all_param_name_set: HashSet<vir::ast::VarIdent> = HashSet::new();
    let mut unwrap_param_map: HashMap<vir::ast::VarIdent, UnwrapParameter> = HashMap::new();
    for unwrap in header.unwrap_parameters.iter() {
        all_param_names.push(unwrap.inner_name.clone());
        unwrap_param_map.insert(unwrap.outer_name.clone(), unwrap.clone());
    }
    for (param, unwrap_mut) in vir_params.iter_mut() {
        all_param_names.push(param.x.name.clone());
        if let Some(unwrap) = unwrap_param_map.get(&param.x.name) {
            if mode != Mode::Exec {
                return err_span(
                    sig.span,
                    "only exec functions can use Ghost(x) or Tracked(x) parameters",
                );
            }
            let mut paramx = param.x.clone();
            paramx.name = unwrap.inner_name.clone();
            paramx.unwrapped_info = Some((unwrap.mode, unwrap.outer_name.clone()));
            *param = vir::def::Spanned::new(param.span.clone(), paramx);
        } else if vir_body.is_some() && unwrap_mut.is_some() {
            let param_user_name = vir::def::user_local_name(&param.x.name);
            return Err(vir::messages::error(
                &param.span,
                format!("parameter {} must be unwrapped", param_user_name),
            )
            .help(format!(
                "use Tracked({}): Tracked<&mut T> to unwrap the tracked argument",
                param_user_name
            )));
        }
    }
    for name in all_param_names.iter() {
        if all_param_name_set.contains(name) {
            return err_span(sig.span, format!("duplicate parameter name {}", name));
        }
        all_param_name_set.insert(name.clone());
    }
    let params: vir::ast::Params = Arc::new(vir_params.into_iter().map(|(p, _)| p).collect());

    let (ret_name, ret_typ, ret_mode) = match (header.ensure_id_typ, ret_typ_mode) {
        (None, None) => (air_unique_var(RETURN_VALUE), unit_typ(), mode),
        (None, Some((typ, mode))) => (air_unique_var(RETURN_VALUE), typ, mode),
        (Some((x, _)), Some((typ, mode))) => (x, typ, mode),
        _ => panic!("internal error: ret_typ"),
    };
    let ret_span = sig.decl.output.span();
    let ret = ctxt.spanned_new(
        ret_span,
        ParamX {
            name: ret_name,
            typ: ret_typ,
            mode: ret_mode,
            is_mut: false,
            unwrapped_info: None,
        },
    );
    let (typ_params, typ_bounds) = {
        let mut typ_params: Vec<vir::ast::Ident> = Vec::new();
        let mut typ_bounds: Vec<vir::ast::GenericBound> = Vec::new();
        if let FunctionKind::TraitMethodDecl { .. } = kind {
            if !vattrs.external_fn_specification {
                typ_params.push(vir::def::trait_self_type_param());
            }
        }
        if let Some((self_typ_params, self_typ_bounds)) = self_typ_params {
            typ_params.append(&mut (*self_typ_params).clone());
            typ_bounds.append(&mut (*self_typ_bounds).clone());
        }
        typ_params.extend_from_slice(&sig_typ_params[..]);
        typ_bounds.extend_from_slice(&sig_typ_bounds[..]);
        let typ_params = Arc::new(typ_params);
        let mut typ_bounds = Arc::new(typ_bounds);

        if let Some((from_path, to_path, _)) = &external_trait_from_to {
            typ_bounds = vir::traits::rewrite_external_bounds(from_path, to_path, &typ_bounds);
        }
        (typ_params, typ_bounds)
    };

    let body = if vattrs.external_body || vattrs.external_fn_specification || header.no_method_body
    {
        None
    } else {
        vir_body
    };
    let open_closed_present =
        vattrs.publish == Some(AttrPublish::Open) || vattrs.publish == Some(AttrPublish::Closed);
    match kind {
        FunctionKind::TraitMethodImpl { .. } | FunctionKind::TraitMethodDecl { .. }
            if body.is_some() =>
        {
            if mode == Mode::Spec
                && visibility.restricted_to.as_ref() != Some(module_path)
                && body.is_some()
                && !open_closed_present
            {
                return err_span(
                    sig.span,
                    "open/closed is required for implementations of non-private traits",
                );
            }
        }
        FunctionKind::TraitMethodDecl { .. } => {
            if mode == Mode::Spec && open_closed_present && body.is_none() {
                return err_span(
                    sig.span,
                    "trait function declarations cannot be open or closed, as they don't have a body",
                );
            }
        }
        _ => (),
    }

    if vattrs.nonlinear && vattrs.spinoff_prover {
        return err_span(
            sig.span,
            "#[verifier::spinoff_prover] is implied for assert by nonlinear_arith",
        );
    }

    if vattrs.type_invariant_fn {
        check_generics_for_invariant_fn(ctxt.tcx, id, self_generics, generics, sig.span)?;
    }

    let fattrs = make_attributes(
        ctxt,
        id,
        &vattrs,
        vattrs.verus_macro,
        Arc::new(header.hidden),
        vattrs.custom_req_err.clone(),
        n_params == 0,
        has_self_param,
        safety,
        sig.span,
        matches!(kind, FunctionKind::TraitMethodDecl { has_default: false, .. }),
    )?;

    let mut recommend: Vec<vir::ast::Expr> = (*header.recommend).clone();
    if let Some(decrease_when) = &header.decrease_when {
        // Automatically add decrease_when to recommends
        recommend.push(decrease_when.clone());
    }

    // This function is marked 'private' at the source level to prevent the user from
    // calling it. But we translate things to point to it internally, so we need to
    // mark it non-private in order to avoid errors down the line.
    let mut visibility = visibility;
    for b in [true, false] {
        if path == vir::def::nonstatic_call_path(&Some(ctxt.vstd_crate_name.clone()), b) {
            visibility.restricted_to = None;
        }
    }

    // Given a func named 'f' which has mut parameters 'x_0', ..., 'x_n' and body
    // 'f_body', we rewrite it to a function without mut params and body
    // 'let mut x_0 = x_0; ...; let mut x_n = x_n; f_body'.
    let body = if vir_mut_params.is_empty() {
        body
    } else {
        body.map(move |body| {
            ctxt.spanned_typed_new_vir(
                &body.span,
                &body.typ,
                vir::ast::ExprX::Block(Arc::new(mut_params_redecl), Some(body.clone())),
            )
        })
    };

    // Note: ens_has_return isn't final; it may need to be changed later to make
    // sure it's in sync for trait method impls and trait method decls.
    // See `fixup_ens_has_return_for_trait_method_impls`.
    let (ensure0, ens_has_return) = clean_ensures_for_unit_return(&ret, &header.ensure.0);
    let (ensure1, _ns_has_return) = clean_ensures_for_unit_return(&ret, &header.ensure.1);

<<<<<<< HEAD
    let atomic_update = header.atomic_update;
=======
    let (publish, mode, ensure, returns, item_kind, body) =
        match (is_external_const, header.returns) {
            (true, Some(returns)) => {
                // In an external const declaration, use returns expression as spec function body:
                let private_vis = Visibility { restricted_to: Some(module_path.clone()) };
                let publish = match (visibility == private_vis, &vattrs.publish) {
                    (false, None) => Some(AttrPublish::Open),
                    _ => vattrs.publish.clone(),
                };
                (
                    publish,
                    Mode::Spec,
                    (Arc::new(vec![]), Arc::new(vec![])),
                    None,
                    ItemKind::Const,
                    Some(returns),
                )
            }
            (true, None) => {
                // In an external const declaration, no returns means exec-only:
                assert!(mode == Mode::Exec);
                (vattrs.publish.clone(), mode, (ensure0, ensure1), None, ItemKind::Const, body)
            }
            (_, returns) => (
                vattrs.publish.clone(),
                mode,
                (ensure0, ensure1),
                returns,
                ItemKind::Function,
                body,
            ),
        };
>>>>>>> 1e60e576

    let (body_visibility, opaqueness) = get_body_visibility_and_fuel(
        sig.span,
        &visibility,
        publish,
        &header.open_visibility_qualifier,
        vattrs.opaque,
        vattrs.opaque_outside_module,
        mode,
        module_path,
        body.is_some(),
    )?;

    ctxt.push_body_erasure(
        id.expect_local(),
        BodyErasure { erase_body: mode == Mode::Spec, ret_spec: ret_mode == Mode::Spec },
    );

    let mut func = FunctionX {
        name: name.clone(),
        proxy,
        kind,
        visibility,
        body_visibility,
        opaqueness,
        owning_module: Some(module_path.clone()),
        mode,
        typ_params,
        typ_bounds,
        params,
        ret,
        ens_has_return,
        require: if mode == Mode::Spec { Arc::new(recommend) } else { header.require },
        returns,
        ensure,
        decrease: header.decrease,
        decrease_when: header.decrease_when,
        decrease_by: header.decrease_by,
        fndef_axioms: None,
        mask_spec: header.invariant_mask,
        atomic_update,
        unwind_spec: header.unwind_spec,
        item_kind,
        attrs: fattrs,
        body,
        extra_dependencies: header.extra_dependencies,
    };

    if vattrs.external_fn_specification {
        func = fix_external_fn_specification_trait_method_decl_typs(sig.span, func)?;
    }
    if let Some(action) = autoderive_action {
        if let Some(body_hir_id) = body_hir_id {
            crate::automatic_derive::modify_derived_item(
                ctxt,
                sig.span,
                body_hir_id,
                action,
                &mut func,
            )?;
        }
    }

    let function = ctxt.spanned_new(sig.span, func);
    let mut function = if let Some((from_path, to_path, to_spec_path)) = &external_trait_from_to {
        vir::traits::rewrite_external_function(from_path, to_path, to_spec_path, &function)
    } else {
        function
    };

    let autospec = handle_autospec(ctxt, sig.span, id, &vattrs, &function.x)?;
    if autospec.redirect_to.is_some() {
        Arc::make_mut(&mut Arc::make_mut(&mut function).x.attrs).autospec =
            autospec.redirect_to.clone();
    }

    functions.push(function);

    if let Some(f) = &autospec.new_func {
        functions.push(f.clone());
    }

    if is_verus_spec { Ok(None) } else { Ok(Some(name)) }
}

fn has_self_parameter<'tcx>(ctxt: &Context<'tcx>, id: DefId) -> bool {
    if let Some(assoc_item) = ctxt.tcx.opt_associated_item(id) {
        assoc_item.is_method()
    } else {
        false
    }
}

fn fix_external_fn_specification_trait_method_decl_typs(
    span: Span,
    func: FunctionX,
) -> Result<FunctionX, VirErr> {
    if matches!(func.kind, FunctionKind::ForeignTraitMethodImpl { .. }) {
        // There's nothing to do here. It's fine if the param names of
        // a traim method impl don't line up with the type params of the impl.
        Ok(func)
    } else if let FunctionKind::TraitMethodDecl { .. } = &func.kind {
        let FunctionX {
            name,
            proxy,
            kind,
            visibility,
            body_visibility,
            opaqueness,
            owning_module,
            mode,
            typ_params,
            mut typ_bounds,
            mut params,
            mut ret,
            ens_has_return,
            require,
            ensure,
            returns,
            decrease,
            decrease_when,
            decrease_by,
            fndef_axioms,
            mask_spec,
            atomic_update,
            unwind_spec,
            item_kind,
            attrs,
            body,
            extra_dependencies,
        } = func;

        unsupported_err_unless!(typ_params.len() == 1, span, "type params");

        let mut typ_substs = HashMap::<Arc<String>, Typ>::new();
        typ_substs.insert(
            typ_params[0].clone(),
            Arc::new(TypX::TypParam(vir::def::trait_self_type_param())),
        );
        typ_bounds = Arc::new(
            typ_bounds
                .iter()
                .map(|typ_bound| {
                    let gbx = match &**typ_bound {
                        GenericBoundX::Trait(path, typs) => {
                            let typs = typs.iter().map(|typ| subst_typ(&typ_substs, typ)).collect();
                            GenericBoundX::Trait(path.clone(), Arc::new(typs))
                        }
                        GenericBoundX::TypEquality(path, typs, name, typ) => {
                            let typs = typs.iter().map(|typ| subst_typ(&typ_substs, typ)).collect();
                            let typ = subst_typ(&typ_substs, typ);
                            GenericBoundX::TypEquality(
                                path.clone(),
                                Arc::new(typs),
                                name.clone(),
                                typ,
                            )
                        }
                        GenericBoundX::ConstTyp(t1, t2) => {
                            let t1 = subst_typ(&typ_substs, t1);
                            let t2 = subst_typ(&typ_substs, t2);
                            GenericBoundX::ConstTyp(t1, t2)
                        }
                    };
                    Arc::new(gbx)
                })
                .collect(),
        );

        let mut typ_params = (*typ_params).clone();
        typ_params[0] = vir::def::trait_self_type_param();
        let typ_params = Arc::new(typ_params);

        //params = params.iter().map(|p| p.new_x(p.x.new_a(subst_typ(&typ_substs, &p.a)))).collect();
        //ret = ret.new_x(ret.x.new_a(&typ_substs, &ret.a));
        params = Arc::new(
            params
                .iter()
                .map(|p| {
                    p.new_x(vir::ast::ParamX {
                        typ: subst_typ(&typ_substs, &p.x.typ),
                        ..p.x.clone()
                    })
                })
                .collect(),
        );
        ret = ret
            .new_x(vir::ast::ParamX { typ: subst_typ(&typ_substs, &ret.x.typ), ..ret.x.clone() });

        unsupported_err_unless!(require.len() == 0, span, "requires clauses");
        unsupported_err_unless!(ensure.0.len() + ensure.1.len() == 0, span, "ensures clauses");
        unsupported_err_unless!(returns.is_some(), span, "returns clauses");
        unsupported_err_unless!(decrease.len() == 0, span, "decreases clauses");
        unsupported_err_unless!(decrease_when.is_none(), span, "decreases_when clauses");
        unsupported_err_unless!(decrease_by.is_none(), span, "decreases_by clauses");
        unsupported_err_unless!(!attrs.broadcast_forall, span, "broadcast_forall");
        unsupported_err_unless!(matches!(mask_spec, None), span, "opens_invariants");
        unsupported_err_unless!(matches!(unwind_spec, None), span, "unwind");
        unsupported_err_unless!(body.is_none(), span, "opens_invariants");

        Ok(FunctionX {
            name,
            proxy,
            kind,
            visibility,
            body_visibility,
            opaqueness,
            owning_module,
            mode,
            typ_params,
            typ_bounds,
            params,
            ret,
            ens_has_return,
            require,
            ensure,
            returns,
            decrease,
            decrease_when,
            decrease_by,
            fndef_axioms,
            mask_spec,
            atomic_update,
            unwind_spec,
            item_kind,
            attrs,
            body,
            extra_dependencies,
        })
    } else {
        Ok(func)
    }
}

fn check_generics_for_invariant_fn<'tcx>(
    tcx: TyCtxt<'tcx>,
    id: DefId,
    self_generics: Option<(&'tcx Generics, DefId)>,
    generics: &'tcx Generics<'tcx>,
    span: Span,
) -> Result<(), VirErr> {
    let fn_sig = tcx.fn_sig(id);
    let fn_sig = fn_sig.skip_binder();
    let inputs = fn_sig.inputs().skip_binder();

    if inputs.len() != 1 {
        return err_span(span, "#[verifier::type_invariant]: expected 1 parameter");
    }
    if tcx.trait_of_item(id).is_some() {
        return err_span(span, "#[verifier::type_invariant] function cannot be a trait function");
    }

    let ty = crate::rust_to_vir_base::ty_remove_references(&inputs[0]);

    match ty.kind() {
        TyKind::Adt(AdtDef(adt_def_data), substs) => {
            let adt_def = tcx.adt_def(adt_def_data.did);
            if adt_def.is_union() {
                return err_span(
                    span,
                    "not supported: #[verifier::type_invariant] for union types",
                );
            }
            assert!(adt_def.is_struct() || adt_def.is_enum());
            crate::rust_to_vir_base::check_item_external_generics(
                self_generics,
                generics,
                true,
                substs,
                false,
                span,
            )?;

            let datatype_predicates = adt_def.predicates(tcx);
            let func_predicates = tcx.predicates_of(id);
            let preds1 = datatype_predicates.instantiate(tcx, substs).predicates;
            let preds2 = func_predicates.instantiate(tcx, substs).predicates;
            // The 'outlives' predicates don't always line up; I don't know why.
            // But they don't matter for the purpose of this check, so filter them out here.
            let preds1 = preds1
                .into_iter()
                .filter(|p| {
                    !matches!(
                        p.kind().skip_binder(),
                        ClauseKind::RegionOutlives(..) | ClauseKind::TypeOutlives(..)
                    )
                })
                .collect();
            let preds2 = preds2
                .into_iter()
                .filter(|p| {
                    !matches!(
                        p.kind().skip_binder(),
                        ClauseKind::RegionOutlives(..) | ClauseKind::TypeOutlives(..)
                    )
                })
                .collect();
            let preds_match = crate::rust_to_vir_func::predicates_match(tcx, &preds1, &preds2);
            if !preds_match {
                println!("datatype_predicates: {:#?}", preds1);
                println!("func_predicates: {:#?}", preds2);
                return err_span(span, "#[verifier::type_invariant]: trait bounds should match");
            }

            Ok(())
        }
        _ => {
            return err_span(
                span,
                "type_invariant: expected parameter to be a datatype declared in this crate",
            );
        }
    }
}

// &mut T => Some(T, None)
// Ghost<&mut T> => Some(T, Some(Spec))
// Tracked<&mut T> => Some(T, Some(Proof))
// _ => None
fn is_mut_ty<'tcx>(
    ctxt: &Context<'tcx>,
    ty: rustc_middle::ty::Ty<'tcx>,
) -> Option<(&'tcx rustc_middle::ty::Ty<'tcx>, Option<(Mode, TypDecoration)>)> {
    use rustc_middle::ty::*;
    match ty.kind() {
        TyKind::Ref(_, tys, rustc_ast::Mutability::Mut) => Some((tys, None)),
        TyKind::Adt(AdtDef(adt_def_data), args) => {
            let did = adt_def_data.did;
            let verus_item = ctxt.verus_items.id_to_name.get(&did);
            if let Some(VerusItem::BuiltinType(
                bt @ (BuiltinTypeItem::Ghost | BuiltinTypeItem::Tracked),
            )) = verus_item
            {
                assert_eq!(args.len(), 1);
                if let GenericArgKind::Type(t) = args[0].unpack() {
                    if let Some((inner, None)) = is_mut_ty(ctxt, t) {
                        let mode_and_decoration = match bt {
                            BuiltinTypeItem::Ghost => (Mode::Spec, TypDecoration::Ghost),
                            BuiltinTypeItem::Tracked => (Mode::Proof, TypDecoration::Tracked),
                            _ => unreachable!(),
                        };
                        return Some((inner, Some(mode_and_decoration)));
                    }
                }
            }
            None
        }
        _ => None,
    }
}

pub(crate) fn remove_ignored_trait_bounds_from_predicates<'tcx>(
    ctxt: &Context<'tcx>,
    in_trait: bool,
    trait_ids: &[DefId],
    ex_trait_assoc: Option<rustc_middle::ty::GenericArg<'tcx>>,
    preds: &mut Vec<Clause<'tcx>>,
) {
    use rustc_middle::ty;
    use rustc_middle::ty::{ConstKind, ScalarInt};
    let tcx = ctxt.tcx;
    preds.retain(|p: &Clause<'tcx>| match p.kind().skip_binder() {
        rustc_middle::ty::ClauseKind::<'tcx>::Trait(tp) => {
            if in_trait && trait_ids.contains(&tp.trait_ref.def_id) && tp.trait_ref.args.len() >= 1
            {
                if let GenericArgKind::Type(ty) = tp.trait_ref.args[0].unpack() {
                    match ty.kind() {
                        // ignore Self: T bound for trait T
                        ty::TyKind::Param(param)
                            if param.name == rustc_span::symbol::kw::SelfUpper =>
                        {
                            false
                        }
                        ty::TyKind::Alias(_, _) if Some(tp.trait_ref.args[0]) == ex_trait_assoc => {
                            false
                        }
                        _ => true,
                    }
                } else {
                    true
                }
            } else {
                use crate::verus_items::{BuiltinTraitItem, RustItem, VerusItem};
                let rust_item = crate::verus_items::get_rust_item(tcx, tp.trait_ref.def_id);
                let verus_item = ctxt.verus_items.id_to_name.get(&tp.trait_ref.def_id);
                match rust_item {
                    Some(RustItem::Destruct) => false, // https://github.com/verus-lang/verus/pull/726
                    Some(RustItem::SliceSealed) => false, // https://github.com/verus-lang/verus/pull/1434
                    _ => match verus_item {
                        Some(VerusItem::BuiltinTrait(BuiltinTraitItem::Sealed)) => false,
                        _ => true,
                    },
                }
            }
        }
        rustc_middle::ty::ClauseKind::<'tcx>::ConstArgHasType(cnst, _ty) => {
            if let ConstKind::Value(Value { ty, valtree }) = cnst.kind() {
                if *valtree == &ValTreeKind::Leaf(ScalarInt::TRUE) {
                    match ty.kind() {
                        TyKind::Bool => false,
                        _ => true,
                    }
                } else {
                    false
                }
            } else {
                false
            }
        }
        _ => true,
    });
}

pub(crate) fn predicates_match<'tcx>(
    tcx: TyCtxt<'tcx>,
    preds1: &Vec<Clause<'tcx>>,
    preds2: &Vec<Clause<'tcx>>,
) -> bool {
    if preds1.len() != preds2.len() {
        return false;
    }

    // Note: it might actually be impossible for the below check to fail?
    // Since we already passed Rust's typechecking, one of the predicate lists
    // has to be a subset of the other. But we just checked they're the same size.
    // So they have to be equal.
    //
    // Regardless, it makes sense to keep this as a sanity check.
    let preds1 = preds1.iter().map(|p| tcx.anonymize_bound_vars(p.kind()));
    let mut preds2: Vec<_> = preds2.iter().map(|p| tcx.anonymize_bound_vars(p.kind())).collect();

    for p1 in preds1 {
        let mut found = false;
        for i in 0..preds2.len() {
            if p1 == preds2[i] {
                preds2.remove(i);
                found = true;
                break;
            }
        }
        if !found {
            return false;
        }
    }
    return true;
}

fn all_predicates<'tcx>(
    tcx: TyCtxt<'tcx>,
    id: rustc_span::def_id::DefId,
    substs: GenericArgsRef<'tcx>,
    preliminarily_try_to_process_and_eliminate_trait_aliases: bool,
) -> Vec<Clause<'tcx>> {
    let mut trait_alias_clauses: Vec<Clause<'tcx>> = Vec::new();
    let preds = tcx.predicates_of(id);
    if preliminarily_try_to_process_and_eliminate_trait_aliases {
        // raw_ptr.rs uses external_fn_specification for functions with core::ptr::Thin bounds,
        // where core::ptr::Thin is a trait alias (an experimental Rust feature)
        // to core::ptr::Pointee<Metadata = ()>
        // We don't support trait aliases yet.
        // However, to get this case to work, we attempt to expand away trait aliases unto
        // their underlying traits here.
        // This is not fully general and probably doesn't yet work for parameterized trait aliases.
        for (p, _) in preds.predicates {
            match p.kind().skip_binder() {
                rustc_middle::ty::ClauseKind::<'tcx>::Trait(tp) => {
                    if tcx.trait_is_alias(tp.trait_ref.def_id) {
                        let preds = tcx.predicates_of(tp.trait_ref.def_id);
                        trait_alias_clauses
                            .extend(preds.instantiate(tcx, substs).into_iter().map(|(p, _)| p));
                    }
                }
                _ => {}
            }
        }
    }
    let preds = preds.instantiate(tcx, substs);
    let mut clauses = preds.predicates;
    if preliminarily_try_to_process_and_eliminate_trait_aliases {
        clauses.retain(|clause| match clause.kind().skip_binder() {
            rustc_middle::ty::ClauseKind::<'tcx>::Trait(tp) => {
                !tcx.trait_is_alias(tp.trait_ref.def_id)
            }
            _ => true,
        });
    }
    clauses.extend(trait_alias_clauses);
    clauses
}

pub(crate) fn get_external_def_id<'tcx>(
    ctxt: &Context<'tcx>,
    proxy_fun_id: DefId,
    body_id: &BodyId,
    body: &Body<'tcx>,
    sig: &'tcx FnSig<'tcx>,
) -> Result<(rustc_span::def_id::DefId, FunctionKind, bool), VirErr> {
    let tcx = ctxt.tcx;

    let err = || {
        err_span(
            sig.span,
            format!("assume_specification encoding error: body should end in call expression"),
        )
    };

    // Get the 'body' of this function (skipping over header and unsafe-block if necessary)
    let expr = match &body.value.kind {
        ExprKind::Block(block_body, _) => match &block_body.expr {
            Some(body_value) => body_value,
            None => {
                return err();
            }
        },
        _ => &body.value,
    };
    let expr = match &expr.kind {
        ExprKind::Block(block_body, _) => match &block_body.expr {
            Some(body_value) => body_value,
            None => {
                return err();
            }
        },
        _ => &expr,
    };

    let types = body_id_to_types(tcx, body_id);

    let (external_id, hir_id, is_const) = match &expr.kind {
        ExprKind::Call(fun, _args) => match &fun.kind {
            ExprKind::Path(qpath) => {
                let def = types.qpath_res(&qpath, fun.hir_id);
                match def {
                    rustc_hir::def::Res::Def(_, def_id) => {
                        // We don't need to check the args match or anything,
                        // the type signature check done by the handle_external_fn
                        // is sufficient.
                        (def_id, fun.hir_id, false)
                    }
                    _ => {
                        return err();
                    }
                }
            }
            _ => {
                return err();
            }
        },
        ExprKind::MethodCall(_name_and_generics, _receiver, _other_args, _fn_span) => {
            // TODO maybe deprecate this; it isn't used with the new
            // 'assume_specification' style
            let def_id =
                types.type_dependent_def_id(expr.hir_id).expect("def id of the method definition");
            (def_id, expr.hir_id, false)
        }
        ExprKind::Path(qpath) => {
            use rustc_hir::def::{DefKind, Res};
            let res = types.qpath_res(&qpath, expr.hir_id);
            if let Res::Def(DefKind::Const, def_id) = res {
                (def_id, expr.hir_id, true)
            } else if let Res::Def(DefKind::AssocConst, def_id) = res {
                (def_id, expr.hir_id, true)
            } else {
                return err();
            }
        }
        _ => {
            return err();
        }
    };

    if let Some(trait_def_id) = tcx.trait_of_item(external_id) {
        // If this is a trait function, then the DefId we have right now points to
        // function definition in the trait definition.
        // We want to resolve to a specific definition in a trait implementation.
        let node_substs = types.node_args(hir_id);
        let typing_env = TypingEnv::post_analysis(tcx, proxy_fun_id);

        let resolution = crate::resolve_traits::resolve_trait_item(
            sig.span,
            tcx,
            typing_env,
            external_id,
            node_substs,
        )?;

        match resolution {
            ResolutionResult::Unresolved => err_span(
                sig.span,
                "assume_specification cannot be used to specify generic specifications of trait methods; consider using external_trait_specification instead",
            ),
            ResolutionResult::Builtin(b) => err_span(
                sig.span,
                format!(
                    "Verus assume_specification does not support this verus_builtin impl '{:?}'",
                    b
                ),
            ),
            ResolutionResult::Resolved { resolved_item: ResolvedItem::FromTrait(..), .. } => {
                unsupported_err!(sig.span, "assume_specification for a provided trait method");
            }
            ResolutionResult::Resolved {
                impl_def_id,
                impl_args,
                impl_item_args: _,
                resolved_item: ResolvedItem::FromImpl(impl_item_id, _args),
            } => {
                let trait_path = ctxt.def_id_to_vir_path(trait_def_id);

                let mut types: Vec<Typ> = vec![];

                let trait_ref = tcx.impl_trait_ref(impl_def_id).expect("impl_trait_ref");

                for ty in trait_ref.instantiate(tcx, impl_args).args.types() {
                    types.push(ctxt.mid_ty_to_vir(impl_item_id, sig.span, &ty, false)?);
                }

                let kind = FunctionKind::ForeignTraitMethodImpl {
                    method: Arc::new(FunX { path: ctxt.def_id_to_vir_path(external_id) }),
                    impl_path: ctxt.def_id_to_vir_path(impl_def_id),
                    trait_path: trait_path,
                    trait_typ_args: Arc::new(types),
                };
                Ok((impl_item_id, kind, is_const))
            }
        }
    } else {
        Ok((external_id, FunctionKind::Static, is_const))
    }
}

pub(crate) fn check_item_const_or_static<'tcx>(
    ctxt: &Context<'tcx>,
    functions: &mut Vec<vir::ast::Function>,
    span: Span,
    id: DefId,
    visibility: vir::ast::Visibility,
    module_path: &vir::ast::Path,
    attrs: &[Attribute],
    typ: &Typ,
    body_id: &BodyId,
    is_static: bool,
) -> Result<Fun, VirErr> {
    let mut path = ctxt.def_id_to_vir_path(id);

    let vattrs = ctxt.get_verifier_attrs(attrs)?;
    if vattrs.unerased_proxy {
        path = fixup_unerased_proxy_path(&path, span)?;
    }

    let name = Arc::new(FunX { path: path.clone() });

    let mode_opt = crate::attributes::get_mode_opt(attrs);
    let (func_mode, body_mode, ret_mode) = if is_static {
        // All statics are exec
        // For consistency with const, require the user to mark it 'exec' explicitly
        match mode_opt {
            None => {
                return err_span(
                    span,
                    "explicitly mark the static as `exec` and use an `ensures` clause",
                );
            }
            Some(m) => {
                if m != Mode::Exec {
                    return err_span(span, "a static item can only have mode `exec`");
                }
            }
        }
        (Mode::Exec, Mode::Exec, Mode::Exec)
    } else {
        match mode_opt {
            // By default, a const is dual-use as spec and exec,
            // where the function is considered spec but the return value and body are exec:
            None => (Mode::Spec, Mode::Exec, Mode::Exec),
            // Otherwise, a const is a single-mode function:
            Some(m) => (m, m, m),
        }
    };

    if vattrs.external_fn_specification {
        return err_span(span, "use `external_fn_specification` on fn whose body is a const");
    }

    let body = find_body(ctxt, body_id);
    let mut vir_body =
        body_to_vir(ctxt, id, &body_id, body, body_mode, vattrs.external_body, &None)?;
    let header = vir::headers::read_header(
        &mut vir_body,
        &vir::headers::HeaderAllows::Some(vec![vir::headers::HeaderAllow::Ensure]),
    )?;
    if header.require.len() + header.recommend.len() > 0 {
        return err_span(span, "consts cannot have requires/recommends");
    }
    if ret_mode == Mode::Spec && (header.ensure.0.len() > 0 || header.ensure.1.len() > 0) {
        return err_span(span, "spec consts cannot have ensures");
    }

    let ret_name = air_unique_var(RETURN_VALUE);
    let ret = ctxt.spanned_new(
        span,
        ParamX {
            name: ret_name,
            typ: typ.clone(),
            mode: ret_mode,
            is_mut: false,
            unwrapped_info: None,
        },
    );
    let fattrs = make_attributes(
        ctxt,
        id,
        &vattrs,
        false,
        Arc::new(vec![]),
        vattrs.custom_req_err.clone(),
        false,
        false,
        Safety::Safe,
        span,
        false,
    )?;

    let (ensure, ens_has_return) =
        clean_ensures_for_unit_return(&ret, &header.const_static_ensures(&name, is_static));

    let (body_visibility, opaqueness) = get_body_visibility_and_fuel(
        span,
        &visibility,
        vattrs.publish,
        &header.open_visibility_qualifier,
        vattrs.opaque,
        vattrs.opaque_outside_module,
        func_mode,
        module_path,
        !vattrs.external_body,
    )?;

    ctxt.push_body_erasure(
        id.expect_local(),
        BodyErasure { erase_body: body_mode == Mode::Spec, ret_spec: ret_mode == Mode::Spec },
    );

    let mut functionx = FunctionX {
        name: name.clone(),
        proxy: None,
        kind: FunctionKind::Static,
        visibility,
        body_visibility,
        opaqueness,
        owning_module: Some(module_path.clone()),
        mode: func_mode,
        typ_params: Arc::new(vec![]),
        typ_bounds: Arc::new(vec![]),
        params: Arc::new(vec![]),
        ret,
        ens_has_return,
        require: Arc::new(vec![]),
        ensure: (ensure, Arc::new(vec![])),
        returns: None,
        decrease: Arc::new(vec![]),
        decrease_when: None,
        decrease_by: None,
        fndef_axioms: None,
        mask_spec: None,
        atomic_update: None,
        unwind_spec: None,
        item_kind: if is_static { ItemKind::Static } else { ItemKind::Const },
        attrs: fattrs,
        body: if vattrs.external_body { None } else { Some(vir_body) },
        extra_dependencies: vec![],
    };

    let autospec = handle_autospec(ctxt, span, id, &vattrs, &functionx)?;
    if autospec.redirect_to.is_some() {
        Arc::make_mut(&mut functionx.attrs).autospec = autospec.redirect_to.clone();
    }

    let function = ctxt.spanned_new(span, functionx);
    functions.push(function);

    if let Some(f) = &autospec.new_func {
        functions.push(f.clone());
    }

    Ok(name)
}

pub(crate) fn check_foreign_item_fn<'tcx>(
    ctxt: &Context<'tcx>,
    vir: &mut KrateX,
    id: DefId,
    span: Span,
    visibility: vir::ast::Visibility,
    attrs: &[Attribute],
    decl: &'tcx FnDecl<'tcx>,
    idents: &[&Ident],
    generics: &'tcx Generics,
) -> Result<(), VirErr> {
    let vattrs = ctxt.get_verifier_attrs(attrs)?;

    let path = ctxt.def_id_to_vir_path(id);
    let name = Arc::new(FunX { path });

    if vattrs.external_fn_specification {
        return err_span(span, "assume_specification not supported here");
    }

    let mode = get_mode(Mode::Exec, attrs);

    let fn_sig = ctxt.tcx.fn_sig(id);
    // REVIEW: rustc docs refer to skip_binder as "dangerous"
    let fn_sig = fn_sig.skip_binder();
    let inputs = fn_sig.inputs().skip_binder();

    let ret_typ_mode =
        check_fn_decl(span, ctxt, id, decl, attrs, mode, fn_sig.output().skip_binder())?;
    let (typ_params, typ_bounds) = check_generics_bounds_no_polarity(
        ctxt.tcx,
        &ctxt.verus_items,
        generics.span,
        Some(generics),
        id,
        Some(&mut *ctxt.diagnostics.borrow_mut()),
    )?;
    let mut vir_params: Vec<vir::ast::Param> = Vec::new();

    assert!(idents.len() == inputs.len());
    for (param, input) in idents.iter().zip(inputs.iter()) {
        let name = no_body_param_to_var(param);
        let is_mut = is_mut_ty(ctxt, *input);
        let typ =
            ctxt.mid_ty_to_vir(id, param.span, is_mut.map(|(t, _)| t).unwrap_or(input), false)?;
        // REVIEW: the parameters don't have attributes, so we use the overall mode
        let vir_param = ctxt.spanned_new(
            param.span,
            ParamX { name, typ, mode, is_mut: is_mut.is_some(), unwrapped_info: None },
        );
        vir_params.push(vir_param);
    }
    let params = Arc::new(vir_params);
    let (ret_typ, ret_mode, ens_has_return) = match ret_typ_mode {
        None => (unit_typ(), mode, false),
        Some((typ, mode)) => (typ, mode, true),
    };
    let ret_param = ParamX {
        name: air_unique_var(RETURN_VALUE),
        typ: ret_typ,
        mode: ret_mode,
        is_mut: false,
        unwrapped_info: None,
    };
    let ret = ctxt.spanned_new(span, ret_param);

    // No body, so these don't matter
    let body_visibility = vir::ast::BodyVisibility::Visibility(visibility.clone());
    let opaqueness = Opaqueness::Opaque;

    let func = FunctionX {
        name,
        proxy: None,
        kind: FunctionKind::Static,
        visibility,
        body_visibility,
        opaqueness,
        owning_module: None,
        mode,
        typ_params,
        typ_bounds,
        params,
        ret,
        ens_has_return,
        require: Arc::new(vec![]),
        ensure: (Arc::new(vec![]), Arc::new(vec![])),
        returns: None,
        decrease: Arc::new(vec![]),
        decrease_when: None,
        decrease_by: None,
        fndef_axioms: None,
        mask_spec: None,
        atomic_update: None,
        unwind_spec: None,
        item_kind: ItemKind::Function,
        attrs: Default::default(),
        body: None,
        extra_dependencies: vec![],
    };
    let function = ctxt.spanned_new(span, func);
    vir.functions.push(function);
    Ok(())
}

fn get_body_visibility_and_fuel(
    span: Span,
    func_visibility: &Visibility,
    publish: Option<AttrPublish>,
    open_visibility_qualifier: &Option<Visibility>,
    opaque: bool,
    opaque_outside_module: bool,
    mode: Mode,
    my_module: &vir::ast::Path,
    has_body: bool,
) -> Result<(BodyVisibility, Opaqueness), VirErr> {
    let private_vis = Visibility { restricted_to: Some(my_module.clone()) };

    if open_visibility_qualifier.is_some() && publish != Some(AttrPublish::Open) {
        crate::internal_err!(
            span,
            "found 'open_visibility_qualifier' declaration but no 'publish' attribute"
        )
    }

    if mode != Mode::Spec {
        if publish == Some(AttrPublish::Open) {
            return err_span(span, "function is marked `open` but it is not a `spec` function");
        }
        if publish == Some(AttrPublish::Closed) {
            return err_span(span, "function is marked `closed` but it is not a `spec` function");
        }
        if opaque || opaque_outside_module {
            return err_span(span, "function is marked `opaque` but it is not a `spec` function");
        }

        // These don't matter for non-spec functions
        Ok((BodyVisibility::Visibility(private_vis), Opaqueness::Opaque))
    } else if !has_body {
        if opaque || opaque_outside_module {
            return err_span(span, "opaque has no effect on a function without a body");
        }

        if publish == Some(AttrPublish::Uninterp) {
            Ok((BodyVisibility::Uninterpreted, Opaqueness::Opaque))
        } else {
            // These don't matter without a body
            Ok((BodyVisibility::Visibility(private_vis), Opaqueness::Opaque))
        }
    } else {
        // mode == Mode::Spec && has_body
        if publish == Some(AttrPublish::Uninterp) {
            return err_span(span, "function is marked `uninterp` but it has a body");
        }

        if opaque && opaque_outside_module {
            return err_span(span, "function is marked both 'opaque' and 'opaque_outside_module'");
        }

        if publish == Some(AttrPublish::Open) && func_visibility == &private_vis {
            return err_span(
                span,
                "function is marked `open` but not marked `pub`; for the body of a function to be visible, the function symbol must also be visible",
            );
        }

        if let Some(vis) = open_visibility_qualifier {
            if !vis.at_least_as_restrictive_as(&func_visibility) {
                return err_span(
                    span,
                    "the function body is declared 'open' to a wider scope than the function itself",
                );
            }
        }

        let body_visibility = if publish == Some(AttrPublish::Open) {
            match open_visibility_qualifier {
                None => func_visibility.clone(),
                Some(vis) => vis.clone(),
            }
        } else {
            private_vis.clone()
        };

        let opaqueness = if opaque {
            Opaqueness::Opaque
        } else if opaque_outside_module {
            Opaqueness::Revealed { visibility: private_vis }
        } else {
            Opaqueness::Revealed {
                // Revealed everywhere the module is visible
                visibility: body_visibility.clone(),
            }
        };

        Ok((BodyVisibility::Visibility(body_visibility), opaqueness))
    }
}<|MERGE_RESOLUTION|>--- conflicted
+++ resolved
@@ -1537,9 +1537,6 @@
     let (ensure0, ens_has_return) = clean_ensures_for_unit_return(&ret, &header.ensure.0);
     let (ensure1, _ns_has_return) = clean_ensures_for_unit_return(&ret, &header.ensure.1);
 
-<<<<<<< HEAD
-    let atomic_update = header.atomic_update;
-=======
     let (publish, mode, ensure, returns, item_kind, body) =
         match (is_external_const, header.returns) {
             (true, Some(returns)) => {
@@ -1572,7 +1569,6 @@
                 body,
             ),
         };
->>>>>>> 1e60e576
 
     let (body_visibility, opaqueness) = get_body_visibility_and_fuel(
         sig.span,
@@ -1613,7 +1609,7 @@
         decrease_by: header.decrease_by,
         fndef_axioms: None,
         mask_spec: header.invariant_mask,
-        atomic_update,
+        atomic_update: header.atomic_update,
         unwind_spec: header.unwind_spec,
         item_kind,
         attrs: fattrs,
