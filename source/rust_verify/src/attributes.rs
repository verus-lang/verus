--- conflicted
+++ resolved
@@ -790,11 +790,8 @@
     pub(crate) trusted: bool,
     pub(crate) internal_get_field_many_variants: bool,
     pub(crate) size_of_global: bool,
-<<<<<<< HEAD
+    pub(crate) sealed: bool,
     pub(crate) item_broadcast_use: bool,
-=======
-    pub(crate) sealed: bool,
->>>>>>> 78a91232
 }
 
 impl VerifierAttrs {
@@ -856,11 +853,8 @@
         trusted: false,
         size_of_global: false,
         internal_get_field_many_variants: false,
-<<<<<<< HEAD
+        sealed: false,
         item_broadcast_use: false,
-=======
-        sealed: false,
->>>>>>> 78a91232
     };
     for attr in parse_attrs(attrs, diagnostics)? {
         match attr {
