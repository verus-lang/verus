--- conflicted
+++ resolved
@@ -665,8 +665,9 @@
     pub(crate) external_fn_specification: bool,
     pub(crate) external_type_specification: bool,
     pub(crate) unwrapped_binding: bool,
-<<<<<<< HEAD
     pub(crate) sets_mode: bool,
+    pub(crate) internal_reveal_fn: bool,
+    pub(crate) trusted: bool,
 }
 
 impl VerifierAttrs {
@@ -680,10 +681,6 @@
                 && !self.verify
                 && !self.sets_mode)
     }
-=======
-    pub(crate) internal_reveal_fn: bool,
-    pub(crate) trusted: bool,
->>>>>>> 7166d468
 }
 
 pub(crate) fn get_verifier_attrs(
@@ -720,12 +717,9 @@
         external_fn_specification: false,
         external_type_specification: false,
         unwrapped_binding: false,
-<<<<<<< HEAD
         sets_mode: false,
-=======
         internal_reveal_fn: false,
         trusted: false,
->>>>>>> 7166d468
     };
     for attr in parse_attrs(attrs, diagnostics)? {
         match attr {
@@ -768,12 +762,9 @@
             Attr::Memoize => vs.memoize = true,
             Attr::Truncate => vs.truncate = true,
             Attr::UnwrappedBinding => vs.unwrapped_binding = true,
-<<<<<<< HEAD
             Attr::Mode(_) => vs.sets_mode = true,
-=======
             Attr::InternalRevealFn => vs.internal_reveal_fn = true,
             Attr::Trusted => vs.trusted = true,
->>>>>>> 7166d468
             _ => {}
         }
     }
