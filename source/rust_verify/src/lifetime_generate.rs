--- conflicted
+++ resolved
@@ -2324,11 +2324,7 @@
                             state.reach_datatype(&ctxt, id);
                         }
                         ItemKind::Const(_ty, body_id) | ItemKind::Static(_ty, _, body_id) => {
-<<<<<<< HEAD
-                            if vattrs.is_external(&ctxt.cmd_line_args) {
-=======
-                            if vattrs.size_of_global {
->>>>>>> 05627f31
+                            if vattrs.size_of_global || vattrs.is_external(&ctxt.cmd_line_args) {
                                 continue;
                             }
                             erase_const_or_static(
