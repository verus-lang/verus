use crate::attributes::{get_ghost_block_opt, get_mode, get_verifier_attrs, GhostBlockAttr};
use crate::erase::{ErasureHints, ResolvedCall};
use crate::lifetime_ast::*;
use crate::rust_to_vir_base::{
    def_id_to_vir_path, local_to_var, mid_ty_const_to_vir, mid_ty_to_vir_datatype,
};
use crate::rust_to_vir_expr::get_adt_res;
use air::ast::AstId;
use air::ast_util::str_ident;
use rustc_ast::{BorrowKind, IsAuto, Mutability};
use rustc_hir::def::{CtorKind, DefKind, Res};
use rustc_hir::{
    AssocItemKind, BindingAnnotation, Block, BlockCheckMode, BodyId, Closure, Crate, Expr,
    ExprKind, FnSig, HirId, Impl, ImplItem, ImplItemKind, ItemKind, Let, MaybeOwner, Node,
<<<<<<< HEAD
    OpaqueTy, OpaqueTyOrigin, OwnerNode, Pat, PatKind, QPath, Stmt, StmtKind, TraitFn, TraitItem,
=======
    OpaqueTy, OpaqueTyOrigin, OwnerNode, Pat, PatKind, Stmt, StmtKind, TraitFn, TraitItem,
>>>>>>> 9a067e48
    TraitItemKind, TraitItemRef, UnOp, Unsafety,
};
use rustc_middle::ty::subst::GenericArgKind;
use rustc_middle::ty::{
    AdtDef, BoundRegionKind, BoundVariableKind, Clause, GenericParamDefKind, PredicateKind,
    RegionKind, Ty, TyCtxt, TyKind, TypeckResults, VariantDef,
};
use rustc_span::def_id::DefId;
use rustc_span::symbol::kw;
use rustc_span::Span;
use std::collections::{HashMap, HashSet};
use std::sync::Arc;
use vir::ast::{AutospecUsage, Fun, FunX, Function, Mode, Path};
use vir::ast_util::get_field;
use vir::def::VERUS_SPEC;

impl TypX {
    fn mk_unit() -> Typ {
        Box::new(TypX::Tuple(vec![]))
    }

    fn mk_bool() -> Typ {
        Box::new(TypX::Primitive("bool".to_string()))
    }
}

struct Context<'tcx> {
    tcx: TyCtxt<'tcx>,
    types_opt: Option<&'tcx TypeckResults<'tcx>>,
    crate_names: Vec<String>,
    /// Map each function path to its VIR Function, or to None if it is a #[verifier(external)]
    /// function
    functions: HashMap<Fun, Option<Function>>,
    /// Map each datatype path to its VIR Datatype
    datatypes: HashMap<Path, vir::ast::Datatype>,
    ignored_functions: HashSet<DefId>,
    /// For each struct/enum that implements Copy,
    /// for each GenericParam A say whether clone and copy require A: Clone and A: Copy
    copy_types: HashMap<DefId, Vec<bool>>,
    calls: HashMap<HirId, ResolvedCall>,
    /// Mode of each if/else or match condition, used to decide how to erase if/else and match
    /// condition.  For example, in "if x < 10 { x + 1 } else { x + 2 }", this will record the span
    /// and mode of the expression "x < 10"
    condition_modes: HashMap<HirId, Mode>,
    /// Mode of each variable declaration and use.  For example, in
    /// "if x < 10 { x + 1 } else { x + 2 }", we will have three entries, one for each
    /// occurence of "x"
    var_modes: HashMap<HirId, Mode>,
    ret_spec: Option<bool>,
}

impl<'tcx> Context<'tcx> {
    fn types(&self) -> &'tcx TypeckResults<'tcx> {
        self.types_opt.expect("Context.types")
    }
}

pub(crate) struct State {
    rename_count: usize,
    reached: HashSet<(Option<Path>, DefId)>,
    datatype_worklist: Vec<DefId>,
    imported_fun_worklist: Vec<DefId>,
    id_to_name: HashMap<String, Id>,
    typ_param_to_name: HashMap<(String, Option<u32>), Id>,
    lifetime_to_name: HashMap<(String, Option<u32>), Id>,
    fun_to_name: HashMap<Fun, Id>,
    datatype_to_name: HashMap<Path, Id>,
    variant_to_name: HashMap<String, Id>,
    pub(crate) datatype_decls: Vec<DatatypeDecl>,
    pub(crate) const_decls: Vec<ConstDecl>,
    pub(crate) fun_decls: Vec<FunDecl>,
}

impl State {
    fn new() -> State {
        State {
            rename_count: 0,
            reached: HashSet::new(),
            datatype_worklist: Vec::new(),
            imported_fun_worklist: Vec::new(),
            id_to_name: HashMap::new(),
            typ_param_to_name: HashMap::new(),
            lifetime_to_name: HashMap::new(),
            fun_to_name: HashMap::new(),
            datatype_to_name: HashMap::new(),
            variant_to_name: HashMap::new(),
            datatype_decls: Vec::new(),
            const_decls: Vec::new(),
            fun_decls: Vec::new(),
        }
    }

    fn id<Key: Clone + Eq + std::hash::Hash>(
        rename_count: &mut usize,
        key_to_name: &mut HashMap<Key, Id>,
        kind: IdKind,
        key: &Key,
        mk_raw_id: impl Fn() -> String,
    ) -> Id {
        let name = key_to_name.get(key);
        if let Some(name) = name {
            return name.clone();
        }
        *rename_count += 1;
        let name = Id::new(kind, *rename_count, mk_raw_id());
        key_to_name.insert(key.clone(), name.clone());
        name
    }

    fn local<S: Into<String>>(&mut self, raw_id: S) -> Id {
        let raw_id = raw_id.into();
        let f = || raw_id.clone();
        Self::id(&mut self.rename_count, &mut self.id_to_name, IdKind::Local, &raw_id, f)
    }

    fn typ_param<S: Into<String>>(&mut self, raw_id: S, maybe_impl_index: Option<u32>) -> Id {
        let raw_id = raw_id.into();
        let (is_impl, impl_index) = match (raw_id.starts_with("impl "), maybe_impl_index) {
            (false, _) => (false, None),
            (true, None) => panic!("unexpected impl type"),
            (true, Some(i)) => (true, Some(i)),
        };
        let f = || if is_impl { "impl".to_string() } else { raw_id.clone() };
        let key = (raw_id.clone(), impl_index);
        Self::id(&mut self.rename_count, &mut self.typ_param_to_name, IdKind::TypParam, &key, f)
    }

    fn lifetime(&mut self, key: (String, Option<u32>)) -> Id {
        let (raw_id, _maybe_disambiguator) = &key;
        let f = || raw_id.replace("'", "");
        Self::id(&mut self.rename_count, &mut self.lifetime_to_name, IdKind::Lifetime, &key, f)
    }

    fn fun_name<'tcx>(&mut self, fun: &Fun) -> Id {
        let f = || fun.path.segments.last().expect("path").to_string();
        Self::id(&mut self.rename_count, &mut self.fun_to_name, IdKind::Fun, fun, f)
    }

    fn datatype_name<'tcx>(&mut self, path: &Path) -> Id {
        if let Some(krate) = &path.krate {
            if krate.to_string() == "builtin" && path.segments.len() == 1 {
                return Id::new(IdKind::Builtin, 0, path.segments[0].to_string());
            }
        }
        let f = || path.segments.last().expect("path").to_string();
        Self::id(&mut self.rename_count, &mut self.datatype_to_name, IdKind::Datatype, path, f)
    }

    fn variant<S: Into<String>>(&mut self, raw_id: S) -> Id {
        let raw_id = raw_id.into();
        let f = || raw_id.clone();
        Self::id(&mut self.rename_count, &mut self.variant_to_name, IdKind::Variant, &raw_id, f)
    }

    pub(crate) fn unmangle_names<S: Into<String>>(&self, s: S) -> String {
        let mut s = s.into();
        for (k, v) in self.id_to_name.iter() {
            let sv = v.to_string();
            if s.contains(&sv) {
                s = s.replace(&sv, vir::def::user_local_name(k));
            }
        }
        for (k, v) in self.datatype_to_name.iter() {
            let sv = v.to_string();
            if s.contains(&sv) {
                s = s.replace(&sv, &k.segments.last().expect("segments").to_string());
            }
        }
        s
    }

    fn reach_datatype(&mut self, ctxt: &Context, id: DefId) {
        if !self.reached.contains(&(None, id)) {
            let crate_name = ctxt.tcx.crate_name(ctxt.tcx.def_path(id).krate).to_string();
            if ctxt.crate_names.contains(&crate_name) {
                self.reached.insert((None, id));
                self.datatype_worklist.push(id);
            }
        }
    }

    fn reach_fun(&mut self, self_path: Option<Path>, id: DefId) {
        if id.as_local().is_none() && !self.reached.contains(&(self_path.clone(), id)) {
<<<<<<< HEAD
            let crate_name = ctxt.tcx.crate_name(ctxt.tcx.def_path(id).krate).to_string();
            if ctxt.crate_names.contains(&crate_name) {
                self.reached.insert((self_path.clone(), id));
                self.imported_fun_worklist.push(id);
            }
=======
            self.reached.insert((self_path.clone(), id));
            self.imported_fun_worklist.push(id);
>>>>>>> 9a067e48
        }
    }
}

fn span_dummy() -> Span {
    let lo = rustc_span::BytePos(0);
    let hi = rustc_span::BytePos(0);
    let ctxt = rustc_span::SyntaxContext::root();
    let data = rustc_span::SpanData { lo, hi, ctxt, parent: None };
    data.span()
}

fn add_copy_type(ctxt: &mut Context, state: &mut State, id: DefId) {
    let tcx = ctxt.tcx;
    let copy = tcx.lang_items().copy_trait();
    let sized = tcx.lang_items().sized_trait();
    // check for implementation of the form:
    //   impl<A1 ... An> Copy for S<A1 ... An>
    if let Some(trait_ref) = tcx.impl_trait_ref(id) {
        if trait_ref.0.substs.len() == 1 {
            if let GenericArgKind::Type(ty) = trait_ref.0.substs[0].unpack() {
                if let TyKind::Adt(AdtDef(adt_def_data), args) = ty.kind() {
                    let did = adt_def_data.did;
                    let generics = tcx.generics_of(id);
                    let mut copy_bounds: Vec<(Id, bool)> = Vec::new();
                    if generics.params.len() == args.len() {
                        for (param, arg) in generics.params.iter().zip(args.iter()) {
                            let name = state.typ_param(param.name.to_string(), Some(param.index));
                            copy_bounds.push((name, false));
                            if let GenericArgKind::Type(arg_ty) = arg.unpack() {
                                if let TyKind::Param(p) = arg_ty.kind() {
                                    if p.name == param.name {
                                        continue;
                                    }
                                }
                            }
                            return;
                        }
                    } else {
                        return;
                    }
                    for (pred, _) in tcx.predicates_of(id).predicates {
                        if let Some(PredicateKind::Clause(Clause::Trait(p))) =
                            pred.kind().no_bound_vars()
                        {
                            let pid = p.trait_ref.def_id;
                            // For now, only allowed predicates are Copy and Sized
                            if Some(pid) == copy {
                                let x = match *erase_ty(
                                    ctxt,
                                    state,
                                    &p.trait_ref.substs[0].expect_ty(),
                                ) {
                                    TypX::TypParam(x) => x,
                                    _ => panic!("PredicateKind::Trait"),
                                };
                                let x_ref = copy_bounds.iter_mut().find(|(name, _)| name == &x);
                                let x_ref = x_ref.expect("generic param bound");
                                x_ref.1 = true;
                                continue;
                            }
                            if Some(pid) == sized {
                                continue;
                            }
                        }
                        return;
                    }
                    if tcx.impl_polarity(id) != rustc_middle::ty::ImplPolarity::Positive {
                        return;
                    }
                    // Found a matching Copy Impl
                    assert!(!ctxt.copy_types.contains_key(&did));
                    let copy_bounds = copy_bounds.into_iter().map(|(_, copy)| copy).collect();
                    ctxt.copy_types.insert(did, copy_bounds);
                }
            }
        }
    }
}

fn erase_hir_region<'tcx>(ctxt: &Context<'tcx>, state: &mut State, r: &RegionKind) -> Option<Id> {
    match r {
        RegionKind::ReEarlyBound(bound) => Some(state.lifetime((bound.name.to_string(), None))),
        RegionKind::ReLateBound(_, bound) => match bound.kind {
            BoundRegionKind::BrNamed(a, _) => Some(state.lifetime(lifetime_key(ctxt, a))),
            _ => None,
        },
        RegionKind::ReStatic => Some(Id::new(IdKind::Builtin, 0, "'static".to_string())),
        RegionKind::ReErased => None,
        _ => {
            dbg!(r);
            panic!("unexpected region")
        }
    }
}

fn erase_ty<'tcx>(ctxt: &Context<'tcx>, state: &mut State, ty: &Ty<'tcx>) -> Typ {
    match ty.kind() {
        TyKind::Bool | TyKind::Uint(_) | TyKind::Int(_) | TyKind::Char | TyKind::Str => {
            Box::new(TypX::Primitive(ty.to_string()))
        }
        TyKind::Param(p) if p.name == kw::SelfUpper => {
            Box::new(TypX::TypParam(state.typ_param("Self", None)))
        }
        TyKind::Param(p) => {
            let name = p.name.as_str();
            Box::new(TypX::TypParam(state.typ_param(name.to_string(), Some(p.index))))
        }
        TyKind::Never => Box::new(TypX::Never),
        TyKind::Ref(region, t, mutability) => {
            let lifetime = erase_hir_region(ctxt, state, region);
            Box::new(TypX::Ref(erase_ty(ctxt, state, t), lifetime, *mutability))
        }
        TyKind::Slice(t) => Box::new(TypX::Slice(erase_ty(ctxt, state, t))),
        TyKind::Tuple(_) => Box::new(TypX::Tuple(
            ty.tuple_fields().iter().map(|t| erase_ty(ctxt, state, &t)).collect(),
        )),
        TyKind::Adt(AdtDef(adt_def_data), args) => {
            let did = adt_def_data.did;
            state.reach_datatype(ctxt, did);
            let path = def_id_to_vir_path(ctxt.tcx, did);
            let is_box = Some(did) == ctxt.tcx.lang_items().owned_box() && args.len() == 2;
            let def_name = vir::ast_util::path_as_rust_name(&def_id_to_vir_path(ctxt.tcx, did));
            let is_smart_ptr = def_name == "alloc::rc::Rc" || def_name == "alloc::sync::Arc";
            let mut typ_args: Vec<Typ> = Vec::new();
            for arg in args.iter() {
                match arg.unpack() {
                    rustc_middle::ty::subst::GenericArgKind::Type(t) => {
                        typ_args.push(erase_ty(ctxt, state, &t));
                    }
                    rustc_middle::ty::subst::GenericArgKind::Lifetime(region) => {
                        let lifetime = erase_hir_region(ctxt, state, &region);
                        if let Some(lifetime) = lifetime {
                            typ_args.push(Box::new(TypX::TypParam(lifetime)));
                        } else {
                            typ_args.push(Box::new(TypX::Primitive("'_".to_string())));
                        }
                    }
                    rustc_middle::ty::subst::GenericArgKind::Const(cnst) => {
                        let t = match &*mid_ty_const_to_vir(ctxt.tcx, None, &cnst).expect("typ") {
                            vir::ast::TypX::TypParam(x) => {
                                Box::new(TypX::TypParam(state.typ_param(x.to_string(), None)))
                            }
                            vir::ast::TypX::ConstInt(i) => Box::new(TypX::Primitive(i.to_string())),
                            _ => panic!("GenericArgKind::Const"),
                        };
                        typ_args.push(t);
                    }
                }
            }
            let datatype_name = if is_box || is_smart_ptr {
                if is_box {
                    typ_args.pop();
                }
                assert!(typ_args.len() == 1);
                let name = path.segments.last().expect("builtin").to_string();
                Id::new(IdKind::Builtin, 0, name)
            } else {
                state.datatype_name(&path)
            };
            Box::new(TypX::Datatype(datatype_name, typ_args))
        }
        TyKind::Closure(..) => Box::new(TypX::Closure),
        _ => {
            dbg!(ty);
            panic!("unexpected type")
        }
    }
}

fn erase_pat<'tcx>(ctxt: &Context<'tcx>, state: &mut State, pat: &Pat) -> Pattern {
    let mk_pat = |p: PatternX| Box::new((pat.span, p));
    match &pat.kind {
        PatKind::Wild => mk_pat(PatternX::Wildcard),
        PatKind::Binding(ann, hir_id, x, None) => {
            let id = state.local(local_to_var(x, hir_id.local_id));
            let BindingAnnotation(_, mutability) = ann;
            mk_pat(PatternX::Binding(id, mutability.to_owned()))
        }
        PatKind::Path(qpath) => {
            let res = ctxt.types().qpath_res(qpath, pat.hir_id);
            let (adt_def_id, variant_def, is_enum) = get_adt_res(ctxt.tcx, res, pat.span).unwrap();
            let variant_name = str_ident(&variant_def.ident(ctxt.tcx).as_str());
            let vir_path = def_id_to_vir_path(ctxt.tcx, adt_def_id);

            let name = state.datatype_name(&vir_path);
            let variant =
                if is_enum { Some(state.variant(variant_name.to_string())) } else { None };
            mk_pat(PatternX::DatatypeTuple(name, variant, vec![], None))
        }
        PatKind::Box(p) => mk_pat(PatternX::Box(erase_pat(ctxt, state, p))),
        PatKind::Or(pats) => {
            let mut patterns: Vec<Pattern> = Vec::new();
            for pat in pats.iter() {
                patterns.push(erase_pat(ctxt, state, pat));
            }
            mk_pat(PatternX::Or(patterns))
        }
        PatKind::Tuple(pats, dot_dot_pos) => {
            let mut patterns: Vec<Pattern> = Vec::new();
            for pat in pats.iter() {
                patterns.push(erase_pat(ctxt, state, pat));
            }
            mk_pat(PatternX::Tuple(patterns, dot_dot_pos.as_opt_usize()))
        }
        PatKind::TupleStruct(qpath, pats, dot_dot_pos) => {
            let res = ctxt.types().qpath_res(qpath, pat.hir_id);
            let (adt_def_id, variant_def, is_enum) = get_adt_res(ctxt.tcx, res, pat.span).unwrap();
            let variant_name = str_ident(&variant_def.ident(ctxt.tcx).as_str());
            let vir_path = def_id_to_vir_path(ctxt.tcx, adt_def_id);

            let name = state.datatype_name(&vir_path);
            let variant_name = state.variant(variant_name.to_string());
            let mut patterns: Vec<Pattern> = Vec::new();
            for pat in pats.iter() {
                patterns.push(erase_pat(ctxt, state, pat));
            }
            let variant = if is_enum { Some(variant_name) } else { None };
            mk_pat(PatternX::DatatypeTuple(name, variant, patterns, dot_dot_pos.as_opt_usize()))
        }
        PatKind::Struct(qpath, pats, has_omitted) => {
            let res = ctxt.types().qpath_res(qpath, pat.hir_id);
            let (adt_def_id, variant_def, is_enum) = get_adt_res(ctxt.tcx, res, pat.span).unwrap();
            let variant_name = str_ident(&variant_def.ident(ctxt.tcx).as_str());
            let vir_path = def_id_to_vir_path(ctxt.tcx, adt_def_id);

            let variant_opt =
                if is_enum { Some(state.variant(variant_name.to_string())) } else { None };

            let name = state.datatype_name(&vir_path);
            let mut binders: Vec<(Id, Pattern)> = Vec::new();
            for pat in pats.iter() {
                let field = state.local(pat.ident.to_string());
                let pattern = erase_pat(ctxt, state, &pat.pat);
                binders.push((field, pattern));
            }
            mk_pat(PatternX::DatatypeStruct(name, variant_opt, binders, *has_omitted))
        }
        _ => {
            dbg!(pat);
            panic!("unexpected pattern")
        }
    }
}

fn erase_spec_exps_typ<'tcx>(
    _ctxt: &Context,
    state: &mut State,
    span: Span,
    mk_typ: impl FnOnce(&mut State) -> Typ,
    exps: Vec<Option<Exp>>,
    force_some: bool,
) -> Option<Exp> {
    let mk_exp = |e: ExpX| Some(Box::new((span, e)));

    let mut is_some: bool = false;
    let mut args: Vec<Exp> = Vec::new();
    for exp in exps.into_iter() {
        if let Some(exp) = exp {
            args.push(exp);
            is_some = true;
        }
    }
    if is_some || force_some { mk_exp(ExpX::Op(args, mk_typ(state))) } else { None }
}

// Return an Exp instead of an Option<Exp>
// (in particulary, instead of returning None, return a dummy expression with the intended type)
fn erase_spec_exps_force_typ<'tcx>(
    ctxt: &Context<'tcx>,
    state: &mut State,
    span: Span,
    typ: Typ,
    exps: Vec<Option<Exp>>,
) -> Exp {
    erase_spec_exps_typ(ctxt, state, span, |_| typ, exps, true).expect("erase expr force")
}

fn erase_spec_exps_force<'tcx>(
    ctxt: &Context<'tcx>,
    state: &mut State,
    expr: &Expr<'tcx>,
    exps: Vec<Option<Exp>>,
) -> Exp {
    let expr_typ = |state: &mut State| erase_ty(ctxt, state, &ctxt.types().node_type(expr.hir_id));
    erase_spec_exps_typ(ctxt, state, expr.span, expr_typ, exps, true).expect("erase expr force")
}

fn erase_spec_exps<'tcx>(
    ctxt: &Context<'tcx>,
    state: &mut State,
    expr: &Expr<'tcx>,
    exps: Vec<Option<Exp>>,
) -> Option<Exp> {
    let expr_typ = |state: &mut State| erase_ty(ctxt, state, &ctxt.types().node_type(expr.hir_id));
    erase_spec_exps_typ(ctxt, state, expr.span, expr_typ, exps, false)
}

fn phantom_data_expr<'tcx>(ctxt: &Context<'tcx>, state: &mut State, expr: &Expr<'tcx>) -> Exp {
    let e = erase_expr(ctxt, state, true, expr);
    let ty = ctxt.types().node_type(expr.hir_id);
    let typ = Box::new(TypX::Phantom(erase_ty(ctxt, state, &ty)));
    erase_spec_exps_force_typ(ctxt, state, expr.span, typ, vec![e])
}

// Convert an Option<Exp> into an Exp by converting None into an empty block
// (useful for Rust expressions that require blocks, like if or while)
fn force_block(exp: Option<Exp>, span: Span) -> Exp {
    match exp {
        None => Box::new((span, ExpX::Block(vec![], None))),
        Some(exp @ box (_, ExpX::Block(..))) => exp,
        Some(exp @ box (span, _)) => Box::new((span, ExpX::Block(vec![], Some(exp)))),
    }
}

// Convert an Option<Exp> into an Exp by converting None into a unit value
fn force_exp(exp: Option<Exp>, span: Span) -> Exp {
    match exp {
        None => Box::new((span, ExpX::Tuple(vec![]))),
        Some(e) => e,
    }
}

fn mk_typ_args<'tcx>(
    ctxt: &Context<'tcx>,
    state: &mut State,
    node_substs: &[rustc_middle::ty::subst::GenericArg<'tcx>],
) -> Vec<Typ> {
    let mut typ_args: Vec<Typ> = Vec::new();
    for typ_arg in node_substs {
        match typ_arg.unpack() {
            GenericArgKind::Type(ty) => {
                typ_args.push(erase_ty(ctxt, state, &ty));
            }
            GenericArgKind::Lifetime(_) => {}
            _ => panic!("typ_arg"),
        }
    }
    typ_args
}

fn erase_call<'tcx>(
    ctxt: &Context<'tcx>,
    state: &mut State,
    expect_spec: bool,
    expr: &Expr<'tcx>,
    self_path: Option<Path>,
    expr_fun: Option<&Expr<'tcx>>,
    fn_def_id: Option<DefId>,
    node_substs: &[rustc_middle::ty::subst::GenericArg<'tcx>],
    fn_span: Span,
    receiver: Option<&Expr<'tcx>>,
    args_slice: &'tcx [Expr<'tcx>],
    is_method: bool,
    is_variant: bool,
) -> Option<Exp> {
    let mut is_some: bool = false;
    let mk_exp = |e: ExpX| Some(Box::new((expr.span, e)));
    let call = ctxt
        .calls
        .get(&expr.hir_id)
        .unwrap_or_else(|| panic!("internal error: missing function: {:?}", fn_span));
    match call {
        ResolvedCall::Spec => None,
        ResolvedCall::SpecAllowProofArgs => {
            let exps = receiver
                .into_iter()
                .chain(args_slice.iter())
                .map(|a| erase_expr(ctxt, state, expect_spec, a))
                .collect(); // REVIEW(main_new) correct?
            erase_spec_exps_typ(ctxt, state, expr.span, |_| TypX::mk_unit(), exps, false)
        }
        ResolvedCall::CompilableOperator(op) => {
            use crate::erase::CompilableOperator::*;
            let builtin_method = match op {
                SmartPtrClone => Some("clone"),
                TrackedGet => Some("get"),
                TrackedBorrow => Some("borrow"),
                TrackedBorrowMut => Some("borrow_mut"),
                GhostExec | TrackedNew | TrackedExec | TrackedExecBorrow => None,
                IntIntrinsic | Implies | SmartPtrNew | NewStrLit => None,
                GhostSplitTuple | TrackedSplitTuple => None,
            };
            assert!(builtin_method.is_some() == is_method);
            if let Some(method) = builtin_method {
                assert!(receiver.is_some());
                assert!(args_slice.len() == 0);
                let Some(receiver) = receiver else { panic!() };
                let exp = erase_expr(ctxt, state, expect_spec, &receiver).expect("builtin method");
                mk_exp(ExpX::BuiltinMethod(exp, method.to_string()))
            } else if let GhostExec = op {
                Some(erase_spec_exps_force(ctxt, state, expr, vec![]))
            } else {
                assert!(receiver.is_none());
                let exps =
                    args_slice.iter().map(|a| erase_expr(ctxt, state, expect_spec, a)).collect();
                erase_spec_exps(ctxt, state, expr, exps)
            }
        }
        ResolvedCall::Call(f_name, autospec_usage) => {
            if !ctxt.functions.contains_key(f_name) {
                panic!("internal error: function call to {:?} not found {:?}", f_name, expr.span);
            }
            let f = &ctxt.functions[f_name];
            let f = if let Some(f) = f {
                f
            } else {
                panic!("internal error: call to external function {:?} {:?}", f_name, expr.span);
            };

            let (f_name, f) = match (autospec_usage, &f.x.attrs.autospec) {
                (AutospecUsage::IfMarked, Some(new_f_name)) => {
                    let f = &ctxt.functions[new_f_name];
                    let f = if let Some(f) = f {
                        f
                    } else {
                        panic!(
                            "internal error: call to external function {:?} {:?}",
                            f_name, expr.span
                        );
                    };
                    (new_f_name.clone(), f.clone())
                }
                _ => (f_name.clone(), f.clone()),
            };

            if f.x.mode == Mode::Spec {
                return None;
            }
            state.reach_fun(self_path, fn_def_id.expect("call id"));
            let typ_args = mk_typ_args(ctxt, state, node_substs);
            let mut exps: Vec<Exp> = Vec::new();
            let mut is_first: bool = true;
            assert!(receiver.map(|_| 1).unwrap_or(0) + args_slice.len() == f.x.params.len());
            for (param, e) in f.x.params.iter().zip(receiver.into_iter().chain(args_slice.iter())) {
                if param.x.mode == Mode::Spec {
                    let exp = erase_expr(ctxt, state, true, e);
                    is_some = is_some || exp.is_some();
                    exps.push(erase_spec_exps_force_typ(
                        ctxt,
                        state,
                        e.span,
                        TypX::mk_unit(),
                        vec![exp],
                    ));
                } else {
                    let mut exp = erase_expr(ctxt, state, false, e).expect("expr");
                    if is_first && is_method {
                        let adjustments = ctxt.types().expr_adjustments(e);
                        if adjustments.len() == 1 {
                            use rustc_middle::ty::adjustment::{
                                Adjust, AutoBorrow, AutoBorrowMutability,
                            };
                            match adjustments[0].kind {
                                Adjust::Borrow(AutoBorrow::Ref(_, m)) => {
                                    let m = match m {
                                        AutoBorrowMutability::Not => Mutability::Not,
                                        AutoBorrowMutability::Mut { .. } => Mutability::Mut,
                                    };
                                    exp = Box::new((exp.0, ExpX::AddrOf(m, exp)));
                                }
                                _ => {}
                            }
                        }
                    }
                    exps.push(exp);
                    is_some = true;
                }
                is_first = false;
            }
            if expect_spec && !is_some {
                None
            } else {
                let name = state.fun_name(&f_name);
                let target = Box::new((fn_span, ExpX::Var(name)));
                mk_exp(ExpX::Call(target, typ_args, exps))
            }
        }
        ResolvedCall::Ctor(path, variant_name) => {
            assert!(receiver.is_none());
            if expect_spec {
                let mut exps: Vec<Option<Exp>> = Vec::new();
                for arg in args_slice.iter() {
                    exps.push(erase_expr(ctxt, state, expect_spec, arg));
                }
                erase_spec_exps(ctxt, state, expr, exps)
            } else {
                let datatype = &ctxt.datatypes[path];
                let variant = datatype.x.get_variant(variant_name);
                let typ_args = mk_typ_args(ctxt, state, node_substs);
                let mut args: Vec<Exp> = Vec::new();
                for (field, arg) in variant.a.iter().zip(args_slice.iter()) {
                    let (_, field_mode, _) = field.a;
                    let e = if field_mode == Mode::Spec {
                        phantom_data_expr(ctxt, state, arg)
                    } else {
                        erase_expr(ctxt, state, expect_spec, arg).expect("expr")
                    };
                    args.push(e);
                }
                // make sure datatype is generated
                let _ = erase_ty(ctxt, state, &ctxt.types().node_type(expr.hir_id));
                let variant_opt =
                    if is_variant { Some(state.variant(variant_name.to_string())) } else { None };
                mk_exp(ExpX::DatatypeTuple(state.datatype_name(path), variant_opt, typ_args, args))
            }
        }
        ResolvedCall::NonStaticExec => {
            assert!(receiver.is_none());
            let expr_fun = expr_fun.expect("exec closure call function target");
            let exp_fun = erase_expr(ctxt, state, false, expr_fun).expect("closure call target");
            let typ_args = mk_typ_args(ctxt, state, node_substs);
            let exps = args_slice
                .iter()
                .map(|a| erase_expr(ctxt, state, false, a).expect("call arg"))
                .collect();
            // syntax quirk: need extra parens when exp_fun is a block
            let exp_fun = Box::new((expr_fun.span, ExpX::ExtraParens(exp_fun)));
            mk_exp(ExpX::Call(exp_fun, typ_args, exps))
        }
    }
}

fn erase_match<'tcx>(
    ctxt: &Context<'tcx>,
    state: &mut State,
    expect_spec: bool,
    expr: &Expr<'tcx>,
    cond: &Expr<'tcx>,
    arms: Vec<(Option<&Pat<'tcx>>, &Option<rustc_hir::Guard<'tcx>>, Option<&Expr<'tcx>>)>,
) -> Option<Exp> {
    let expr_typ = |state: &mut State| erase_ty(ctxt, state, &ctxt.types().node_type(expr.hir_id));
    let mk_exp1 = |e: ExpX| Box::new((expr.span, e));
    let mk_exp = |e: ExpX| Some(Box::new((expr.span, e)));
    let mut is_some_arms = false;
    let cond_spec = ctxt.condition_modes[&expr.hir_id] == Mode::Spec;
    let ec = erase_expr(ctxt, state, cond_spec, cond);
    let mut e_arms: Vec<(Pattern, Option<Exp>, Exp)> = Vec::new();
    for (pat_opt, guard_opt, body_expr) in arms.iter() {
        let pattern = if let Some(pat) = pat_opt {
            erase_pat(ctxt, state, pat)
        } else {
            Box::new((span_dummy(), PatternX::Wildcard))
        };
        let guard = match guard_opt {
            None => None,
            Some(rustc_hir::Guard::If(guard)) => erase_expr(ctxt, state, cond_spec, guard),
            _ => panic!("unexpected guard"),
        };
        let (body, body_span) = if let Some(b) = body_expr {
            (erase_expr(ctxt, state, expect_spec, b), b.span)
        } else {
            (None, span_dummy())
        };
        is_some_arms = is_some_arms || body.is_some();
        e_arms.push((pattern, guard, force_block(body, body_span)));
    }
    if expect_spec && !is_some_arms {
        erase_spec_exps(ctxt, state, expr, vec![ec])
    } else {
        if expect_spec && e_arms.len() < arms.len() {
            // add default case
            let pattern = Box::new((span_dummy(), PatternX::Wildcard));
            let body = Box::new((span_dummy(), ExpX::Op(vec![], expr_typ(state))));
            e_arms.push((pattern, None, body));
        }
        let c = match ec {
            None => {
                let ctyp = ctxt.types().node_type(cond.hir_id);
                mk_exp1(ExpX::Op(vec![], erase_ty(ctxt, state, &ctyp)))
            }
            Some(e) => e,
        };
        mk_exp(ExpX::Match(c, e_arms))
    }
}

fn erase_inv_block<'tcx>(
    ctxt: &Context<'tcx>,
    state: &mut State,
    span: Span,
    body: &Block<'tcx>,
) -> Exp {
    assert!(body.stmts.len() == 3);
    let open_stmt = &body.stmts[0];
    let mid_stmt = &body.stmts[1];
    let (_guard_hir, _inner_hir, inner_pat, arg, atomicity) =
        crate::rust_to_vir_expr::invariant_block_open(ctxt.tcx, open_stmt)
            .expect("invariant_block_open");
    let pat_typ = erase_ty(ctxt, state, &ctxt.types().node_type(inner_pat.hir_id));
    let inner_pat = erase_pat(ctxt, state, inner_pat);
    let arg = erase_expr(ctxt, state, false, arg).expect("erase_inv_block arg");
    let mid_body = erase_stmt(ctxt, state, mid_stmt);
    Box::new((span, ExpX::OpenInvariant(atomicity, inner_pat, arg, pat_typ, mid_body)))
}

fn erase_expr<'tcx>(
    ctxt: &Context<'tcx>,
    state: &mut State,
    expect_spec: bool,
    expr: &Expr<'tcx>,
) -> Option<Exp> {
    let expr = expr.peel_drop_temps();
    let expr_typ = |state: &mut State| erase_ty(ctxt, state, &ctxt.types().node_type(expr.hir_id));
    let mk_exp1 = |e: ExpX| Box::new((expr.span, e));
    let mk_exp = |e: ExpX| Some(Box::new((expr.span, e)));

    match &expr.kind {
        ExprKind::Path(qpath) => {
            let res = ctxt.types().qpath_res(qpath, expr.hir_id);

            match res {
                Res::Local(id) => match ctxt.tcx.hir().get(id) {
                    Node::Pat(Pat { kind: PatKind::Binding(_ann, id, ident, _pat), .. }) => {
                        if expect_spec || ctxt.var_modes[&expr.hir_id] == Mode::Spec {
                            None
                        } else {
                            mk_exp(ExpX::Var(state.local(local_to_var(&ident, id.local_id))))
                        }
                    }
                    _ => panic!("unsupported"),
                },
                Res::SelfCtor(_) | Res::Def(DefKind::Ctor(_, _), _) => {
                    let (adt_def_id, variant_def, is_enum) =
                        get_adt_res(ctxt.tcx, res, expr.span).unwrap();
                    let variant_name = str_ident(&variant_def.ident(ctxt.tcx).as_str());
                    let vir_path = def_id_to_vir_path(ctxt.tcx, adt_def_id);

                    let variant =
                        if is_enum { Some(state.variant(variant_name.to_string())) } else { None };
                    let typ_args = mk_typ_args(ctxt, state, ctxt.types().node_substs(expr.hir_id));
                    return mk_exp(ExpX::DatatypeTuple(
                        state.datatype_name(&vir_path),
                        variant,
                        typ_args,
                        vec![],
                    ));
                }
<<<<<<< HEAD
                _ => {}
            }

            match qpath {
                QPath::Resolved(None, path) => match path.res {
                    Res::Local(id) => match ctxt.tcx.hir().get(id) {
                        Node::Pat(Pat {
                            kind: PatKind::Binding(_ann, id, ident, _pat), ..
                        }) => {
                            if expect_spec || ctxt.var_modes[&expr.hir_id] == Mode::Spec {
                                None
                            } else {
                                mk_exp(ExpX::Var(state.local(local_to_var(&ident, id.local_id))))
                            }
                        }
                        _ => panic!("unsupported"),
                    },
                    Res::Def(def_kind, id) => match def_kind {
                        DefKind::Const => {
                            let vir_path = def_id_to_vir_path(ctxt.tcx, id);
                            let fun_name = Arc::new(FunX { path: vir_path });
                            return mk_exp(ExpX::Var(state.fun_name(&fun_name)));
                        }
                        DefKind::ConstParam => {
                            let local_id = id.as_local().expect("ConstParam local");
                            let hir_id = ctxt.tcx.hir().local_def_id_to_hir_id(local_id);
                            match ctxt.tcx.hir().get(hir_id) {
                                Node::GenericParam(gp) => {
                                    let name = state.typ_param(gp.name.ident().to_string(), None);
                                    mk_exp(ExpX::Var(name))
                                }
                                _ => panic!("ConstParam"),
                            }
                        }
                        _ => {
                            dbg!(expr);
                            panic!("unsupported")
                        }
                    },
                    _ => {
                        dbg!(expr);
                        panic!("unsupported")
                    }
                },
                QPath::TypeRelative(_ty, _path_seg) => {
=======
                Res::Def(DefKind::AssocConst, _id) => {
>>>>>>> 9a067e48
                    if expect_spec {
                        None
                    } else {
                        let typ = expr_typ(state);
                        assert!(matches!(*typ, TypX::Primitive(_)));
                        mk_exp(ExpX::Op(vec![], typ))
                    }
                }
                Res::Def(DefKind::Const, id) => {
                    let vir_path = def_id_to_vir_path(ctxt.tcx, id);
                    let fun_name = Arc::new(FunX { path: vir_path });
                    return mk_exp(ExpX::Var(state.fun_name(&fun_name)));
                }
                Res::Def(DefKind::ConstParam, id) => {
                    let local_id = id.as_local().expect("ConstParam local");
                    let hir_id = ctxt.tcx.hir().local_def_id_to_hir_id(local_id);
                    match ctxt.tcx.hir().get(hir_id) {
                        Node::GenericParam(gp) => {
                            let name = state.typ_param(gp.name.ident().to_string(), None);
                            mk_exp(ExpX::Var(name))
                        }
                        _ => panic!("ConstParam"),
                    }
                }
                _ => {
                    panic!("unsupported")
                }
            }
        }
        ExprKind::Lit(_lit) => {
            if expect_spec {
                None
            } else {
                let typ = expr_typ(state);
                mk_exp(ExpX::Op(vec![], typ))
            }
        }
        ExprKind::Call(e0, es) => {
            let is_variant = match &e0.kind {
                ExprKind::Path(qpath) => {
                    let res = ctxt.types().qpath_res(qpath, e0.hir_id);
                    match res {
                        Res::Def(DefKind::Variant, _did) => true,
                        Res::Def(DefKind::Ctor(rustc_hir::def::CtorOf::Variant, ..), _did) => true,
                        _ => false,
                    }
                }
                _ => false,
            };
            let (self_path, fn_def_id) = if let ExprKind::Path(qpath) = &e0.kind {
                let self_path =
                    crate::rust_to_vir_expr::call_self_path(ctxt.tcx, ctxt.types(), qpath);
                let def = ctxt.types().qpath_res(&qpath, e0.hir_id);
                if let Res::Def(_, fn_def_id) = def {
                    (self_path, Some(fn_def_id))
                } else {
                    (self_path, None)
                }
            } else {
                (None, None)
            };
            erase_call(
                ctxt,
                state,
                expect_spec,
                expr,
                self_path,
                Some(e0),
                fn_def_id,
                ctxt.types().node_substs(e0.hir_id),
                e0.span,
                None,
                es,
                false,
                is_variant,
            )
        }
        ExprKind::MethodCall(segment, receiver, args, _call_span) => {
            let fn_def_id = ctxt.types().type_dependent_def_id(expr.hir_id).expect("method id");
            let rcvr_typ = mid_ty_to_vir_datatype(
                ctxt.tcx,
                receiver.span,
                ctxt.types().node_type(receiver.hir_id),
                true,
            )
            .expect("type");
            let self_path = match &*vir::ast_util::undecorate_typ(&rcvr_typ) {
                vir::ast::TypX::Datatype(path, _) => Some(path.clone()),
                _ => None,
            };
            erase_call(
                ctxt,
                state,
                expect_spec,
                expr,
                self_path,
                None,
                Some(fn_def_id),
                ctxt.types().node_substs(expr.hir_id),
                segment.ident.span,
                Some(receiver),
                args,
                true,
                false,
            )
        }
        ExprKind::Struct(qpath, fields, spread) => {
            if expect_spec {
                let mut exps: Vec<Option<Exp>> = Vec::new();
                for f in fields.iter() {
                    exps.push(erase_expr(ctxt, state, expect_spec, f.expr));
                }
                erase_spec_exps(ctxt, state, expr, exps)
            } else {
                let res = ctxt.types().qpath_res(qpath, expr.hir_id);
                let (adt_def_id, variant_def, is_enum) =
                    get_adt_res(ctxt.tcx, res, expr.span).unwrap();
                let variant_name = str_ident(&variant_def.ident(ctxt.tcx).as_str());
                let vir_path = def_id_to_vir_path(ctxt.tcx, adt_def_id);

                let datatype = &ctxt.datatypes[&vir_path];
                let variant = datatype.x.get_variant(&variant_name);
                let mut fs: Vec<(Id, Exp)> = Vec::new();
                for f in fields.iter() {
                    let field_name = Arc::new(f.ident.as_str().to_string());
                    let (_, field_mode, _) = get_field(&variant.a, &field_name).a;
                    let name = state.local(f.ident.to_string());
                    let e = if field_mode == Mode::Spec {
                        phantom_data_expr(ctxt, state, &f.expr)
                    } else {
                        erase_expr(ctxt, state, expect_spec, f.expr).expect("expr")
                    };
                    fs.push((name, e));
                }
                let variant_opt =
                    if is_enum { Some(state.variant(variant_name.to_string())) } else { None };
                let spread = spread.map(|e| erase_expr(ctxt, state, expect_spec, e).expect("expr"));
                let typ_args = if let box TypX::Datatype(_, typ_args) = expr_typ(state) {
                    typ_args
                } else {
                    panic!("unexpected struct expression type")
                };
                mk_exp(ExpX::DatatypeStruct(
                    state.datatype_name(&vir_path),
                    variant_opt,
                    typ_args,
                    fs,
                    spread,
                ))
            }
        }
        ExprKind::Tup(exprs) => {
            let mut args: Vec<Exp> = Vec::new();
            if expect_spec {
                let exps = exprs.iter().map(|e| erase_expr(ctxt, state, expect_spec, e)).collect();
                erase_spec_exps(ctxt, state, expr, exps)
            } else {
                for e in exprs.iter() {
                    args.push(erase_expr(ctxt, state, expect_spec, e).expect("expr"));
                }
                mk_exp(ExpX::Tuple(args))
            }
        }
        ExprKind::Cast(source, _) => {
            let source = erase_expr(ctxt, state, expect_spec, source);
            erase_spec_exps(ctxt, state, expr, vec![source])
        }
        ExprKind::AddrOf(BorrowKind::Ref, mutability, e) => {
            let exp = erase_expr(ctxt, state, expect_spec, e);
            if expect_spec {
                erase_spec_exps(ctxt, state, expr, vec![exp])
            } else {
                mk_exp(ExpX::AddrOf(*mutability, exp.expect("expr")))
            }
        }
        ExprKind::Box(e) => {
            let exp = erase_expr(ctxt, state, expect_spec, e);
            erase_spec_exps(ctxt, state, expr, vec![exp])
        }
        ExprKind::Unary(op, e1) => {
            let exp1 = erase_expr(ctxt, state, expect_spec, e1);
            match op {
                UnOp::Deref if !expect_spec => mk_exp(ExpX::Deref(exp1.expect("expr"))),
                _ => erase_spec_exps(ctxt, state, expr, vec![exp1]),
            }
        }
        ExprKind::Binary(_op, e1, e2) => {
            let exp1 = erase_expr(ctxt, state, expect_spec, e1);
            let exp2 = erase_expr(ctxt, state, expect_spec, e2);
            erase_spec_exps(ctxt, state, expr, vec![exp1, exp2])
        }
        ExprKind::Index(e1, e2) => {
            let exp1 = erase_expr(ctxt, state, expect_spec, e1);
            let exp2 = erase_expr(ctxt, state, expect_spec, e2);
            erase_spec_exps(ctxt, state, expr, vec![exp1, exp2])
        }
        ExprKind::Field(e1, field) => {
            let exp1 = erase_expr(ctxt, state, expect_spec, e1);
            if expect_spec {
                erase_spec_exps(ctxt, state, expr, vec![exp1])
            } else {
                let field_name = field.to_string();
                let field_id = if field_name.chars().all(char::is_numeric) {
                    Id::new(IdKind::Builtin, 0, field_name)
                } else {
                    state.local(field.to_string())
                };
                mk_exp(ExpX::Field(exp1.expect("expr"), field_id))
            }
        }
        ExprKind::Assign(e1, e2, _span) => {
            let mode1 = ctxt.var_modes[&e1.hir_id];
            if mode1 == Mode::Spec {
                let exp1 = erase_expr(ctxt, state, true, e1);
                let exp2 = erase_expr(ctxt, state, true, e2);
                erase_spec_exps(ctxt, state, expr, vec![exp1, exp2])
            } else {
                let exp1 = erase_expr(ctxt, state, false, e1);
                let exp2 = erase_expr(ctxt, state, false, e2);
                mk_exp(ExpX::Assign(exp1.expect("expr"), force_exp(exp2, e2.span)))
            }
        }
        ExprKind::AssignOp(_op, e1, e2) => {
            let mode1 = ctxt.var_modes[&e1.hir_id];
            if mode1 == Mode::Spec {
                let exp1 = erase_expr(ctxt, state, true, e1);
                let exp2 = erase_expr(ctxt, state, true, e2);
                erase_spec_exps(ctxt, state, expr, vec![exp1, exp2])
            } else {
                let exp1 = erase_expr(ctxt, state, false, e1);
                let exp2 = erase_expr(ctxt, state, false, e2);
                let exp2 = erase_spec_exps(ctxt, state, expr, vec![exp2]);
                mk_exp(ExpX::Assign(exp1.expect("expr"), exp2.expect("expr")))
            }
        }
        ExprKind::If(cond, lhs, rhs) => {
            let cond_spec = ctxt.condition_modes[&expr.hir_id] == Mode::Spec;
            let cond = cond.peel_drop_temps();
            match cond.kind {
                ExprKind::Let(Let { pat, init: src_expr, .. }) => {
                    let arm1 = (Some(pat.to_owned()), &None, Some(*lhs));
                    let arm2 = (None, &None, *rhs);
                    erase_match(ctxt, state, expect_spec, expr, src_expr, vec![arm1, arm2])
                }
                _ => {
                    let ec = erase_expr(ctxt, state, cond_spec, cond);
                    let e1 = erase_expr(ctxt, state, expect_spec, lhs);
                    let e2 = match rhs {
                        None => None,
                        Some(rhs) => erase_expr(ctxt, state, expect_spec, rhs),
                    };
                    match (expect_spec, e1, e2) {
                        (true, None, None) => erase_spec_exps(ctxt, state, expr, vec![ec]),
                        (_, e1, e2) => {
                            let c = match ec {
                                None => mk_exp1(ExpX::Op(vec![], TypX::mk_bool())),
                                Some(e) => e,
                            };
                            let e1 = force_block(e1, lhs.span);
                            let e2 = force_block(e2, lhs.span);
                            mk_exp(ExpX::If(c, e1, e2))
                        }
                    }
                }
            }
        }
        ExprKind::Match(cond, arms, _match_source) => {
            let arms_vec = arms.iter().map(|a| (Some(a.pat), &a.guard, Some(a.body))).collect();
            erase_match(ctxt, state, expect_spec, expr, cond, arms_vec)
        }
        ExprKind::Loop(
            Block {
                stmts: [],
                expr: Some(Expr { kind: ExprKind::If(cond, body, _other), .. }),
                ..
            },
            label,
            rustc_hir::LoopSource::While,
            _span,
        ) => {
            let c = erase_expr(ctxt, state, false, cond).expect("expr");
            let b = force_block(erase_expr(ctxt, state, false, body), body.span);
            let label = label.map(|l| state.lifetime((l.ident.to_string(), None)));
            mk_exp(ExpX::While(c, b, label))
        }
        ExprKind::Loop(block, label, _source, _span) => {
            let b = force_block(erase_block(ctxt, state, false, block), block.span);
            let label = label.map(|l| state.lifetime((l.ident.to_string(), None)));
            mk_exp(ExpX::Loop(b, label))
        }
        ExprKind::Break(dest, None) => {
            let label = dest.label.map(|l| state.lifetime((l.ident.to_string(), None)));
            mk_exp(ExpX::Break(label))
        }
        ExprKind::Continue(dest) => {
            let label = dest.label.map(|l| state.lifetime((l.ident.to_string(), None)));
            mk_exp(ExpX::Continue(label))
        }
        ExprKind::Ret(None) => mk_exp(ExpX::Ret(None)),
        ExprKind::Ret(Some(expr)) => {
            let exp = erase_expr(ctxt, state, ctxt.ret_spec.expect("ret_spec"), expr);
            mk_exp(ExpX::Ret(exp))
        }
        ExprKind::Closure(Closure {
            capture_clause: capture_by,
            body: body_id,
            movability,
            ..
        }) => {
            let mut params: Vec<(Span, Id, Typ)> = Vec::new();
            let body = ctxt.tcx.hir().body(*body_id);
            let ps = &body.params;
            for p in ps.iter() {
                let x =
                    state.local(crate::rust_to_vir_expr::pat_to_var(p.pat).expect("pat_to_var"));
                let typ = erase_ty(ctxt, state, &ctxt.types().node_type(p.hir_id));
                params.push((p.pat.span, x, typ));
            }
            let body_exp = erase_expr(ctxt, state, expect_spec, &body.value);
            let body_exp = force_block(body_exp, body.value.span);
            mk_exp(ExpX::Closure(*capture_by, *movability, params, body_exp))
        }
        ExprKind::Block(block, None) => {
            let attrs = ctxt.tcx.hir().attrs(expr.hir_id);
            if crate::rust_to_vir_expr::attrs_is_invariant_block(attrs).expect("attrs") {
                return Some(erase_inv_block(ctxt, state, expr.span, block));
            }
            let g_attr = get_ghost_block_opt(ctxt.tcx.hir().attrs(expr.hir_id));
            let keep = match g_attr {
                Some(GhostBlockAttr::Proof) => true,
                Some(GhostBlockAttr::Tracked) => true,
                Some(GhostBlockAttr::GhostWrapped) => false,
                Some(GhostBlockAttr::TrackedWrapped) => true,
                Some(GhostBlockAttr::Wrapper) => panic!(),
                None => true,
            };
            if keep { erase_block(ctxt, state, expect_spec, block) } else { None }
        }
        _ => {
            dbg!(&expr);
            panic!()
        }
    }
}

fn erase_block<'tcx>(
    ctxt: &Context<'tcx>,
    state: &mut State,
    expect_spec: bool,
    block: &Block<'tcx>,
) -> Option<Exp> {
    let mk_exp = |e: ExpX| Some(Box::new((block.span, e)));
    assert!(block.rules == BlockCheckMode::DefaultBlock);
    assert!(!block.targeted_by_break);
    let mut stms: Vec<Stm> = Vec::new();
    for stmt in block.stmts {
        stms.extend(erase_stmt(ctxt, state, stmt));
    }
    let e = block.expr.and_then(|e| erase_expr(ctxt, state, expect_spec, e));
    if stms.len() > 0 || e.is_some() { mk_exp(ExpX::Block(stms, e)) } else { None }
}

fn erase_stmt<'tcx>(ctxt: &Context<'tcx>, state: &mut State, stmt: &Stmt<'tcx>) -> Vec<Stm> {
    match &stmt.kind {
        StmtKind::Expr(e) | StmtKind::Semi(e) => {
            if let Some(e) = erase_expr(ctxt, state, true, e) {
                vec![Box::new((stmt.span, StmX::Expr(e)))]
            } else {
                vec![]
            }
        }
        StmtKind::Local(local) => {
            let mode = ctxt.var_modes[&local.pat.hir_id];
            if mode == Mode::Spec {
                if let Some(init) = local.init {
                    if let Some(e) = erase_expr(ctxt, state, true, init) {
                        vec![Box::new((stmt.span, StmX::Expr(e)))]
                    } else {
                        vec![]
                    }
                } else {
                    vec![]
                }
            } else {
                let pat = erase_pat(ctxt, state, &local.pat);
                let typ = erase_ty(ctxt, state, &ctxt.types().node_type(local.pat.hir_id));
                let init_exp = if let Some(init) = local.init {
                    erase_expr(ctxt, state, false, init)
                } else {
                    None
                };
                vec![Box::new((stmt.span, StmX::Let(pat, typ, init_exp)))]
            }
        }
        StmtKind::Item(..) => panic!("unexpected statement"),
    }
}

fn erase_const<'tcx>(
    krate: &'tcx Crate<'tcx>,
    ctxt: &mut Context<'tcx>,
    state: &mut State,
    span: Span,
    id: DefId,
    external_body: bool,
    body_id: &BodyId,
) {
    let path = def_id_to_vir_path(ctxt.tcx, id);
    if let Some(s) = path.segments.last() {
        if s.to_string().starts_with("_DERIVE_builtin_Structural_FOR_") {
            return;
        }
    }
    let fun_name = Arc::new(FunX { path });
    if let Some(f_vir) = &ctxt.functions[&fun_name] {
        if f_vir.x.mode == Mode::Spec && f_vir.x.ret.x.mode == Mode::Spec {
            return;
        }
        let def = rustc_middle::ty::WithOptConstParam::unknown(body_id.hir_id.owner.def_id);
        let types = ctxt.tcx.typeck_opt_const_arg(def);
        ctxt.types_opt = Some(types);
        ctxt.ret_spec = Some(f_vir.x.ret.x.mode == Mode::Spec);

        let name = state.fun_name(&fun_name);
        let ty = ctxt.tcx.type_of(id);
        let typ = erase_ty(ctxt, state, &ty);
        let body = crate::rust_to_vir_func::find_body_krate(krate, body_id);
        let body_exp = if external_body {
            Box::new((body.value.span, ExpX::Panic))
        } else {
            erase_expr(ctxt, state, false, &body.value).expect("const body")
        };
        let decl = ConstDecl { span, name, typ, body: body_exp };
        state.const_decls.push(decl);
        ctxt.types_opt = None;
        ctxt.ret_spec = None;
    }
}

fn lifetime_key<'tcx>(ctxt: &Context<'tcx>, def_id: DefId) -> (String, Option<u32>) {
    let def_path = ctxt.tcx.def_path(def_id);
    let path_name = &def_path.data.last().unwrap();
    (path_name.data.get_opt_name().unwrap().to_string(), Some(path_name.disambiguator))
}

fn erase_mir_generics<'tcx>(
    ctxt: &Context<'tcx>,
    state: &mut State,
    id: DefId,
    id_is_fn: bool,
    lifetimes: &mut Vec<GenericParam>,
    typ_params: &mut Vec<GenericParam>,
) {
    let mir_generics = ctxt.tcx.generics_of(id);
    let mir_predicates = ctxt.tcx.predicates_of(id);
    if id_is_fn {
        let mir_ty = ctxt.tcx.type_of(id);
        if let TyKind::FnDef(..) = mir_ty.kind() {
            for bv in mir_ty.fn_sig(ctxt.tcx).bound_vars().iter() {
                if let BoundVariableKind::Region(BoundRegionKind::BrNamed(a, _)) = bv {
                    let name = state.lifetime(lifetime_key(ctxt, a));
                    lifetimes.push(GenericParam { name, const_typ: None, bounds: vec![] });
                }
            }
        }
    }
    for gparam in &mir_generics.params {
        match gparam.kind {
            GenericParamDefKind::Lifetime => {
                let name = state.lifetime((gparam.name.to_string(), None));
                lifetimes.push(GenericParam { name, const_typ: None, bounds: vec![] });
            }
            GenericParamDefKind::Type { .. } => {
                let name = state.typ_param(gparam.name.to_string(), Some(gparam.index));
                typ_params.push(GenericParam { name, const_typ: None, bounds: vec![] });
            }
            GenericParamDefKind::Const { .. } => {
                let name = state.typ_param(gparam.name.to_string(), None);
                let t = erase_ty(ctxt, state, &ctxt.tcx.type_of(gparam.def_id));
                typ_params.push(GenericParam { name, const_typ: Some(t), bounds: vec![] });
            }
        }
    }
    let mut fn_traits: HashMap<Id, ClosureKind> = HashMap::new();
    let mut fn_projections: HashMap<Id, (Typ, Typ)> = HashMap::new();
    for (pred, _) in mir_predicates.predicates.iter() {
        match pred.kind().no_bound_vars().expect("no_bound_vars") {
            PredicateKind::Clause(Clause::RegionOutlives(pred)) => {
                let x = erase_hir_region(ctxt, state, &pred.0).expect("bound");
                let bound = erase_hir_region(ctxt, state, &pred.1).expect("bound");
                let x_ref = lifetimes.iter_mut().find(|p| p.name == x);
                let x_ref = x_ref.expect("generic param bound");
                x_ref.bounds.push(Bound::Id(bound));
            }
            PredicateKind::Clause(Clause::TypeOutlives(pred)) => {
                let x = match *erase_ty(ctxt, state, &pred.0) {
                    TypX::TypParam(x) => x,
                    _ => panic!("PredicateKind::TypeOutlives"),
                };
                let bound = erase_hir_region(ctxt, state, &pred.1).expect("bound");
                let x_ref = typ_params.iter_mut().find(|p| p.name == x);
                let x_ref = x_ref.expect("generic param bound");
                x_ref.bounds.push(Bound::Id(bound));
            }
            PredicateKind::Clause(Clause::Trait(pred)) => {
                let x = match *erase_ty(ctxt, state, &pred.trait_ref.substs[0].expect_ty()) {
                    TypX::TypParam(x) => x,
                    _ => panic!("PredicateKind::Trait"),
                };
                let id = pred.trait_ref.def_id;
                let bound = if Some(id) == ctxt.tcx.lang_items().copy_trait() {
                    Some(Bound::Copy)
                } else {
                    None
                };
                if let Some(bound) = bound {
                    let x_ref = typ_params.iter_mut().find(|p| p.name == x);
                    let x_ref = x_ref.expect("generic param bound");
                    x_ref.bounds.push(bound);
                }
                let kind = if Some(id) == ctxt.tcx.lang_items().fn_trait() {
                    Some(ClosureKind::Fn)
                } else if Some(id) == ctxt.tcx.lang_items().fn_mut_trait() {
                    Some(ClosureKind::FnMut)
                } else if Some(id) == ctxt.tcx.lang_items().fn_once_trait() {
                    Some(ClosureKind::FnOnce)
                } else {
                    None
                };
                if let Some(kind) = kind {
                    fn_traits.insert(x, kind).map(|_| panic!("{:?}", pred));
                }
            }
            PredicateKind::Clause(Clause::Projection(pred)) => {
                if Some(pred.projection_ty.def_id) == ctxt.tcx.lang_items().fn_once_output() {
                    assert!(pred.projection_ty.substs.len() == 2);
                    let x_ty = pred.projection_ty.substs[0].expect_ty();
                    let x = match *erase_ty(ctxt, state, &x_ty) {
                        TypX::TypParam(x) => x,
                        _ => panic!("PredicateKind::Projection"),
                    };
                    let mut fn_params = match pred.projection_ty.substs[1].unpack() {
                        GenericArgKind::Type(ty) => erase_ty(ctxt, state, &ty),
                        _ => panic!("unexpected fn projection"),
                    };
                    if !matches!(*fn_params, TypX::Tuple(_)) {
                        fn_params = Box::new(TypX::Tuple(vec![fn_params]));
                    }
                    let fn_ret = erase_ty(ctxt, state, &pred.term.ty().expect("fn_ret"));
                    fn_projections.insert(x, (fn_params, fn_ret)).map(|_| panic!("{:?}", pred));
                }
            }
            _ => {
                dbg!(pred.kind());
                panic!("unexpected bound")
            }
        }
    }
    for p in typ_params.iter_mut() {
        if fn_traits.contains_key(&p.name) {
            let (params, ret) = fn_projections.remove(&p.name).expect("fn_projections");
            let kind = fn_traits.remove(&p.name).expect("fn_traits");
            p.bounds.push(Bound::Fn(kind, params, ret))
        }
    }
}

fn erase_fn_common<'tcx>(
    krate: Option<&'tcx Crate<'tcx>>,
    ctxt: &mut Context<'tcx>,
    state: &mut State,
    name_span: Span,
    id: DefId,
    sig: Option<&FnSig<'tcx>>,
    sig_span: Span,
    impl_generics: Option<DefId>,
    empty_body: bool,
    external_body: bool,
    body_id: Option<&BodyId>,
) {
    if ctxt.ignored_functions.contains(&id) {
        return;
    }
    let path = def_id_to_vir_path(ctxt.tcx, id);
    let is_verus_spec = path.segments.last().expect("segment.last").starts_with(VERUS_SPEC);
    if is_verus_spec {
        return;
    }
    let fun_name = Arc::new(FunX { path: path.clone() });
    if let Some(f_vir) = &ctxt.functions[&fun_name] {
        if f_vir.x.mode == Mode::Spec {
            return;
        }
        if let Some(body_id) = body_id {
            let def = rustc_middle::ty::WithOptConstParam::unknown(body_id.hir_id.owner.def_id);
            let types = ctxt.tcx.typeck_opt_const_arg(def);
            ctxt.types_opt = Some(types);
            ctxt.ret_spec = Some(f_vir.x.ret.x.mode == Mode::Spec);
        }

        let expect_spec = f_vir.x.ret.x.mode == Mode::Spec;
        let body = if let Some(body_id) = body_id {
            Some(crate::rust_to_vir_func::find_body_krate(krate.expect("krate"), body_id))
        } else {
            None
        };
        let body_exp = if body.is_none() || external_body {
            force_block(Some(Box::new((sig_span, ExpX::Panic))), sig_span)
        } else {
            let body = &body.expect("body");
            let body_exp = erase_expr(ctxt, state, expect_spec, &body.value);
            if empty_body {
                if let Some(_) = body_exp {
                    panic!("expected empty method body")
                } else {
                    force_block(Some(Box::new((sig_span, ExpX::Panic))), sig_span)
                }
            } else {
                force_block(body_exp, body.value.span)
            }
        };
        let fn_sig = ctxt.tcx.fn_sig(id);
        let fn_sig = fn_sig.skip_binder();
        state.rename_count += 1;
        let name = state.fun_name(&fun_name);
        let inputs = &fn_sig.inputs();
        assert!(inputs.len() == f_vir.x.params.len());
        let p_spans: Vec<Option<Span>> = if let Some(body) = body {
            assert!(inputs.len() == body.params.len());
            body.params.iter().map(|p| Some(p.pat.span)).collect()
        } else {
            inputs.iter().map(|_| None).collect()
        };
        let mut lifetimes: Vec<GenericParam> = Vec::new();
        let mut typ_params: Vec<GenericParam> = Vec::new();
        if let Some(impl_id) = impl_generics {
            erase_mir_generics(ctxt, state, impl_id, false, &mut lifetimes, &mut typ_params);
        }
        erase_mir_generics(ctxt, state, id, true, &mut lifetimes, &mut typ_params);
        let mut params: Vec<(Option<Span>, Id, Typ)> = Vec::new();
        for ((input, param), sp) in inputs.iter().zip(f_vir.x.params.iter()).zip(p_spans.iter()) {
            let name = if let Some((_, name)) = &param.x.unwrapped_info {
                name.to_string()
            } else {
                param.x.name.to_string()
            };
            let x = state.local(name);
            let typ = if param.x.mode == Mode::Spec {
                TypX::mk_unit()
            } else {
                erase_ty(ctxt, state, input)
            };
            params.push((*sp, x, typ));
        }
        let ret = if let Some(sig) = sig {
            match sig.decl.output {
                rustc_hir::FnRetTy::DefaultReturn(_) => None,
                rustc_hir::FnRetTy::Return(ty) => {
                    if f_vir.x.ret.x.mode == Mode::Spec {
                        None
                    } else {
                        Some((Some(ty.span), erase_ty(ctxt, state, &fn_sig.output())))
                    }
                }
            }
        } else {
            Some((None, erase_ty(ctxt, state, &fn_sig.output())))
        };
        let decl = FunDecl {
            sig_span: sig_span,
            name_span,
            name,
            // lifetimes must precede typ_params
            generics: lifetimes.into_iter().chain(typ_params.into_iter()).collect(),
            params,
            ret,
            body: body_exp,
        };
        state.fun_decls.push(decl);
        ctxt.types_opt = None;
        ctxt.ret_spec = None;
    }
}

fn import_fn<'tcx>(ctxt: &mut Context<'tcx>, state: &mut State, id: DefId) {
    erase_fn_common(
        None,
        ctxt,
        state,
        ctxt.tcx.def_ident_span(id).expect("function name span"),
        id,
        None,
        ctxt.tcx.def_span(id),
        ctxt.tcx.generics_of(id).parent,
        true,
        true,
        None,
    );
}

fn erase_fn<'tcx>(
    krate: &'tcx Crate<'tcx>,
    ctxt: &mut Context<'tcx>,
    state: &mut State,
    name_span: Span,
    id: DefId,
    sig: &FnSig<'tcx>,
    impl_generics: Option<DefId>,
    empty_body: bool,
    external_body: bool,
    body_id: Option<&BodyId>,
) {
    erase_fn_common(
        Some(krate),
        ctxt,
        state,
        name_span,
        id,
        Some(sig),
        sig.span,
        impl_generics,
        empty_body,
        external_body,
        body_id,
    );
}

fn erase_trait<'tcx>(
    krate: &'tcx Crate<'tcx>,
    ctxt: &mut Context<'tcx>,
    state: &mut State,
    trait_id: DefId,
    items: &[TraitItemRef],
) {
    for trait_item_ref in items {
        let trait_item = ctxt.tcx.hir().trait_item(trait_item_ref.id);
        let TraitItem { ident, owner_id, generics: _, kind, span: _, defaultness: _ } = trait_item;
        match kind {
            TraitItemKind::Fn(sig, fun) => {
                let body_id = match fun {
                    TraitFn::Provided(body_id) => Some(body_id),
                    TraitFn::Required(..) => None,
                };
                let id = owner_id.to_def_id();
                erase_fn(
                    krate,
                    ctxt,
                    state,
                    ident.span,
                    id,
                    sig,
                    Some(trait_id),
                    true,
                    false,
                    body_id,
                );
            }
            _ => panic!("unexpected trait item"),
        }
    }
}

fn erase_impl<'tcx>(
    krate: &'tcx Crate<'tcx>,
    ctxt: &mut Context<'tcx>,
    state: &mut State,
    impl_id: DefId,
    impll: &Impl<'tcx>,
) {
    for impl_item_ref in impll.items {
        match impl_item_ref.kind {
            AssocItemKind::Fn { .. } => {
                let impl_item = ctxt.tcx.hir().impl_item(impl_item_ref.id);
                let ImplItem { ident, owner_id, kind, .. } = impl_item;
                let id = owner_id.to_def_id();
                let attrs = ctxt.tcx.hir().attrs(impl_item.hir_id());
                let vattrs = get_verifier_attrs(attrs).expect("get_verifier_attrs");
                if vattrs.external {
                    continue;
                }
                if vattrs.is_variant.is_some() || vattrs.get_variant.is_some() {
                    continue;
                }
                match &kind {
                    ImplItemKind::Fn(sig, body_id) => {
                        erase_fn(
                            krate,
                            ctxt,
                            state,
                            ident.span,
                            id,
                            sig,
                            Some(impl_id),
                            false,
                            vattrs.external_body,
                            Some(body_id),
                        );
                    }
                    _ => panic!(),
                }
            }
            AssocItemKind::Type => {}
            _ => panic!("unexpected impl"),
        }
    }
}

fn erase_datatype<'tcx>(
    ctxt: &Context<'tcx>,
    state: &mut State,
    span: Span,
    id: DefId,
    datatype: Datatype,
) {
    let datatype = Box::new(datatype);
    let path = def_id_to_vir_path(ctxt.tcx, id);
    let name = state.datatype_name(&path);
    let implements_copy = ctxt.copy_types.get(&id).cloned();
    let mut lifetimes: Vec<GenericParam> = Vec::new();
    let mut typ_params: Vec<GenericParam> = Vec::new();
    erase_mir_generics(ctxt, state, id, false, &mut lifetimes, &mut typ_params);
    let generics = lifetimes.into_iter().chain(typ_params.into_iter()).collect();
    let decl = DatatypeDecl { name, span, implements_copy, generics, datatype };
    state.datatype_decls.push(decl);
}

fn erase_variant_data<'tcx>(
    ctxt: &Context<'tcx>,
    state: &mut State,
    variant: &VariantDef,
) -> Fields {
    let get_attrs = |f_did: DefId| {
        if let Some(rustc_hir::Node::Field(f_hir)) = ctxt.tcx.hir().get_if_local(f_did) {
            ctxt.tcx.hir().attrs(f_hir.hir_id)
        } else {
            ctxt.tcx.item_attrs(f_did)
        }
    };
    let revise_typ = |f_did: DefId, typ: Typ| {
        let mode = get_mode(Mode::Exec, get_attrs(f_did));
        if mode == Mode::Spec { Box::new(TypX::Phantom(typ)) } else { typ }
    };
    match variant.ctor_kind() {
        Some(CtorKind::Fn) => {
            let mut fields: Vec<Typ> = Vec::new();
            for field in &variant.fields {
                let typ = erase_ty(ctxt, state, &ctxt.tcx.type_of(field.did));
                fields.push(revise_typ(field.did, typ));
            }
            Fields::Pos(fields)
        }
        None => {
            let mut fields: Vec<Field> = Vec::new();
            for field in &variant.fields {
                let name = state.local(field.ident(ctxt.tcx).to_string());
                let typ = erase_ty(ctxt, state, &ctxt.tcx.type_of(field.did));
                fields.push(Field { name, typ: revise_typ(field.did, typ) });
            }
            Fields::Named(fields)
        }
        Some(CtorKind::Const) => {
            assert!(variant.fields.len() == 0);
            Fields::Pos(vec![])
        }
    }
}

// Treat external_body datatypes as abstract (erase the original fields)
fn erase_abstract_datatype<'tcx>(ctxt: &Context<'tcx>, state: &mut State, span: Span, id: DefId) {
    let mut fields: Vec<Typ> = Vec::new();
    let mir_generics = ctxt.tcx.generics_of(id);
    for gparam in mir_generics.params.iter() {
        // Rust requires all lifetime/type variables to be mentioned in the fields,
        // so introduce a dummy field for each lifetime/type variable
        match gparam.kind {
            GenericParamDefKind::Lifetime => {
                let x = state.lifetime((gparam.name.to_string(), None));
                fields.push(Box::new(TypX::Ref(TypX::mk_bool(), Some(x), Mutability::Not)));
            }
            GenericParamDefKind::Type { .. } => {
                let x = state.typ_param(gparam.name.to_string(), Some(gparam.index));
                fields.push(Box::new(TypX::Phantom(Box::new(TypX::TypParam(x)))));
            }
            GenericParamDefKind::Const { .. } => {
                // no dummy needed
            }
        }
    }
    let datatype = Datatype::Struct(Fields::Pos(fields));
    erase_datatype(ctxt, state, span, id, datatype);
}

fn erase_mir_datatype<'tcx>(ctxt: &Context<'tcx>, state: &mut State, id: DefId) {
    let span = ctxt.tcx.def_span(id);
    let attrs = if let Some(rustc_hir::Node::Item(d_hir)) = ctxt.tcx.hir().get_if_local(id) {
        ctxt.tcx.hir().attrs(d_hir.hir_id())
    } else {
        ctxt.tcx.item_attrs(id)
    };
    let vattrs = get_verifier_attrs(attrs).expect("get_verifier_attrs");
    if vattrs.external_body {
        erase_abstract_datatype(ctxt, state, span, id);
        return;
    }
    let adt_def = ctxt.tcx.adt_def(id);
    if adt_def.is_struct() {
        let fields = erase_variant_data(ctxt, state, adt_def.non_enum_variant());
        let datatype = Datatype::Struct(fields);
        erase_datatype(ctxt, state, span, id, datatype);
    } else if adt_def.is_enum() {
        let mut variants: Vec<(Id, Fields)> = Vec::new();
        for variant in adt_def.variants().iter() {
            let name = state.variant(variant.ident(ctxt.tcx).to_string());
            let fields = erase_variant_data(ctxt, state, variant);
            variants.push((name, fields));
        }
        let datatype = Datatype::Enum(variants);
        erase_datatype(ctxt, state, span, id, datatype);
    } else {
        panic!("unexpected datatype {:?}", id);
    }
}

pub(crate) fn gen_check_tracked_lifetimes<'tcx>(
    tcx: TyCtxt<'tcx>,
    krate: &'tcx Crate<'tcx>,
    crate_names: Vec<String>,
    erasure_hints: &ErasureHints,
) -> State {
    let mut ctxt = Context {
        tcx,
        types_opt: None,
        crate_names,
        functions: HashMap::new(),
        datatypes: HashMap::new(),
        ignored_functions: HashSet::new(),
        copy_types: HashMap::new(),
        calls: HashMap::new(),
        condition_modes: HashMap::new(),
        var_modes: HashMap::new(),
        ret_spec: None,
    };
    let mut state = State::new();
    let mut id_to_hir: HashMap<AstId, Vec<HirId>> = HashMap::new();
    for (hir_id, vir_id) in &erasure_hints.hir_vir_ids {
        if !id_to_hir.contains_key(vir_id) {
            id_to_hir.insert(*vir_id, vec![]);
        }
        id_to_hir.get_mut(vir_id).unwrap().push(*hir_id);
    }
    for f in &erasure_hints.vir_crate.functions {
        ctxt.functions.insert(f.x.name.clone(), Some(f.clone())).map(|_| panic!("{:?}", &f.x.name));
    }
    for d in &erasure_hints.vir_crate.datatypes {
        ctxt.datatypes.insert(d.x.path.clone(), d.clone()).map(|_| panic!("{:?}", &d.x.path));
    }
    for (id, _span) in &erasure_hints.ignored_functions {
        ctxt.ignored_functions.insert(*id);
    }
    for (hir_id, span, call) in &erasure_hints.resolved_calls {
        ctxt.calls.insert(*hir_id, call.clone()).map(|_| panic!("{:?}", span));
    }
    for (span, mode) in &erasure_hints.erasure_modes.condition_modes {
        if crate::spans::from_raw_span(&span.raw_span).is_none() {
            continue;
        }
        if !id_to_hir.contains_key(&span.id) {
            dbg!(span, span.id);
            panic!("missing id_to_hir");
        }
        for hir_id in &id_to_hir[&span.id] {
            ctxt.condition_modes.insert(*hir_id, *mode).map(|_| panic!("{:?}", span));
        }
    }
    for (span, mode) in &erasure_hints.erasure_modes.var_modes {
        if crate::spans::from_raw_span(&span.raw_span).is_none() {
            continue;
        }
        if !id_to_hir.contains_key(&span.id) {
            dbg!(span, span.id);
            panic!("missing id_to_hir");
        }
        for hir_id in &id_to_hir[&span.id] {
            ctxt.var_modes.insert(*hir_id, *mode).map(|v| panic!("{:?} {:?}", span, v));
        }
    }
    for (hir_id, mode) in &erasure_hints.direct_var_modes {
        ctxt.var_modes.insert(*hir_id, *mode).map(|v| panic!("{:?}", v));
    }
    if let Some(copy) = tcx.lang_items().copy_trait() {
        for c in tcx.crates(()) {
            for (copy_impl, _) in tcx.implementations_of_trait((*c, copy)) {
                add_copy_type(&mut ctxt, &mut state, *copy_impl);
            }
        }
    }
    for owner in krate.owners.iter() {
        if let MaybeOwner::Owner(owner) = owner {
            match owner.node() {
                OwnerNode::Item(item) => match &item.kind {
                    ItemKind::Impl(Impl { of_trait: Some(trait_ref), .. }) => {
                        if Some(trait_ref.path.res.def_id()) == tcx.lang_items().copy_trait() {
                            add_copy_type(&mut ctxt, &mut state, item.owner_id.to_def_id());
                        }
                    }
                    _ => {}
                },
                _ => {}
            }
        }
    }

    for owner in krate.owners.iter() {
        if let MaybeOwner::Owner(owner) = owner {
            match owner.node() {
                OwnerNode::Item(item) => {
                    let attrs = tcx.hir().attrs(item.hir_id());
                    let vattrs = get_verifier_attrs(attrs).expect("get_verifier_attrs");
                    if vattrs.external {
                        continue;
                    }
                    if vattrs.is_variant.is_some() || vattrs.get_variant.is_some() {
                        continue;
                    }
                    let id = item.owner_id.to_def_id();
                    match &item.kind {
                        ItemKind::Use { .. } => {}
                        ItemKind::ExternCrate { .. } => {}
                        ItemKind::Mod { .. } => {}
                        ItemKind::ForeignMod { .. } => {}
                        ItemKind::Macro(..) => {}
                        ItemKind::TyAlias(..) => {}
                        ItemKind::Static(..) => {}
                        ItemKind::GlobalAsm(..) => {}
                        ItemKind::Struct(_s, _generics) => {
                            state.reach_datatype(&ctxt, id);
                        }
                        ItemKind::Enum(_e, _generics) => {
                            state.reach_datatype(&ctxt, id);
                        }
                        ItemKind::Const(_ty, body_id) => {
                            erase_const(
                                krate,
                                &mut ctxt,
                                &mut state,
                                item.span,
                                id,
                                vattrs.external_body,
                                body_id,
                            );
                        }
                        ItemKind::Fn(sig, _generics, body_id) => {
<<<<<<< HEAD
                            erase_fn(
                                krate,
                                &mut ctxt,
                                &mut state,
                                item.ident.span,
                                id,
                                sig,
                                None,
                                false,
                                vattrs.external_body,
                                Some(body_id),
                            );
=======
                            if !vattrs.external_fn_specification {
                                erase_fn(
                                    krate,
                                    &mut ctxt,
                                    &mut state,
                                    item.ident.span,
                                    id,
                                    sig,
                                    None,
                                    false,
                                    vattrs.external_body,
                                    Some(body_id),
                                );
                            } else {
                                let body = ctxt.tcx.hir().body(*body_id);
                                let def_id = crate::rust_to_vir_func::get_external_def_id(
                                    ctxt.tcx, body_id, body, sig,
                                )
                                .unwrap();

                                // Case where the external function is local - it doesn't
                                // end up in the 'imported_fun_worklist' in this case
                                if def_id.as_local().is_some() {
                                    import_fn(&mut ctxt, &mut state, def_id);
                                }
                            }
>>>>>>> 9a067e48
                        }
                        ItemKind::Trait(
                            IsAuto::No,
                            Unsafety::Normal,
                            _trait_generics,
                            _bounds,
                            trait_items,
                        ) => {
                            erase_trait(krate, &mut ctxt, &mut state, id, trait_items);
                        }
                        ItemKind::Impl(impll) => {
                            erase_impl(krate, &mut ctxt, &mut state, id, impll);
                        }
                        ItemKind::OpaqueTy(OpaqueTy {
                            generics: _,
                            bounds: _,
                            origin: OpaqueTyOrigin::AsyncFn(_),
                            in_trait: _,
                        }) => {
                            continue;
                        }
                        _ => {
                            dbg!(item);
                            panic!("unexpected item");
                        }
                    }
                }
                OwnerNode::TraitItem(_trait_item) => {
                    // handled by ItemKind::Trait
                }
                OwnerNode::Crate(_mod_) => {}
                OwnerNode::ImplItem(_) => {}
                OwnerNode::ForeignItem(_foreign_item) => {}
            }
        }
    }
    while let Some(id) = state.imported_fun_worklist.pop() {
        import_fn(&mut ctxt, &mut state, id);
    }
    while let Some(id) = state.datatype_worklist.pop() {
        erase_mir_datatype(&ctxt, &mut state, id);
    }
    state
}<|MERGE_RESOLUTION|>--- conflicted
+++ resolved
@@ -12,11 +12,7 @@
 use rustc_hir::{
     AssocItemKind, BindingAnnotation, Block, BlockCheckMode, BodyId, Closure, Crate, Expr,
     ExprKind, FnSig, HirId, Impl, ImplItem, ImplItemKind, ItemKind, Let, MaybeOwner, Node,
-<<<<<<< HEAD
-    OpaqueTy, OpaqueTyOrigin, OwnerNode, Pat, PatKind, QPath, Stmt, StmtKind, TraitFn, TraitItem,
-=======
     OpaqueTy, OpaqueTyOrigin, OwnerNode, Pat, PatKind, Stmt, StmtKind, TraitFn, TraitItem,
->>>>>>> 9a067e48
     TraitItemKind, TraitItemRef, UnOp, Unsafety,
 };
 use rustc_middle::ty::subst::GenericArgKind;
@@ -200,16 +196,8 @@
 
     fn reach_fun(&mut self, self_path: Option<Path>, id: DefId) {
         if id.as_local().is_none() && !self.reached.contains(&(self_path.clone(), id)) {
-<<<<<<< HEAD
-            let crate_name = ctxt.tcx.crate_name(ctxt.tcx.def_path(id).krate).to_string();
-            if ctxt.crate_names.contains(&crate_name) {
-                self.reached.insert((self_path.clone(), id));
-                self.imported_fun_worklist.push(id);
-            }
-=======
             self.reached.insert((self_path.clone(), id));
             self.imported_fun_worklist.push(id);
->>>>>>> 9a067e48
         }
     }
 }
@@ -848,55 +836,7 @@
                         vec![],
                     ));
                 }
-<<<<<<< HEAD
-                _ => {}
-            }
-
-            match qpath {
-                QPath::Resolved(None, path) => match path.res {
-                    Res::Local(id) => match ctxt.tcx.hir().get(id) {
-                        Node::Pat(Pat {
-                            kind: PatKind::Binding(_ann, id, ident, _pat), ..
-                        }) => {
-                            if expect_spec || ctxt.var_modes[&expr.hir_id] == Mode::Spec {
-                                None
-                            } else {
-                                mk_exp(ExpX::Var(state.local(local_to_var(&ident, id.local_id))))
-                            }
-                        }
-                        _ => panic!("unsupported"),
-                    },
-                    Res::Def(def_kind, id) => match def_kind {
-                        DefKind::Const => {
-                            let vir_path = def_id_to_vir_path(ctxt.tcx, id);
-                            let fun_name = Arc::new(FunX { path: vir_path });
-                            return mk_exp(ExpX::Var(state.fun_name(&fun_name)));
-                        }
-                        DefKind::ConstParam => {
-                            let local_id = id.as_local().expect("ConstParam local");
-                            let hir_id = ctxt.tcx.hir().local_def_id_to_hir_id(local_id);
-                            match ctxt.tcx.hir().get(hir_id) {
-                                Node::GenericParam(gp) => {
-                                    let name = state.typ_param(gp.name.ident().to_string(), None);
-                                    mk_exp(ExpX::Var(name))
-                                }
-                                _ => panic!("ConstParam"),
-                            }
-                        }
-                        _ => {
-                            dbg!(expr);
-                            panic!("unsupported")
-                        }
-                    },
-                    _ => {
-                        dbg!(expr);
-                        panic!("unsupported")
-                    }
-                },
-                QPath::TypeRelative(_ty, _path_seg) => {
-=======
                 Res::Def(DefKind::AssocConst, _id) => {
->>>>>>> 9a067e48
                     if expect_spec {
                         None
                     } else {
@@ -1949,20 +1889,6 @@
                             );
                         }
                         ItemKind::Fn(sig, _generics, body_id) => {
-<<<<<<< HEAD
-                            erase_fn(
-                                krate,
-                                &mut ctxt,
-                                &mut state,
-                                item.ident.span,
-                                id,
-                                sig,
-                                None,
-                                false,
-                                vattrs.external_body,
-                                Some(body_id),
-                            );
-=======
                             if !vattrs.external_fn_specification {
                                 erase_fn(
                                     krate,
@@ -1989,7 +1915,6 @@
                                     import_fn(&mut ctxt, &mut state, def_id);
                                 }
                             }
->>>>>>> 9a067e48
                         }
                         ItemKind::Trait(
                             IsAuto::No,
