use crate::attributes::{get_ghost_block_opt, get_mode, get_verifier_attrs, GhostBlockAttr};
use crate::erase::{ErasureHints, ResolvedCall};
use crate::rust_to_vir_base::{
    def_id_to_vir_path, local_to_var, mid_ty_const_to_vir, mid_ty_to_vir_datatype,
};
use crate::rust_to_vir_expr::get_adt_res;
use crate::verus_items::{PervasiveItem, RustItem, VerusItem, VerusItems};
use crate::{lifetime_ast::*, verus_items};
use air::ast_util::str_ident;
use rustc_ast::{BorrowKind, IsAuto, Mutability};
use rustc_hir::def::{CtorKind, DefKind, Res};
use rustc_hir::{
    AssocItemKind, BindingAnnotation, Block, BlockCheckMode, BodyId, Closure, Crate, Expr,
    ExprKind, FnSig, HirId, Impl, ImplItem, ImplItemKind, ItemKind, Let, MaybeOwner, Node,
    OpaqueTy, OpaqueTyOrigin, OwnerNode, Pat, PatKind, Stmt, StmtKind, TraitFn, TraitItem,
    TraitItemKind, TraitItemRef, TraitRef, UnOp, Unsafety,
};
use rustc_middle::ty::subst::GenericArgKind;
use rustc_middle::ty::{
    AdtDef, BoundRegionKind, BoundVariableKind, Clause, Const, GenericParamDefKind, PredicateKind,
    RegionKind, Ty, TyCtxt, TyKind, TypeckResults, VariantDef,
};
use rustc_span::def_id::DefId;
use rustc_span::symbol::kw;
use rustc_span::Span;
use std::collections::{HashMap, HashSet};
use std::sync::Arc;
use vir::ast::{AutospecUsage, DatatypeTransparency, Fun, FunX, Function, Mode, Path};
use vir::ast_util::get_field;
use vir::def::VERUS_SPEC;
use vir::messages::AstId;

impl TypX {
    fn mk_unit() -> Typ {
        Box::new(TypX::Tuple(vec![]))
    }

    fn mk_bool() -> Typ {
        Box::new(TypX::Primitive("bool".to_string()))
    }
}

struct Context<'tcx> {
    cmd_line_args: crate::config::Args,
    tcx: TyCtxt<'tcx>,
    verus_items: Arc<VerusItems>,
    types_opt: Option<&'tcx TypeckResults<'tcx>>,
    /// Map each function path to its VIR Function, or to None if it is a #[verifier(external)]
    /// function
    functions: HashMap<Fun, Option<Function>>,
    /// Map each datatype path to its VIR Datatype
    datatypes: HashMap<Path, vir::ast::Datatype>,
    ignored_functions: HashSet<DefId>,
    /// For each struct/enum that implements Copy,
    /// for each GenericParam A say whether clone and copy require A: Clone and A: Copy
    copy_types: HashMap<DefId, Vec<bool>>,
    calls: HashMap<HirId, ResolvedCall>,
    /// Mode of each if/else or match condition, used to decide how to erase if/else and match
    /// condition.  For example, in "if x < 10 { x + 1 } else { x + 2 }", this will record the span
    /// and mode of the expression "x < 10"
    condition_modes: HashMap<HirId, Mode>,
    /// Mode of each variable declaration and use.  For example, in
    /// "if x < 10 { x + 1 } else { x + 2 }", we will have three entries, one for each
    /// occurence of "x"
    var_modes: HashMap<HirId, Mode>,
    ret_spec: Option<bool>,
}

impl<'tcx> Context<'tcx> {
    fn types(&self) -> &'tcx TypeckResults<'tcx> {
        self.types_opt.expect("Context.types")
    }
}

pub(crate) struct State {
    rename_count: usize,
    reached: HashSet<(Option<Path>, DefId)>,
    datatype_worklist: Vec<DefId>,
    imported_fun_worklist: Vec<DefId>,
    id_to_name: HashMap<String, Id>,
    typ_param_to_name: HashMap<(String, Option<u32>), Id>,
    lifetime_to_name: HashMap<(String, Option<u32>), Id>,
    fun_to_name: HashMap<Fun, Id>,
    trait_to_name: HashMap<Path, Id>,
    datatype_to_name: HashMap<Path, Id>,
    variant_to_name: HashMap<String, Id>,
    pub(crate) trait_decl_set: HashSet<Path>,
    pub(crate) trait_decls: Vec<TraitDecl>,
    pub(crate) datatype_decls: Vec<DatatypeDecl>,
    pub(crate) assoc_type_impls: HashMap<AssocTypeImpl, Vec<AssocTypeImplType>>,
    pub(crate) fun_decls: Vec<FunDecl>,
    enclosing_fun_id: Option<DefId>,
}

impl State {
    fn new() -> State {
        State {
            rename_count: 0,
            reached: HashSet::new(),
            datatype_worklist: Vec::new(),
            imported_fun_worklist: Vec::new(),
            id_to_name: HashMap::new(),
            typ_param_to_name: HashMap::new(),
            lifetime_to_name: HashMap::new(),
            fun_to_name: HashMap::new(),
            trait_to_name: HashMap::new(),
            datatype_to_name: HashMap::new(),
            variant_to_name: HashMap::new(),
            trait_decl_set: HashSet::new(),
            trait_decls: Vec::new(),
            datatype_decls: Vec::new(),
            assoc_type_impls: HashMap::new(),
            fun_decls: Vec::new(),
            enclosing_fun_id: None,
        }
    }

    fn id<Key: Clone + Eq + std::hash::Hash>(
        rename_count: &mut usize,
        key_to_name: &mut HashMap<Key, Id>,
        kind: IdKind,
        key: &Key,
        mk_raw_id: impl Fn() -> String,
    ) -> Id {
        let name = key_to_name.get(key);
        if let Some(name) = name {
            return name.clone();
        }
        *rename_count += 1;
        let name = Id::new(kind, *rename_count, mk_raw_id());
        key_to_name.insert(key.clone(), name.clone());
        name
    }

    fn local<S: Into<String>>(&mut self, raw_id: S) -> Id {
        let raw_id = raw_id.into();
        let f = || raw_id.clone();
        Self::id(&mut self.rename_count, &mut self.id_to_name, IdKind::Local, &raw_id, f)
    }

    fn typ_param<S: Into<String>>(&mut self, raw_id: S, maybe_impl_index: Option<u32>) -> Id {
        let raw_id = raw_id.into();
        let (is_impl, impl_index) = match (raw_id.starts_with("impl "), maybe_impl_index) {
            (false, _) => (false, None),
            (true, None) => panic!("unexpected impl type"),
            (true, Some(i)) => (true, Some(i)),
        };
        let f = || if is_impl { "impl".to_string() } else { raw_id.clone() };
        let key = (raw_id.clone(), impl_index);
        Self::id(&mut self.rename_count, &mut self.typ_param_to_name, IdKind::TypParam, &key, f)
    }

    fn lifetime(&mut self, key: (String, Option<u32>)) -> Id {
        let (raw_id, _maybe_disambiguator) = &key;
        let f = || raw_id.replace("'", "");
        Self::id(&mut self.rename_count, &mut self.lifetime_to_name, IdKind::Lifetime, &key, f)
    }

    fn fun_name<'tcx>(&mut self, fun: &Fun) -> Id {
        let f = || fun.path.segments.last().expect("path").to_string();
        Self::id(&mut self.rename_count, &mut self.fun_to_name, IdKind::Fun, fun, f)
    }

    fn trait_name<'tcx>(&mut self, path: &Path) -> Id {
        let f = || path.segments.last().expect("path").to_string();
        Self::id(&mut self.rename_count, &mut self.trait_to_name, IdKind::Trait, path, f)
    }

    fn datatype_name<'tcx>(&mut self, path: &Path) -> Id {
        if let Some(krate) = &path.krate {
            if krate.to_string() == "builtin" && path.segments.len() == 1 {
                return Id::new(IdKind::Builtin, 0, path.segments[0].to_string());
            }
        }
        let f = || path.segments.last().expect("path").to_string();
        Self::id(&mut self.rename_count, &mut self.datatype_to_name, IdKind::Datatype, path, f)
    }

    fn variant<S: Into<String>>(&mut self, raw_id: S) -> Id {
        let raw_id = raw_id.into();
        let f = || raw_id.clone();
        Self::id(&mut self.rename_count, &mut self.variant_to_name, IdKind::Variant, &raw_id, f)
    }

    pub(crate) fn unmangle_names<S: Into<String>>(&self, s: S) -> String {
        let mut s = s.into();
        for (k, v) in self.id_to_name.iter() {
            let sv = v.to_string();
            if s.contains(&sv) {
                s = s.replace(&sv, vir::def::user_local_name(k));
            }
        }
        for (k, v) in self.datatype_to_name.iter() {
            let sv = v.to_string();
            if s.contains(&sv) {
                s = s.replace(&sv, &k.segments.last().expect("segments").to_string());
            }
        }
        s
    }

    fn reach_datatype(&mut self, ctxt: &Context, id: DefId) {
        if !self.reached.contains(&(None, id)) {
            let crate_name = ctxt.tcx.crate_name(ctxt.tcx.def_path(id).krate).to_string();
            if crate_name != "builtin" {
                self.reached.insert((None, id));
                self.datatype_worklist.push(id);
            }
        }
    }

    fn reach_fun(&mut self, self_path: Option<Path>, id: DefId) {
        if id.as_local().is_none() && !self.reached.contains(&(self_path.clone(), id)) {
            self.reached.insert((self_path.clone(), id));
            self.imported_fun_worklist.push(id);
        }
    }
}

fn span_dummy() -> Span {
    let lo = rustc_span::BytePos(0);
    let hi = rustc_span::BytePos(0);
    let ctxt = rustc_span::SyntaxContext::root();
    let data = rustc_span::SpanData { lo, hi, ctxt, parent: None };
    data.span()
}

fn add_copy_type(ctxt: &mut Context, state: &mut State, id: DefId) {
    let tcx = ctxt.tcx;
    let copy = tcx.lang_items().copy_trait();
    let sized = tcx.lang_items().sized_trait();
    // check for implementation of the form:
    //   impl<A1 ... An> Copy for S<A1 ... An>
    if let Some(trait_ref) = tcx.impl_trait_ref(id) {
        if trait_ref.0.substs.len() == 1 {
            if let GenericArgKind::Type(ty) = trait_ref.0.substs[0].unpack() {
                if let TyKind::Adt(AdtDef(adt_def_data), args) = ty.kind() {
                    let did = adt_def_data.did;
                    let generics = tcx.generics_of(id);
                    let mut copy_bounds: Vec<(Id, bool)> = Vec::new();
                    if generics.params.len() == args.len() {
                        for (param, arg) in generics.params.iter().zip(args.iter()) {
                            let name = state.typ_param(param.name.to_string(), Some(param.index));
                            copy_bounds.push((name, false));
                            if let GenericArgKind::Type(arg_ty) = arg.unpack() {
                                if let TyKind::Param(p) = arg_ty.kind() {
                                    if p.name == param.name {
                                        continue;
                                    }
                                }
                            }
                            return;
                        }
                    } else {
                        return;
                    }
                    for (pred, _) in tcx.predicates_of(id).predicates {
                        if let Some(PredicateKind::Clause(Clause::Trait(p))) =
                            pred.kind().no_bound_vars()
                        {
                            let pid = p.trait_ref.def_id;
                            // For now, only allowed predicates are Copy and Sized
                            if Some(pid) == copy {
                                let x = match *erase_ty(
                                    ctxt,
                                    state,
                                    &p.trait_ref.substs[0].expect_ty(),
                                ) {
                                    TypX::TypParam(x) => x,
                                    _ => panic!("PredicateKind::Trait"),
                                };
                                let x_ref = copy_bounds.iter_mut().find(|(name, _)| name == &x);
                                let x_ref = x_ref.expect("generic param bound");
                                x_ref.1 = true;
                                continue;
                            }
                            if Some(pid) == sized {
                                continue;
                            }
                        }
                        return;
                    }
                    if tcx.impl_polarity(id) != rustc_middle::ty::ImplPolarity::Positive {
                        return;
                    }
                    // Found a matching Copy Impl
                    assert!(!ctxt.copy_types.contains_key(&did));
                    let copy_bounds = copy_bounds.into_iter().map(|(_, copy)| copy).collect();
                    ctxt.copy_types.insert(did, copy_bounds);
                }
            }
        }
    }
}

fn erase_hir_region<'tcx>(ctxt: &Context<'tcx>, state: &mut State, r: &RegionKind) -> Option<Id> {
    match r {
        RegionKind::ReEarlyBound(bound) => Some(state.lifetime((bound.name.to_string(), None))),
        RegionKind::ReLateBound(_, bound) => match bound.kind {
            BoundRegionKind::BrNamed(a, _) => Some(state.lifetime(lifetime_key(ctxt, a))),
            _ => None,
        },
        RegionKind::ReStatic => Some(Id::new(IdKind::Builtin, 0, "'static".to_string())),
        RegionKind::ReErased => None,
        _ => {
            dbg!(r);
            panic!("unexpected region")
        }
    }
}

fn erase_generic_const<'tcx>(ctxt: &Context<'tcx>, state: &mut State, cnst: &Const<'tcx>) -> Typ {
    match &*mid_ty_const_to_vir(ctxt.tcx, None, cnst).expect("mit_ty_const_to_vir failed") {
        vir::ast::TypX::TypParam(x) => {
            Box::new(TypX::TypParam(state.typ_param(x.to_string(), None)))
        }
        vir::ast::TypX::ConstInt(i) => Box::new(TypX::Primitive(i.to_string())),
        _ => panic!("GenericArgKind::Const"),
    }
}

fn erase_ty<'tcx>(ctxt: &Context<'tcx>, state: &mut State, ty: &Ty<'tcx>) -> Typ {
    match ty.kind() {
        TyKind::Bool | TyKind::Uint(_) | TyKind::Int(_) | TyKind::Char | TyKind::Str => {
            Box::new(TypX::Primitive(ty.to_string()))
        }
        TyKind::Param(p) if p.name == kw::SelfUpper => {
            Box::new(TypX::TypParam(state.typ_param("Self", None)))
        }
        TyKind::Param(p) => {
            let name = p.name.as_str();
            Box::new(TypX::TypParam(state.typ_param(name.to_string(), Some(p.index))))
        }
        TyKind::Never => Box::new(TypX::Never),
        TyKind::Ref(region, t, mutability) => {
            let lifetime = erase_hir_region(ctxt, state, region);
            Box::new(TypX::Ref(erase_ty(ctxt, state, t), lifetime, *mutability))
        }
        TyKind::Slice(t) => Box::new(TypX::Slice(erase_ty(ctxt, state, t))),
        TyKind::Array(t, len_const) => {
            let t = erase_ty(ctxt, state, t);
            let t_len = erase_generic_const(ctxt, state, len_const);
            Box::new(TypX::Array(t, t_len))
        }
        TyKind::Tuple(_) => Box::new(TypX::Tuple(
            ty.tuple_fields().iter().map(|t| erase_ty(ctxt, state, &t)).collect(),
        )),
        TyKind::Adt(AdtDef(adt_def_data), args) => {
            let did = adt_def_data.did;
            state.reach_datatype(ctxt, did);
            let path = def_id_to_vir_path(ctxt.tcx, &ctxt.verus_items, did);

            let rust_item = verus_items::get_rust_item(ctxt.tcx, did);
            let mut typ_args: Vec<Typ> = Vec::new();

            let args = if rust_item == Some(RustItem::Box) {
                // For Box, skip the second argument (the Allocator)
                // which is currently restricted to always be `Global`.
                assert!(args.len() == 2);
                &args[0..1]
            } else {
                &args
            };

            for arg in args.iter() {
                match arg.unpack() {
                    rustc_middle::ty::subst::GenericArgKind::Type(t) => {
                        typ_args.push(erase_ty(ctxt, state, &t));
                    }
                    rustc_middle::ty::subst::GenericArgKind::Lifetime(region) => {
                        let lifetime = erase_hir_region(ctxt, state, &region);
                        if let Some(lifetime) = lifetime {
                            typ_args.push(Box::new(TypX::TypParam(lifetime)));
                        } else {
                            typ_args.push(Box::new(TypX::Primitive("'_".to_string())));
                        }
                    }
                    rustc_middle::ty::subst::GenericArgKind::Const(cnst) => {
                        let t = erase_generic_const(ctxt, state, &cnst);
                        typ_args.push(t);
                    }
                }
            }
            let datatype_name = match rust_item {
                Some(RustItem::Box) => {
                    assert!(typ_args.len() == 1);
                    Id::new(IdKind::Builtin, 0, "Box".to_owned())
                }
                Some(RustItem::Rc) => {
                    assert!(typ_args.len() == 1);
                    Id::new(IdKind::Builtin, 0, "Rc".to_owned())
                }
                Some(RustItem::Arc) => {
                    assert!(typ_args.len() == 1);
                    Id::new(IdKind::Builtin, 0, "Arc".to_owned())
                }
                _ => state.datatype_name(&path),
            };
            Box::new(TypX::Datatype(datatype_name, Vec::new(), typ_args))
        }
        TyKind::Alias(rustc_middle::ty::AliasKind::Projection, t) => {
            // Note: even if rust_to_vir_base decides to normalize t,
            // we don't have to normalize t here, since we're generating Rust code, not VIR.
            let assoc_item = ctxt.tcx.associated_item(t.def_id);
            let name = state.typ_param(assoc_item.name.to_string(), None);
            let trait_def = ctxt.tcx.generics_of(t.def_id).parent;
            match (trait_def, t.substs.try_as_type_list()) {
                (Some(trait_def), Some(typs)) if typs.len() >= 1 => {
                    let trait_path_vir = def_id_to_vir_path(ctxt.tcx, &ctxt.verus_items, trait_def);
                    erase_trait(ctxt, state, trait_def);
                    assert!(state.trait_decl_set.contains(&trait_path_vir));
                    let trait_path = state.trait_name(&trait_path_vir);
                    let mut typs_iter = typs.iter();
                    let self_ty = typs_iter.next().unwrap();
                    let self_typ = erase_ty(ctxt, state, &self_ty);
                    let mut trait_typ_args = Vec::new();
                    for ty in typs_iter {
                        let t = erase_ty(ctxt, state, &ty);
                        trait_typ_args.push(t);
                    }
                    let trait_as_datatype =
                        Box::new(TypX::Datatype(trait_path, Vec::new(), trait_typ_args));
                    Box::new(TypX::Projection { self_typ, trait_as_datatype, name })
                }
                _ => panic!("unexpected TyKind::Alias"),
            }
        }
        TyKind::Closure(..) => Box::new(TypX::Closure),
        _ => {
            dbg!(ty);
            panic!("unexpected type")
        }
    }
}

fn erase_pat<'tcx>(ctxt: &Context<'tcx>, state: &mut State, pat: &Pat) -> Pattern {
    let mk_pat = |p: PatternX| Box::new((pat.span, p));
    match &pat.kind {
        PatKind::Wild => mk_pat(PatternX::Wildcard),
        PatKind::Binding(ann, hir_id, x, None) => {
            let id = state.local(local_to_var(x, hir_id.local_id));
            let BindingAnnotation(_, mutability) = ann;
            mk_pat(PatternX::Binding(id, mutability.to_owned()))
        }
        PatKind::Path(qpath) => {
            let res = ctxt.types().qpath_res(qpath, pat.hir_id);
            let (adt_def_id, variant_def, is_enum) = get_adt_res(ctxt.tcx, res, pat.span).unwrap();
            let variant_name = str_ident(&variant_def.ident(ctxt.tcx).as_str());
            let vir_path = def_id_to_vir_path(ctxt.tcx, &ctxt.verus_items, adt_def_id);

            let name = state.datatype_name(&vir_path);
            let variant =
                if is_enum { Some(state.variant(variant_name.to_string())) } else { None };
            mk_pat(PatternX::DatatypeTuple(name, variant, vec![], None))
        }
        PatKind::Box(p) => mk_pat(PatternX::Box(erase_pat(ctxt, state, p))),
        PatKind::Or(pats) => {
            let mut patterns: Vec<Pattern> = Vec::new();
            for pat in pats.iter() {
                patterns.push(erase_pat(ctxt, state, pat));
            }
            mk_pat(PatternX::Or(patterns))
        }
        PatKind::Tuple(pats, dot_dot_pos) => {
            let mut patterns: Vec<Pattern> = Vec::new();
            for pat in pats.iter() {
                patterns.push(erase_pat(ctxt, state, pat));
            }
            mk_pat(PatternX::Tuple(patterns, dot_dot_pos.as_opt_usize()))
        }
        PatKind::TupleStruct(qpath, pats, dot_dot_pos) => {
            let res = ctxt.types().qpath_res(qpath, pat.hir_id);
            let (adt_def_id, variant_def, is_enum) = get_adt_res(ctxt.tcx, res, pat.span).unwrap();
            let variant_name = str_ident(&variant_def.ident(ctxt.tcx).as_str());
            let vir_path = def_id_to_vir_path(ctxt.tcx, &ctxt.verus_items, adt_def_id);

            let name = state.datatype_name(&vir_path);
            let variant_name = state.variant(variant_name.to_string());
            let mut patterns: Vec<Pattern> = Vec::new();
            for pat in pats.iter() {
                patterns.push(erase_pat(ctxt, state, pat));
            }
            let variant = if is_enum { Some(variant_name) } else { None };
            mk_pat(PatternX::DatatypeTuple(name, variant, patterns, dot_dot_pos.as_opt_usize()))
        }
        PatKind::Struct(qpath, pats, has_omitted) => {
            let res = ctxt.types().qpath_res(qpath, pat.hir_id);
            let (adt_def_id, variant_def, is_enum) = get_adt_res(ctxt.tcx, res, pat.span).unwrap();
            let variant_name = str_ident(&variant_def.ident(ctxt.tcx).as_str());
            let vir_path = def_id_to_vir_path(ctxt.tcx, &ctxt.verus_items, adt_def_id);

            let variant_opt =
                if is_enum { Some(state.variant(variant_name.to_string())) } else { None };

            let name = state.datatype_name(&vir_path);
            let mut binders: Vec<(Id, Pattern)> = Vec::new();
            for pat in pats.iter() {
                let field = state.local(pat.ident.to_string());
                let pattern = erase_pat(ctxt, state, &pat.pat);
                binders.push((field, pattern));
            }
            mk_pat(PatternX::DatatypeStruct(name, variant_opt, binders, *has_omitted))
        }
        _ => {
            dbg!(pat);
            panic!("unexpected pattern")
        }
    }
}

fn erase_spec_exps_typ<'tcx>(
    _ctxt: &Context,
    state: &mut State,
    span: Span,
    mk_typ: impl FnOnce(&mut State) -> Typ,
    exps: Vec<Option<Exp>>,
    force_some: bool,
) -> Option<Exp> {
    let mk_exp = |e: ExpX| Some(Box::new((span, e)));

    let mut is_some: bool = false;
    let mut args: Vec<Exp> = Vec::new();
    for exp in exps.into_iter() {
        if let Some(exp) = exp {
            args.push(exp);
            is_some = true;
        }
    }
    if is_some || force_some { mk_exp(ExpX::Op(args, mk_typ(state))) } else { None }
}

// Return an Exp instead of an Option<Exp>
// (in particulary, instead of returning None, return a dummy expression with the intended type)
fn erase_spec_exps_force_typ<'tcx>(
    ctxt: &Context<'tcx>,
    state: &mut State,
    span: Span,
    typ: Typ,
    exps: Vec<Option<Exp>>,
) -> Exp {
    erase_spec_exps_typ(ctxt, state, span, |_| typ, exps, true).expect("erase expr force")
}

fn erase_spec_exps_force<'tcx>(
    ctxt: &Context<'tcx>,
    state: &mut State,
    expr: &Expr<'tcx>,
    exps: Vec<Option<Exp>>,
) -> Exp {
    let expr_typ = |state: &mut State| erase_ty(ctxt, state, &ctxt.types().node_type(expr.hir_id));
    erase_spec_exps_typ(ctxt, state, expr.span, expr_typ, exps, true).expect("erase expr force")
}

fn erase_spec_exps<'tcx>(
    ctxt: &Context<'tcx>,
    state: &mut State,
    expr: &Expr<'tcx>,
    exps: Vec<Option<Exp>>,
) -> Option<Exp> {
    let expr_typ = |state: &mut State| erase_ty(ctxt, state, &ctxt.types().node_type(expr.hir_id));
    erase_spec_exps_typ(ctxt, state, expr.span, expr_typ, exps, false)
}

fn phantom_data_expr<'tcx>(ctxt: &Context<'tcx>, state: &mut State, expr: &Expr<'tcx>) -> Exp {
    let e = erase_expr(ctxt, state, true, expr);
    let ty = ctxt.types().node_type(expr.hir_id);
    let typ = Box::new(TypX::Phantom(erase_ty(ctxt, state, &ty)));
    erase_spec_exps_force_typ(ctxt, state, expr.span, typ, vec![e])
}

// Convert an Option<Exp> into an Exp by converting None into an empty block
// (useful for Rust expressions that require blocks, like if or while)
fn force_block(exp: Option<Exp>, span: Span) -> Exp {
    match exp {
        None => Box::new((span, ExpX::Block(vec![], None))),
        Some(exp @ box (_, ExpX::Block(..))) => exp,
        Some(exp @ box (span, _)) => Box::new((span, ExpX::Block(vec![], Some(exp)))),
    }
}

// Convert an Option<Exp> into an Exp by converting None into a unit value
fn force_exp(exp: Option<Exp>, span: Span) -> Exp {
    match exp {
        None => Box::new((span, ExpX::Tuple(vec![]))),
        Some(e) => e,
    }
}

fn mk_typ_args<'tcx>(
    ctxt: &Context<'tcx>,
    state: &mut State,
    node_substs: &[rustc_middle::ty::subst::GenericArg<'tcx>],
) -> Vec<Typ> {
    let mut typ_args: Vec<Typ> = Vec::new();
    for typ_arg in node_substs {
        match typ_arg.unpack() {
            GenericArgKind::Type(ty) => {
                typ_args.push(erase_ty(ctxt, state, &ty));
            }
            GenericArgKind::Lifetime(_) => {}
            GenericArgKind::Const(c) => {
                typ_args.push(erase_generic_const(ctxt, state, &c));
            }
        }
    }
    typ_args
}

fn erase_call<'tcx>(
    ctxt: &Context<'tcx>,
    state: &mut State,
    expect_spec: bool,
    expr: &Expr<'tcx>,
    self_path: Option<Path>,
    expr_fun: Option<&Expr<'tcx>>,
    fn_def_id: Option<DefId>,
    node_substs: &'tcx rustc_middle::ty::List<rustc_middle::ty::subst::GenericArg<'tcx>>,
    fn_span: Span,
    receiver: Option<&Expr<'tcx>>,
    args_slice: &'tcx [Expr<'tcx>],
    is_method: bool,
    is_variant: bool,
) -> Option<Exp> {
    let mut is_some: bool = false;
    let mk_exp = |e: ExpX| Some(Box::new((expr.span, e)));
    let call = ctxt
        .calls
        .get(&expr.hir_id)
        .unwrap_or_else(|| panic!("internal error: missing function: {:?}", fn_span));
    match call {
        ResolvedCall::Spec => None,
        ResolvedCall::SpecAllowProofArgs => {
            let exps = receiver
                .into_iter()
                .chain(args_slice.iter())
                .map(|a| erase_expr(ctxt, state, expect_spec, a))
                .collect(); // REVIEW(main_new) correct?
            erase_spec_exps_typ(ctxt, state, expr.span, |_| TypX::mk_unit(), exps, false)
        }
        ResolvedCall::CompilableOperator(op) => {
            use crate::erase::CompilableOperator::*;
            let builtin_method = match op {
                SmartPtrClone { is_method } => Some((*is_method, "clone")),
                TrackedGet => Some((true, "get")),
                TrackedBorrow => Some((true, "borrow")),
                TrackedBorrowMut => Some((true, "borrow_mut")),
                TrackedNew | TrackedExec => Some((false, "tracked_new")),
                TrackedExecBorrow => Some((false, "tracked_exec_borrow")),
                RcNew => Some((false, "rc_new")),
                ArcNew => Some((false, "arc_new")),
                BoxNew => Some((false, "box_new")),
                GhostExec => None,
                IntIntrinsic | Implies | NewStrLit => None,
            };
            if let Some((true, method)) = builtin_method {
                assert!(receiver.is_some());
                assert!(args_slice.len() == 0);
                let Some(receiver) = receiver else { panic!() };
                let exp = erase_expr(ctxt, state, expect_spec, &receiver).expect("builtin method");
                mk_exp(ExpX::BuiltinMethod(exp, method.to_string()))
            } else if let Some((false, func)) = builtin_method {
                assert!(receiver.is_none());
                assert!(args_slice.len() == 1);
                let exp_opt = erase_expr(ctxt, state, expect_spec, &args_slice[0]);
                let exp = match exp_opt {
                    Some(exp) => exp,
                    None => {
                        return None;
                    }
                };
                let target =
                    mk_exp(ExpX::Var(Id::new(IdKind::Builtin, 0, func.to_string()))).unwrap();
                let typ_args = mk_typ_args(ctxt, state, node_substs);
                mk_exp(ExpX::Call(target, typ_args, vec![exp]))
            } else if let GhostExec = op {
                Some(erase_spec_exps_force(ctxt, state, expr, vec![]))
            } else {
                assert!(receiver.is_none());
                let exps =
                    args_slice.iter().map(|a| erase_expr(ctxt, state, expect_spec, a)).collect();
                erase_spec_exps(ctxt, state, expr, exps)
            }
        }
        ResolvedCall::Call(f_name, autospec_usage) => {
            if !ctxt.functions.contains_key(f_name) {
                panic!("internal error: function call to {:?} not found {:?}", f_name, expr.span);
            }
            let f = &ctxt.functions[f_name];
            let f = if let Some(f) = f {
                f
            } else {
                panic!("internal error: call to external function {:?} {:?}", f_name, expr.span);
            };

            let (f_name, f) = match (autospec_usage, &f.x.attrs.autospec) {
                (AutospecUsage::IfMarked, Some(new_f_name)) => {
                    let f = &ctxt.functions[new_f_name];
                    let f = if let Some(f) = f {
                        f
                    } else {
                        panic!(
                            "internal error: call to external function {:?} {:?}",
                            f_name, expr.span
                        );
                    };
                    (new_f_name.clone(), f.clone())
                }
                _ => (f_name.clone(), f.clone()),
            };

            if f.x.mode == Mode::Spec {
                return None;
            }

            // Maybe resolve from trait function to a specific implementation

            let mut node_substs = node_substs;
            let mut fn_def_id = fn_def_id.expect("call id");

            let param_env = ctxt.tcx.param_env(state.enclosing_fun_id.expect("enclosing_fun_id"));
            let normalized_substs = ctxt.tcx.normalize_erasing_regions(param_env, node_substs);
            let inst = rustc_middle::ty::Instance::resolve(
                ctxt.tcx,
                param_env,
                fn_def_id,
                normalized_substs,
            );
            if let Ok(Some(inst)) = inst {
                if let rustc_middle::ty::InstanceDef::Item(item) = inst.def {
                    if let rustc_middle::ty::WithOptConstParam { did, const_param_did: None } = item
                    {
                        node_substs = &inst.substs;
                        fn_def_id = did;
                    }
                }
            }

            state.reach_fun(self_path, fn_def_id);

            let typ_args = mk_typ_args(ctxt, state, node_substs);
            let mut exps: Vec<Exp> = Vec::new();
            let mut is_first: bool = true;
            assert!(receiver.map(|_| 1).unwrap_or(0) + args_slice.len() == f.x.params.len());
            for (param, e) in f.x.params.iter().zip(receiver.into_iter().chain(args_slice.iter())) {
                if param.x.mode == Mode::Spec {
                    let exp = erase_expr(ctxt, state, true, e);
                    is_some = is_some || exp.is_some();
                    exps.push(erase_spec_exps_force_typ(
                        ctxt,
                        state,
                        e.span,
                        TypX::mk_unit(),
                        vec![exp],
                    ));
                } else {
                    let mut exp = erase_expr(ctxt, state, false, e).expect("expr");
                    if is_first && is_method {
                        let adjustments = ctxt.types().expr_adjustments(e);
                        if adjustments.len() == 1 {
                            use rustc_middle::ty::adjustment::{
                                Adjust, AutoBorrow, AutoBorrowMutability,
                            };
                            match adjustments[0].kind {
                                Adjust::Borrow(AutoBorrow::Ref(_, m)) => {
                                    let m = match m {
                                        AutoBorrowMutability::Not => Mutability::Not,
                                        AutoBorrowMutability::Mut { .. } => Mutability::Mut,
                                    };
                                    exp = Box::new((exp.0, ExpX::AddrOf(m, exp)));
                                }
                                _ => {}
                            }
                        }
                    }
                    exps.push(exp);
                    is_some = true;
                }
                is_first = false;
            }
            if expect_spec && !is_some {
                None
            } else {
                let name = state.fun_name(&f_name);
                let target = Box::new((fn_span, ExpX::Var(name)));
                mk_exp(ExpX::Call(target, typ_args, exps))
            }
        }
        ResolvedCall::Ctor(path, variant_name) => {
            assert!(receiver.is_none());
            if expect_spec {
                let mut exps: Vec<Option<Exp>> = Vec::new();
                for arg in args_slice.iter() {
                    exps.push(erase_expr(ctxt, state, expect_spec, arg));
                }
                erase_spec_exps(ctxt, state, expr, exps)
            } else {
                let datatype = &ctxt.datatypes[path];
                let variant = datatype.x.get_variant(variant_name);
                let typ_args = mk_typ_args(ctxt, state, node_substs);
                let mut args: Vec<Exp> = Vec::new();
                for (field, arg) in variant.a.iter().zip(args_slice.iter()) {
                    let (_, field_mode, _) = field.a;
                    let e = if field_mode == Mode::Spec {
                        phantom_data_expr(ctxt, state, arg)
                    } else {
                        erase_expr(ctxt, state, expect_spec, arg).expect("expr")
                    };
                    args.push(e);
                }
                // make sure datatype is generated
                let _ = erase_ty(ctxt, state, &ctxt.types().node_type(expr.hir_id));
                let variant_opt =
                    if is_variant { Some(state.variant(variant_name.to_string())) } else { None };
                mk_exp(ExpX::DatatypeTuple(state.datatype_name(path), variant_opt, typ_args, args))
            }
        }
        ResolvedCall::NonStaticExec => {
            assert!(receiver.is_none());
            let expr_fun = expr_fun.expect("exec closure call function target");
            let exp_fun = erase_expr(ctxt, state, false, expr_fun).expect("closure call target");
            let typ_args = mk_typ_args(ctxt, state, node_substs);
            let exps = args_slice
                .iter()
                .map(|a| erase_expr(ctxt, state, false, a).expect("call arg"))
                .collect();
            // syntax quirk: need extra parens when exp_fun is a block
            let exp_fun = Box::new((expr_fun.span, ExpX::ExtraParens(exp_fun)));
            mk_exp(ExpX::Call(exp_fun, typ_args, exps))
        }
    }
}

fn erase_match<'tcx>(
    ctxt: &Context<'tcx>,
    state: &mut State,
    expect_spec: bool,
    expr: &Expr<'tcx>,
    cond: &Expr<'tcx>,
    arms: Vec<(Option<&Pat<'tcx>>, &Option<rustc_hir::Guard<'tcx>>, Option<&Expr<'tcx>>)>,
) -> Option<Exp> {
    let expr_typ = |state: &mut State| erase_ty(ctxt, state, &ctxt.types().node_type(expr.hir_id));
    let mk_exp1 = |e: ExpX| Box::new((expr.span, e));
    let mk_exp = |e: ExpX| Some(Box::new((expr.span, e)));
    let mut is_some_arms = false;
    let cond_spec = ctxt.condition_modes[&expr.hir_id] == Mode::Spec;
    let ec = erase_expr(ctxt, state, cond_spec, cond);
    let mut e_arms: Vec<(Pattern, Option<Exp>, Exp)> = Vec::new();
    for (pat_opt, guard_opt, body_expr) in arms.iter() {
        let pattern = if let Some(pat) = pat_opt {
            erase_pat(ctxt, state, pat)
        } else {
            Box::new((span_dummy(), PatternX::Wildcard))
        };
        let guard = match guard_opt {
            None => None,
            Some(rustc_hir::Guard::If(guard)) => erase_expr(ctxt, state, cond_spec, guard),
            _ => panic!("unexpected guard"),
        };
        let (body, body_span) = if let Some(b) = body_expr {
            (erase_expr(ctxt, state, expect_spec, b), b.span)
        } else {
            (None, span_dummy())
        };
        is_some_arms = is_some_arms || body.is_some();
        e_arms.push((pattern, guard, force_block(body, body_span)));
    }
    if expect_spec && !is_some_arms {
        erase_spec_exps(ctxt, state, expr, vec![ec])
    } else {
        if expect_spec && e_arms.len() < arms.len() {
            // add default case
            let pattern = Box::new((span_dummy(), PatternX::Wildcard));
            let body = Box::new((span_dummy(), ExpX::Op(vec![], expr_typ(state))));
            e_arms.push((pattern, None, body));
        }
        let c = match ec {
            None => {
                let ctyp = ctxt.types().node_type(cond.hir_id);
                mk_exp1(ExpX::Op(vec![], erase_ty(ctxt, state, &ctyp)))
            }
            Some(e) => e,
        };
        mk_exp(ExpX::Match(c, e_arms))
    }
}

fn erase_inv_block<'tcx>(
    ctxt: &Context<'tcx>,
    state: &mut State,
    span: Span,
    body: &Block<'tcx>,
) -> Exp {
    assert!(body.stmts.len() == 3);
    let open_stmt = &body.stmts[0];
    let mid_stmt = &body.stmts[1];
    let (_guard_hir, _inner_hir, inner_pat, arg, atomicity) =
        crate::rust_to_vir_expr::invariant_block_open(&ctxt.verus_items, open_stmt)
            .expect("invariant_block_open");
    let pat_typ = erase_ty(ctxt, state, &ctxt.types().node_type(inner_pat.hir_id));
    let inner_pat = erase_pat(ctxt, state, inner_pat);
    let arg = erase_expr(ctxt, state, false, arg).expect("erase_inv_block arg");
    let mid_body = erase_stmt(ctxt, state, mid_stmt);
    Box::new((span, ExpX::OpenInvariant(atomicity, inner_pat, arg, pat_typ, mid_body)))
}

fn call_self_path(ctxt: &Context, qpath: &rustc_hir::QPath) -> Option<vir::ast::Path> {
    match qpath {
        rustc_hir::QPath::Resolved(_, _) => None,
        rustc_hir::QPath::LangItem(_, _, _) => None,
        rustc_hir::QPath::TypeRelative(ty, _) => match &ty.kind {
            rustc_hir::TyKind::Path(qpath) => match ctxt.types().qpath_res(&qpath, ty.hir_id) {
                rustc_hir::def::Res::Def(_, def_id) => {
                    crate::rust_to_vir_base::def_id_to_vir_path_option(
                        ctxt.tcx,
                        &ctxt.verus_items,
                        def_id,
                    )
                }
                _ => None,
            },
            _ => None,
        },
    }
}

fn erase_expr<'tcx>(
    ctxt: &Context<'tcx>,
    state: &mut State,
    expect_spec: bool,
    expr: &Expr<'tcx>,
) -> Option<Exp> {
    let expr = expr.peel_drop_temps();
    let expr_typ = |state: &mut State| erase_ty(ctxt, state, &ctxt.types().node_type(expr.hir_id));
    let mk_exp1 = |e: ExpX| Box::new((expr.span, e));
    let mk_exp = |e: ExpX| Some(Box::new((expr.span, e)));

    match &expr.kind {
        ExprKind::Path(qpath) => {
            let res = ctxt.types().qpath_res(qpath, expr.hir_id);

            match res {
                Res::Local(id) => match ctxt.tcx.hir().get(id) {
                    Node::Pat(Pat { kind: PatKind::Binding(_ann, id, ident, _pat), .. }) => {
                        if expect_spec || ctxt.var_modes[&expr.hir_id] == Mode::Spec {
                            None
                        } else {
                            mk_exp(ExpX::Var(state.local(local_to_var(&ident, id.local_id))))
                        }
                    }
                    _ => panic!("unsupported"),
                },
                Res::SelfCtor(_) | Res::Def(DefKind::Ctor(_, _), _) => {
                    if expect_spec {
                        None
                    } else {
                        let (adt_def_id, variant_def, is_enum) =
                            get_adt_res(ctxt.tcx, res, expr.span).unwrap();
                        let variant_name = str_ident(&variant_def.ident(ctxt.tcx).as_str());
                        let vir_path = def_id_to_vir_path(ctxt.tcx, &ctxt.verus_items, adt_def_id);

                        let variant = if is_enum {
                            Some(state.variant(variant_name.to_string()))
                        } else {
                            None
                        };
                        let typ_args =
                            mk_typ_args(ctxt, state, ctxt.types().node_substs(expr.hir_id));
                        return mk_exp(ExpX::DatatypeTuple(
                            state.datatype_name(&vir_path),
                            variant,
                            typ_args,
                            vec![],
                        ));
                    }
                }
                Res::Def(DefKind::AssocConst, _id) => {
                    if expect_spec {
                        None
                    } else {
                        let typ = expr_typ(state);
                        assert!(matches!(*typ, TypX::Primitive(_)));
                        mk_exp(ExpX::Op(vec![], typ))
                    }
                }
                Res::Def(DefKind::Const, id) => {
                    if expect_spec || ctxt.var_modes[&expr.hir_id] == Mode::Spec {
                        None
                    } else {
                        let vir_path = def_id_to_vir_path(ctxt.tcx, &ctxt.verus_items, id);
                        let fun_name = Arc::new(FunX { path: vir_path });
                        let fun_exp = mk_exp1(ExpX::Var(state.fun_name(&fun_name)));
                        return mk_exp(ExpX::Call(fun_exp, vec![], vec![]));
                    }
                }
                Res::Def(DefKind::Static(_), id) => {
                    if expect_spec || ctxt.var_modes[&expr.hir_id] == Mode::Spec {
                        None
                    } else {
                        let vir_path = def_id_to_vir_path(ctxt.tcx, &ctxt.verus_items, id);
                        let fun_name = Arc::new(FunX { path: vir_path });
                        let fun_exp = mk_exp1(ExpX::Var(state.fun_name(&fun_name)));
                        let e = mk_exp1(ExpX::Call(fun_exp, vec![], vec![]));
                        // The function we emit to represent the static returns a
                        // &'static reference. So we need to deref here
                        mk_exp(ExpX::Deref(e))
                    }
                }
                Res::Def(DefKind::ConstParam, id) => {
                    let local_id = id.as_local().expect("ConstParam local");
                    let hir_id = ctxt.tcx.hir().local_def_id_to_hir_id(local_id);
                    match ctxt.tcx.hir().get(hir_id) {
                        Node::GenericParam(gp) => {
                            let name = state.typ_param(gp.name.ident().to_string(), None);
                            mk_exp(ExpX::Var(name))
                        }
                        _ => panic!("ConstParam"),
                    }
                }
                _ => {
                    panic!("unsupported")
                }
            }
        }
        ExprKind::Lit(_lit) => {
            if expect_spec {
                None
            } else {
                let typ = expr_typ(state);
                mk_exp(ExpX::Op(vec![], typ))
            }
        }
        ExprKind::Call(e0, es) => {
            let is_variant = match &e0.kind {
                ExprKind::Path(qpath) => {
                    let res = ctxt.types().qpath_res(qpath, e0.hir_id);
                    match res {
                        Res::Def(DefKind::Variant, _did) => true,
                        Res::Def(DefKind::Ctor(rustc_hir::def::CtorOf::Variant, ..), _did) => true,
                        _ => false,
                    }
                }
                _ => false,
            };
            let (self_path, fn_def_id) = if let ExprKind::Path(qpath) = &e0.kind {
                let self_path = call_self_path(ctxt, qpath);
                let def = ctxt.types().qpath_res(&qpath, e0.hir_id);
                if let Res::Def(_, fn_def_id) = def {
                    (self_path, Some(fn_def_id))
                } else {
                    (self_path, None)
                }
            } else {
                (None, None)
            };
            erase_call(
                ctxt,
                state,
                expect_spec,
                expr,
                self_path,
                Some(e0),
                fn_def_id,
                ctxt.types().node_substs(e0.hir_id),
                e0.span,
                None,
                es,
                false,
                is_variant,
            )
        }
        ExprKind::MethodCall(segment, receiver, args, _call_span) => {
            let fn_def_id = ctxt.types().type_dependent_def_id(expr.hir_id).expect("method id");
            let rcvr_typ = mid_ty_to_vir_datatype(
                ctxt.tcx,
                &ctxt.verus_items,
                state.enclosing_fun_id.expect("enclosing_fun_id"),
                receiver.span,
                ctxt.types().node_type(receiver.hir_id),
                true,
            )
            .expect("type");
            let self_path = match &*vir::ast_util::undecorate_typ(&rcvr_typ) {
                vir::ast::TypX::Datatype(path, _, _) => Some(path.clone()),
                _ => None,
            };
            erase_call(
                ctxt,
                state,
                expect_spec,
                expr,
                self_path,
                None,
                Some(fn_def_id),
                ctxt.types().node_substs(expr.hir_id),
                segment.ident.span,
                Some(receiver),
                args,
                true,
                false,
            )
        }
        ExprKind::Struct(qpath, fields, spread) => {
            if expect_spec {
                let mut exps: Vec<Option<Exp>> = Vec::new();
                for f in fields.iter() {
                    exps.push(erase_expr(ctxt, state, expect_spec, f.expr));
                }
                erase_spec_exps(ctxt, state, expr, exps)
            } else {
                let res = ctxt.types().qpath_res(qpath, expr.hir_id);
                let (adt_def_id, variant_def, is_enum) =
                    get_adt_res(ctxt.tcx, res, expr.span).unwrap();
                let variant_name = str_ident(&variant_def.ident(ctxt.tcx).as_str());
                let vir_path = def_id_to_vir_path(ctxt.tcx, &ctxt.verus_items, adt_def_id);

                let datatype = &ctxt.datatypes[&vir_path];
                let variant = datatype.x.get_variant(&variant_name);
                let mut fs: Vec<(Id, Exp)> = Vec::new();
                for f in fields.iter() {
                    let field_name = Arc::new(f.ident.as_str().to_string());
                    let (_, field_mode, _) = get_field(&variant.a, &field_name).a;
                    let name = state.local(f.ident.to_string());
                    let e = if field_mode == Mode::Spec {
                        phantom_data_expr(ctxt, state, &f.expr)
                    } else {
                        erase_expr(ctxt, state, expect_spec, f.expr).expect("expr")
                    };
                    fs.push((name, e));
                }
                let variant_opt =
                    if is_enum { Some(state.variant(variant_name.to_string())) } else { None };
                let spread = spread.map(|e| erase_expr(ctxt, state, expect_spec, e).expect("expr"));
                let typ_args = if let box TypX::Datatype(_, _, typ_args) = expr_typ(state) {
                    typ_args
                } else {
                    panic!("unexpected struct expression type")
                };
                mk_exp(ExpX::DatatypeStruct(
                    state.datatype_name(&vir_path),
                    variant_opt,
                    typ_args,
                    fs,
                    spread,
                ))
            }
        }
        ExprKind::Tup(exprs) => {
            let mut args: Vec<Exp> = Vec::new();
            if expect_spec {
                let exps = exprs.iter().map(|e| erase_expr(ctxt, state, expect_spec, e)).collect();
                erase_spec_exps(ctxt, state, expr, exps)
            } else {
                for e in exprs.iter() {
                    args.push(erase_expr(ctxt, state, expect_spec, e).expect("expr"));
                }
                mk_exp(ExpX::Tuple(args))
            }
        }
        ExprKind::Cast(source, _) => {
            let source = erase_expr(ctxt, state, expect_spec, source);
            erase_spec_exps(ctxt, state, expr, vec![source])
        }
        ExprKind::AddrOf(BorrowKind::Ref, mutability, e) => {
            let exp = erase_expr(ctxt, state, expect_spec, e);
            if expect_spec {
                erase_spec_exps(ctxt, state, expr, vec![exp])
            } else {
                mk_exp(ExpX::AddrOf(*mutability, exp.expect("expr")))
            }
        }
        ExprKind::Unary(op, e1) => {
            let exp1 = erase_expr(ctxt, state, expect_spec, e1);
            match op {
                UnOp::Deref if !expect_spec => mk_exp(ExpX::Deref(exp1.expect("expr"))),
                _ => erase_spec_exps(ctxt, state, expr, vec![exp1]),
            }
        }
        ExprKind::Binary(_op, e1, e2) => {
            let exp1 = erase_expr(ctxt, state, expect_spec, e1);
            let exp2 = erase_expr(ctxt, state, expect_spec, e2);
            erase_spec_exps(ctxt, state, expr, vec![exp1, exp2])
        }
        ExprKind::Index(e1, e2) => {
            let exp1 = erase_expr(ctxt, state, expect_spec, e1);
            let exp2 = erase_expr(ctxt, state, expect_spec, e2);
            if expect_spec {
                erase_spec_exps(ctxt, state, expr, vec![exp1, exp2])
            } else {
                let ty = erase_ty(ctxt, state, &ctxt.types().node_type(expr.hir_id));
                mk_exp(ExpX::Index(ty, exp1.expect("expr"), exp2.expect("expr")))
            }
        }
        ExprKind::Field(e1, field) => {
            let exp1 = erase_expr(ctxt, state, expect_spec, e1);
            if expect_spec {
                erase_spec_exps(ctxt, state, expr, vec![exp1])
            } else {
                let field_name = field.to_string();
                let field_id = if field_name.chars().all(char::is_numeric) {
                    Id::new(IdKind::Builtin, 0, field_name)
                } else {
                    state.local(field.to_string())
                };
                mk_exp(ExpX::Field(exp1.expect("expr"), field_id))
            }
        }
        ExprKind::Assign(e1, e2, _span) => {
            let mode1 = ctxt.var_modes[&e1.hir_id];
            if mode1 == Mode::Spec {
                let exp1 = erase_expr(ctxt, state, true, e1);
                let exp2 = erase_expr(ctxt, state, true, e2);
                erase_spec_exps(ctxt, state, expr, vec![exp1, exp2])
            } else {
                let exp1 = erase_expr(ctxt, state, false, e1);
                let exp2 = erase_expr(ctxt, state, false, e2);
                mk_exp(ExpX::Assign(exp1.expect("expr"), force_exp(exp2, e2.span)))
            }
        }
        ExprKind::AssignOp(_op, e1, e2) => {
            let mode1 = ctxt.var_modes[&e1.hir_id];
            if mode1 == Mode::Spec {
                let exp1 = erase_expr(ctxt, state, true, e1);
                let exp2 = erase_expr(ctxt, state, true, e2);
                erase_spec_exps(ctxt, state, expr, vec![exp1, exp2])
            } else {
                // REVIEW:
                // Right now, we duplicate exp1; this is ok because we only consider one kind of
                // expressions on the lhs: ExprX::VarLoc(_). When we add support
                // for more kinds, this may cause the borrow-checker to report errors in places
                // where it shouldn't (borrow-checking is still sound, but innacurate for these
                // expressions).
                let exp1 = erase_expr(ctxt, state, false, e1);
                let exp2 = erase_expr(ctxt, state, false, e2);
                let expr_typ =
                    |state: &mut State| erase_ty(ctxt, state, &ctxt.types().node_type(e1.hir_id));
                let exp3 = erase_spec_exps_typ(
                    ctxt,
                    state,
                    expr.span,
                    expr_typ,
                    vec![exp1.clone(), exp2],
                    false,
                );
                mk_exp(ExpX::Assign(exp1.expect("expr"), exp3.expect("expr")))
            }
        }
        ExprKind::If(cond, lhs, rhs) => {
            let cond_spec = ctxt.condition_modes[&expr.hir_id] == Mode::Spec;
            let cond = cond.peel_drop_temps();
            match cond.kind {
                ExprKind::Let(Let { pat, init: src_expr, .. }) => {
                    let arm1 = (Some(pat.to_owned()), &None, Some(*lhs));
                    let arm2 = (None, &None, *rhs);
                    erase_match(ctxt, state, expect_spec, expr, src_expr, vec![arm1, arm2])
                }
                _ => {
                    let ec = erase_expr(ctxt, state, cond_spec, cond);
                    let e1 = erase_expr(ctxt, state, expect_spec, lhs);
                    let e2 = match rhs {
                        None => None,
                        Some(rhs) => erase_expr(ctxt, state, expect_spec, rhs),
                    };
                    match (expect_spec, e1, e2) {
                        (true, None, None) => erase_spec_exps(ctxt, state, expr, vec![ec]),
                        (_, e1, e2) => {
                            let c = match ec {
                                None => mk_exp1(ExpX::Op(vec![], TypX::mk_bool())),
                                Some(e) => e,
                            };
                            let e1 = force_block(e1, lhs.span);
                            let e2 = force_block(e2, lhs.span);
                            mk_exp(ExpX::If(c, e1, e2))
                        }
                    }
                }
            }
        }
        ExprKind::Match(cond, arms, _match_source) => {
            let arms_vec = arms.iter().map(|a| (Some(a.pat), &a.guard, Some(a.body))).collect();
            erase_match(ctxt, state, expect_spec, expr, cond, arms_vec)
        }
        ExprKind::Loop(
            Block {
                stmts: [],
                expr: Some(Expr { kind: ExprKind::If(cond, body, _other), .. }),
                ..
            },
            label,
            rustc_hir::LoopSource::While,
            _span,
        ) => {
            let c = erase_expr(ctxt, state, false, cond).expect("expr");
            let b = force_block(erase_expr(ctxt, state, false, body), body.span);
            let label = label.map(|l| state.lifetime((l.ident.to_string(), None)));
            mk_exp(ExpX::While(c, b, label))
        }
        ExprKind::Loop(block, label, _source, _span) => {
            let b = force_block(erase_block(ctxt, state, false, block), block.span);
            let label = label.map(|l| state.lifetime((l.ident.to_string(), None)));
            mk_exp(ExpX::Loop(b, label))
        }
        ExprKind::Break(dest, None) => {
            let label = dest.label.map(|l| state.lifetime((l.ident.to_string(), None)));
            mk_exp(ExpX::Break(label))
        }
        ExprKind::Continue(dest) => {
            let label = dest.label.map(|l| state.lifetime((l.ident.to_string(), None)));
            mk_exp(ExpX::Continue(label))
        }
        ExprKind::Ret(None) => mk_exp(ExpX::Ret(None)),
        ExprKind::Ret(Some(expr)) => {
            let exp = erase_expr(ctxt, state, ctxt.ret_spec.expect("ret_spec"), expr);
            mk_exp(ExpX::Ret(exp))
        }
        ExprKind::Closure(Closure {
            capture_clause: capture_by,
            body: body_id,
            movability,
            ..
        }) => {
            let mut params: Vec<(Span, Id, Typ)> = Vec::new();
            let body = ctxt.tcx.hir().body(*body_id);
            let ps = &body.params;
            for p in ps.iter() {
                let x =
                    state.local(crate::rust_to_vir_expr::pat_to_var(p.pat).expect("pat_to_var"));
                let typ = erase_ty(ctxt, state, &ctxt.types().node_type(p.hir_id));
                params.push((p.pat.span, x, typ));
            }
            let body_exp = erase_expr(ctxt, state, expect_spec, &body.value);
            let body_exp = force_block(body_exp, body.value.span);
            mk_exp(ExpX::Closure(*capture_by, *movability, params, body_exp))
        }
        ExprKind::Block(block, None) => {
            let attrs = ctxt.tcx.hir().attrs(expr.hir_id);
            if crate::rust_to_vir_expr::attrs_is_invariant_block(attrs).expect("attrs") {
                return Some(erase_inv_block(ctxt, state, expr.span, block));
            }
            let g_attr = get_ghost_block_opt(ctxt.tcx.hir().attrs(expr.hir_id));
            let keep = match g_attr {
                Some(GhostBlockAttr::Proof) => true,
                Some(GhostBlockAttr::Tracked) => true,
                Some(GhostBlockAttr::GhostWrapped) => false,
                Some(GhostBlockAttr::TrackedWrapped) => true,
                Some(GhostBlockAttr::Wrapper) => panic!(),
                None => true,
            };
            if keep { erase_block(ctxt, state, expect_spec, block) } else { None }
        }
        _ => {
            dbg!(&expr);
            panic!()
        }
    }
}

fn erase_block<'tcx>(
    ctxt: &Context<'tcx>,
    state: &mut State,
    expect_spec: bool,
    block: &Block<'tcx>,
) -> Option<Exp> {
    let mk_exp = |e: ExpX| Some(Box::new((block.span, e)));
    assert!(block.rules == BlockCheckMode::DefaultBlock);
    assert!(!block.targeted_by_break);
    let mut stms: Vec<Stm> = Vec::new();
    for stmt in block.stmts {
        stms.extend(erase_stmt(ctxt, state, stmt));
    }
    let e = block.expr.and_then(|e| erase_expr(ctxt, state, expect_spec, e));
    if stms.len() > 0 || e.is_some() { mk_exp(ExpX::Block(stms, e)) } else { None }
}

fn erase_stmt<'tcx>(ctxt: &Context<'tcx>, state: &mut State, stmt: &Stmt<'tcx>) -> Vec<Stm> {
    match &stmt.kind {
        StmtKind::Expr(e) | StmtKind::Semi(e) => {
            if let Some(e) = erase_expr(ctxt, state, true, e) {
                vec![Box::new((stmt.span, StmX::Expr(e)))]
            } else {
                vec![]
            }
        }
        StmtKind::Local(local) => {
            let mode = ctxt.var_modes[&local.pat.hir_id];
            if mode == Mode::Spec {
                if let Some(init) = local.init {
                    if let Some(e) = erase_expr(ctxt, state, true, init) {
                        vec![Box::new((stmt.span, StmX::Expr(e)))]
                    } else {
                        vec![]
                    }
                } else {
                    vec![]
                }
            } else {
                let pat = erase_pat(ctxt, state, &local.pat);
                let typ = erase_ty(ctxt, state, &ctxt.types().node_type(local.pat.hir_id));
                let init_exp = if let Some(init) = local.init {
                    erase_expr(ctxt, state, false, init)
                } else {
                    None
                };
                vec![Box::new((stmt.span, StmX::Let(pat, typ, init_exp)))]
            }
        }
        StmtKind::Item(..) => panic!("unexpected statement"),
    }
}

fn erase_const_or_static<'tcx>(
    krate: &'tcx Crate<'tcx>,
    ctxt: &mut Context<'tcx>,
    state: &mut State,
    span: Span,
    id: DefId,
    external_body: bool,
    body_id: &BodyId,
    is_static: bool,
) {
    let path = def_id_to_vir_path(ctxt.tcx, &ctxt.verus_items, id);
    if let Some(s) = path.segments.last() {
        if s.to_string().starts_with("_DERIVE_builtin_Structural_FOR_") {
            return;
        }
    }
    let fun_name = Arc::new(FunX { path });
    if let Some(f_vir) = &ctxt.functions[&fun_name] {
        if f_vir.x.mode == Mode::Spec && f_vir.x.ret.x.mode == Mode::Spec {
            return;
        }
        let def = rustc_middle::ty::WithOptConstParam::unknown(body_id.hir_id.owner.def_id);
        let types = ctxt.tcx.typeck_opt_const_arg(def);
        ctxt.types_opt = Some(types);
        ctxt.ret_spec = Some(f_vir.x.ret.x.mode == Mode::Spec);

        let name = state.fun_name(&fun_name);
        let ty = ctxt.tcx.type_of(id).skip_binder();
        let typ = erase_ty(ctxt, state, &ty);
        let body = crate::rust_to_vir_func::find_body_krate(krate, body_id);
        let body_exp = if external_body {
            Box::new((body.value.span, ExpX::Panic))
        } else {
            state.enclosing_fun_id = Some(id);
            let body_exp = erase_expr(ctxt, state, false, &body.value).expect("const body");
            state.enclosing_fun_id = None;
            body_exp
        };

        let mut return_typ = typ;
        let body_span = body.value.span;
        let mut body = Box::new((body_span, ExpX::Block(vec![], Some(body_exp))));

        if is_static {
            // For static `static x: T` we change it to
            // fn x() -> &'static T {
            //     static_ref(body)
            // }

            let target = Box::new((
                body_span,
                ExpX::Var(Id::new(IdKind::Builtin, 0, "static_ref".to_string())),
            ));
            body = Box::new((body_span, ExpX::Call(target, vec![return_typ.clone()], vec![body])));
            body = Box::new((body_span, ExpX::Block(vec![], Some(body))));
            return_typ = Box::new(TypX::Ref(
                return_typ,
                Some(Id::new(IdKind::Builtin, 0, "'static".to_string())),
                Mutability::Not,
            ));
        }

        // Turn const decl into fn decl so we can use the non-const ExpX::Op in the body:
        let decl = FunDecl {
            sig_span: span,
            name_span: span,
            name,
            generic_params: vec![],
            generic_bounds: vec![],
            params: vec![],
            ret: Some((None, return_typ)),
            body: body,
        };
        state.fun_decls.push(decl);
        ctxt.types_opt = None;
        ctxt.ret_spec = None;
    }
}

fn lifetime_key<'tcx>(ctxt: &Context<'tcx>, def_id: DefId) -> (String, Option<u32>) {
    let def_path = ctxt.tcx.def_path(def_id);
    let path_name = &def_path.data.last().unwrap();
    (path_name.data.get_opt_name().unwrap().to_string(), Some(path_name.disambiguator))
}

fn erase_mir_generics<'tcx>(
    ctxt: &Context<'tcx>,
    state: &mut State,
    id: DefId,
    id_is_fn: bool,
    lifetimes: &mut Vec<GenericParam>,
    typ_params: &mut Vec<GenericParam>,
    generic_bounds: &mut Vec<GenericBound>,
) {
    let mir_generics = ctxt.tcx.generics_of(id);
    let mir_predicates = ctxt.tcx.predicates_of(id);
    if id_is_fn {
        let mir_ty = ctxt.tcx.type_of(id).skip_binder();
        if let TyKind::FnDef(..) = mir_ty.kind() {
            for bv in mir_ty.fn_sig(ctxt.tcx).bound_vars().iter() {
                if let BoundVariableKind::Region(BoundRegionKind::BrNamed(a, _)) = bv {
                    let name = state.lifetime(lifetime_key(ctxt, a));
                    lifetimes.push(GenericParam { name, const_typ: None });
                }
            }
        }
    }
    for gparam in &mir_generics.params {
        match gparam.kind {
            GenericParamDefKind::Lifetime => {
                let name = state.lifetime((gparam.name.to_string(), None));
                lifetimes.push(GenericParam { name, const_typ: None });
            }
            GenericParamDefKind::Type { .. } => {
                let name = state.typ_param(gparam.name.to_string(), Some(gparam.index));
                typ_params.push(GenericParam { name, const_typ: None });
            }
            GenericParamDefKind::Const { .. } => {
                let name = state.typ_param(gparam.name.to_string(), None);
                let t = erase_ty(ctxt, state, &ctxt.tcx.type_of(gparam.def_id).skip_binder());
                typ_params.push(GenericParam { name, const_typ: Some(t) });
            }
        }
    }
    let mut fn_traits: Vec<(Typ, Vec<Id>, ClosureKind)> = Vec::new();
    let mut fn_projections: HashMap<Typ, (Typ, Typ)> = HashMap::new();
    for (pred, _) in mir_predicates.predicates.iter() {
        match (pred.kind().skip_binder(), &pred.kind().bound_vars()[..]) {
            (PredicateKind::Clause(Clause::RegionOutlives(pred)), &[]) => {
                let x = erase_hir_region(ctxt, state, &pred.0).expect("bound");
                let typ = Box::new(TypX::TypParam(x));
                let bound = erase_hir_region(ctxt, state, &pred.1).expect("bound");
                let generic_bound =
                    GenericBound { typ, bound_vars: vec![], bound: Bound::Id(bound) };
                generic_bounds.push(generic_bound);
            }
            (PredicateKind::Clause(Clause::TypeOutlives(pred)), &[]) => {
                let typ = erase_ty(ctxt, state, &pred.0);
                let bound = erase_hir_region(ctxt, state, &pred.1).expect("bound");
                let generic_bound =
                    GenericBound { typ, bound_vars: vec![], bound: Bound::Id(bound) };
                generic_bounds.push(generic_bound);
            }
            (PredicateKind::Clause(Clause::Trait(pred)), bound_vars) => {
                let typ = erase_ty(ctxt, state, &pred.trait_ref.substs[0].expect_ty());
                let id = pred.trait_ref.def_id;
                erase_trait(ctxt, state, id);
                let trait_path = def_id_to_vir_path(ctxt.tcx, &ctxt.verus_items, id);
                let bound = if Some(id) == ctxt.tcx.lang_items().copy_trait() {
                    Some(Bound::Copy)
                } else if state.trait_decl_set.contains(&trait_path) {
                    let substs = pred.trait_ref.substs;
                    let trait_typ_args =
                        substs.types().skip(1).map(|ty| erase_ty(ctxt, state, &ty)).collect();
                    let trait_path = state.trait_name(&trait_path);
                    let datatype = Box::new(TypX::Datatype(trait_path, Vec::new(), trait_typ_args));
                    Some(Bound::Trait(datatype))
                } else {
                    None
                };
                if let Some(bound) = bound {
                    assert!(bound_vars.is_empty());
                    let generic_bound =
                        GenericBound { typ: typ.clone(), bound_vars: vec![], bound };
                    generic_bounds.push(generic_bound);
                }
                let kind = if Some(id) == ctxt.tcx.lang_items().fn_trait() {
                    Some(ClosureKind::Fn)
                } else if Some(id) == ctxt.tcx.lang_items().fn_mut_trait() {
                    Some(ClosureKind::FnMut)
                } else if Some(id) == ctxt.tcx.lang_items().fn_once_trait() {
                    Some(ClosureKind::FnOnce)
                } else {
                    None
                };
                let bound_vars: Vec<_> = bound_vars
                    .iter()
                    .map(|v| match v {
                        BoundVariableKind::Region(BoundRegionKind::BrNamed(a, _)) => {
                            state.lifetime(lifetime_key(ctxt, *a))
                        }
                        _ => panic!("expected region"),
                    })
                    .collect();
                if let Some(kind) = kind {
                    fn_traits.push((typ, bound_vars, kind));
                }
            }
            (PredicateKind::Clause(Clause::Projection(pred)), bound_vars) => {
                if Some(pred.projection_ty.def_id) == ctxt.tcx.lang_items().fn_once_output() {
                    assert!(pred.projection_ty.substs.len() == 2);
                    let typ = erase_ty(ctxt, state, &pred.projection_ty.substs[0].expect_ty());
                    let mut fn_params = match pred.projection_ty.substs[1].unpack() {
                        GenericArgKind::Type(ty) => erase_ty(ctxt, state, &ty),
                        _ => panic!("unexpected fn projection"),
                    };
                    if !matches!(*fn_params, TypX::Tuple(_)) {
                        fn_params = Box::new(TypX::Tuple(vec![fn_params]));
                    }
                    let fn_ret = erase_ty(ctxt, state, &pred.term.ty().expect("fn_ret"));
                    fn_projections.insert(typ, (fn_params, fn_ret)).map(|_| panic!("{:?}", pred));
                } else {
                    assert!(bound_vars.is_empty());
                }
            }
            (PredicateKind::Clause(Clause::ConstArgHasType(..)), &[]) => {}
            _ => {
                panic!("unexpected bound")
            }
        }
    }
    for (typ, bound_vars, kind) in fn_traits.into_iter() {
        let (params, ret) = fn_projections.remove(&typ).expect("fn_projections");
        let generic_bound = GenericBound { typ, bound_vars, bound: Bound::Fn(kind, params, ret) };
        generic_bounds.push(generic_bound);
    }
}

fn erase_fn_common<'tcx>(
    krate: Option<&'tcx Crate<'tcx>>,
    ctxt: &mut Context<'tcx>,
    state: &mut State,
    name_span: Span,
    id: DefId,
    sig: Option<&FnSig<'tcx>>,
    sig_span: Span,
    impl_generics: Option<DefId>,
    empty_body: bool,
    external_body: bool,
    body_id: Option<&BodyId>,
) {
    if ctxt.ignored_functions.contains(&id) {
        return;
    }
    let path = def_id_to_vir_path(ctxt.tcx, &ctxt.verus_items, id);
    let is_verus_spec = path.segments.last().expect("segment.last").starts_with(VERUS_SPEC);
    // TODO let is_verus_reveal = **path.segments.last().expect("segments.last") == VERUS_REVEAL_INTERNAL;
    if is_verus_spec {
        return;
    }
    let fun_name = Arc::new(FunX { path: path.clone() });
    if let Some(f_vir) = &ctxt.functions[&fun_name] {
        if f_vir.x.mode == Mode::Spec {
            return;
        }
        if let Some(body_id) = body_id {
            let def = rustc_middle::ty::WithOptConstParam::unknown(body_id.hir_id.owner.def_id);
            let types = ctxt.tcx.typeck_opt_const_arg(def);
            ctxt.types_opt = Some(types);
            ctxt.ret_spec = Some(f_vir.x.ret.x.mode == Mode::Spec);
        }

        let expect_spec = f_vir.x.ret.x.mode == Mode::Spec;
        let body = if let Some(body_id) = body_id {
            Some(crate::rust_to_vir_func::find_body_krate(krate.expect("krate"), body_id))
        } else {
            None
        };
        let body_exp = if body.is_none() || external_body {
            force_block(Some(Box::new((sig_span, ExpX::Panic))), sig_span)
        } else {
            let body = &body.expect("body");
            state.enclosing_fun_id = Some(id);
            let body_exp = erase_expr(ctxt, state, expect_spec, &body.value);
            state.enclosing_fun_id = None;
            if empty_body {
                if let Some(_) = body_exp {
                    panic!("expected empty method body")
                } else {
                    force_block(Some(Box::new((sig_span, ExpX::Panic))), sig_span)
                }
            } else {
                force_block(body_exp, body.value.span)
            }
        };
        let fn_sig = ctxt.tcx.fn_sig(id);
        let fn_sig = fn_sig.skip_binder();
        state.rename_count += 1;
        let name = state.fun_name(&fun_name);
        let inputs = &fn_sig.inputs().skip_binder();
        assert!(inputs.len() == f_vir.x.params.len());
        let params_info: Vec<(Option<Span>, bool)> = if let Some(body) = body {
            assert!(inputs.len() == body.params.len());
            body.params
                .iter()
                .map(|p| {
                    let is_mut_var = match p.pat.kind {
                        PatKind::Binding(rustc_hir::BindingAnnotation(_, mutability), _, _, _) => {
                            mutability == rustc_hir::Mutability::Mut
                        }
                        _ => panic!("expected binding pattern"),
                    };
                    (Some(p.pat.span), is_mut_var)
                })
                .collect()
        } else {
            inputs.iter().map(|_| (None, false)).collect()
        };
        let mut lifetimes: Vec<GenericParam> = Vec::new();
        let mut typ_params: Vec<GenericParam> = Vec::new();
        let mut generic_bounds: Vec<GenericBound> = Vec::new();
        if let Some(impl_id) = impl_generics {
            erase_mir_generics(
                ctxt,
                state,
                impl_id,
                false,
                &mut lifetimes,
                &mut typ_params,
                &mut generic_bounds,
            );
        }
        erase_mir_generics(
            ctxt,
            state,
            id,
            true,
            &mut lifetimes,
            &mut typ_params,
            &mut generic_bounds,
        );
        let mut params: Vec<Param> = Vec::new();
        for ((input, param), param_info) in
            inputs.iter().zip(f_vir.x.params.iter()).zip(params_info.iter())
        {
            let name = if let Some((_, name)) = &param.x.unwrapped_info {
                name.to_string()
            } else {
                param.x.name.to_string()
            };
            let is_mut_var = param_info.1;
            let span = param_info.0;
            let name = state.local(name);
            let typ = if param.x.mode == Mode::Spec {
                TypX::mk_unit()
            } else {
                erase_ty(ctxt, state, input)
            };
            let new_param = Param { name, span, typ, is_mut_var };
            params.push(new_param);
        }
        let ret = if let Some(sig) = sig {
            match sig.decl.output {
                rustc_hir::FnRetTy::DefaultReturn(_) => None,
                rustc_hir::FnRetTy::Return(ty) => {
                    if f_vir.x.ret.x.mode == Mode::Spec {
                        None
                    } else {
                        Some((Some(ty.span), erase_ty(ctxt, state, &fn_sig.output().skip_binder())))
                    }
                }
            }
        } else {
            Some((None, erase_ty(ctxt, state, &fn_sig.output().skip_binder())))
        };
        let decl = FunDecl {
            sig_span: sig_span,
            name_span,
            name,
            // lifetimes must precede typ_params
            generic_params: lifetimes.into_iter().chain(typ_params.into_iter()).collect(),
            generic_bounds,
            params,
            ret,
            body: body_exp,
        };
        state.fun_decls.push(decl);
        ctxt.types_opt = None;
        ctxt.ret_spec = None;
    }
}

fn import_fn<'tcx>(ctxt: &mut Context<'tcx>, state: &mut State, id: DefId) {
    erase_fn_common(
        None,
        ctxt,
        state,
        ctxt.tcx.def_ident_span(id).expect("function name span"),
        id,
        None,
        ctxt.tcx.def_span(id),
        ctxt.tcx.generics_of(id).parent,
        true,
        true,
        None,
    );
}

fn erase_fn<'tcx>(
    krate: &'tcx Crate<'tcx>,
    ctxt: &mut Context<'tcx>,
    state: &mut State,
    name_span: Span,
    id: DefId,
    sig: &FnSig<'tcx>,
    impl_generics: Option<DefId>,
    empty_body: bool,
    external_body: bool,
    body_id: Option<&BodyId>,
) {
    erase_fn_common(
        Some(krate),
        ctxt,
        state,
        name_span,
        id,
        Some(sig),
        sig.span,
        impl_generics,
        empty_body,
        external_body,
        body_id,
    );
}

fn erase_trait<'tcx>(ctxt: &Context<'tcx>, state: &mut State, trait_id: DefId) {
    if !state.reached.insert((None, trait_id)) {
        return;
    }
    // HACK: we cannot yet handle FnOnce::Output
    if let Some(fn_once) = ctxt.tcx.lang_items().fn_once_trait() {
        if trait_id == fn_once {
            return;
        }
    }
    let mut assoc_typs: Vec<Id> = Vec::new();
    let assoc_items = ctxt.tcx.associated_items(trait_id);
    for assoc_item in assoc_items.in_definition_order() {
        match assoc_item.kind {
            rustc_middle::ty::AssocKind::Const => {}
            rustc_middle::ty::AssocKind::Fn => {}
            rustc_middle::ty::AssocKind::Type => {
                assoc_typs.push(state.typ_param(assoc_item.name.to_ident_string(), None));
            }
        }
    }
    // We only need traits with associated type declarations.
    if assoc_typs.len() > 0 {
        let path = def_id_to_vir_path(ctxt.tcx, &ctxt.verus_items, trait_id);
        let name = state.trait_name(&path);
        let mut lifetimes: Vec<GenericParam> = Vec::new();
        let mut typ_params: Vec<GenericParam> = Vec::new();
        let mut generic_bounds: Vec<GenericBound> = Vec::new();
        erase_mir_generics(
            ctxt,
            state,
            trait_id,
            false,
            &mut lifetimes,
            &mut typ_params,
            &mut generic_bounds,
        );
        typ_params.remove(0); // remove Self type parameter
        let generic_params = lifetimes.into_iter().chain(typ_params.into_iter()).collect();

        let decl = TraitDecl { name, generic_params, generic_bounds, assoc_typs };
        state.trait_decl_set.insert(path.clone());
        state.trait_decls.push(decl);
    }
}

fn erase_trait_methods<'tcx>(
    krate: &'tcx Crate<'tcx>,
    ctxt: &mut Context<'tcx>,
    state: &mut State,
    trait_id: DefId,
    items: &[TraitItemRef],
) {
    for trait_item_ref in items {
        let trait_item = ctxt.tcx.hir().trait_item(trait_item_ref.id);
        let TraitItem { ident, owner_id, generics: _, kind, span: _, defaultness: _ } = trait_item;
        match kind {
            TraitItemKind::Fn(sig, fun) => {
                let body_id = match fun {
                    TraitFn::Provided(body_id) => Some(body_id),
                    TraitFn::Required(..) => None,
                };
                let id = owner_id.to_def_id();
                erase_fn(
                    krate,
                    ctxt,
                    state,
                    ident.span,
                    id,
                    sig,
                    Some(trait_id),
                    true,
                    false,
                    body_id,
                );
            }
            TraitItemKind::Type([], None) => {}
            _ => panic!("unexpected trait item"),
        }
    }
}

// REVIEW: we should consider associated type impls for external crates too
fn erase_impl<'tcx>(
    krate: &'tcx Crate<'tcx>,
    ctxt: &mut Context<'tcx>,
    state: &mut State,
    impl_id: DefId,
    impll: &Impl<'tcx>,
) {
    for impl_item_ref in impll.items {
        match impl_item_ref.kind {
            AssocItemKind::Fn { .. } => {
                let impl_item = ctxt.tcx.hir().impl_item(impl_item_ref.id);
                let ImplItem { ident, owner_id, kind, .. } = impl_item;
                let id = owner_id.to_def_id();
                let attrs = ctxt.tcx.hir().attrs(impl_item.hir_id());
                let vattrs = get_verifier_attrs(attrs, None).expect("get_verifier_attrs");
                if vattrs.is_external(&ctxt.cmd_line_args) {
                    continue;
                }
                match &kind {
                    ImplItemKind::Fn(sig, body_id) => {
                        erase_fn(
                            krate,
                            ctxt,
                            state,
                            ident.span,
                            id,
                            sig,
                            Some(impl_id),
                            false,
                            vattrs.external_body,
                            Some(body_id),
                        );
                    }
                    _ => panic!(),
                }
            }
            AssocItemKind::Type => {
                let impl_item = ctxt.tcx.hir().impl_item(impl_item_ref.id);
                if let (ImplItemKind::Type(_ty), Some(TraitRef { path, .. })) =
                    (&impl_item.kind, &impll.of_trait)
                {
                    let trait_ref = ctxt.tcx.impl_trait_ref(impl_id).expect("impl_trait_ref");
                    erase_trait(&ctxt, state, trait_ref.skip_binder().def_id);
                    let name = state.typ_param(&impl_item.ident.to_string(), None);
                    let trait_path_vir =
                        def_id_to_vir_path(ctxt.tcx, &ctxt.verus_items, path.res.def_id());
                    if !state.trait_decl_set.contains(&trait_path_vir) {
                        continue;
                    }
                    let trait_path = state.trait_name(&trait_path_vir);
                    // If we have `impl X for Z<A, B, C>` then the list of types is [X, A, B, C].
                    // So to get the type args, we strip off the first element.
                    let mut trait_typ_args: Vec<Typ> = Vec::new();
                    for ty in trait_ref.0.substs.types().skip(1) {
                        trait_typ_args.push(erase_ty(ctxt, state, &ty));
                    }
                    let mut lifetimes: Vec<GenericParam> = Vec::new();
                    let mut typ_params: Vec<GenericParam> = Vec::new();
                    let mut generic_bounds: Vec<GenericBound> = Vec::new();
                    erase_mir_generics(
                        ctxt,
                        state,
                        impl_id,
                        false,
                        &mut lifetimes,
                        &mut typ_params,
                        &mut generic_bounds,
                    );
                    let mut trait_lifetime_args: Vec<Id> = Vec::new();
                    for region in trait_ref.0.substs.regions() {
                        if let Some(id) = erase_hir_region(ctxt, state, &region.0) {
                            trait_lifetime_args.push(id);
                        }
                    }
                    let generic_params =
                        lifetimes.into_iter().chain(typ_params.into_iter()).collect();
                    let self_ty = ctxt.tcx.type_of(impl_id).skip_binder();
                    let self_typ = erase_ty(ctxt, state, &self_ty);
                    let ty = ctxt.tcx.type_of(impl_item.owner_id.to_def_id()).skip_binder();
                    let typ = erase_ty(ctxt, state, &ty);
                    let trait_as_datatype =
                        Box::new(TypX::Datatype(trait_path, trait_lifetime_args, trait_typ_args));
                    let assoc = AssocTypeImpl {
                        generic_params,
                        generic_bounds,
                        self_typ,
                        trait_as_datatype,
                    };
                    let assoc_type = AssocTypeImplType { name, typ };
                    state.assoc_type_impls.entry(assoc).or_insert(Vec::new()).push(assoc_type);
                }
            }
            _ => panic!("unexpected impl"),
        }
    }
}

fn erase_datatype<'tcx>(
    ctxt: &Context<'tcx>,
    state: &mut State,
    span: Span,
    id: DefId,
    datatype: Datatype,
) {
    let datatype = Box::new(datatype);
    let path = def_id_to_vir_path(ctxt.tcx, &ctxt.verus_items, id);
    let name = state.datatype_name(&path);
    let implements_copy = ctxt.copy_types.get(&id).cloned();
    let mut lifetimes: Vec<GenericParam> = Vec::new();
    let mut typ_params: Vec<GenericParam> = Vec::new();
    let mut generic_bounds: Vec<GenericBound> = Vec::new();
    erase_mir_generics(
        ctxt,
        state,
        id,
        false,
        &mut lifetimes,
        &mut typ_params,
        &mut generic_bounds,
    );
    let generic_params = lifetimes.into_iter().chain(typ_params.into_iter()).collect();
    let decl =
        DatatypeDecl { name, span, implements_copy, generic_params, generic_bounds, datatype };
    state.datatype_decls.push(decl);
}

fn erase_variant_data<'tcx>(
    ctxt: &Context<'tcx>,
    state: &mut State,
    variant: &VariantDef,
) -> Fields {
    let get_attrs = |f_did: DefId| {
        if let Some(rustc_hir::Node::Field(f_hir)) = ctxt.tcx.hir().get_if_local(f_did) {
            ctxt.tcx.hir().attrs(f_hir.hir_id)
        } else {
            ctxt.tcx.item_attrs(f_did)
        }
    };
    let revise_typ = |f_did: DefId, typ: Typ| {
        let mode = get_mode(Mode::Exec, get_attrs(f_did));
        if mode == Mode::Spec { Box::new(TypX::Phantom(typ)) } else { typ }
    };
    match variant.ctor_kind() {
        Some(CtorKind::Fn) => {
            let mut fields: Vec<Typ> = Vec::new();
            for field in &variant.fields {
                let typ = erase_ty(ctxt, state, &ctxt.tcx.type_of(field.did).skip_binder());
                fields.push(revise_typ(field.did, typ));
            }
            Fields::Pos(fields)
        }
        None => {
            let mut fields: Vec<Field> = Vec::new();
            for field in &variant.fields {
                let name = state.local(field.ident(ctxt.tcx).to_string());
                let typ = erase_ty(ctxt, state, &ctxt.tcx.type_of(field.did).skip_binder());
                fields.push(Field { name, typ: revise_typ(field.did, typ) });
            }
            Fields::Named(fields)
        }
        Some(CtorKind::Const) => {
            assert!(variant.fields.len() == 0);
            Fields::Pos(vec![])
        }
    }
}

// Treat external_body datatypes as abstract (erase the original fields)
fn erase_abstract_datatype<'tcx>(ctxt: &Context<'tcx>, state: &mut State, span: Span, id: DefId) {
    let mut fields: Vec<Typ> = Vec::new();
    let mir_generics = ctxt.tcx.generics_of(id);
    for gparam in mir_generics.params.iter() {
        // Rust requires all lifetime/type variables to be mentioned in the fields,
        // so introduce a dummy field for each lifetime/type variable
        match gparam.kind {
            GenericParamDefKind::Lifetime => {
                let x = state.lifetime((gparam.name.to_string(), None));
                fields.push(Box::new(TypX::Ref(TypX::mk_bool(), Some(x), Mutability::Not)));
            }
            GenericParamDefKind::Type { .. } => {
                let x = state.typ_param(gparam.name.to_string(), Some(gparam.index));
                fields.push(Box::new(TypX::Phantom(Box::new(TypX::TypParam(x)))));
            }
            GenericParamDefKind::Const { .. } => {
                // no dummy needed
            }
        }
    }
    let datatype = Datatype::Struct(Fields::Pos(fields));
    erase_datatype(ctxt, state, span, id, datatype);
}

fn erase_mir_datatype<'tcx>(ctxt: &Context<'tcx>, state: &mut State, id: DefId) {
    let span = ctxt.tcx.def_span(id);

    let attrs = if let Some(rustc_hir::Node::Item(d_hir)) = ctxt.tcx.hir().get_if_local(id) {
        ctxt.tcx.hir().attrs(d_hir.hir_id())
    } else {
        ctxt.tcx.item_attrs(id)
    };
    let vattrs = get_verifier_attrs(attrs, None).expect("get_verifier_attrs");
    if vattrs.external_type_specification {
        return;
    }

    let rust_item = verus_items::get_rust_item(ctxt.tcx, id);

    if let Some(RustItem::Box) = rust_item {
        return;
    }
    let path = def_id_to_vir_path(ctxt.tcx, &ctxt.verus_items, id);
    if let Some(RustItem::Rc | RustItem::Arc) = rust_item {
        return;
    }

    let verus_item = ctxt.verus_items.id_to_name.get(&id);

    if let Some(VerusItem::Pervasive(PervasiveItem::StrSlice, _)) = verus_item {
        erase_abstract_datatype(ctxt, state, span, id);
        return;
    }

    // Check if the struct is 'external_body'
    // (Recall that the 'external_body' label may have been applied by a proxy type,
    // so we can't check the vattrs of the datatype definition directly.
    // Need to check the VIR instead.)
    let is_external_body = match ctxt.datatypes.get(&path) {
        Some(dt) => match dt.x.transparency {
            DatatypeTransparency::Never => true,
            DatatypeTransparency::WhenVisible(_) => false,
        },
        None => {
            dbg!(id);
            panic!("erase_mir_datatype: unrecognized datatype");
        }
    };
    if is_external_body {
        erase_abstract_datatype(ctxt, state, span, id);
        return;
    }

    let adt_def = ctxt.tcx.adt_def(id);
    if adt_def.is_struct() {
        let fields = erase_variant_data(ctxt, state, adt_def.non_enum_variant());
        let datatype = Datatype::Struct(fields);
        erase_datatype(ctxt, state, span, id, datatype);
    } else if adt_def.is_enum() {
        let mut variants: Vec<(Id, Fields)> = Vec::new();
        for variant in adt_def.variants().iter() {
            let name = state.variant(variant.ident(ctxt.tcx).to_string());
            let fields = erase_variant_data(ctxt, state, variant);
            variants.push((name, fields));
        }
        let datatype = Datatype::Enum(variants);
        erase_datatype(ctxt, state, span, id, datatype);
    } else {
        panic!("unexpected datatype {:?}", id);
    }
}

pub(crate) fn gen_check_tracked_lifetimes<'tcx>(
    cmd_line_args: crate::config::Args,
    tcx: TyCtxt<'tcx>,
    verus_items: Arc<VerusItems>,
    krate: &'tcx Crate<'tcx>,
    erasure_hints: &ErasureHints,
) -> State {
    let mut ctxt = Context {
        cmd_line_args,
        tcx,
        verus_items,
        types_opt: None,
        functions: HashMap::new(),
        datatypes: HashMap::new(),
        ignored_functions: HashSet::new(),
        copy_types: HashMap::new(),
        calls: HashMap::new(),
        condition_modes: HashMap::new(),
        var_modes: HashMap::new(),
        ret_spec: None,
    };
    let mut state = State::new();
    let mut id_to_hir: HashMap<AstId, Vec<HirId>> = HashMap::new();
    for (hir_id, vir_id) in &erasure_hints.hir_vir_ids {
        if !id_to_hir.contains_key(vir_id) {
            id_to_hir.insert(*vir_id, vec![]);
        }
        id_to_hir.get_mut(vir_id).unwrap().push(*hir_id);
    }
    for f in &erasure_hints.vir_crate.functions {
        ctxt.functions.insert(f.x.name.clone(), Some(f.clone())).map(|_| panic!("{:?}", &f.x.name));
    }
    for d in &erasure_hints.vir_crate.datatypes {
        ctxt.datatypes.insert(d.x.path.clone(), d.clone()).map(|_| panic!("{:?}", &d.x.path));
    }
    for (id, _span) in &erasure_hints.ignored_functions {
        ctxt.ignored_functions.insert(*id);
    }
    for (hir_id, span, call) in &erasure_hints.resolved_calls {
        if ctxt.calls.contains_key(hir_id) {
            if &ctxt.calls[hir_id] != call {
                panic!("inconsistent resolved_calls: {:?}", span);
            }
        } else {
            ctxt.calls.insert(*hir_id, call.clone());
        }
    }
    for (span, mode) in &erasure_hints.erasure_modes.condition_modes {
        if crate::spans::from_raw_span(&span.raw_span).is_none() {
            continue;
        }
        if !id_to_hir.contains_key(&span.id) {
            dbg!(span, span.id);
            panic!("missing id_to_hir");
        }
        for hir_id in &id_to_hir[&span.id] {
            if ctxt.condition_modes.contains_key(hir_id) {
                if &ctxt.condition_modes[hir_id] != mode {
                    panic!("inconsistent condition_modes: {:?}", span);
                }
            } else {
                ctxt.condition_modes.insert(*hir_id, *mode);
            }
        }
    }
    for (span, mode) in &erasure_hints.erasure_modes.var_modes {
        if crate::spans::from_raw_span(&span.raw_span).is_none() {
            continue;
        }
        if !id_to_hir.contains_key(&span.id) {
            dbg!(span, span.id);
            panic!("missing id_to_hir");
        }
        for hir_id in &id_to_hir[&span.id] {
            if ctxt.var_modes.contains_key(hir_id) {
                if &ctxt.var_modes[hir_id] != mode {
                    panic!("inconsistent var_modes: {:?}", span);
                }
            } else {
                ctxt.var_modes.insert(*hir_id, *mode);
            }
        }
    }
    for (hir_id, mode) in &erasure_hints.direct_var_modes {
        ctxt.var_modes.insert(*hir_id, *mode).map(|v| panic!("{:?}", v));
    }
    if let Some(copy) = tcx.lang_items().copy_trait() {
        for c in tcx.crates(()) {
            for (copy_impl, _) in tcx.implementations_of_trait((*c, copy)) {
                add_copy_type(&mut ctxt, &mut state, *copy_impl);
            }
        }
    }
    for owner in krate.owners.iter() {
        if let MaybeOwner::Owner(owner) = owner {
            match owner.node() {
                OwnerNode::Item(item) => match &item.kind {
                    ItemKind::Impl(Impl { of_trait: Some(trait_ref), .. }) => {
                        if Some(trait_ref.path.res.def_id()) == tcx.lang_items().copy_trait() {
                            add_copy_type(&mut ctxt, &mut state, item.owner_id.to_def_id());
                        }
                    }
                    ItemKind::Trait(
                        IsAuto::No,
                        Unsafety::Normal,
                        _trait_generics,
                        _bounds,
                        _trait_items,
                    ) => {
                        // We only need traits with associated type declarations.
                        // Process traits early so we can see which traits we need.
                        let id = item.owner_id.to_def_id();
                        erase_trait(&ctxt, &mut state, id);
                    }
                    _ => {}
                },
                _ => {}
            }
        }
    }

    for owner in krate.owners.iter() {
        if let MaybeOwner::Owner(owner) = owner {
            match owner.node() {
                OwnerNode::Item(item) => {
                    let attrs = tcx.hir().attrs(item.hir_id());
                    let vattrs = get_verifier_attrs(attrs, None).expect("get_verifier_attrs");
                    if vattrs.external || vattrs.internal_reveal_fn {
                        continue;
                    }
                    let id = item.owner_id.to_def_id();
                    match &item.kind {
                        ItemKind::Use { .. } => {}
                        ItemKind::ExternCrate { .. } => {}
                        ItemKind::Mod { .. } => {}
                        ItemKind::ForeignMod { .. } => {}
                        ItemKind::Macro(..) => {}
                        ItemKind::TyAlias(..) => {}
                        ItemKind::GlobalAsm(..) => {}
                        ItemKind::Struct(_s, _generics) => {
                            if vattrs.is_external(&ctxt.cmd_line_args) {
                                continue;
                            }
                            state.reach_datatype(&ctxt, id);
                        }
                        ItemKind::Enum(_e, _generics) => {
                            if vattrs.is_external(&ctxt.cmd_line_args) {
                                continue;
                            }
                            state.reach_datatype(&ctxt, id);
                        }
<<<<<<< HEAD
                        ItemKind::Const(_ty, body_id) => {
                            if vattrs.is_external(&ctxt.cmd_line_args) {
                                continue;
                            }
                            erase_const(
=======
                        ItemKind::Const(_ty, body_id) | ItemKind::Static(_ty, _, body_id) => {
                            erase_const_or_static(
>>>>>>> 7166d468
                                krate,
                                &mut ctxt,
                                &mut state,
                                item.span,
                                id,
                                vattrs.external_body,
                                body_id,
                                matches!(&item.kind, ItemKind::Static(..)),
                            );
                        }
                        ItemKind::Fn(sig, _generics, body_id) => {
                            if vattrs.is_external(&ctxt.cmd_line_args) {
                                continue;
                            }
                            if !vattrs.external_fn_specification {
                                erase_fn(
                                    krate,
                                    &mut ctxt,
                                    &mut state,
                                    item.ident.span,
                                    id,
                                    sig,
                                    None,
                                    false,
                                    vattrs.external_body,
                                    Some(body_id),
                                );
                            } else {
                                let body = ctxt.tcx.hir().body(*body_id);
                                let (def_id, _) = crate::rust_to_vir_func::get_external_def_id(
                                    ctxt.tcx,
                                    &ctxt.verus_items,
                                    id,
                                    body_id,
                                    body,
                                    sig,
                                )
                                .unwrap();

                                // Case where the external function is local - it doesn't
                                // end up in the 'imported_fun_worklist' in this case
                                if def_id.as_local().is_some() {
                                    import_fn(&mut ctxt, &mut state, def_id);
                                }
                            }
                        }
                        ItemKind::Trait(
                            IsAuto::No,
                            Unsafety::Normal,
                            _trait_generics,
                            _bounds,
                            trait_items,
                        ) => {
                            if vattrs.is_external(&ctxt.cmd_line_args) {
                                continue;
                            }
                            erase_trait_methods(krate, &mut ctxt, &mut state, id, trait_items);
                        }
                        ItemKind::Impl(impll) => {
                            if vattrs.is_external(&ctxt.cmd_line_args) {
                                continue;
                            }
                            erase_impl(krate, &mut ctxt, &mut state, id, impll);
                        }
                        ItemKind::OpaqueTy(OpaqueTy {
                            generics: _,
                            bounds: _,
                            origin: OpaqueTyOrigin::AsyncFn(_),
                            in_trait: _,
                        }) => {
                            continue;
                        }
                        _ => {
                            dbg!(item);
                            panic!("unexpected item");
                        }
                    }
                }
                OwnerNode::TraitItem(_trait_item) => {
                    // handled by ItemKind::Trait
                }
                OwnerNode::Crate(_mod_) => {}
                OwnerNode::ImplItem(_) => {}
                OwnerNode::ForeignItem(_foreign_item) => {}
            }
        }
    }
    while let Some(id) = state.imported_fun_worklist.pop() {
        import_fn(&mut ctxt, &mut state, id);
    }
    while let Some(id) = state.datatype_worklist.pop() {
        erase_mir_datatype(&ctxt, &mut state, id);
    }
    state
}<|MERGE_RESOLUTION|>--- conflicted
+++ resolved
@@ -2316,16 +2316,11 @@
                             }
                             state.reach_datatype(&ctxt, id);
                         }
-<<<<<<< HEAD
-                        ItemKind::Const(_ty, body_id) => {
+                        ItemKind::Const(_ty, body_id) | ItemKind::Static(_ty, _, body_id) => {
                             if vattrs.is_external(&ctxt.cmd_line_args) {
                                 continue;
                             }
-                            erase_const(
-=======
-                        ItemKind::Const(_ty, body_id) | ItemKind::Static(_ty, _, body_id) => {
                             erase_const_or_static(
->>>>>>> 7166d468
                                 krate,
                                 &mut ctxt,
                                 &mut state,
