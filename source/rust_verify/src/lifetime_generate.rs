--- conflicted
+++ resolved
@@ -84,11 +84,7 @@
     pub(crate) trait_decl_set: HashSet<Path>,
     pub(crate) trait_decls: Vec<TraitDecl>,
     pub(crate) datatype_decls: Vec<DatatypeDecl>,
-<<<<<<< HEAD
     pub(crate) assoc_type_impls: Vec<AssocTypeImpl>,
-    pub(crate) const_decls: Vec<ConstDecl>,
-=======
->>>>>>> edfbae71
     pub(crate) fun_decls: Vec<FunDecl>,
     enclosing_fun_id: Option<DefId>,
 }
@@ -110,11 +106,7 @@
             trait_decl_set: HashSet::new(),
             trait_decls: Vec::new(),
             datatype_decls: Vec::new(),
-<<<<<<< HEAD
             assoc_type_impls: Vec::new(),
-            const_decls: Vec::new(),
-=======
->>>>>>> edfbae71
             fun_decls: Vec::new(),
             enclosing_fun_id: None,
         }
