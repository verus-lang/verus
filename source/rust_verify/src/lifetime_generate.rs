use crate::attributes::{get_ghost_block_opt, get_mode, get_verifier_attrs, GhostBlockAttr};
use crate::erase::{ErasureHints, ResolvedCall};
use crate::rust_to_vir_base::{def_id_to_vir_path, mid_ty_const_to_vir, remove_host_arg};
use crate::rust_to_vir_expr::{get_adt_res_struct_enum, get_adt_res_struct_enum_union};
use crate::verus_items::{BuiltinTypeItem, RustItem, VerusItem, VerusItems};
use crate::{lifetime_ast::*, verus_items};
use air::ast_util::str_ident;
use rustc_ast::{BindingMode, BorrowKind, IsAuto, Mutability};
use rustc_hir::def::{CtorKind, DefKind, Res};
use rustc_hir::{
    AssocItemKind, Block, BlockCheckMode, BodyId, Closure, Crate, Expr, ExprKind, FnSig, HirId,
    Impl, ImplItem, ImplItemKind, ItemKind, LetExpr, LetStmt, MaybeOwner, Node, OpaqueTy,
    OpaqueTyOrigin, OwnerNode, Pat, PatKind, Stmt, StmtKind, TraitFn, TraitItem, TraitItemKind,
    TraitItemRef, UnOp, Unsafety,
};
use rustc_middle::ty::{
    AdtDef, BoundRegionKind, BoundVariableKind, ClauseKind, Const, GenericArgKind,
    GenericParamDefKind, RegionKind, Ty, TyCtxt, TyKind, TypeckResults, VariantDef,
};
use rustc_span::def_id::DefId;
use rustc_span::symbol::kw;
use rustc_span::Span;
use std::collections::{HashMap, HashSet};
use std::sync::Arc;
use vir::ast::{AutospecUsage, DatatypeTransparency, Dt, Fun, FunX, Function, Mode, Path};
use vir::ast_util::get_field;
use vir::def::{field_ident_from_rust, VERUS_SPEC};
use vir::messages::AstId;

impl TypX {
    fn mk_unit() -> Typ {
        Box::new(TypX::Tuple(vec![]))
    }

    fn mk_bool() -> Typ {
        Box::new(TypX::Primitive("bool".to_string()))
    }

    fn as_lifetime(self) -> Id {
        match self {
            TypX::TypParam(x) => x,
            _ => panic!("expected lifetime param"),
        }
    }
}

struct Context<'tcx> {
    cmd_line_args: crate::config::Args,
    tcx: TyCtxt<'tcx>,
    verus_items: Arc<VerusItems>,
    types_opt: Option<&'tcx TypeckResults<'tcx>>,
    /// Map each function path to its VIR Function, or to None if it is a #[verifier(external)]
    /// function
    functions: HashMap<Fun, Option<Function>>,
    /// Map each datatype path to its VIR Datatype
    datatypes: HashMap<Path, vir::ast::Datatype>,
    ignored_functions: HashSet<DefId>,
    /// For each struct/enum that implements Copy,
    /// for each GenericParam A say whether clone and copy require A: Clone and A: Copy
    copy_types: HashMap<DefId, Vec<bool>>,
    calls: HashMap<HirId, ResolvedCall>,
    /// Mode of each if/else or match condition, used to decide how to erase if/else and match
    /// condition.  For example, in "if x < 10 { x + 1 } else { x + 2 }", this will record the span
    /// and mode of the expression "x < 10"
    condition_modes: HashMap<HirId, Mode>,
    /// Mode of each variable declaration and use.  For example, in
    /// "if x < 10 { x + 1 } else { x + 2 }", we will have three entries, one for each
    /// occurence of "x"
    var_modes: HashMap<HirId, Mode>,
    ret_spec: Option<bool>,
}

impl<'tcx> Context<'tcx> {
    fn types(&self) -> &'tcx TypeckResults<'tcx> {
        self.types_opt.expect("Context.types")
    }
}

pub(crate) struct State {
    rename_count: usize,
    reached: HashSet<(Option<Path>, DefId)>,
    datatype_worklist: Vec<DefId>,
    impl_assocs_worklist: Vec<DefId>,
    imported_fun_worklist: Vec<DefId>,
    id_to_name: HashMap<(String, usize), Id>,
    field_to_name: HashMap<String, Id>,
    typ_param_to_name: HashMap<(String, Option<u32>), Id>,
    lifetime_to_name: HashMap<(String, Option<u32>), Id>,
    fun_to_name: HashMap<Fun, Id>,
    trait_to_name: HashMap<Path, Id>,
    datatype_to_name: HashMap<Path, Id>,
    variant_to_name: HashMap<String, Id>,
    unmangle_names: HashMap<String, String>,
    pub(crate) trait_decl_set: HashSet<Path>,
    pub(crate) trait_decls: Vec<TraitDecl>,
    pub(crate) datatype_decls: Vec<DatatypeDecl>,
    pub(crate) trait_impls: Vec<TraitImpl>,
    pub(crate) fun_decls: Vec<FunDecl>,
    // For an impl "bounds ==> trait T(...t...)", point some or all of t to impl:
    // (We add each impl for T to this when we process T)
    // (To avoid importing unnecessary impls, we delay processing impl until all t are used)
    // t1 -> impl, ..., tn -> impl
    typs_used_in_trait_impls_reverse_map: HashMap<DefId, Vec<DefId>>,
    // impl -> (t1, ..., tn) and process impl when t1...tn is empty
    remaining_typs_needed_for_each_impl: HashMap<DefId, (Id, Vec<DefId>)>,
    enclosing_fun_id: Option<DefId>,
    enclosing_trait_ids: Vec<DefId>,
    inside_trait_decl: u32,
    // inner for<'a> can conflict with outer fn f<'a>, so rename the inner 'a
    rename_bound_for: Vec<Id>,
}

impl State {
    fn new() -> State {
        State {
            rename_count: 0,
            reached: HashSet::new(),
            datatype_worklist: Vec::new(),
            impl_assocs_worklist: Vec::new(),
            imported_fun_worklist: Vec::new(),
            id_to_name: HashMap::new(),
            field_to_name: HashMap::new(),
            typ_param_to_name: HashMap::new(),
            lifetime_to_name: HashMap::new(),
            fun_to_name: HashMap::new(),
            trait_to_name: HashMap::new(),
            datatype_to_name: HashMap::new(),
            variant_to_name: HashMap::new(),
            unmangle_names: HashMap::new(),
            trait_decl_set: HashSet::new(),
            trait_decls: Vec::new(),
            datatype_decls: Vec::new(),
            trait_impls: Vec::new(),
            fun_decls: Vec::new(),
            typs_used_in_trait_impls_reverse_map: HashMap::new(),
            remaining_typs_needed_for_each_impl: HashMap::new(),
            enclosing_fun_id: None,
            enclosing_trait_ids: Vec::new(),
            inside_trait_decl: 0,
            rename_bound_for: Vec::new(),
        }
    }

    fn id_with_unmangle<Key: Clone + Eq + std::hash::Hash>(
        rename_count: &mut usize,
        key_to_name: &mut HashMap<Key, Id>,
        unmangle_names: Option<&mut HashMap<String, String>>,
        kind: IdKind,
        key: &Key,
        mk_raw_id: impl Fn() -> String,
    ) -> Id {
        let name = key_to_name.get(key);
        if let Some(name) = name {
            return name.clone();
        }
        *rename_count += 1;
        let raw_id = mk_raw_id();
        let name = Id::new(kind, *rename_count, raw_id.clone());
        key_to_name.insert(key.clone(), name.clone());
        if let Some(unmangle_names) = unmangle_names {
            unmangle_names.insert(name.to_string(), raw_id);
        }
        name
    }

    fn id<Key: Clone + Eq + std::hash::Hash>(
        rename_count: &mut usize,
        key_to_name: &mut HashMap<Key, Id>,
        kind: IdKind,
        key: &Key,
        mk_raw_id: impl Fn() -> String,
    ) -> Id {
        Self::id_with_unmangle(rename_count, key_to_name, None, kind, key, mk_raw_id)
    }

    fn local<S: Into<String>>(&mut self, raw_id: S, local_id_index: usize) -> Id {
        let raw_id = raw_id.into();
        let f = || raw_id.clone();
        let key = (raw_id.to_string(), local_id_index);
        let name = Self::id_with_unmangle(
            &mut self.rename_count,
            &mut self.id_to_name,
            Some(&mut self.unmangle_names),
            IdKind::Local,
            &key,
            f,
        );
        name
    }

    fn field<S: Into<String>>(&mut self, raw_id: S) -> Id {
        let raw_id = raw_id.into();
        let f = || raw_id.clone();
        Self::id(&mut self.rename_count, &mut self.field_to_name, IdKind::Field, &raw_id, f)
    }

    pub(crate) fn typ_param<S: Into<String>>(
        &mut self,
        raw_id: S,
        maybe_impl_index: Option<u32>,
    ) -> Id {
        let raw_id = raw_id.into();
        let (is_impl, impl_index) = match (raw_id.starts_with("impl "), maybe_impl_index) {
            (false, _) => (false, None),
            (true, None) => panic!("unexpected impl type"),
            (true, Some(i)) => (true, Some(i)),
        };
        let f = || if is_impl { "impl".to_string() } else { raw_id.clone() };
        let key = (raw_id.clone(), impl_index);
        Self::id(&mut self.rename_count, &mut self.typ_param_to_name, IdKind::TypParam, &key, f)
    }

    fn lifetime(&mut self, key: (String, Option<u32>)) -> Id {
        let (raw_id, _maybe_disambiguator) = &key;
        let f = || raw_id.replace("'", "");
        let mut id = Self::id(
            &mut self.rename_count,
            &mut self.lifetime_to_name,
            IdKind::Lifetime(false),
            &key,
            f,
        );
        if self.rename_bound_for.contains(&id) {
            id.kind = IdKind::Lifetime(true);
        }
        id
    }

    fn fun_name<'tcx>(&mut self, fun: &Fun) -> Id {
        let f = || fun.path.segments.last().expect("path").to_string();
        Self::id(&mut self.rename_count, &mut self.fun_to_name, IdKind::Fun, fun, f)
    }

    pub(crate) fn trait_name<'tcx>(&mut self, path: &Path) -> Id {
        let f = || path.segments.last().expect("path").to_string();
        Self::id(&mut self.rename_count, &mut self.trait_to_name, IdKind::Trait, path, f)
    }

    pub(crate) fn datatype_name<'tcx>(&mut self, path: &Path) -> Id {
        let f = || path.segments.last().expect("path").to_string();
        Self::id_with_unmangle(
            &mut self.rename_count,
            &mut self.datatype_to_name,
            Some(&mut self.unmangle_names),
            IdKind::Datatype,
            path,
            f,
        )
    }

    fn variant<S: Into<String>>(&mut self, raw_id: S) -> Id {
        let raw_id = raw_id.into();
        let f = || raw_id.clone();
        Self::id(&mut self.rename_count, &mut self.variant_to_name, IdKind::Variant, &raw_id, f)
    }

    pub(crate) fn restart_names(&mut self) {
        self.id_to_name.clear();
        self.field_to_name.clear();
        self.typ_param_to_name.clear();
        self.lifetime_to_name.clear();
        self.fun_to_name.clear();
        self.trait_to_name.clear();
        self.datatype_to_name.clear();
        self.variant_to_name.clear();
    }

    pub(crate) fn unmangle_names<S: Into<String>>(&self, s: S) -> String {
        let mut s = s.into();
        for (name, raw_id) in &self.unmangle_names {
            if s.contains(name) {
                s = s.replace(name, raw_id);
            }
        }
        s
    }

    fn reach_datatype(&mut self, ctxt: &Context, id: DefId) {
        if !self.reached.contains(&(None, id)) {
            if !matches!(ctxt.verus_items.id_to_name.get(&id), Some(VerusItem::BuiltinType(_))) {
                self.reached.insert((None, id));
                self.datatype_worklist.push(id);
            }
            if let Some(impl_ids) = self.typs_used_in_trait_impls_reverse_map.remove(&id) {
                // Wake up any impls waiting for our type to be reached
                for impl_id in impl_ids {
                    if let Some((_, ref mut ts)) =
                        self.remaining_typs_needed_for_each_impl.get_mut(&impl_id)
                    {
                        // Remove ourself from what impl_id is waiting on
                        ts.retain(|t| *t != id);
                    }
                    self.reach_impl_assoc(impl_id);
                }
            }
        }
    }

    fn reach_impl_assoc(&mut self, id: DefId) {
        if !self.remaining_typs_needed_for_each_impl.contains_key(&id) {
            // Haven't reached trait, or already finished
            return;
        }
        if self.remaining_typs_needed_for_each_impl[&id].1.len() > 0 {
            // We haven't reached all the types we would need to justify this impl
            return;
        }

        if !self.reached.contains(&(None, id)) {
            self.reached.insert((None, id));
            self.impl_assocs_worklist.push(id);
        }
    }

    fn reach_fun(&mut self, id: DefId) {
        if id.as_local().is_none() && !self.reached.contains(&(None, id)) {
            self.reached.insert((None, id));
            self.imported_fun_worklist.push(id);
        }
    }
}

fn span_dummy() -> Span {
    let lo = rustc_span::BytePos(0);
    let hi = rustc_span::BytePos(0);
    let ctxt = rustc_span::SyntaxContext::root();
    let data = rustc_span::SpanData { lo, hi, ctxt, parent: None };
    data.span()
}

fn add_copy_type(ctxt: &mut Context, state: &mut State, id: DefId) {
    let tcx = ctxt.tcx;
    let copy = tcx.lang_items().copy_trait();
    let sized = tcx.lang_items().sized_trait();
    // check for implementation of the form:
    //   impl<A1 ... An> Copy for S<A1 ... An>
    if let Some(trait_ref) = tcx.impl_trait_ref(id) {
        if trait_ref.skip_binder().args.len() == 1 {
            if let GenericArgKind::Type(ty) = trait_ref.skip_binder().args[0].unpack() {
                if let TyKind::Adt(AdtDef(adt_def_data), args) = ty.kind() {
                    let did = adt_def_data.did;
                    let generics = tcx.generics_of(id);
                    let mut copy_bounds: Vec<(Id, bool)> = Vec::new();
                    if generics.params.len() == args.len() {
                        for (param, arg) in generics.params.iter().zip(args.iter()) {
                            let name = state.typ_param(param.name.to_string(), Some(param.index));
                            copy_bounds.push((name, false));
                            if let GenericArgKind::Type(arg_ty) = arg.unpack() {
                                if let TyKind::Param(p) = arg_ty.kind() {
                                    if p.name == param.name {
                                        continue;
                                    }
                                }
                            }
                            return;
                        }
                    } else {
                        return;
                    }
                    for (pred, _) in tcx.predicates_of(id).predicates {
                        if let Some(ClauseKind::Trait(p)) = pred.kind().no_bound_vars() {
                            let pid = p.trait_ref.def_id;
                            // For now, only allowed predicates are Copy and Sized
                            if Some(pid) == copy {
                                let x = match *erase_ty(
                                    ctxt,
                                    state,
                                    &p.trait_ref.args[0].expect_ty(),
                                ) {
                                    TypX::TypParam(x) => x,
                                    _ => panic!("PredicateKind::Trait"),
                                };
                                let x_ref = copy_bounds.iter_mut().find(|(name, _)| name == &x);
                                let x_ref = x_ref.expect("generic param bound");
                                x_ref.1 = true;
                                continue;
                            }
                            if Some(pid) == sized {
                                continue;
                            }
                        }
                        return;
                    }
                    if tcx.impl_polarity(id) != rustc_middle::ty::ImplPolarity::Positive {
                        return;
                    }
                    // Found a matching Copy Impl
                    assert!(!ctxt.copy_types.contains_key(&did));
                    let copy_bounds = copy_bounds.into_iter().map(|(_, copy)| copy).collect();
                    ctxt.copy_types.insert(did, copy_bounds);
                }
            }
        }
    }
}

fn erase_hir_region<'tcx>(ctxt: &Context<'tcx>, state: &mut State, r: &RegionKind) -> Option<Id> {
    match r {
        RegionKind::ReEarlyParam(bound) => Some(state.lifetime((bound.name.to_string(), None))),
        RegionKind::ReBound(_, bound) => match bound.kind {
            BoundRegionKind::BrNamed(a, _) => Some(state.lifetime(lifetime_key(ctxt, a))),
            _ => None,
        },
        RegionKind::ReStatic => Some(Id::new(IdKind::Builtin, 0, "'static".to_string())),
        RegionKind::ReErased => None,
        _ => {
            dbg!(r);
            panic!("unexpected region")
        }
    }
}

fn erase_generic_const<'tcx>(ctxt: &Context<'tcx>, state: &mut State, cnst: &Const<'tcx>) -> Typ {
    match &*mid_ty_const_to_vir(ctxt.tcx, None, cnst).expect("mit_ty_const_to_vir failed") {
        vir::ast::TypX::TypParam(x) => {
            Box::new(TypX::TypParam(state.typ_param(x.to_string(), None)))
        }
        vir::ast::TypX::ConstInt(i) => Box::new(TypX::Primitive(i.to_string())),
        _ => panic!("GenericArgKind::Const"),
    }
}

fn adt_args<'a, 'tcx>(
    rust_item: Option<RustItem>,
    args: &'a [rustc_middle::ty::GenericArg<'tcx>],
) -> (bool, &'a [rustc_middle::ty::GenericArg<'tcx>]) {
    if rust_item == Some(RustItem::Box)
        || rust_item == Some(RustItem::Rc)
        || rust_item == Some(RustItem::Arc)
        || rust_item == Some(RustItem::AllocGlobal)
        || rust_item == Some(RustItem::ManuallyDrop)
        || rust_item == Some(RustItem::PhantomData)
    {
        (false, args)
    } else {
        (true, args)
    }
}

// Collect some or all as-yet unreached types mentioned directly by ty
// (It's ok to miss some, but the more we capture, the less extraneous code
// we have to import.)
fn collect_unreached_datatypes<'tcx>(
    ctxt: &Context<'tcx>,
    state: &State,
    datatypes: &mut Vec<DefId>,
    ty: &Ty<'tcx>,
) {
    match ty.kind() {
        TyKind::Ref(_, t, _) | TyKind::Slice(t) | TyKind::Array(t, _) => {
            collect_unreached_datatypes(ctxt, state, datatypes, t);
        }
        TyKind::Adt(AdtDef(adt_def_data), args) => {
            let did = adt_def_data.did;
            let rust_item = verus_items::get_rust_item(ctxt.tcx, did);
            let (is_user_adt, args) = adt_args(rust_item, args);
            if is_user_adt && !state.reached.contains(&(None, did)) {
                datatypes.push(did);
            }
            for arg in args.iter() {
                match arg.unpack() {
                    rustc_middle::ty::GenericArgKind::Type(t) => {
                        collect_unreached_datatypes(ctxt, state, datatypes, &t);
                    }
                    _ => {}
                }
            }
        }
        _ => {}
    }
}

fn erase_ty<'tcx>(ctxt: &Context<'tcx>, state: &mut State, ty: &Ty<'tcx>) -> Typ {
    match ty.kind() {
        TyKind::Bool
        | TyKind::Uint(_)
        | TyKind::Int(_)
        | TyKind::Char
        | TyKind::Str
        | TyKind::Float(_) => Box::new(TypX::Primitive(ty.to_string())),
        TyKind::Param(p) if p.name == kw::SelfUpper => {
            if state.inside_trait_decl > 0 {
                Box::new(TypX::TraitSelf)
            } else {
                Box::new(TypX::TypParam(state.typ_param("Self", None)))
            }
        }
        TyKind::Param(p) => {
            let name = p.name.as_str();
            Box::new(TypX::TypParam(state.typ_param(name.to_string(), Some(p.index))))
        }
        TyKind::Never => Box::new(TypX::Never),
        TyKind::Ref(region, t, mutability) => {
            let lifetime = erase_hir_region(ctxt, state, region);
            Box::new(TypX::Ref(erase_ty(ctxt, state, t), lifetime, *mutability))
        }
        TyKind::Slice(t) => Box::new(TypX::Slice(erase_ty(ctxt, state, t))),
        TyKind::Array(t, len_const) => {
            let t = erase_ty(ctxt, state, t);
            let t_len = erase_generic_const(ctxt, state, len_const);
            Box::new(TypX::Array(t, t_len))
        }
        TyKind::Tuple(_) => Box::new(TypX::Tuple(
            ty.tuple_fields().iter().map(|t| erase_ty(ctxt, state, &t)).collect(),
        )),
        TyKind::RawPtr(t, mutbl) => {
            let ty = erase_ty(ctxt, state, t);
            Box::new(TypX::RawPtr(ty, *mutbl))
        }
        TyKind::Adt(AdtDef(adt_def_data), args) => {
            let did = adt_def_data.did;
            state.reach_datatype(ctxt, did);

            let path = def_id_to_vir_path(ctxt.tcx, &ctxt.verus_items, did);

            let rust_item = verus_items::get_rust_item(ctxt.tcx, did);
            let (_, args) = adt_args(rust_item, args);

            let (typ_args, _) = erase_generic_args(ctxt, state, args, false);
            let datatype_name = match ctxt.verus_items.id_to_name.get(&did) {
                Some(VerusItem::BuiltinType(t)) => match t {
                    BuiltinTypeItem::Int => Id::new(IdKind::Builtin, 0, "int".to_owned()),
                    BuiltinTypeItem::Nat => Id::new(IdKind::Builtin, 0, "nat".to_owned()),
                    BuiltinTypeItem::FnSpec => Id::new(IdKind::Builtin, 0, "FnSpec".to_owned()),
                    BuiltinTypeItem::Ghost => Id::new(IdKind::Builtin, 0, "Ghost".to_owned()),
                    BuiltinTypeItem::Tracked => Id::new(IdKind::Builtin, 0, "Tracked".to_owned()),
                },
                _ => match rust_item {
                    Some(RustItem::Box) => {
                        assert!(typ_args.len() == 2);
                        Id::new(IdKind::Builtin, 0, "Box".to_owned())
                    }
                    Some(RustItem::Rc) => {
                        assert!(typ_args.len() == 2);
                        Id::new(IdKind::Builtin, 0, "Rc".to_owned())
                    }
                    Some(RustItem::Arc) => {
                        assert!(typ_args.len() == 2);
                        Id::new(IdKind::Builtin, 0, "Arc".to_owned())
                    }
                    Some(RustItem::AllocGlobal) => {
                        assert!(typ_args.len() == 0);
                        Id::new(IdKind::Builtin, 0, "Global".to_owned())
                    }
                    Some(RustItem::ManuallyDrop) => {
                        assert!(typ_args.len() == 1);
                        Id::new(IdKind::Builtin, 0, "ManuallyDrop".to_owned())
                    }
                    Some(RustItem::PhantomData) => {
                        assert!(typ_args.len() == 1);
                        Id::new(IdKind::Builtin, 0, "PhantomData".to_owned())
                    }
                    _ => state.datatype_name(&path),
                },
            };
            Box::new(TypX::Datatype(datatype_name, Vec::new(), typ_args))
        }
        TyKind::Alias(rustc_middle::ty::AliasKind::Projection, t) => {
            // Note: even if rust_to_vir_base decides to normalize t,
            // we don't have to normalize t here, since we're generating Rust code, not VIR.
            // However, normalizing means we might reach less stuff so it's
            // still useful.

            // Try normalization:
            use crate::rustc_trait_selection::infer::TyCtxtInferExt;
            use crate::rustc_trait_selection::traits::NormalizeExt;
            if let Some(fun_id) = state.enclosing_fun_id {
                let param_env = ctxt.tcx.param_env(fun_id);
                let infcx = ctxt.tcx.infer_ctxt().ignoring_regions().build();
                let cause = rustc_infer::traits::ObligationCause::dummy();
                let at = infcx.at(&cause, param_env);
                let resolved_ty = infcx.resolve_vars_if_possible(*ty);
                if !rustc_middle::ty::TypeVisitableExt::has_escaping_bound_vars(&resolved_ty) {
                    let norm = at.normalize(*ty);
                    if norm.value != *ty {
                        let mut has_infer = false;
                        for arg in norm.value.walk().into_iter() {
                            if let GenericArgKind::Type(t) = arg.unpack() {
                                if let TyKind::Infer(..) = t.kind() {
                                    // It's not clear why normalize returns Infer
                                    // but it's not what we want
                                    has_infer = true;
                                }
                            }
                        }
                        if !has_infer {
                            return erase_ty(ctxt, state, &norm.value);
                        }
                    }
                }
            }

            // If normalization isn't possible:
            let assoc_item = ctxt.tcx.associated_item(t.def_id);
            let name = state.typ_param(assoc_item.name.to_string(), None);
            let projection_generics = ctxt.tcx.generics_of(t.def_id);
            let trait_def = projection_generics.parent;
            if let Some(trait_def) = trait_def {
                let n = t.args.len() - projection_generics.params.len();
                let (trait_typ_args, self_typ) =
                    erase_generic_args(ctxt, state, &t.args[..n], true);
                let (assoc_typ_args, _) = erase_generic_args(ctxt, state, &t.args[n..], false);
                let assoc_typ_args = assoc_typ_args.into_iter().map(|a| a.as_lifetime()).collect();
                let self_typ = self_typ.expect("self_typ");
                let trait_path_vir = def_id_to_vir_path(ctxt.tcx, &ctxt.verus_items, trait_def);
                erase_trait(ctxt, state, trait_def);
                // If the type being erased is in one of the definitions of the trait it references,
                // do not expect it to be in the `trait_decl_set`: we are in the process of erasing
                // this very trait.
                assert!(
                    state.enclosing_trait_ids.contains(&trait_def)
                        || state.trait_decl_set.contains(&trait_path_vir)
                );
                let trait_path = state.trait_name(&trait_path_vir);
                let trait_as_datatype =
                    Box::new(TypX::Datatype(trait_path, Vec::new(), trait_typ_args));
                Box::new(TypX::Projection { self_typ, trait_as_datatype, name, assoc_typ_args })
            } else {
                panic!("unexpected TyKind::Alias");
            }
        }
        TyKind::Closure(..) => Box::new(TypX::Closure),
        TyKind::FnDef(..) => Box::new(TypX::FnDef),
        _ => {
            dbg!(ty);
            panic!("unexpected type")
        }
    }
}

fn erase_generic_args<'tcx>(
    ctxt: &Context<'tcx>,
    state: &mut State,
    args: &[rustc_middle::ty::GenericArg<'tcx>],
    mut skip_self: bool,
) -> (Vec<Typ>, Option<Typ>) {
    let mut lifetimes: Vec<Typ> = Vec::new();
    let mut typ_args: Vec<Typ> = Vec::new();
    let mut self_typ: Option<Typ> = None;
    for arg in args.iter() {
        match arg.unpack() {
            rustc_middle::ty::GenericArgKind::Type(t) => {
                let typ = erase_ty(ctxt, state, &t);
                if skip_self {
                    self_typ = Some(typ);
                } else {
                    typ_args.push(typ);
                }
                skip_self = false;
            }
            rustc_middle::ty::GenericArgKind::Lifetime(region) => {
                let lifetime = erase_hir_region(ctxt, state, &region);
                let lifetime =
                    lifetime.unwrap_or_else(|| Id::new(IdKind::Builtin, 0, "'_".to_string()));
                lifetimes.push(Box::new(TypX::TypParam(lifetime)));
            }
            rustc_middle::ty::GenericArgKind::Const(cnst) => {
                let t = erase_generic_const(ctxt, state, &cnst);
                typ_args.push(t);
            }
        }
    }
    lifetimes.extend(typ_args);
    (lifetimes, self_typ)
}

fn erase_pat<'tcx>(ctxt: &Context<'tcx>, state: &mut State, pat: &Pat<'tcx>) -> Pattern {
    let mk_pat = |p: PatternX| Box::new((pat.span, p));
    match &pat.kind {
        PatKind::Wild => mk_pat(PatternX::Wildcard),
        PatKind::Lit(_expr) => mk_pat(PatternX::Wildcard),
        PatKind::Range(_, _, _) => mk_pat(PatternX::Wildcard),
        PatKind::Binding(ann, hir_id, x, None) => {
            if ctxt.var_modes[&pat.hir_id] == Mode::Spec {
                mk_pat(PatternX::Wildcard)
            } else {
                let id = state.local(&x.to_string(), hir_id.local_id.index());
                let BindingMode(_, mutability) = ann;
                mk_pat(PatternX::Binding(id, mutability.to_owned(), None))
            }
        }
        PatKind::Binding(ann, hir_id, x, Some(subpat)) => {
            if ctxt.var_modes[&pat.hir_id] == Mode::Spec {
                erase_pat(ctxt, state, subpat)
            } else {
                let id = state.local(&x.to_string(), hir_id.local_id.index());
                let BindingMode(_, mutability) = ann;
                let subpat = erase_pat(ctxt, state, subpat);
                mk_pat(PatternX::Binding(id, mutability.to_owned(), Some(subpat)))
            }
        }
        PatKind::Path(qpath) => {
            let res = ctxt.types().qpath_res(qpath, pat.hir_id);
            match res {
                Res::Def(DefKind::Const, _id) => mk_pat(PatternX::Wildcard),
                _ => {
                    let (adt_def_id, variant_def, is_enum) =
                        get_adt_res_struct_enum(ctxt.tcx, res, pat.span, true).unwrap();
                    let variant_name = str_ident(&variant_def.ident(ctxt.tcx).as_str());
                    let vir_path = def_id_to_vir_path(ctxt.tcx, &ctxt.verus_items, adt_def_id);

                    let name = state.datatype_name(&vir_path);
                    let variant =
                        if is_enum { Some(state.variant(variant_name.to_string())) } else { None };
                    mk_pat(PatternX::DatatypeTuple(name, variant, vec![], None))
                }
            }
        }
        PatKind::Box(p) => mk_pat(PatternX::Box(erase_pat(ctxt, state, p))),
        PatKind::Or(pats) => {
            let mut patterns: Vec<Pattern> = Vec::new();
            for pat in pats.iter() {
                patterns.push(erase_pat(ctxt, state, pat));
            }
            mk_pat(PatternX::Or(patterns))
        }
        PatKind::Tuple(pats, dot_dot_pos) => {
            let mut patterns: Vec<Pattern> = Vec::new();
            for pat in pats.iter() {
                patterns.push(erase_pat(ctxt, state, pat));
            }
            mk_pat(PatternX::Tuple(patterns, dot_dot_pos.as_opt_usize()))
        }
        PatKind::TupleStruct(qpath, pats, dot_dot_pos) => {
            let res = ctxt.types().qpath_res(qpath, pat.hir_id);
            let (adt_def_id, variant_def, is_enum) =
                get_adt_res_struct_enum(ctxt.tcx, res, pat.span, false).unwrap();
            let variant_name = str_ident(&variant_def.ident(ctxt.tcx).as_str());
            let vir_path = def_id_to_vir_path(ctxt.tcx, &ctxt.verus_items, adt_def_id);

            let name = state.datatype_name(&vir_path);
            let variant_name = state.variant(variant_name.to_string());
            let mut patterns: Vec<Pattern> = Vec::new();
            for pat in pats.iter() {
                patterns.push(erase_pat(ctxt, state, pat));
            }
            let variant = if is_enum { Some(variant_name) } else { None };
            mk_pat(PatternX::DatatypeTuple(name, variant, patterns, dot_dot_pos.as_opt_usize()))
        }
        PatKind::Struct(qpath, pats, has_omitted) => {
            let res = ctxt.types().qpath_res(qpath, pat.hir_id);
            let (adt_def_id, variant_def, is_enum) =
                get_adt_res_struct_enum(ctxt.tcx, res, pat.span, false).unwrap();
            let variant_name = str_ident(&variant_def.ident(ctxt.tcx).as_str());
            let vir_path = def_id_to_vir_path(ctxt.tcx, &ctxt.verus_items, adt_def_id);

            let variant_opt =
                if is_enum { Some(state.variant(variant_name.to_string())) } else { None };

            let name = state.datatype_name(&vir_path);
            let mut binders: Vec<(Id, Pattern)> = Vec::new();
            for pat in pats.iter() {
                let field = state.field(pat.ident.to_string());
                let pattern = erase_pat(ctxt, state, &pat.pat);
                binders.push((field, pattern));
            }
            mk_pat(PatternX::DatatypeStruct(name, variant_opt, binders, *has_omitted))
        }
        _ => {
            dbg!(pat);
            panic!("unexpected pattern")
        }
    }
}

fn erase_spec_exps_typ<'tcx>(
    _ctxt: &Context,
    state: &mut State,
    span: Span,
    mk_typ: impl FnOnce(&mut State) -> Typ,
    exps: Vec<Option<Exp>>,
    force_some: bool,
) -> Option<Exp> {
    let mk_exp = |e: ExpX| Some(Box::new((span, e)));

    let mut is_some: bool = false;
    let mut args: Vec<Exp> = Vec::new();
    for exp in exps.into_iter() {
        if let Some(exp) = exp {
            args.push(exp);
            is_some = true;
        }
    }
    if is_some || force_some { mk_exp(ExpX::Op(args, mk_typ(state))) } else { None }
}

// Return an Exp instead of an Option<Exp>
// (in particulary, instead of returning None, return a dummy expression with the intended type)
fn erase_spec_exps_force_typ<'tcx>(
    ctxt: &Context<'tcx>,
    state: &mut State,
    span: Span,
    typ: Typ,
    exps: Vec<Option<Exp>>,
) -> Exp {
    erase_spec_exps_typ(ctxt, state, span, |_| typ, exps, true).expect("erase expr force")
}

fn erase_spec_exps_force<'tcx>(
    ctxt: &Context<'tcx>,
    state: &mut State,
    expr: &Expr<'tcx>,
    exps: Vec<Option<Exp>>,
) -> Exp {
    let expr_typ = |state: &mut State| erase_ty(ctxt, state, &ctxt.types().node_type(expr.hir_id));
    erase_spec_exps_typ(ctxt, state, expr.span, expr_typ, exps, true).expect("erase expr force")
}

fn erase_spec_exps<'tcx>(
    ctxt: &Context<'tcx>,
    state: &mut State,
    expr: &Expr<'tcx>,
    exps: Vec<Option<Exp>>,
) -> Option<Exp> {
    let expr_typ = |state: &mut State| erase_ty(ctxt, state, &ctxt.types().node_type(expr.hir_id));
    erase_spec_exps_typ(ctxt, state, expr.span, expr_typ, exps, false)
}

fn phantom_data_expr<'tcx>(ctxt: &Context<'tcx>, state: &mut State, expr: &Expr<'tcx>) -> Exp {
    let e = erase_expr(ctxt, state, true, expr);
    let ty = ctxt.types().node_type(expr.hir_id);
    let typ = Box::new(TypX::Phantom(erase_ty(ctxt, state, &ty)));
    erase_spec_exps_force_typ(ctxt, state, expr.span, typ, vec![e])
}

// Convert an Option<Exp> into an Exp by converting None into an empty block
// (useful for Rust expressions that require blocks, like if or while)
fn force_block(exp: Option<Exp>, span: Span) -> Exp {
    match exp {
        None => Box::new((span, ExpX::Block(vec![], None))),
        Some(exp @ box (_, ExpX::Block(..))) => exp,
        Some(exp @ box (span, _)) => Box::new((span, ExpX::Block(vec![], Some(exp)))),
    }
}

// Convert an Option<Exp> into an Exp by converting None into a unit value
fn force_exp(exp: Option<Exp>, span: Span) -> Exp {
    match exp {
        None => Box::new((span, ExpX::Tuple(vec![]))),
        Some(e) => e,
    }
}

fn mk_typ_args<'tcx>(
    ctxt: &Context<'tcx>,
    state: &mut State,
    node_substs: &[rustc_middle::ty::GenericArg<'tcx>],
) -> Vec<Typ> {
    let mut typ_args: Vec<Typ> = Vec::new();
    for typ_arg in node_substs {
        match typ_arg.unpack() {
            GenericArgKind::Type(ty) => {
                typ_args.push(erase_ty(ctxt, state, &ty));
            }
            GenericArgKind::Lifetime(_) => {}
            GenericArgKind::Const(c) => {
                typ_args.push(erase_generic_const(ctxt, state, &c));
            }
        }
    }
    typ_args
}

fn erase_call<'tcx>(
    ctxt: &Context<'tcx>,
    state: &mut State,
    expect_spec: bool,
    expr: &Expr<'tcx>,
    expr_fun: Option<&Expr<'tcx>>,
    fn_def_id: Option<DefId>,
    node_substs: &'tcx rustc_middle::ty::List<rustc_middle::ty::GenericArg<'tcx>>,
    fn_span: Span,
    receiver: Option<&Expr<'tcx>>,
    args_slice: &'tcx [Expr<'tcx>],
    is_method: bool,
    is_variant: bool,
) -> Option<Exp> {
    let mut is_some: bool = false;
    let mk_exp = |e: ExpX| Some(Box::new((expr.span, e)));
    let call = ctxt
        .calls
        .get(&expr.hir_id)
        .unwrap_or_else(|| panic!("internal error: missing function: {:?}", fn_span));
    match call {
        ResolvedCall::Spec => None,
        ResolvedCall::SpecAllowProofArgs => {
            let exps = receiver
                .into_iter()
                .chain(args_slice.iter())
                .map(|a| erase_expr(ctxt, state, expect_spec, a))
                .collect(); // REVIEW(main_new) correct?
            erase_spec_exps_typ(ctxt, state, expr.span, |_| TypX::mk_unit(), exps, false)
        }
        ResolvedCall::CompilableOperator(op) => {
            use crate::erase::CompilableOperator::*;
            let builtin_method = match op {
                SmartPtrClone { is_method } => Some((*is_method, "clone", false)),
                TrackedGet => Some((true, "get", false)),
                TrackedBorrow => Some((true, "borrow", false)),
                TrackedBorrowMut => Some((true, "borrow_mut", false)),
                TrackedNew | TrackedExec => Some((false, "tracked_new", expect_spec)),
                TrackedExecBorrow => Some((false, "tracked_exec_borrow", false)),
                RcNew => Some((false, "rc_new", expect_spec)),
                ArcNew => Some((false, "arc_new", expect_spec)),
                BoxNew => Some((false, "box_new", expect_spec)),
                GhostExec => None,
                IntIntrinsic | Implies => None,
                UseTypeInvariant => Some((false, "use_type_invariant", false)),
            };
            if let Some((true, method, expect_spec_inside)) = builtin_method {
                assert!(receiver.is_some());
                assert!(args_slice.len() == 0);
                let Some(receiver) = receiver else { panic!() };
                let exp = erase_expr(ctxt, state, expect_spec_inside, &receiver);
                if expect_spec_inside {
                    erase_spec_exps(ctxt, state, expr, vec![exp])
                } else {
                    mk_exp(ExpX::BuiltinMethod(exp.expect("builtin method"), method.to_string()))
                }
            } else if let Some((false, func, expect_spec_inside)) = builtin_method {
                assert!(receiver.is_none());
                assert!(args_slice.len() == 1);
                let exp = erase_expr(ctxt, state, expect_spec_inside, &args_slice[0]);
                if expect_spec_inside {
                    erase_spec_exps(ctxt, state, expr, vec![exp])
                } else {
                    let target =
                        mk_exp(ExpX::Var(Id::new(IdKind::Builtin, 0, func.to_string()))).unwrap();
                    let typ_args = mk_typ_args(ctxt, state, node_substs);
                    mk_exp(ExpX::Call(target, typ_args, vec![exp.expect("builtin method")]))
                }
            } else if let GhostExec = op {
                Some(erase_spec_exps_force(ctxt, state, expr, vec![]))
            } else {
                assert!(receiver.is_none());
                let exps =
                    args_slice.iter().map(|a| erase_expr(ctxt, state, expect_spec, a)).collect();
                erase_spec_exps(ctxt, state, expr, exps)
            }
        }
        ResolvedCall::Call(f_name, autospec_usage) => {
            if !ctxt.functions.contains_key(f_name) {
                panic!("internal error: function call to {:?} not found {:?}", f_name, expr.span);
            }
            let f = &ctxt.functions[f_name];
            let f = if let Some(f) = f {
                f
            } else {
                panic!("internal error: call to external function {:?} {:?}", f_name, expr.span);
            };

            let (f_name, f) = match (autospec_usage, &f.x.attrs.autospec) {
                (AutospecUsage::IfMarked, Some(new_f_name)) => {
                    let f = &ctxt.functions[new_f_name];
                    let f = if let Some(f) = f {
                        f
                    } else {
                        panic!(
                            "internal error: call to external function {:?} {:?}",
                            f_name, expr.span
                        );
                    };
                    (new_f_name.clone(), f.clone())
                }
                _ => (f_name.clone(), f.clone()),
            };

            if f.x.mode == Mode::Spec {
                return None;
            }

            // Maybe resolve from trait function to a specific implementation

            let node_substs = node_substs;
            let mut fn_def_id = fn_def_id.expect("call id");

            let param_env = ctxt.tcx.param_env(state.enclosing_fun_id.expect("enclosing_fun_id"));

            let rust_item = crate::verus_items::get_rust_item(ctxt.tcx, fn_def_id);
            let mut node_substs = crate::fn_call_to_vir::fix_node_substs(
                ctxt.tcx,
                ctxt.types(),
                node_substs,
                rust_item,
                &args_slice.iter().collect::<Vec<_>>(),
                expr,
            );

            let normalized_substs = ctxt.tcx.normalize_erasing_regions(param_env, node_substs);
            let inst = rustc_middle::ty::Instance::resolve(
                ctxt.tcx,
                param_env,
                fn_def_id,
                normalized_substs,
            );
            if let Ok(Some(inst)) = inst {
                if let rustc_middle::ty::InstanceDef::Item(did) = inst.def {
                    node_substs = &inst.args;
                    fn_def_id = did;
                }
            }

            state.reach_fun(fn_def_id);

            let node_substs = remove_host_arg(ctxt.tcx, fn_def_id, node_substs, expr.span).unwrap();
            let typ_args = mk_typ_args(ctxt, state, node_substs);
            let mut exps: Vec<Exp> = Vec::new();
            let mut is_first: bool = true;
            assert!(receiver.map(|_| 1).unwrap_or(0) + args_slice.len() == f.x.params.len());
            for (param, e) in f.x.params.iter().zip(receiver.into_iter().chain(args_slice.iter())) {
                if param.x.mode == Mode::Spec {
                    let exp = erase_expr(ctxt, state, true, e);
                    is_some = is_some || exp.is_some();
                    exps.push(erase_spec_exps_force_typ(
                        ctxt,
                        state,
                        e.span,
                        TypX::mk_unit(),
                        vec![exp],
                    ));
                } else {
                    let mut exp = erase_expr(ctxt, state, false, e).expect("expr");
                    if is_first && is_method {
                        let adjustments = ctxt.types().expr_adjustments(e);
                        if adjustments.len() == 1 {
                            use rustc_middle::ty::adjustment::{
                                Adjust, AutoBorrow, AutoBorrowMutability,
                            };
                            match adjustments[0].kind {
                                Adjust::Borrow(AutoBorrow::Ref(_, m)) => {
                                    let m = match m {
                                        AutoBorrowMutability::Not => Mutability::Not,
                                        AutoBorrowMutability::Mut { .. } => Mutability::Mut,
                                    };
                                    exp = Box::new((exp.0, ExpX::AddrOf(m, exp)));
                                }
                                Adjust::Deref(None) => {
                                    exp = Box::new((exp.0, ExpX::Deref(exp)));
                                }
                                _ => {}
                            }
                        }
                    }
                    exps.push(exp);
                    is_some = true;
                }
                is_first = false;
            }
            if expect_spec && !is_some {
                None
            } else {
                let name = state.fun_name(&f_name);
                let target = Box::new((fn_span, ExpX::Var(name)));
                mk_exp(ExpX::Call(target, typ_args, exps))
            }
        }
        ResolvedCall::Ctor(path, variant_name) => {
            assert!(receiver.is_none());
            if expect_spec {
                let mut exps: Vec<Option<Exp>> = Vec::new();
                for arg in args_slice.iter() {
                    exps.push(erase_expr(ctxt, state, expect_spec, arg));
                }
                erase_spec_exps(ctxt, state, expr, exps)
            } else {
                let datatype = &ctxt.datatypes[path];
                let variant = datatype.x.get_variant(variant_name);
                let typ_args = mk_typ_args(ctxt, state, node_substs);
                let mut args: Vec<Exp> = Vec::new();
                for (field, arg) in variant.fields.iter().zip(args_slice.iter()) {
                    let (_, field_mode, _) = field.a;
                    let e = if field_mode == Mode::Spec {
                        phantom_data_expr(ctxt, state, arg)
                    } else {
                        erase_expr(ctxt, state, expect_spec, arg).expect("expr")
                    };
                    args.push(e);
                }
                // make sure datatype is generated
                let _ = erase_ty(ctxt, state, &ctxt.types().node_type(expr.hir_id));

                let variant_opt =
                    if is_variant { Some(state.variant(variant_name.to_string())) } else { None };
                mk_exp(ExpX::DatatypeTuple(state.datatype_name(path), variant_opt, typ_args, args))
            }
        }
        ResolvedCall::NonStaticExec => {
            assert!(receiver.is_none());
            let expr_fun = expr_fun.expect("exec closure call function target");
            let exp_fun = erase_expr(ctxt, state, false, expr_fun).expect("closure call target");
            let typ_args = mk_typ_args(ctxt, state, node_substs);
            let exps = args_slice
                .iter()
                .map(|a| erase_expr(ctxt, state, false, a).expect("call arg"))
                .collect();
            // syntax quirk: need extra parens when exp_fun is a block
            let exp_fun = Box::new((expr_fun.span, ExpX::ExtraParens(exp_fun)));
            mk_exp(ExpX::Call(exp_fun, typ_args, exps))
        }
    }
}

fn erase_match<'tcx>(
    ctxt: &Context<'tcx>,
    state: &mut State,
    expect_spec: bool,
    expr: &Expr<'tcx>,
    cond: &Expr<'tcx>,
    arms: Vec<(Option<&Pat<'tcx>>, &Option<&Expr<'tcx>>, Option<&Expr<'tcx>>)>,
) -> Option<Exp> {
    let expr_typ = |state: &mut State| erase_ty(ctxt, state, &ctxt.types().node_type(expr.hir_id));
    let mk_exp1 = |e: ExpX| Box::new((expr.span, e));
    let mk_exp = |e: ExpX| Some(Box::new((expr.span, e)));
    let mut is_some_arms = false;
    let cond_spec = ctxt.condition_modes[&expr.hir_id] == Mode::Spec;
    let ec = erase_expr(ctxt, state, cond_spec, cond);
    let mut e_arms: Vec<(Pattern, Option<Exp>, Exp)> = Vec::new();
    for (pat_opt, guard_opt, body_expr) in arms.iter() {
        let pattern = if let Some(pat) = pat_opt {
            erase_pat(ctxt, state, pat)
        } else {
            Box::new((span_dummy(), PatternX::Wildcard))
        };
        let guard = match guard_opt {
            None => None,
            Some(guard) => erase_expr(ctxt, state, cond_spec, guard),
        };
        let (body, body_span) = if let Some(b) = body_expr {
            (erase_expr(ctxt, state, expect_spec, b), b.span)
        } else {
            (None, span_dummy())
        };
        is_some_arms = is_some_arms || body.is_some();
        e_arms.push((pattern, guard, force_block(body, body_span)));
    }
    if expect_spec && !is_some_arms {
        erase_spec_exps(ctxt, state, expr, vec![ec])
    } else {
        if expect_spec && e_arms.len() < arms.len() {
            // add default case
            let pattern = Box::new((span_dummy(), PatternX::Wildcard));
            let body = Box::new((span_dummy(), ExpX::Op(vec![], expr_typ(state))));
            e_arms.push((pattern, None, body));
        }
        let c = match ec {
            None => {
                let ctyp = ctxt.types().node_type(cond.hir_id);
                mk_exp1(ExpX::Op(vec![], erase_ty(ctxt, state, &ctyp)))
            }
            Some(e) => e,
        };
        mk_exp(ExpX::Match(c, e_arms))
    }
}

fn erase_inv_block<'tcx>(
    ctxt: &Context<'tcx>,
    state: &mut State,
    span: Span,
    body: &Block<'tcx>,
) -> Exp {
    assert!(body.stmts.len() == 4);
    let spend_stmt = &body.stmts[0];
    let open_stmt = &body.stmts[1];
    let mid_stmt = &body.stmts[2];
    if !crate::rust_to_vir_expr::is_spend_open_invariant_credit_call(&ctxt.verus_items, spend_stmt)
    {
        panic!("missing spend_open_invariant_credit call for erase_inv_block");
    }
    let (_guard_hir, _inner_hir, inner_pat, arg, atomicity) =
        crate::rust_to_vir_expr::invariant_block_open(&ctxt.verus_items, open_stmt)
            .expect("invariant_block_open");
    let pat_typ = erase_ty(ctxt, state, &ctxt.types().node_type(inner_pat.hir_id));
    let inner_pat = match &inner_pat.kind {
        PatKind::Binding(ann, hir_id, x, None) => {
            let id = state.local(&x.to_string(), hir_id.local_id.index());
            let BindingMode(_, mutability) = ann;
            Box::new((inner_pat.span, PatternX::Binding(id, mutability.to_owned(), None)))
        }
        _ => {
            panic!("unexpected pattern kind for erase_inv_block");
        }
    };
    let arg = erase_expr(ctxt, state, false, arg).expect("erase_inv_block arg");
    let mid_body = erase_stmt(ctxt, state, mid_stmt);
    let mid_exp = Box::new((
        mid_stmt.span,
        ExpX::OpenInvariant(atomicity, inner_pat, arg, pat_typ, mid_body),
    ));
    let spend_body = erase_stmt(ctxt, state, spend_stmt);
    Box::new((span, ExpX::Block(spend_body, Some(mid_exp))))
}

fn erase_expr<'tcx>(
    ctxt: &Context<'tcx>,
    state: &mut State,
    expect_spec: bool,
    expr: &Expr<'tcx>,
) -> Option<Exp> {
    let expr = expr.peel_drop_temps();
    let expr_typ = |state: &mut State| erase_ty(ctxt, state, &ctxt.types().node_type(expr.hir_id));
    let mk_exp1 = |e: ExpX| Box::new((expr.span, e));
    let mk_exp = |e: ExpX| Some(Box::new((expr.span, e)));

    match &expr.kind {
        ExprKind::Path(qpath) => {
            let res = ctxt.types().qpath_res(qpath, expr.hir_id);

            match res {
                Res::Local(id) => match ctxt.tcx.hir_node(id) {
                    Node::Pat(Pat { kind: PatKind::Binding(_ann, id, ident, _pat), .. }) => {
                        if !ctxt.var_modes.contains_key(&expr.hir_id) {
                            dbg!(expr);
                        }
                        if expect_spec || ctxt.var_modes[&expr.hir_id] == Mode::Spec {
                            None
                        } else {
                            mk_exp(ExpX::Var(state.local(&ident.to_string(), id.local_id.index())))
                        }
                    }
                    _ => panic!("unsupported"),
                },
                Res::SelfCtor(_) | Res::Def(DefKind::Ctor(_, _), _) => {
                    if expect_spec {
                        None
                    } else {
                        let (adt_def_id, variant_def, is_enum) =
                            get_adt_res_struct_enum(ctxt.tcx, res, expr.span, true).unwrap();
                        let variant_name = str_ident(&variant_def.ident(ctxt.tcx).as_str());
                        let vir_path = def_id_to_vir_path(ctxt.tcx, &ctxt.verus_items, adt_def_id);

                        let rust_item = verus_items::get_rust_item(ctxt.tcx, adt_def_id);
                        if rust_item == Some(RustItem::PhantomData) {
                            return mk_exp(ExpX::Var(Id::new(
                                IdKind::Builtin,
                                0,
                                "PhantomData".to_owned(),
                            )));
                        }

                        let variant = if is_enum {
                            Some(state.variant(variant_name.to_string()))
                        } else {
                            None
                        };
                        let typ_args =
                            mk_typ_args(ctxt, state, ctxt.types().node_args(expr.hir_id));
                        return mk_exp(ExpX::DatatypeTuple(
                            state.datatype_name(&vir_path),
                            variant,
                            typ_args,
                            vec![],
                        ));
                    }
                }
                Res::Def(DefKind::AssocConst, _id) => {
                    if expect_spec {
                        None
                    } else {
                        let typ = expr_typ(state);
                        assert!(matches!(*typ, TypX::Primitive(_)));
                        mk_exp(ExpX::Op(vec![], typ))
                    }
                }
                Res::Def(DefKind::Const, id) => {
                    if expect_spec || ctxt.var_modes[&expr.hir_id] == Mode::Spec {
                        None
                    } else {
                        let vir_path = def_id_to_vir_path(ctxt.tcx, &ctxt.verus_items, id);
                        let fun_name = Arc::new(FunX { path: vir_path });
                        let fun_exp = mk_exp1(ExpX::Var(state.fun_name(&fun_name)));
                        return mk_exp(ExpX::Call(fun_exp, vec![], vec![]));
                    }
                }
                Res::Def(DefKind::Static { mutability: Mutability::Not, nested: false }, id) => {
                    if expect_spec || ctxt.var_modes[&expr.hir_id] == Mode::Spec {
                        None
                    } else {
                        let vir_path = def_id_to_vir_path(ctxt.tcx, &ctxt.verus_items, id);
                        let fun_name = Arc::new(FunX { path: vir_path });
                        let fun_exp = mk_exp1(ExpX::Var(state.fun_name(&fun_name)));
                        let e = mk_exp1(ExpX::Call(fun_exp, vec![], vec![]));
                        // The function we emit to represent the static returns a
                        // &'static reference. So we need to deref here
                        mk_exp(ExpX::Deref(e))
                    }
                }
                Res::Def(DefKind::Fn | DefKind::AssocFn, id) => {
                    if expect_spec || ctxt.var_modes[&expr.hir_id] == Mode::Spec {
                        None
                    } else {
                        let vir_path = def_id_to_vir_path(ctxt.tcx, &ctxt.verus_items, id);
                        let fun_name = Arc::new(FunX { path: vir_path });
                        return mk_exp(ExpX::Var(state.fun_name(&fun_name)));
                    }
                }
                Res::Def(DefKind::ConstParam, id) => {
                    let local_id = id.as_local().expect("ConstParam local");
                    let hir_id = ctxt.tcx.local_def_id_to_hir_id(local_id);
                    match ctxt.tcx.hir_node(hir_id) {
                        Node::GenericParam(gp) => {
                            let name = state.typ_param(gp.name.ident().to_string(), None);
                            mk_exp(ExpX::Var(name))
                        }
                        _ => panic!("ConstParam"),
                    }
                }
                _ => {
                    panic!("unsupported")
                }
            }
        }
        ExprKind::Lit(_lit) => {
            if expect_spec {
                None
            } else {
                let typ = expr_typ(state);
                mk_exp(ExpX::Op(vec![], typ))
            }
        }
        ExprKind::Call(e0, es) => {
            let is_variant = match &e0.kind {
                ExprKind::Path(qpath) => {
                    let res = ctxt.types().qpath_res(qpath, e0.hir_id);
                    match res {
                        Res::Def(DefKind::Variant, _did) => true,
                        Res::Def(DefKind::Ctor(rustc_hir::def::CtorOf::Variant, ..), _did) => true,
                        _ => false,
                    }
                }
                _ => false,
            };
            let fn_def_id = if let ExprKind::Path(qpath) = &e0.kind {
                let def = ctxt.types().qpath_res(&qpath, e0.hir_id);
                if let Res::Def(_, fn_def_id) = def { Some(fn_def_id) } else { None }
            } else {
                None
            };
            erase_call(
                ctxt,
                state,
                expect_spec,
                expr,
                Some(e0),
                fn_def_id,
                ctxt.types().node_args(e0.hir_id),
                e0.span,
                None,
                es,
                false,
                is_variant,
            )
        }
        ExprKind::MethodCall(segment, receiver, args, _call_span) => {
            let fn_def_id = ctxt.types().type_dependent_def_id(expr.hir_id).expect("method id");
            erase_call(
                ctxt,
                state,
                expect_spec,
                expr,
                None,
                Some(fn_def_id),
                ctxt.types().node_args(expr.hir_id),
                segment.ident.span,
                Some(receiver),
                args,
                true,
                false,
            )
        }
        ExprKind::Struct(qpath, fields, spread) => {
            if expect_spec {
                let mut exps: Vec<Option<Exp>> = Vec::new();
                for f in fields.iter() {
                    exps.push(erase_expr(ctxt, state, expect_spec, f.expr));
                }
                erase_spec_exps(ctxt, state, expr, exps)
            } else {
                let res = ctxt.types().qpath_res(qpath, expr.hir_id);

                let (adt_def_id, variant_name, is_enum) =
                    get_adt_res_struct_enum_union(ctxt.tcx, res, expr.span, fields).unwrap();
                let vir_path = def_id_to_vir_path(ctxt.tcx, &ctxt.verus_items, adt_def_id);

                let datatype = &ctxt.datatypes[&vir_path];
                let variant = datatype.x.get_variant(&variant_name);
                let mut fs: Vec<(Id, Exp)> = Vec::new();
                for f in fields.iter() {
                    let vir_field_name = field_ident_from_rust(f.ident.as_str());
                    let (_, field_mode, _) = get_field(&variant.fields, &vir_field_name).a;
                    let name = state.field(f.ident.to_string());
                    let e = if field_mode == Mode::Spec {
                        phantom_data_expr(ctxt, state, &f.expr)
                    } else {
                        erase_expr(ctxt, state, expect_spec, f.expr).expect("expr")
                    };
                    fs.push((name, e));
                }
                let variant_opt =
                    if is_enum { Some(state.variant(variant_name.to_string())) } else { None };
                let spread = spread.map(|e| erase_expr(ctxt, state, expect_spec, e).expect("expr"));
                let typ_args = if let box TypX::Datatype(_, _, typ_args) = expr_typ(state) {
                    typ_args
                } else {
                    panic!("unexpected struct expression type")
                };
                mk_exp(ExpX::DatatypeStruct(
                    state.datatype_name(&vir_path),
                    variant_opt,
                    typ_args,
                    fs,
                    spread,
                ))
            }
        }
        ExprKind::Tup(exprs) => {
            let mut args: Vec<Exp> = Vec::new();
            if expect_spec {
                let exps = exprs.iter().map(|e| erase_expr(ctxt, state, expect_spec, e)).collect();
                erase_spec_exps(ctxt, state, expr, exps)
            } else {
                for e in exprs.iter() {
                    args.push(erase_expr(ctxt, state, expect_spec, e).expect("expr"));
                }
                mk_exp(ExpX::Tuple(args))
            }
        }
        ExprKind::Array(exprs) => {
            let mut args: Vec<Exp> = Vec::new();
            if expect_spec {
                let exps = exprs.iter().map(|e| erase_expr(ctxt, state, expect_spec, e)).collect();
                erase_spec_exps(ctxt, state, expr, exps)
            } else {
                for e in exprs.iter() {
                    args.push(erase_expr(ctxt, state, expect_spec, e).expect("expr"));
                }
                mk_exp(ExpX::Array(args))
            }
        }
        ExprKind::Repeat(e, _array_len) => {
            let exp = erase_expr(ctxt, state, expect_spec, e);
            if expect_spec {
                erase_spec_exps(ctxt, state, expr, vec![exp])
            } else {
                let array_ty = erase_ty(ctxt, state, &ctxt.types().expr_ty(expr));
                let len_ty = match *array_ty {
                    TypX::Array(_, len_ty) => len_ty.clone(),
                    _ => {
                        panic!("ExprKind::Repeat case expected TypX::Array");
                    }
                };
                mk_exp(ExpX::ArrayRepeat(exp.expect("expr"), len_ty))
            }
        }
        ExprKind::Cast(source, _) => {
            let source = erase_expr(ctxt, state, expect_spec, source);
            erase_spec_exps(ctxt, state, expr, vec![source])
        }
        ExprKind::AddrOf(BorrowKind::Ref, mutability, e) => {
            let exp = erase_expr(ctxt, state, expect_spec, e);
            if expect_spec {
                erase_spec_exps(ctxt, state, expr, vec![exp])
            } else {
                mk_exp(ExpX::AddrOf(*mutability, exp.expect("expr")))
            }
        }
        ExprKind::Unary(op, e1) => {
            let exp1 = erase_expr(ctxt, state, expect_spec, e1);
            match op {
                UnOp::Deref if !expect_spec => mk_exp(ExpX::Deref(exp1.expect("expr"))),
                _ => erase_spec_exps(ctxt, state, expr, vec![exp1]),
            }
        }
        ExprKind::Binary(_op, e1, e2) => {
            let exp1 = erase_expr(ctxt, state, expect_spec, e1);
            let exp2 = erase_expr(ctxt, state, expect_spec, e2);
            erase_spec_exps(ctxt, state, expr, vec![exp1, exp2])
        }
        ExprKind::Index(e1, e2, _span) => {
            let exp1 = erase_expr(ctxt, state, expect_spec, e1);
            let exp2 = erase_expr(ctxt, state, expect_spec, e2);
            if expect_spec {
                erase_spec_exps(ctxt, state, expr, vec![exp1, exp2])
            } else {
                let ty1 = erase_ty(ctxt, state, &ctxt.types().expr_ty_adjusted(e1));
                let ty2 = erase_ty(ctxt, state, &ctxt.types().expr_ty_adjusted(e2));
                let ty = erase_ty(ctxt, state, &ctxt.types().node_type(expr.hir_id));
                mk_exp(ExpX::Index(ty1, ty2, ty, exp1.expect("expr"), exp2.expect("expr")))
            }
        }
        ExprKind::Field(e1, field) => {
            let exp1 = erase_expr(ctxt, state, expect_spec, e1);
            if expect_spec {
                erase_spec_exps(ctxt, state, expr, vec![exp1])
            } else {
                let field_id = state.field(field.to_string());
                mk_exp(ExpX::Field(exp1.expect("expr"), field_id))
            }
        }
        ExprKind::Assign(e1, e2, _span) => {
            let mode1 = ctxt.var_modes[&e1.hir_id];
            if mode1 == Mode::Spec {
                let exp1 = erase_expr(ctxt, state, true, e1);
                let exp2 = erase_expr(ctxt, state, true, e2);
                erase_spec_exps(ctxt, state, expr, vec![exp1, exp2])
            } else {
                let exp1 = erase_expr(ctxt, state, false, e1);
                let exp2 = erase_expr(ctxt, state, false, e2);
                mk_exp(ExpX::Assign(exp1.expect("expr"), force_exp(exp2, e2.span)))
            }
        }
        ExprKind::AssignOp(_op, e1, e2) => {
            let mode1 = ctxt.var_modes[&e1.hir_id];
            if mode1 == Mode::Spec {
                let exp1 = erase_expr(ctxt, state, true, e1);
                let exp2 = erase_expr(ctxt, state, true, e2);
                erase_spec_exps(ctxt, state, expr, vec![exp1, exp2])
            } else {
                // REVIEW:
                // Right now, we duplicate exp1; this is ok because we only consider one kind of
                // expressions on the lhs: ExprX::VarLoc(_). When we add support
                // for more kinds, this may cause the borrow-checker to report errors in places
                // where it shouldn't (borrow-checking is still sound, but innacurate for these
                // expressions).
                let exp1 = erase_expr(ctxt, state, false, e1);
                let exp2 = erase_expr(ctxt, state, false, e2);
                let expr_typ =
                    |state: &mut State| erase_ty(ctxt, state, &ctxt.types().node_type(e1.hir_id));
                let exp3 = erase_spec_exps_typ(
                    ctxt,
                    state,
                    expr.span,
                    expr_typ,
                    vec![exp1.clone(), exp2],
                    false,
                );
                mk_exp(ExpX::Assign(exp1.expect("expr"), exp3.expect("expr")))
            }
        }
        ExprKind::If(cond, lhs, rhs) => {
            let cond_spec = ctxt.condition_modes[&expr.hir_id] == Mode::Spec;
            let cond = cond.peel_drop_temps();
            match cond.kind {
                ExprKind::Let(LetExpr { pat, init: src_expr, .. }) => {
                    let arm1 = (Some(pat.to_owned()), &None, Some(*lhs));
                    let arm2 = (None, &None, *rhs);
                    erase_match(ctxt, state, expect_spec, expr, src_expr, vec![arm1, arm2])
                }
                _ => {
                    let ec = erase_expr(ctxt, state, cond_spec, cond);
                    let e1 = erase_expr(ctxt, state, expect_spec, lhs);
                    let e2 = match rhs {
                        None => None,
                        Some(rhs) => erase_expr(ctxt, state, expect_spec, rhs),
                    };
                    match (expect_spec, e1, e2) {
                        (true, None, None) => erase_spec_exps(ctxt, state, expr, vec![ec]),
                        (_, e1, e2) => {
                            let c = match ec {
                                None => mk_exp1(ExpX::Op(vec![], TypX::mk_bool())),
                                Some(e) => e,
                            };
                            let e1 = force_block(e1, lhs.span);
                            let e2 = force_block(e2, lhs.span);
                            mk_exp(ExpX::If(c, e1, e2))
                        }
                    }
                }
            }
        }
        ExprKind::Match(cond, arms, _match_source) => {
            let arms_vec = arms.iter().map(|a| (Some(a.pat), &a.guard, Some(a.body))).collect();
            erase_match(ctxt, state, expect_spec, expr, cond, arms_vec)
        }
        ExprKind::Loop(
            Block {
                stmts: [],
                expr: Some(Expr { kind: ExprKind::If(cond, body, _other), .. }),
                ..
            },
            label,
            rustc_hir::LoopSource::While,
            _span,
        ) => {
            let c = erase_expr(ctxt, state, false, cond).expect("expr");
            let b = force_block(erase_expr(ctxt, state, false, body), body.span);
            let label = label.map(|l| state.lifetime((l.ident.to_string(), None)));
            mk_exp(ExpX::While(c, b, label))
        }
        ExprKind::Loop(block, label, _source, _span) => {
            let b = force_block(erase_block(ctxt, state, false, block), block.span);
            let label = label.map(|l| state.lifetime((l.ident.to_string(), None)));
            mk_exp(ExpX::Loop(b, label))
        }
        ExprKind::Break(dest, None) => {
            let label = dest.label.map(|l| state.lifetime((l.ident.to_string(), None)));
            mk_exp(ExpX::Break(label))
        }
        ExprKind::Continue(dest) => {
            let label = dest.label.map(|l| state.lifetime((l.ident.to_string(), None)));
            mk_exp(ExpX::Continue(label))
        }
        ExprKind::Ret(None) => mk_exp(ExpX::Ret(None)),
        ExprKind::Ret(Some(expr)) => {
            let exp = erase_expr(ctxt, state, ctxt.ret_spec.expect("ret_spec"), expr);
            mk_exp(ExpX::Ret(exp))
        }
        ExprKind::Closure(Closure { capture_clause: capture_by, body: body_id, .. }) => {
            let mut params: Vec<(Span, Id, Typ)> = Vec::new();
            let body = ctxt.tcx.hir().body(*body_id);
            let ps = &body.params;
            for p in ps.iter() {
                let pat_var = crate::rust_to_vir_expr::pat_to_var(p.pat).expect("pat_to_var");
                let (x, local_id) = match &pat_var {
                    vir::ast::VarIdent(x, vir::ast::VarIdentDisambiguate::RustcId(local_id)) => {
                        (x, local_id)
                    }
                    _ => panic!("pat_to_var"),
                };
                let x = state.local(x.to_string(), *local_id);
                let typ = erase_ty(ctxt, state, &ctxt.types().node_type(p.hir_id));
                params.push((p.pat.span, x, typ));
            }
            let body_exp = erase_expr(ctxt, state, expect_spec, &body.value);
            let body_exp = force_block(body_exp, body.value.span);
            mk_exp(ExpX::Closure(*capture_by, None, params, body_exp))
        }
        ExprKind::Block(block, None) => {
            let attrs = ctxt.tcx.hir().attrs(expr.hir_id);
            if crate::rust_to_vir_expr::attrs_is_invariant_block(attrs).expect("attrs") {
                return Some(erase_inv_block(ctxt, state, expr.span, block));
            }
            let g_attr = get_ghost_block_opt(ctxt.tcx.hir().attrs(expr.hir_id));
            let keep = match g_attr {
                Some(GhostBlockAttr::Proof) => true,
                Some(GhostBlockAttr::Tracked) => true,
                Some(GhostBlockAttr::GhostWrapped) => false,
                Some(GhostBlockAttr::TrackedWrapped) => true,
                Some(GhostBlockAttr::Wrapper) => panic!(),
                None => true,
            };
            if keep { erase_block(ctxt, state, expect_spec, block) } else { None }
        }
        _ => {
            dbg!(&expr);
            panic!()
        }
    }
}

fn erase_block<'tcx>(
    ctxt: &Context<'tcx>,
    state: &mut State,
    expect_spec: bool,
    block: &Block<'tcx>,
) -> Option<Exp> {
    let mk_exp = |e: ExpX| Some(Box::new((block.span, e)));
    assert!(matches!(block.rules, BlockCheckMode::DefaultBlock | BlockCheckMode::UnsafeBlock(_)));
    assert!(!block.targeted_by_break);
    let mut stms: Vec<Stm> = Vec::new();
    for stmt in block.stmts {
        stms.extend(erase_stmt(ctxt, state, stmt));
    }
    let e = block.expr.and_then(|e| erase_expr(ctxt, state, expect_spec, e));
    if stms.len() > 0 || e.is_some() { mk_exp(ExpX::Block(stms, e)) } else { None }
}

fn erase_stmt<'tcx>(ctxt: &Context<'tcx>, state: &mut State, stmt: &Stmt<'tcx>) -> Vec<Stm> {
    match &stmt.kind {
        StmtKind::Expr(e) | StmtKind::Semi(e) => {
            if let Some(e) = erase_expr(ctxt, state, true, e) {
                vec![Box::new((stmt.span, StmX::Expr(e)))]
            } else {
                vec![]
            }
        }
        StmtKind::Let(LetStmt { pat, ty: _, init, els: _, hir_id, span: _, source: _ }) => {
            let mode = ctxt.var_modes[&pat.hir_id];
            if mode == Mode::Spec {
                if let Some(init) = init {
                    if let Some(e) = erase_expr(ctxt, state, true, init) {
                        vec![Box::new((stmt.span, StmX::Expr(e)))]
                    } else {
                        vec![]
                    }
                } else {
                    vec![]
                }
            } else {
                let pat: Pattern = erase_pat(ctxt, state, pat);
                let typ = erase_ty(ctxt, state, &ctxt.types().node_type(*hir_id));
                let init_exp =
                    if let Some(init) = init { erase_expr(ctxt, state, false, init) } else { None };
                vec![Box::new((stmt.span, StmX::Let(pat, typ, init_exp)))]
            }
        }
        StmtKind::Item(..) => panic!("unexpected statement"),
    }
}

fn erase_const_or_static<'tcx>(
    krate: &'tcx Crate<'tcx>,
    ctxt: &mut Context<'tcx>,
    state: &mut State,
    span: Span,
    id: DefId,
    external_body: bool,
    body_id: &BodyId,
    is_static: bool,
) {
    let path = def_id_to_vir_path(ctxt.tcx, &ctxt.verus_items, id);
    if let Some(s) = path.segments.last() {
        if s.to_string().starts_with("_DERIVE_builtin_Structural_FOR_") {
            return;
        }
    }
    let fun_name = Arc::new(FunX { path });
    if let Some(f_vir) = &ctxt.functions[&fun_name] {
        if f_vir.x.mode == Mode::Spec && f_vir.x.ret.x.mode == Mode::Spec {
            return;
        }
        let types = ctxt.tcx.typeck(body_id.hir_id.owner.def_id);
        ctxt.types_opt = Some(types);
        ctxt.ret_spec = Some(f_vir.x.ret.x.mode == Mode::Spec);

        let name = state.fun_name(&fun_name);
        let ty = ctxt.tcx.type_of(id).skip_binder();
        let typ = erase_ty(ctxt, state, &ty);
        let body = crate::rust_to_vir_func::find_body_krate(krate, body_id);
        let body_exp = if external_body {
            Box::new((body.value.span, ExpX::Panic))
        } else {
            state.enclosing_fun_id = Some(id);
            let body_exp = erase_expr(ctxt, state, false, &body.value).expect("const body");
            state.enclosing_fun_id = None;
            body_exp
        };

        let mut return_typ = typ;
        let body_span = body.value.span;
        let mut body = Box::new((body_span, ExpX::Block(vec![], Some(body_exp))));

        if is_static {
            // For static `static x: T` we change it to
            // fn x() -> &'static T {
            //     static_ref(body)
            // }

            let target = Box::new((
                body_span,
                ExpX::Var(Id::new(IdKind::Builtin, 0, "static_ref".to_string())),
            ));
            body = Box::new((body_span, ExpX::Call(target, vec![return_typ.clone()], vec![body])));
            body = Box::new((body_span, ExpX::Block(vec![], Some(body))));
            return_typ = Box::new(TypX::Ref(
                return_typ,
                Some(Id::new(IdKind::Builtin, 0, "'static".to_string())),
                Mutability::Not,
            ));
        }

        // Turn const decl into fn decl so we can use the non-const ExpX::Op in the body:
        let decl = FunDecl {
            sig_span: span,
            name_span: span,
            name,
            generic_params: vec![],
            generic_bounds: vec![],
            params: vec![],
            ret: Some((None, return_typ)),
            body: body,
        };
        state.fun_decls.push(decl);
        ctxt.types_opt = None;
        ctxt.ret_spec = None;
    }
}

fn lifetime_key<'tcx>(ctxt: &Context<'tcx>, def_id: DefId) -> (String, Option<u32>) {
    let def_path = ctxt.tcx.def_path(def_id);
    let path_name = &def_path.data.last().unwrap();
    (path_name.data.get_opt_name().unwrap().to_string(), Some(path_name.disambiguator))
}

fn erase_mir_bound<'a, 'tcx>(
    ctxt: &Context<'tcx>,
    state: &'a mut State,
    id: DefId,
    args: &[rustc_middle::ty::GenericArg<'tcx>],
) -> Option<Bound> {
    let tcx = ctxt.tcx;
    erase_trait(ctxt, state, id);
    let trait_path = def_id_to_vir_path(tcx, &ctxt.verus_items, id);
    let rust_item = verus_items::get_rust_item(ctxt.tcx, id);
    if Some(id) == tcx.lang_items().copy_trait() {
        Some(Bound::Copy)
    } else if Some(id) == tcx.lang_items().sized_trait() {
        Some(Bound::Sized)
    } else if Some(RustItem::Allocator) == rust_item {
        Some(Bound::Allocator)
    } else if Some(id) == tcx.lang_items().pointee_trait() {
        // The Rust documentation says Pointee "is automatically implemented for every type",
        // so it's a special case here
        Some(Bound::Pointee)
    } else if vir::ast_util::path_as_friendly_rust_name(&trait_path) == "core::ptr::metadata::Thin"
    {
        // "Thin" is a trait alias for Pointee (special case since we don't support trait aliases)
        Some(Bound::Thin)
    } else if state.trait_decl_set.contains(&trait_path) {
        let (args, _) = erase_generic_args(ctxt, state, args, true);
        let trait_path = state.trait_name(&trait_path);
        Some(Bound::Trait { trait_path, args, equality: None })
    } else {
        None
    }
}

fn erase_mir_predicates<'a, 'tcx>(
    ctxt: &Context<'tcx>,
    state: &'a mut State,
    mir_predicates: impl Iterator<Item = rustc_middle::ty::Clause<'tcx>>,
    generic_bounds: &mut Vec<GenericBound>,
) where
    'tcx: 'a,
{
    let tcx = ctxt.tcx;
    let mut fn_traits: Vec<(Typ, Vec<Id>, ClosureKind)> = Vec::new();
    let mut fn_projections: HashMap<Typ, (Typ, Typ)> = HashMap::new();
    for pred in mir_predicates {
        let mut bound_vars: Vec<Id> = Vec::new();
        for x in pred.kind().bound_vars().iter() {
            let a = match x {
                BoundVariableKind::Region(BoundRegionKind::BrNamed(a, _)) => a,
                _ => panic!("expected region"),
            };
            let id = state.lifetime(lifetime_key(ctxt, a));
            state.rename_bound_for.push(id);
            let id = state.lifetime(lifetime_key(ctxt, a));
            bound_vars.push(id);
        }
        match pred.kind().skip_binder() {
            ClauseKind::RegionOutlives(pred) => {
                let x = erase_hir_region(ctxt, state, &pred.0).expect("bound");
                let typ = Box::new(TypX::TypParam(x));
                let bound = erase_hir_region(ctxt, state, &pred.1).expect("bound");
                let generic_bound = GenericBound { typ, bound_vars, bound: Bound::Id(bound) };
                generic_bounds.push(generic_bound);
            }
            ClauseKind::TypeOutlives(pred) => {
                let typ = erase_ty(ctxt, state, &pred.0);
                let bound = erase_hir_region(ctxt, state, &pred.1).expect("bound");
                let generic_bound = GenericBound { typ, bound_vars, bound: Bound::Id(bound) };
                generic_bounds.push(generic_bound);
            }
            ClauseKind::Trait(pred) => {
                let typ = erase_ty(ctxt, state, &pred.trait_ref.args[0].expect_ty());
                let id = pred.trait_ref.def_id;
                let bound = erase_mir_bound(ctxt, state, id, pred.trait_ref.args);
                if let Some(bound) = bound {
                    let generic_bound =
                        GenericBound { typ: typ.clone(), bound_vars: bound_vars.clone(), bound };
                    generic_bounds.push(generic_bound);
                }
                let kind = if Some(id) == tcx.lang_items().fn_trait() {
                    Some(ClosureKind::Fn)
                } else if Some(id) == tcx.lang_items().fn_mut_trait() {
                    Some(ClosureKind::FnMut)
                } else if Some(id) == tcx.lang_items().fn_once_trait() {
                    Some(ClosureKind::FnOnce)
                } else {
                    None
                };
                if let Some(kind) = kind {
                    fn_traits.push((typ, bound_vars, kind));
                }
            }
            ClauseKind::Projection(pred) => {
                if Some(pred.projection_ty.def_id) == tcx.lang_items().fn_once_output() {
                    assert!(pred.projection_ty.args.len() == 2);
                    let typ = erase_ty(ctxt, state, &pred.projection_ty.args[0].expect_ty());
                    let mut fn_params = match pred.projection_ty.args[1].unpack() {
                        GenericArgKind::Type(ty) => erase_ty(ctxt, state, &ty),
                        _ => panic!("unexpected fn projection"),
                    };
                    if !matches!(*fn_params, TypX::Tuple(_)) {
                        fn_params = Box::new(TypX::Tuple(vec![fn_params]));
                    }
                    let fn_ret = erase_ty(ctxt, state, &pred.term.ty().expect("fn_ret"));
                    fn_projections.insert(typ, (fn_params, fn_ret)).map(|_| panic!("{:?}", pred));
                } else {
                    let typ0 = erase_ty(ctxt, state, &pred.projection_ty.args[0].expect_ty());
                    let typ_eq = if let Some(ty) = pred.term.ty() {
                        erase_ty(ctxt, state, &ty)
                    } else {
                        panic!("should have been disallowed by rust_verify_base.rs");
                    };
                    let trait_def_id = pred.projection_ty.trait_def_id(tcx);
                    let item_def_id = pred.projection_ty.def_id;
                    let assoc_item = tcx.associated_item(item_def_id);
                    let projection_generics = ctxt.tcx.generics_of(item_def_id);
                    let n = pred.projection_ty.args.len() - projection_generics.params.len();
                    let mut bound =
                        erase_mir_bound(ctxt, state, trait_def_id, &pred.projection_ty.args[..n])
                            .expect("bound");
                    let (x_args, _) =
                        erase_generic_args(ctxt, state, &pred.projection_ty.args[n..], true);
                    let x_args = x_args.into_iter().map(|a| a.as_lifetime()).collect();
                    if let Bound::Trait { trait_path: _, args: _, equality } = &mut bound {
                        assert!(equality.is_none());
                        let name = state.typ_param(assoc_item.name.to_ident_string(), None);
                        *equality = Some((name, x_args, typ_eq));
                    } else if matches!(&bound, Bound::Pointee | Bound::Thin) {
                        // keep as is
                    } else {
                        panic!("unexpected bound")
                    }
                    let generic_bound = GenericBound { typ: typ0, bound_vars, bound };
                    generic_bounds.push(generic_bound);
                }
            }
            ClauseKind::ConstArgHasType(..) => {}
            _ => {
                panic!("unexpected bound")
            }
        }
        for _ in pred.kind().bound_vars().iter() {
            state.rename_bound_for.pop();
        }
    }
    for (typ, bound_vars, kind) in fn_traits.into_iter() {
        let (params, ret) = fn_projections.remove(&typ).expect("fn_projections");
        let generic_bound = GenericBound { typ, bound_vars, bound: Bound::Fn(kind, params, ret) };
        generic_bounds.push(generic_bound);
    }
}

fn erase_mir_generics<'tcx>(
    ctxt: &Context<'tcx>,
    state: &mut State,
    id: DefId,
    id_is_fn: bool,
    lifetimes: &mut Vec<GenericParam>,
    typ_params: &mut Vec<GenericParam>,
    generic_bounds: &mut Vec<GenericBound>,
) {
    let mir_generics = ctxt.tcx.generics_of(id);
    let mir_predicates = ctxt.tcx.predicates_of(id);
    if id_is_fn {
        let mir_ty = ctxt.tcx.type_of(id).skip_binder();
        if let TyKind::FnDef(..) = mir_ty.kind() {
            for bv in mir_ty.fn_sig(ctxt.tcx).bound_vars().iter() {
                if let BoundVariableKind::Region(BoundRegionKind::BrNamed(a, _)) = bv {
                    let name = state.lifetime(lifetime_key(ctxt, a));
                    lifetimes.push(GenericParam { name, const_typ: None });
                }
            }
        }
    }
    for gparam in &mir_generics.params {
        match gparam.kind {
            GenericParamDefKind::Lifetime => {
                let name = state.lifetime((gparam.name.to_string(), None));
                lifetimes.push(GenericParam { name, const_typ: None });
            }
            GenericParamDefKind::Type { .. } => {
                let name = state.typ_param(gparam.name.to_string(), Some(gparam.index));
                typ_params.push(GenericParam { name, const_typ: None });
            }
            GenericParamDefKind::Const { has_default: _, is_host_effect: false } => {
                let name = state.typ_param(gparam.name.to_string(), None);
                let t = erase_ty(ctxt, state, &ctxt.tcx.type_of(gparam.def_id).skip_binder());
                typ_params.push(GenericParam { name, const_typ: Some(t) });
            }
            GenericParamDefKind::Const { is_host_effect: true, .. } => {}
        }
    }
    erase_mir_predicates(
        ctxt,
        state,
        mir_predicates.predicates.iter().map(|(c, _)| *c),
        generic_bounds,
    );
}

fn erase_fn_common<'tcx>(
    krate: Option<&'tcx Crate<'tcx>>,
    ctxt: &mut Context<'tcx>,
    state: &mut State,
    name_span: Span,
    id: DefId,
    sig: Option<&FnSig<'tcx>>,
    sig_span: Span,
    impl_generics: Option<DefId>,
    empty_body: bool,
    external_body: bool,
    body_id: Option<&BodyId>,
) {
    if ctxt.ignored_functions.contains(&id) {
        return;
    }
    let path = def_id_to_vir_path(ctxt.tcx, &ctxt.verus_items, id);
    let is_verus_spec = path.segments.last().expect("segment.last").starts_with(VERUS_SPEC);
    // TODO let is_verus_reveal = **path.segments.last().expect("segments.last") == VERUS_REVEAL_INTERNAL;
    if is_verus_spec {
        return;
    }
    let fun_name = Arc::new(FunX { path: path.clone() });
    if let Some(f_vir) = &ctxt.functions[&fun_name] {
        if f_vir.x.mode == Mode::Spec {
            return;
        }
        if let Some(body_id) = body_id {
            let types = ctxt.tcx.typeck(body_id.hir_id.owner.def_id);
            ctxt.types_opt = Some(types);
            ctxt.ret_spec = Some(f_vir.x.ret.x.mode == Mode::Spec);
        }

        let expect_spec = f_vir.x.ret.x.mode == Mode::Spec;
        let body = if let Some(body_id) = body_id {
            Some(crate::rust_to_vir_func::find_body_krate(krate.expect("krate"), body_id))
        } else {
            None
        };
        let body_exp = if body.is_none() || external_body {
            force_block(Some(Box::new((sig_span, ExpX::Panic))), sig_span)
        } else {
            let body = &body.expect("body");
            state.enclosing_fun_id = Some(id);
            let body_exp = erase_expr(ctxt, state, expect_spec, &body.value);
            state.enclosing_fun_id = None;
            if empty_body {
                if let Some(_) = body_exp {
                    panic!("expected empty method body")
                } else {
                    force_block(Some(Box::new((sig_span, ExpX::Panic))), sig_span)
                }
            } else {
                force_block(body_exp, body.value.span)
            }
        };
        let fn_sig = ctxt.tcx.fn_sig(id);
        let fn_sig = fn_sig.skip_binder();
        state.rename_count += 1;
        let name = state.fun_name(&fun_name);
        let inputs = &fn_sig.inputs().skip_binder();
        assert!(inputs.len() == f_vir.x.params.len());
        let params_info: Vec<(Option<Span>, bool)> = if let Some(body) = body {
            assert!(inputs.len() == body.params.len());
            body.params
                .iter()
                .map(|p| {
                    let is_mut_var = match p.pat.kind {
                        PatKind::Binding(BindingMode(_, mutability), _, _, _) => {
                            mutability == rustc_hir::Mutability::Mut
                        }
                        _ => panic!("expected binding pattern"),
                    };
                    (Some(p.pat.span), is_mut_var)
                })
                .collect()
        } else {
            inputs.iter().map(|_| (None, false)).collect()
        };
        let mut lifetimes: Vec<GenericParam> = Vec::new();
        let mut typ_params: Vec<GenericParam> = Vec::new();
        let mut generic_bounds: Vec<GenericBound> = Vec::new();
        if let Some(impl_id) = impl_generics {
            erase_mir_generics(
                ctxt,
                state,
                impl_id,
                false,
                &mut lifetimes,
                &mut typ_params,
                &mut generic_bounds,
            );
        }
        erase_mir_generics(
            ctxt,
            state,
            id,
            true,
            &mut lifetimes,
            &mut typ_params,
            &mut generic_bounds,
        );

        state.enclosing_fun_id = Some(id);
        let mut params: Vec<Param> = Vec::new();
        for ((input, param), param_info) in
            inputs.iter().zip(f_vir.x.params.iter()).zip(params_info.iter())
        {
            let name =
                if let Some((_, name)) = &param.x.unwrapped_info { name } else { &param.x.name };
            let (x, local_id) = match name {
                vir::ast::VarIdent(x, vir::ast::VarIdentDisambiguate::RustcId(local_id)) => {
                    (x, local_id)
                }
                _ => panic!("pat_to_var"),
            };
            let is_mut_var = param_info.1;
            let span = param_info.0;
            let name = state.local(x.to_string(), *local_id);
            let typ = if param.x.mode == Mode::Spec {
                TypX::mk_unit()
            } else {
                erase_ty(ctxt, state, input)
            };
            let new_param = Param { name, span, typ, is_mut_var };
            params.push(new_param);
        }
        let ret = if let Some(sig) = sig {
            match sig.decl.output {
                rustc_hir::FnRetTy::DefaultReturn(_) => None,
                rustc_hir::FnRetTy::Return(ty) => {
                    if f_vir.x.ret.x.mode == Mode::Spec {
                        None
                    } else {
                        Some((Some(ty.span), erase_ty(ctxt, state, &fn_sig.output().skip_binder())))
                    }
                }
            }
        } else {
            Some((None, erase_ty(ctxt, state, &fn_sig.output().skip_binder())))
        };
        state.enclosing_fun_id = None;
        let decl = FunDecl {
            sig_span: sig_span,
            name_span,
            name,
            // lifetimes must precede typ_params
            generic_params: lifetimes.into_iter().chain(typ_params.into_iter()).collect(),
            generic_bounds,
            params,
            ret,
            body: body_exp,
        };
        state.fun_decls.push(decl);
        ctxt.types_opt = None;
        ctxt.ret_spec = None;
    }
}

fn import_fn<'tcx>(ctxt: &mut Context<'tcx>, state: &mut State, id: DefId) {
    erase_fn_common(
        None,
        ctxt,
        state,
        ctxt.tcx.def_ident_span(id).expect("function name span"),
        id,
        None,
        ctxt.tcx.def_span(id),
        ctxt.tcx.generics_of(id).parent,
        true,
        true,
        None,
    );
}

fn erase_fn<'tcx>(
    krate: &'tcx Crate<'tcx>,
    ctxt: &mut Context<'tcx>,
    state: &mut State,
    name_span: Span,
    id: DefId,
    sig: &FnSig<'tcx>,
    impl_generics: Option<DefId>,
    empty_body: bool,
    external_body: bool,
    body_id: Option<&BodyId>,
) {
    erase_fn_common(
        Some(krate),
        ctxt,
        state,
        name_span,
        id,
        Some(sig),
        sig.span,
        impl_generics,
        empty_body,
        external_body,
        body_id,
    );
}

fn erase_impl_assocs<'tcx>(ctxt: &Context<'tcx>, state: &mut State, impl_id: DefId) {
    let (name, _) = state.remaining_typs_needed_for_each_impl.remove(&impl_id).unwrap();
    let trait_ref = ctxt.tcx.impl_trait_ref(impl_id).expect("impl_trait_ref");

    let span = ctxt.tcx.def_span(impl_id);

    let args = remove_host_arg(
        ctxt.tcx,
        trait_ref.skip_binder().def_id,
        trait_ref.skip_binder().args,
        span,
    )
    .expect("remove_host_arg");
    let (trait_typ_args, _) = erase_generic_args(ctxt, state, args, true);

    let mut lifetimes: Vec<GenericParam> = Vec::new();
    let mut typ_params: Vec<GenericParam> = Vec::new();
    let mut generic_bounds: Vec<GenericBound> = Vec::new();
    erase_mir_generics(
        ctxt,
        state,
        impl_id,
        false,
        &mut lifetimes,
        &mut typ_params,
        &mut generic_bounds,
    );
    let generic_params = lifetimes.into_iter().chain(typ_params.into_iter()).collect();
    let self_ty = ctxt.tcx.type_of(impl_id).skip_binder();
    let self_typ = erase_ty(ctxt, state, &self_ty);
    let trait_as_datatype = Box::new(TypX::Datatype(name.clone(), vec![], trait_typ_args));

    let mut assoc_typs: Vec<(Id, Vec<GenericParam>, Typ)> = Vec::new();
    for assoc_item in ctxt.tcx.associated_items(impl_id).in_definition_order() {
        match assoc_item.kind {
            rustc_middle::ty::AssocKind::Type => {
                let mut lifetimes: Vec<GenericParam> = Vec::new();
                let mut typ_params: Vec<GenericParam> = Vec::new();
                let mut generic_bounds: Vec<GenericBound> = Vec::new();
                erase_mir_generics(
                    ctxt,
                    state,
                    assoc_item.def_id,
                    false,
                    &mut lifetimes,
                    &mut typ_params,
                    &mut generic_bounds,
                );
                assert!(typ_params.len() == 0);
                let ty = ctxt.tcx.type_of(assoc_item.def_id).skip_binder();
                let typ = erase_ty(ctxt, state, &ty);
                let impl_name = state.typ_param(&assoc_item.name.to_string(), None);
                assoc_typs.push((impl_name, lifetimes, typ));
            }
            _ => (),
        }
    }

    let trait_impl = TraitImpl {
        span: Some(span),
        generic_params,
        generic_bounds,
        self_typ,
        trait_as_datatype,
        assoc_typs,
    };
    state.trait_impls.push(trait_impl);
}

fn erase_trait<'tcx>(ctxt: &Context<'tcx>, state: &mut State, trait_id: DefId) {
    if !state.reached.insert((None, trait_id)) {
        return;
    }
    // HACK: we cannot yet handle FnOnce::Output
    if let Some(fn_once) = ctxt.tcx.lang_items().fn_once_trait() {
        if trait_id == fn_once {
            return;
        }
    }
    if Some(trait_id) == ctxt.tcx.lang_items().copy_trait() {
        return;
    }

    state.enclosing_trait_ids.push(trait_id);

    let path = def_id_to_vir_path(ctxt.tcx, &ctxt.verus_items, trait_id);

    let mut assoc_typs: Vec<(Id, Vec<GenericParam>, Vec<GenericBound>)> = Vec::new();
    let assoc_items = ctxt.tcx.associated_items(trait_id);
    state.inside_trait_decl += 1;
    for assoc_item in assoc_items.in_definition_order() {
        match assoc_item.kind {
            rustc_middle::ty::AssocKind::Const => {}
            rustc_middle::ty::AssocKind::Fn => {}
            rustc_middle::ty::AssocKind::Type => {
                let mut lifetimes: Vec<GenericParam> = Vec::new();
                let mut typ_params: Vec<GenericParam> = Vec::new();
                let mut generic_bounds = Vec::new();
                erase_mir_generics(
                    ctxt,
                    state,
                    assoc_item.def_id,
                    false,
                    &mut lifetimes,
                    &mut typ_params,
                    &mut generic_bounds,
                );
                assert!(generic_bounds.len() == 0); // if this doesn't hold, need to review
                let mut generic_bounds = Vec::new();
                let mir_predicates = ctxt.tcx.item_bounds(assoc_item.def_id);
                erase_mir_predicates(
                    ctxt,
                    state,
                    mir_predicates.skip_binder().iter(),
                    &mut generic_bounds,
                );
                assert!(typ_params.len() == 0);
                assoc_typs.push((
                    state.typ_param(assoc_item.name.to_ident_string(), None),
                    lifetimes,
                    generic_bounds,
                ));
            }
        }
    }

    // We only need traits with associated type declarations or Copy,
    // or traits that extend traits with associated type declarations or Copy.
    // First, check our own trait bounds to catch anything we might be extending
    // that has associated types.
    // (Note 1: this is an overapproximation, since we only really need bounds on Self,
    // but it's unlikely to matter much.)
    // (Note 2: if we allow cycles between a trait and its supertraits, we'll need a more
    // sophisticated algorithm.)
    let mut supertrait_may_have_assoc_types_or_copy = false;
    for (pred, _) in ctxt.tcx.predicates_of(trait_id).predicates.iter() {
        match (pred.kind().skip_binder(), &pred.kind().bound_vars()[..]) {
            (ClauseKind::Trait(pred), _bound_vars) => {
                let id = pred.trait_ref.def_id;
                erase_trait(ctxt, state, id);
                let trait_path = def_id_to_vir_path(ctxt.tcx, &ctxt.verus_items, id);
                if state.trait_decl_set.contains(&trait_path)
                    || Some(id) == ctxt.tcx.lang_items().copy_trait()
                {
                    supertrait_may_have_assoc_types_or_copy = true;
                }
            }
            _ => {}
        }
    }

    if supertrait_may_have_assoc_types_or_copy || assoc_typs.len() > 0 {
        let name = state.trait_name(&path);
        let mut lifetimes: Vec<GenericParam> = Vec::new();
        let mut typ_params: Vec<GenericParam> = Vec::new();
        let mut generic_bounds: Vec<GenericBound> = Vec::new();
        erase_mir_generics(
            ctxt,
            state,
            trait_id,
            false,
            &mut lifetimes,
            &mut typ_params,
            &mut generic_bounds,
        );
        typ_params.remove(0); // remove Self type parameter
        let generic_params = lifetimes.into_iter().chain(typ_params.into_iter()).collect();

        let decl = TraitDecl { name: name.clone(), generic_params, generic_bounds, assoc_typs };
        state.trait_decl_set.insert(path.clone());
        state.trait_decls.push(decl);

        for impl_id in ctxt.tcx.all_impls(trait_id) {
            let mut datatypes: Vec<DefId> = Vec::new();
            let trait_ref = ctxt.tcx.impl_trait_ref(impl_id).expect("impl_trait_ref");
            for ty in trait_ref.skip_binder().args.types() {
                collect_unreached_datatypes(ctxt, state, &mut datatypes, &ty);
                for t in &datatypes {
                    state
                        .typs_used_in_trait_impls_reverse_map
                        .entry(*t)
                        .or_insert_with(|| Vec::new())
                        .push(impl_id);
                }
            }
            state
                .remaining_typs_needed_for_each_impl
                .insert(impl_id, (name.clone(), datatypes))
                .map(|_| panic!("already inserted"));
            state.reach_impl_assoc(impl_id);
        }
    }
    state.inside_trait_decl -= 1;

    assert!(state.enclosing_trait_ids.pop().is_some());
}

fn erase_trait_item<'tcx>(
    krate: &'tcx Crate<'tcx>,
    ctxt: &mut Context<'tcx>,
    state: &mut State,
    mut trait_id: DefId,
    ex_trait_id_for: Option<DefId>,
    items: &[TraitItemRef],
) {
    let tcx = ctxt.tcx;
    if let Some(ex_trait_id_for) = ex_trait_id_for {
        trait_id = ex_trait_id_for;
    }
    for trait_item_ref in items {
        let mut trait_item = tcx.hir().trait_item(trait_item_ref.id);
        let TraitItem { ident, owner_id, .. } = trait_item;
        if let Some(ex_trait_id_for) = ex_trait_id_for {
            let assoc_item = tcx.associated_item(owner_id.to_def_id());
            let ex_assoc_items = tcx.associated_items(ex_trait_id_for);
            let ex_assoc_item =
                ex_assoc_items.find_by_name_and_kind(tcx, *ident, assoc_item.kind, ex_trait_id_for);
            if let Some(ex_assoc_item) = ex_assoc_item {
                let local_id = ex_assoc_item
                    .def_id
                    .as_local()
                    .expect("erase_trait_item only called on locals");
                let hir_id = tcx.local_def_id_to_hir_id(local_id);
                trait_item =
                    tcx.hir().trait_item(rustc_hir::TraitItemId { owner_id: hir_id.owner });
            } else {
                continue;
            }
        }
        let TraitItem { ident, owner_id, generics: _, kind, span: _, defaultness: _ } = trait_item;
        match kind {
            TraitItemKind::Fn(sig, fun) => {
                let body_id = match (fun, ex_trait_id_for) {
                    (TraitFn::Provided(body_id), None) => Some(body_id),
                    (TraitFn::Required(..), None) => None,
                    (_, Some(_)) => None,
                };
                let id = owner_id.to_def_id();

                let attrs = ctxt.tcx.hir().attrs(trait_item.hir_id());
                let vattrs = get_verifier_attrs(attrs, None, Some(&ctxt.cmd_line_args))
                    .expect("get_verifier_attrs");

                erase_fn(
                    krate,
                    ctxt,
                    state,
                    ident.span,
                    id,
                    sig,
                    Some(trait_id),
                    body_id.is_none(),
                    vattrs.external_body,
                    body_id,
                );
            }
            TraitItemKind::Type(_bounds, None) => {}
            _ => panic!("unexpected trait item"),
        }
    }
}

fn erase_impl<'tcx>(
    krate: &'tcx Crate<'tcx>,
    ctxt: &mut Context<'tcx>,
    state: &mut State,
    impl_id: DefId,
    impll: &Impl<'tcx>,
) {
    for impl_item_ref in impll.items {
        match impl_item_ref.kind {
            AssocItemKind::Fn { .. } => {
                let impl_item = ctxt.tcx.hir().impl_item(impl_item_ref.id);
                let ImplItem { ident, owner_id, kind, .. } = impl_item;
                let id = owner_id.to_def_id();
                let attrs = ctxt.tcx.hir().attrs(impl_item.hir_id());
                let vattrs = get_verifier_attrs(attrs, None, Some(&ctxt.cmd_line_args))
                    .expect("get_verifier_attrs");
                if vattrs.is_external(&ctxt.cmd_line_args) {
                    continue;
                }
                if vattrs.reveal_group {
                    continue;
                }
                match &kind {
                    ImplItemKind::Fn(sig, body_id) => {
                        erase_fn(
                            krate,
                            ctxt,
                            state,
                            ident.span,
                            id,
                            sig,
                            Some(impl_id),
                            false,
                            vattrs.external_body,
                            Some(body_id),
                        );
                    }
                    _ => panic!(),
                }
            }
            AssocItemKind::Type => {
                // handled in erase_trait
            }
            _ => panic!("unexpected impl"),
        }
    }
}

fn erase_datatype<'tcx>(
    ctxt: &Context<'tcx>,
    state: &mut State,
    span: Span,
    id: DefId,
    datatype: Datatype,
) {
    let datatype = Box::new(datatype);
    let path = def_id_to_vir_path(ctxt.tcx, &ctxt.verus_items, id);
    let name = state.datatype_name(&path);
    let implements_copy = ctxt.copy_types.get(&id).cloned();
    let mut lifetimes: Vec<GenericParam> = Vec::new();
    let mut typ_params: Vec<GenericParam> = Vec::new();
    let mut generic_bounds: Vec<GenericBound> = Vec::new();
    erase_mir_generics(
        ctxt,
        state,
        id,
        false,
        &mut lifetimes,
        &mut typ_params,
        &mut generic_bounds,
    );
    let generic_params = lifetimes.into_iter().chain(typ_params.into_iter()).collect();
    let span = Some(span);
    let decl =
        DatatypeDecl { name, span, implements_copy, generic_params, generic_bounds, datatype };
    state.datatype_decls.push(decl);
}

fn erase_variant_data<'tcx>(
    ctxt: &Context<'tcx>,
    state: &mut State,
    variant: &VariantDef,
) -> Fields {
    let get_attrs = |f_did: DefId| {
        if let Some(rustc_hir::Node::Field(f_hir)) = ctxt.tcx.hir().get_if_local(f_did) {
            ctxt.tcx.hir().attrs(f_hir.hir_id)
        } else {
            ctxt.tcx.item_attrs(f_did)
        }
    };
    let revise_typ = |f_did: DefId, typ: Typ| {
        let mode = get_mode(Mode::Exec, get_attrs(f_did));
        if mode == Mode::Spec { Box::new(TypX::Phantom(typ)) } else { typ }
    };
    match variant.ctor_kind() {
        Some(CtorKind::Fn) => {
            let mut fields: Vec<Typ> = Vec::new();
            for field in &variant.fields {
                let typ = erase_ty(ctxt, state, &ctxt.tcx.type_of(field.did).skip_binder());
                fields.push(revise_typ(field.did, typ));
            }
            Fields::Pos(fields)
        }
        None => {
            let mut fields: Vec<Field> = Vec::new();
            for field in &variant.fields {
                let ident = field.ident(ctxt.tcx);
                let name = state.field(ident.to_string());
                let typ = erase_ty(ctxt, state, &ctxt.tcx.type_of(field.did).skip_binder());
                fields.push(Field { name, typ: revise_typ(field.did, typ) });
            }
            Fields::Named(fields)
        }
        Some(CtorKind::Const) => {
            assert!(variant.fields.len() == 0);
            Fields::Pos(vec![])
        }
    }
}

// Treat external_body datatypes as abstract (erase the original fields)
fn erase_abstract_datatype<'tcx>(ctxt: &Context<'tcx>, state: &mut State, span: Span, id: DefId) {
    let mut fields: Vec<Typ> = Vec::new();
    let mir_generics = ctxt.tcx.generics_of(id);
    for gparam in mir_generics.params.iter() {
        // Rust requires all lifetime/type variables to be mentioned in the fields,
        // so introduce a dummy field for each lifetime/type variable
        match gparam.kind {
            GenericParamDefKind::Lifetime => {
                let x = state.lifetime((gparam.name.to_string(), None));
                fields.push(Box::new(TypX::Ref(TypX::mk_bool(), Some(x), Mutability::Not)));
            }
            GenericParamDefKind::Type { .. } => {
                let x = state.typ_param(gparam.name.to_string(), Some(gparam.index));
                fields.push(Box::new(TypX::Phantom(Box::new(TypX::TypParam(x)))));
            }
            GenericParamDefKind::Const { .. } => {
                // no dummy needed
            }
        }
    }
    let datatype = Datatype::Struct(Fields::Pos(fields));
    erase_datatype(ctxt, state, span, id, datatype);
}

fn erase_mir_datatype<'tcx>(ctxt: &Context<'tcx>, state: &mut State, id: DefId) {
    let span = ctxt.tcx.def_span(id);

    let attrs = if let Some(rustc_hir::Node::Item(d_hir)) = ctxt.tcx.hir().get_if_local(id) {
        ctxt.tcx.hir().attrs(d_hir.hir_id())
    } else {
        ctxt.tcx.item_attrs(id)
    };
    let vattrs =
        get_verifier_attrs(attrs, None, Some(&ctxt.cmd_line_args)).expect("get_verifier_attrs");
    if vattrs.external_type_specification {
        return;
    }

    let rust_item = verus_items::get_rust_item(ctxt.tcx, id);

    if let Some(RustItem::Box) = rust_item {
        return;
    }
    let path = def_id_to_vir_path(ctxt.tcx, &ctxt.verus_items, id);
    if let Some(
        RustItem::Rc
        | RustItem::Arc
        | RustItem::AllocGlobal
        | RustItem::ManuallyDrop
        | RustItem::PhantomData,
    ) = rust_item
    {
        return;
    }

    // Check if the struct is 'external_body'
    // (Recall that the 'external_body' label may have been applied by a proxy type,
    // so we can't check the vattrs of the datatype definition directly.
    // Need to check the VIR instead.)
    let is_external_body = match ctxt.datatypes.get(&path) {
        Some(dt) => match dt.x.transparency {
            DatatypeTransparency::Never => true,
            DatatypeTransparency::WhenVisible(_) => false,
        },
        // We may see extra datatypes from imported libraries that we
        // use for associated types:
        None => true,
    };
    if is_external_body {
        erase_abstract_datatype(ctxt, state, span, id);
        return;
    }

    let adt_def = ctxt.tcx.adt_def(id);
    if adt_def.is_struct() {
        let fields = erase_variant_data(ctxt, state, adt_def.non_enum_variant());
        let datatype = Datatype::Struct(fields);
        erase_datatype(ctxt, state, span, id, datatype);
    } else if adt_def.is_enum() {
        let mut variants: Vec<(Id, Fields)> = Vec::new();
        for variant in adt_def.variants().iter() {
            let name = state.variant(variant.ident(ctxt.tcx).to_string());
            let fields = erase_variant_data(ctxt, state, variant);
            variants.push((name, fields));
        }
        let datatype = Datatype::Enum(variants);
        erase_datatype(ctxt, state, span, id, datatype);
    } else if adt_def.is_union() {
        let fields = erase_variant_data(ctxt, state, adt_def.non_enum_variant());
        let datatype = Datatype::Union(fields);
        erase_datatype(ctxt, state, span, id, datatype);
    } else {
        panic!("unexpected datatype {:?}", id);
    }
}

pub(crate) fn gen_check_tracked_lifetimes<'tcx>(
    cmd_line_args: crate::config::Args,
    tcx: TyCtxt<'tcx>,
    verus_items: Arc<VerusItems>,
    krate: &'tcx Crate<'tcx>,
    erasure_hints: &ErasureHints,
    item_to_module_map: &crate::rust_to_vir::ItemToModuleMap,
) -> State {
    let mut ctxt = Context {
        cmd_line_args,
        tcx,
        verus_items,
        types_opt: None,
        functions: HashMap::new(),
        datatypes: HashMap::new(),
        ignored_functions: HashSet::new(),
        copy_types: HashMap::new(),
        calls: HashMap::new(),
        condition_modes: HashMap::new(),
        var_modes: HashMap::new(),
        ret_spec: None,
    };
    let mut state = State::new();
    let mut id_to_hir: HashMap<AstId, Vec<HirId>> = HashMap::new();
    for (hir_id, vir_id) in &erasure_hints.hir_vir_ids {
        if !id_to_hir.contains_key(vir_id) {
            id_to_hir.insert(*vir_id, vec![]);
        }
        id_to_hir.get_mut(vir_id).unwrap().push(*hir_id);
    }
    for f in &erasure_hints.vir_crate.functions {
        ctxt.functions.insert(f.x.name.clone(), Some(f.clone())).map(|_| panic!("{:?}", &f.x.name));
    }
    for d in &erasure_hints.vir_crate.datatypes {
        if let Dt::Path(path) = &d.x.name {
            ctxt.datatypes.insert(path.clone(), d.clone()).map(|_| panic!("{:?}", &path));
        }
    }
    for (id, _span) in &erasure_hints.ignored_functions {
        ctxt.ignored_functions.insert(*id);
    }
    for (hir_id, span, call) in &erasure_hints.resolved_calls {
        if ctxt.calls.contains_key(hir_id) {
            if &ctxt.calls[hir_id] != call {
                panic!("inconsistent resolved_calls: {:?}", span);
            }
        } else {
            ctxt.calls.insert(*hir_id, call.clone());
        }
    }
    for (span, mode) in &erasure_hints.erasure_modes.condition_modes {
        if crate::spans::from_raw_span(&span.raw_span).is_none() {
            continue;
        }
        if !id_to_hir.contains_key(&span.id) {
            dbg!(span, span.id);
            panic!("missing id_to_hir");
        }
        for hir_id in &id_to_hir[&span.id] {
            if ctxt.condition_modes.contains_key(hir_id) {
                if &ctxt.condition_modes[hir_id] != mode {
                    panic!("inconsistent condition_modes: {:?}", span);
                }
            } else {
                ctxt.condition_modes.insert(*hir_id, *mode);
            }
        }
    }
    for (span, mode) in &erasure_hints.erasure_modes.var_modes {
        if crate::spans::from_raw_span(&span.raw_span).is_none() {
            continue;
        }
        if !id_to_hir.contains_key(&span.id) {
            dbg!(span, span.id);
            panic!("missing id_to_hir");
        }
        for hir_id in &id_to_hir[&span.id] {
            if ctxt.var_modes.contains_key(hir_id) {
                if &ctxt.var_modes[hir_id] != mode {
                    panic!("inconsistent var_modes: {:?}", span);
                }
            } else {
                ctxt.var_modes.insert(*hir_id, *mode);
            }
        }
    }
    for (hir_id, mode) in &erasure_hints.direct_var_modes {
        ctxt.var_modes.insert(*hir_id, *mode).map(|v| panic!("{:?}", v));
    }
    if let Some(copy) = tcx.lang_items().copy_trait() {
        for c in tcx.crates(()) {
            for (copy_impl, _) in tcx.implementations_of_trait((*c, copy)) {
                add_copy_type(&mut ctxt, &mut state, *copy_impl);
            }
        }
    }
    for owner in krate.owners.iter() {
        if let MaybeOwner::Owner(owner) = owner {
            match owner.node() {
                OwnerNode::Item(item) => {
                    if matches!(item_to_module_map.get(&item.item_id()), Some(None)) {
                        // item is external
                        continue;
                    }
                    match &item.kind {
                        ItemKind::Impl(Impl { of_trait: Some(trait_ref), .. }) => {
                            if Some(trait_ref.path.res.def_id()) == tcx.lang_items().copy_trait() {
                                add_copy_type(&mut ctxt, &mut state, item.owner_id.to_def_id());
                            }
                        }
                        ItemKind::Trait(
                            IsAuto::No,
                            Unsafety::Normal,
                            _trait_generics,
                            _bounds,
                            _trait_items,
                        ) => {
                            let attrs = tcx.hir().attrs(item.hir_id());
                            let vattrs = get_verifier_attrs(attrs, None, Some(&ctxt.cmd_line_args))
                                .expect("get_verifier_attrs");
                            if vattrs.is_external(&ctxt.cmd_line_args) {
                                continue;
                            }
                            // We only need traits with associated type declarations.
                            // Process traits early so we can see which traits we need.
                            let id = item.owner_id.to_def_id();
                            erase_trait(&ctxt, &mut state, id);
                        }
                        _ => {}
                    }
                }
                _ => {}
            }
        }
    }

    for owner in krate.owners.iter() {
        if let MaybeOwner::Owner(owner) = owner {
            match owner.node() {
                OwnerNode::Item(item) => {
                    if matches!(item_to_module_map.get(&item.item_id()), Some(None)) {
                        // item is external
                        continue;
                    }
                    let attrs = tcx.hir().attrs(item.hir_id());
<<<<<<< HEAD
                    let vattrs = get_verifier_attrs(attrs, None).expect("get_verifier_attrs");
                    if vattrs.internal_reveal_fn || vattrs.internal_const_body {
=======
                    let vattrs = get_verifier_attrs(attrs, None, Some(&ctxt.cmd_line_args))
                        .expect("get_verifier_attrs");
                    if vattrs.external || vattrs.internal_reveal_fn {
>>>>>>> e3681996
                        continue;
                    }
                    let id = item.owner_id.to_def_id();
                    match &item.kind {
                        ItemKind::Use { .. } => {}
                        ItemKind::ExternCrate { .. } => {}
                        ItemKind::Mod { .. } => {}
                        ItemKind::ForeignMod { .. } => {}
                        ItemKind::Macro(..) => {}
                        ItemKind::TyAlias(..) => {}
                        ItemKind::GlobalAsm(..) => {}
                        ItemKind::Struct(_s, _generics) => {
                            if vattrs.is_external(&ctxt.cmd_line_args) {
                                continue;
                            }
                            state.reach_datatype(&ctxt, id);
                        }
                        ItemKind::Enum(_e, _generics) => {
                            if vattrs.is_external(&ctxt.cmd_line_args) {
                                continue;
                            }
                            state.reach_datatype(&ctxt, id);
                        }
                        ItemKind::Union(_e, _generics) => {
                            if vattrs.is_external(&ctxt.cmd_line_args) {
                                continue;
                            }
                            state.reach_datatype(&ctxt, id);
                        }
                        ItemKind::Const(_ty, _, body_id) | ItemKind::Static(_ty, _, body_id) => {
                            if vattrs.size_of_global
                                || vattrs.item_broadcast_use
                                || vattrs.is_external(&ctxt.cmd_line_args)
                            {
                                continue;
                            }
                            erase_const_or_static(
                                krate,
                                &mut ctxt,
                                &mut state,
                                item.span,
                                id,
                                vattrs.external_body,
                                body_id,
                                matches!(&item.kind, ItemKind::Static(..)),
                            );
                        }
                        ItemKind::Fn(sig, _generics, body_id) => {
                            if vattrs.is_external(&ctxt.cmd_line_args) {
                                continue;
                            }
                            if vattrs.reveal_group {
                                continue;
                            }
                            if !vattrs.external_fn_specification {
                                erase_fn(
                                    krate,
                                    &mut ctxt,
                                    &mut state,
                                    item.ident.span,
                                    id,
                                    sig,
                                    None,
                                    false,
                                    vattrs.external_body,
                                    Some(body_id),
                                );
                            } else {
                                let body = ctxt.tcx.hir().body(*body_id);
                                let (def_id, _) = crate::rust_to_vir_func::get_external_def_id(
                                    ctxt.tcx,
                                    &ctxt.verus_items,
                                    id,
                                    body_id,
                                    body,
                                    sig,
                                )
                                .unwrap();

                                // Case where the external function is local - it doesn't
                                // end up in the 'imported_fun_worklist' in this case
                                if def_id.as_local().is_some() {
                                    import_fn(&mut ctxt, &mut state, def_id);
                                }
                            }
                        }
                        ItemKind::Trait(
                            IsAuto::No,
                            Unsafety::Normal,
                            _trait_generics,
                            _bounds,
                            trait_items,
                        ) => {
                            if vattrs.is_external(&ctxt.cmd_line_args) {
                                continue;
                            }
                            let ex_trait_id_for =
                                crate::rust_to_vir_trait::external_trait_specification_of(
                                    tcx,
                                    trait_items,
                                    &vattrs,
                                )
                                .expect("already checked by rust_to_vir_trait")
                                .map(|r| r.def_id);
                            if let Some(ex_trait_id_for) = ex_trait_id_for {
                                if ex_trait_id_for.as_local().is_none() {
                                    continue;
                                }
                            }
                            erase_trait_item(
                                krate,
                                &mut ctxt,
                                &mut state,
                                id,
                                ex_trait_id_for,
                                trait_items,
                            );
                        }
                        ItemKind::Impl(impll) => {
                            if vattrs.is_external(&ctxt.cmd_line_args) {
                                continue;
                            }
                            erase_impl(krate, &mut ctxt, &mut state, id, impll);
                        }
                        ItemKind::OpaqueTy(OpaqueTy {
                            generics: _,
                            bounds: _,
                            origin: OpaqueTyOrigin::AsyncFn(_),
                            in_trait: _,
                            lifetime_mapping: _,
                            precise_capturing_args: None,
                        }) => {
                            continue;
                        }
                        _ => {
                            if vattrs.is_external(&ctxt.cmd_line_args) {
                                continue;
                            }
                            dbg!(item);
                            panic!("unexpected item");
                        }
                    }
                }
                OwnerNode::TraitItem(_trait_item) => {
                    // handled by ItemKind::Trait
                }
                OwnerNode::Crate(_mod_) => {}
                OwnerNode::ImplItem(_) => {}
                OwnerNode::ForeignItem(_foreign_item) => {}
                OwnerNode::Synthetic => {}
            }
        }
    }
    loop {
        if let Some(id) = state.imported_fun_worklist.pop() {
            import_fn(&mut ctxt, &mut state, id);
            continue;
        }
        if let Some(id) = state.datatype_worklist.pop() {
            erase_mir_datatype(&ctxt, &mut state, id);
            continue;
        }
        if let Some(id) = state.impl_assocs_worklist.pop() {
            erase_impl_assocs(&ctxt, &mut state, id);
            continue;
        }
        break;
    }
    assert!(state.rename_bound_for.len() == 0);
    state
}<|MERGE_RESOLUTION|>--- conflicted
+++ resolved
@@ -2808,14 +2808,9 @@
                         continue;
                     }
                     let attrs = tcx.hir().attrs(item.hir_id());
-<<<<<<< HEAD
-                    let vattrs = get_verifier_attrs(attrs, None).expect("get_verifier_attrs");
-                    if vattrs.internal_reveal_fn || vattrs.internal_const_body {
-=======
                     let vattrs = get_verifier_attrs(attrs, None, Some(&ctxt.cmd_line_args))
                         .expect("get_verifier_attrs");
-                    if vattrs.external || vattrs.internal_reveal_fn {
->>>>>>> e3681996
+                    if vattrs.external || vattrs.internal_reveal_fn || vattrs.internal_const_body {
                         continue;
                     }
                     let id = item.owner_id.to_def_id();
