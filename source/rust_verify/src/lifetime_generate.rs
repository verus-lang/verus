--- conflicted
+++ resolved
@@ -101,3007 +101,4 @@
         }
         s
     }
-<<<<<<< HEAD
-
-    fn reach_const_static(&mut self, id: DefId, is_static: bool) {
-        if id.as_local().is_none() && !self.reached.contains(&(None, id)) {
-            self.reached.insert((None, id));
-            self.const_static_worklist.push(ConstOrStaticImport { id, is_static });
-        }
-    }
-
-    fn reach_datatype(&mut self, ctxt: &Context, id: DefId) {
-        if !self.reached.contains(&(None, id)) {
-            if !matches!(ctxt.verus_items.id_to_name.get(&id), Some(VerusItem::BuiltinType(_))) {
-                self.reached.insert((None, id));
-                self.datatype_worklist.push(id);
-            }
-            if let Some(impl_ids) = self.typs_used_in_trait_impls_reverse_map.remove(&id) {
-                // Wake up any impls waiting for our type to be reached
-                for impl_id in impl_ids {
-                    if let Some((_, ref mut ts)) =
-                        self.remaining_typs_needed_for_each_impl.get_mut(&impl_id)
-                    {
-                        // Remove ourself from what impl_id is waiting on
-                        ts.retain(|t| *t != id);
-                    }
-                    self.reach_impl_assoc(impl_id);
-                }
-            }
-        }
-    }
-
-    fn reach_impl_assoc(&mut self, id: DefId) {
-        if !self.remaining_typs_needed_for_each_impl.contains_key(&id) {
-            // Haven't reached trait, or already finished
-            return;
-        }
-        if self.remaining_typs_needed_for_each_impl[&id].1.len() > 0 {
-            // We haven't reached all the types we would need to justify this impl
-            return;
-        }
-
-        if !self.reached.contains(&(None, id)) {
-            self.reached.insert((None, id));
-            self.impl_assocs_worklist.push(id);
-        }
-    }
-
-    fn reach_fun(&mut self, id: DefId) {
-        if id.as_local().is_none() && !self.reached.contains(&(None, id)) {
-            self.reached.insert((None, id));
-            self.imported_fun_worklist.push(id);
-        }
-    }
-}
-
-fn span_dummy() -> Span {
-    let lo = rustc_span::BytePos(0);
-    let hi = rustc_span::BytePos(0);
-    let ctxt = rustc_span::SyntaxContext::root();
-    let data = rustc_span::SpanData { lo, hi, ctxt, parent: None };
-    data.span()
-}
-
-fn erase_hir_region<'tcx>(ctxt: &Context<'tcx>, state: &mut State, r: &RegionKind) -> Option<Id> {
-    match r {
-        RegionKind::ReEarlyParam(bound) => {
-            Some(state.lifetime((bound.name.to_string(), Some(bound.index))))
-        }
-        RegionKind::ReBound(_, bound) => match bound.kind {
-            BoundRegionKind::Named(a, _) => Some(state.lifetime(lifetime_key(ctxt, a))),
-            _ => None,
-        },
-        RegionKind::ReStatic => Some(Id::new(IdKind::Builtin, 0, "'static".to_string())),
-        RegionKind::ReErased => None,
-        _ => {
-            dbg!(r);
-            panic!("unexpected region")
-        }
-    }
-}
-
-fn erase_generic_const<'tcx>(ctxt: &Context<'tcx>, state: &mut State, cnst: &Const<'tcx>) -> Typ {
-    use crate::rustc_middle::query::Key;
-    match &*mid_ty_const_to_vir(ctxt.tcx, Some(cnst.default_span(ctxt.tcx)), cnst)
-        .expect("mit_ty_const_to_vir failed")
-    {
-        vir::ast::TypX::TypParam(x) => {
-            Box::new(TypX::TypParam(state.typ_param(x.to_string(), None)))
-        }
-        vir::ast::TypX::ConstInt(i) => Box::new(TypX::Primitive(i.to_string())),
-        vir::ast::TypX::ConstBool(b) => Box::new(TypX::Primitive(b.to_string())),
-        _ => panic!("GenericArgKind::Const"),
-    }
-}
-
-fn adt_args<'a, 'tcx>(
-    rust_item: Option<RustItem>,
-    args: &'a [rustc_middle::ty::GenericArg<'tcx>],
-) -> (bool, &'a [rustc_middle::ty::GenericArg<'tcx>]) {
-    if rust_item == Some(RustItem::Box)
-        || rust_item == Some(RustItem::Rc)
-        || rust_item == Some(RustItem::Arc)
-        || rust_item == Some(RustItem::AllocGlobal)
-        || rust_item == Some(RustItem::ManuallyDrop)
-        || rust_item == Some(RustItem::PhantomData)
-    {
-        (false, args)
-    } else {
-        (true, args)
-    }
-}
-
-// Collect some or all as-yet unreached types mentioned directly by ty
-// (It's ok to miss some, but the more we capture, the less extraneous code
-// we have to import.)
-// Return Err if we don't handle an impl with this type.
-fn collect_unreached_datatypes<'tcx>(
-    ctxt: &Context<'tcx>,
-    state: &State,
-    datatypes: &mut Vec<DefId>,
-    ty: &Ty<'tcx>,
-) -> Result<(), ()> {
-    match ty.kind() {
-        TyKind::Ref(_, t, _) | TyKind::Slice(t) | TyKind::Array(t, _) => {
-            collect_unreached_datatypes(ctxt, state, datatypes, t)
-        }
-        TyKind::Adt(AdtDef(adt_def_data), args) => {
-            let did = adt_def_data.did;
-            let rust_item = verus_items::get_rust_item(ctxt.tcx, did);
-            let (is_user_adt, args) = adt_args(rust_item, args);
-            if is_user_adt && !state.reached.contains(&(None, did)) {
-                datatypes.push(did);
-            }
-            for arg in args.iter() {
-                match arg.unpack() {
-                    rustc_middle::ty::GenericArgKind::Type(t) => {
-                        collect_unreached_datatypes(ctxt, state, datatypes, &t)?;
-                    }
-                    _ => {}
-                }
-            }
-            Ok(())
-        }
-        TyKind::Bool
-        | TyKind::Uint(_)
-        | TyKind::Int(_)
-        | TyKind::Char
-        | TyKind::Str
-        | TyKind::Float(_)
-        | TyKind::Param(_)
-        | TyKind::Never
-        | TyKind::Tuple(..)
-        | TyKind::RawPtr(..)
-        | TyKind::Alias(rustc_middle::ty::AliasTyKind::Projection, _) => Ok(()),
-        TyKind::Closure(..) => Err(()),
-        TyKind::FnDef(..) => Err(()),
-        _ => Err(()),
-    }
-}
-
-fn erase_ty<'tcx>(ctxt: &Context<'tcx>, state: &mut State, ty: &Ty<'tcx>) -> Typ {
-    match ty.kind() {
-        TyKind::Bool
-        | TyKind::Uint(_)
-        | TyKind::Int(_)
-        | TyKind::Char
-        | TyKind::Str
-        | TyKind::Float(_) => Box::new(TypX::Primitive(ty.to_string())),
-        TyKind::Param(p) if p.name == kw::SelfUpper => {
-            if state.inside_trait_decl > 0 {
-                Box::new(TypX::TraitSelf)
-            } else {
-                Box::new(TypX::TypParam(state.typ_param("Self", None)))
-            }
-        }
-        TyKind::Param(p) => {
-            let name = p.name.as_str();
-            Box::new(TypX::TypParam(state.typ_param(name.to_string(), Some(p.index))))
-        }
-        TyKind::Never => Box::new(TypX::Never),
-        TyKind::Ref(region, t, mutability) => {
-            let lifetime = erase_hir_region(ctxt, state, &region.kind());
-            Box::new(TypX::Ref(erase_ty(ctxt, state, t), lifetime, *mutability))
-        }
-        TyKind::Slice(t) => Box::new(TypX::Slice(erase_ty(ctxt, state, t))),
-        TyKind::Array(t, len_const) => {
-            let t = erase_ty(ctxt, state, t);
-            let t_len = erase_generic_const(ctxt, state, len_const);
-            Box::new(TypX::Array(t, t_len))
-        }
-        TyKind::Tuple(_) => Box::new(TypX::Tuple(
-            ty.tuple_fields().iter().map(|t| erase_ty(ctxt, state, &t)).collect(),
-        )),
-        TyKind::RawPtr(t, mutbl) => {
-            let ty = erase_ty(ctxt, state, t);
-            Box::new(TypX::RawPtr(ty, *mutbl))
-        }
-        TyKind::Adt(AdtDef(adt_def_data), args) => {
-            let did = adt_def_data.did;
-            state.reach_datatype(ctxt, did);
-
-            let path = def_id_to_vir_path(ctxt.tcx, &ctxt.verus_items, did);
-
-            let rust_item = verus_items::get_rust_item(ctxt.tcx, did);
-            let (_, args) = adt_args(rust_item, args);
-
-            let (typ_args, _) = erase_generic_args(ctxt, state, args, false);
-            let datatype_name = match ctxt.verus_items.id_to_name.get(&did) {
-                Some(VerusItem::BuiltinType(t)) => match t {
-                    BuiltinTypeItem::Int => Id::new(IdKind::Builtin, 0, "int".to_owned()),
-                    BuiltinTypeItem::Nat => Id::new(IdKind::Builtin, 0, "nat".to_owned()),
-                    BuiltinTypeItem::FnSpec => Id::new(IdKind::Builtin, 0, "FnSpec".to_owned()),
-                    BuiltinTypeItem::Ghost => Id::new(IdKind::Builtin, 0, "Ghost".to_owned()),
-                    BuiltinTypeItem::Tracked => Id::new(IdKind::Builtin, 0, "Tracked".to_owned()),
-                },
-                Some(VerusItem::External(ExternalItem::FnProof)) => {
-                    Id::new(IdKind::Builtin, 0, "FnProof".to_owned())
-                }
-                Some(VerusItem::External(ExternalItem::FOpts)) => {
-                    Id::new(IdKind::Builtin, 0, "FOpts".to_owned())
-                }
-                _ => match rust_item {
-                    Some(RustItem::Box) => {
-                        assert!(typ_args.len() == 2);
-                        Id::new(IdKind::Builtin, 0, "Box".to_owned())
-                    }
-                    Some(RustItem::Rc) => {
-                        assert!(typ_args.len() == 2);
-                        Id::new(IdKind::Builtin, 0, "Rc".to_owned())
-                    }
-                    Some(RustItem::Arc) => {
-                        assert!(typ_args.len() == 2);
-                        Id::new(IdKind::Builtin, 0, "Arc".to_owned())
-                    }
-                    Some(RustItem::AllocGlobal) => {
-                        assert!(typ_args.len() == 0);
-                        Id::new(IdKind::Builtin, 0, "Global".to_owned())
-                    }
-                    Some(RustItem::ManuallyDrop) => {
-                        assert!(typ_args.len() == 1);
-                        Id::new(IdKind::Builtin, 0, "ManuallyDrop".to_owned())
-                    }
-                    Some(RustItem::PhantomData) => {
-                        assert!(typ_args.len() == 1);
-                        Id::new(IdKind::Builtin, 0, "PhantomData".to_owned())
-                    }
-                    _ => state.datatype_name(&path),
-                },
-            };
-            Box::new(TypX::Datatype(datatype_name, Vec::new(), typ_args))
-        }
-        TyKind::Alias(rustc_middle::ty::AliasTyKind::Projection, t) => {
-            // Note: even if rust_to_vir_base decides to normalize t,
-            // we don't have to normalize t here, since we're generating Rust code, not VIR.
-            // However, normalizing means we might reach less stuff so it's
-            // still useful.
-
-            // Try normalization:
-            use crate::rustc_trait_selection::infer::TyCtxtInferExt;
-            use crate::rustc_trait_selection::traits::NormalizeExt;
-            if let Some(fun_id) = state.enclosing_fun_id {
-                let param_env = ctxt.tcx.param_env(fun_id);
-                let ty_mode = rustc_middle::ty::TypingMode::PostAnalysis;
-                let infcx = ctxt.tcx.infer_ctxt().ignoring_regions().build(ty_mode);
-                let cause = rustc_infer::traits::ObligationCause::dummy();
-                let at = infcx.at(&cause, param_env);
-                let resolved_ty = infcx.resolve_vars_if_possible(*ty);
-                if !rustc_middle::ty::TypeVisitableExt::has_escaping_bound_vars(&resolved_ty) {
-                    let norm = at.normalize(*ty);
-                    if norm.value != *ty {
-                        let mut has_infer = false;
-                        for arg in norm.value.walk().into_iter() {
-                            if let GenericArgKind::Type(t) = arg.unpack() {
-                                if let TyKind::Infer(..) = t.kind() {
-                                    // It's not clear why normalize returns Infer
-                                    // but it's not what we want
-                                    has_infer = true;
-                                }
-                            }
-                        }
-                        if !has_infer {
-                            return erase_ty(ctxt, state, &norm.value);
-                        }
-                    }
-                }
-            }
-
-            // If normalization isn't possible:
-            let assoc_item = ctxt.tcx.associated_item(t.def_id);
-            let name = state.typ_param(assoc_item.name().to_string(), None);
-            let projection_generics = ctxt.tcx.generics_of(t.def_id);
-            let trait_def = projection_generics.parent;
-            if let Some(trait_def) = trait_def {
-                let n = t.args.len() - projection_generics.own_params.len();
-                let (trait_typ_args, self_typ) =
-                    erase_generic_args(ctxt, state, &t.args[..n], true);
-
-                if Some(trait_def) == ctxt.tcx.lang_items().pointee_trait()
-                    && assoc_item.name().as_str() == "Metadata"
-                {
-                    return Box::new(TypX::PointeeMetadata(self_typ.clone().unwrap()));
-                }
-
-                let (assoc_typ_args, _) = erase_generic_args(ctxt, state, &t.args[n..], false);
-                let assoc_typ_args = assoc_typ_args.into_iter().map(|a| a.as_lifetime()).collect();
-                let self_typ = self_typ.expect("self_typ");
-                let trait_path_vir = def_id_to_vir_path(ctxt.tcx, &ctxt.verus_items, trait_def);
-                erase_trait(ctxt, state, trait_def);
-                // If the type being erased is in one of the definitions of the trait it references,
-                // do not expect it to be in the `trait_decl_set`: we are in the process of erasing
-                // this very trait.
-                assert!(
-                    state.enclosing_trait_ids.contains(&trait_def)
-                        || state.trait_decl_set.contains(&trait_path_vir)
-                );
-                let trait_path = state.trait_name(&trait_path_vir);
-                let trait_as_datatype =
-                    Box::new(TypX::Datatype(trait_path, Vec::new(), trait_typ_args));
-                Box::new(TypX::Projection { self_typ, trait_as_datatype, name, assoc_typ_args })
-            } else {
-                panic!("unexpected TyKind::Alias");
-            }
-        }
-        TyKind::Closure(..) => Box::new(TypX::Closure),
-        TyKind::FnDef(..) => Box::new(TypX::FnDef),
-        _ => {
-            dbg!(ty);
-            panic!("unexpected type")
-        }
-    }
-}
-
-fn erase_generic_args<'tcx>(
-    ctxt: &Context<'tcx>,
-    state: &mut State,
-    args: &[rustc_middle::ty::GenericArg<'tcx>],
-    mut skip_self: bool,
-) -> (Vec<Typ>, Option<Typ>) {
-    let mut lifetimes: Vec<Typ> = Vec::new();
-    let mut typ_args: Vec<Typ> = Vec::new();
-    let mut self_typ: Option<Typ> = None;
-    for arg in args.iter() {
-        match arg.unpack() {
-            rustc_middle::ty::GenericArgKind::Type(t) => {
-                let typ = erase_ty(ctxt, state, &t);
-                if skip_self {
-                    self_typ = Some(typ);
-                } else {
-                    typ_args.push(typ);
-                }
-                skip_self = false;
-            }
-            rustc_middle::ty::GenericArgKind::Lifetime(region) => {
-                let lifetime = erase_hir_region(ctxt, state, &region.kind());
-                let lifetime =
-                    lifetime.unwrap_or_else(|| Id::new(IdKind::Builtin, 0, "'_".to_string()));
-                lifetimes.push(Box::new(TypX::TypParam(lifetime)));
-            }
-            rustc_middle::ty::GenericArgKind::Const(cnst) => {
-                let t = erase_generic_const(ctxt, state, &cnst);
-                typ_args.push(t);
-            }
-        }
-    }
-    lifetimes.extend(typ_args);
-    (lifetimes, self_typ)
-}
-
-fn erase_pat<'tcx>(ctxt: &Context<'tcx>, state: &mut State, pat: &Pat<'tcx>) -> Pattern {
-    let mk_pat = |p: PatternX| Box::new((pat.span, p));
-    match &pat.kind {
-        PatKind::Wild => mk_pat(PatternX::Wildcard),
-        PatKind::Expr(PatExpr { kind: PatExprKind::Path(qpath), hir_id, .. }) => {
-            let res = ctxt.types().qpath_res(qpath, *hir_id);
-            match res {
-                Res::Def(DefKind::Const, _id) => mk_pat(PatternX::Wildcard),
-                _ => {
-                    if let Some((ctor, ctor_kind)) = resolve_ctor(ctxt.tcx, res) {
-                        if ctor_kind != CtorKind::Const {
-                            panic!("lifetime_generate PatKind::Path: expected CtorKind::Const");
-                        }
-                        let variant_name = str_ident(&ctor.variant_def.ident(ctxt.tcx).as_str());
-                        let vir_path =
-                            def_id_to_vir_path(ctxt.tcx, &ctxt.verus_items, ctor.adt_def_id);
-                        let name = state.datatype_name(&vir_path);
-                        let variant = match &ctor.kind {
-                            AdtKind::Enum => Some(state.variant(variant_name.to_string())),
-                            _ => None,
-                        };
-                        mk_pat(PatternX::DatatypeTuple(name, variant, vec![], None))
-                    } else {
-                        panic!("lifetime_generate PatKind::Path: expected ctor");
-                    }
-                }
-            }
-        }
-        PatKind::Expr(_expr) => mk_pat(PatternX::Wildcard),
-        PatKind::Range(_, _, _) => mk_pat(PatternX::Wildcard),
-        PatKind::Binding(ann, hir_id, x, None) => {
-            if ctxt.var_modes[&pat.hir_id] == Mode::Spec {
-                mk_pat(PatternX::Wildcard)
-            } else {
-                let id = state.local(&x.to_string(), hir_id.local_id.index());
-                let BindingMode(_, mutability) = ann;
-                mk_pat(PatternX::Binding(id, mutability.to_owned(), None))
-            }
-        }
-        PatKind::Binding(ann, hir_id, x, Some(subpat)) => {
-            if ctxt.var_modes[&pat.hir_id] == Mode::Spec {
-                erase_pat(ctxt, state, subpat)
-            } else {
-                let id = state.local(&x.to_string(), hir_id.local_id.index());
-                let BindingMode(_, mutability) = ann;
-                let subpat = erase_pat(ctxt, state, subpat);
-                mk_pat(PatternX::Binding(id, mutability.to_owned(), Some(subpat)))
-            }
-        }
-        PatKind::Box(p) => mk_pat(PatternX::Box(erase_pat(ctxt, state, p))),
-        PatKind::Or(pats) => {
-            let mut patterns: Vec<Pattern> = Vec::new();
-            for pat in pats.iter() {
-                patterns.push(erase_pat(ctxt, state, pat));
-            }
-            mk_pat(PatternX::Or(patterns))
-        }
-        PatKind::Tuple(pats, dot_dot_pos) => {
-            let mut patterns: Vec<Pattern> = Vec::new();
-            for pat in pats.iter() {
-                patterns.push(erase_pat(ctxt, state, pat));
-            }
-            mk_pat(PatternX::Tuple(patterns, dot_dot_pos.as_opt_usize()))
-        }
-        PatKind::TupleStruct(qpath, pats, dot_dot_pos) => {
-            let res = ctxt.types().qpath_res(qpath, pat.hir_id);
-
-            if let Some((ctor, ctor_kind)) = resolve_ctor(ctxt.tcx, res) {
-                assert!(ctor_kind == CtorKind::Fn);
-                let variant_name = str_ident(&ctor.variant_def.ident(ctxt.tcx).as_str());
-                let vir_path = def_id_to_vir_path(ctxt.tcx, &ctxt.verus_items, ctor.adt_def_id);
-
-                let name = state.datatype_name(&vir_path);
-                let variant_name = state.variant(variant_name.to_string());
-                let mut patterns: Vec<Pattern> = Vec::new();
-                for pat in pats.iter() {
-                    patterns.push(erase_pat(ctxt, state, pat));
-                }
-                let variant = match &ctor.kind {
-                    AdtKind::Enum => Some(variant_name),
-                    _ => None,
-                };
-                mk_pat(PatternX::DatatypeTuple(name, variant, patterns, dot_dot_pos.as_opt_usize()))
-            } else {
-                panic!("lifetime_generate PatKind::TupleStruct: expected ctor");
-            }
-        }
-        PatKind::Struct(qpath, pats, has_omitted) => {
-            let res = ctxt.types().qpath_res(qpath, pat.hir_id);
-            let ty = ctxt.types().node_type(pat.hir_id);
-            let ctor = resolve_braces_ctor(ctxt.tcx, res, ty, false, pat.span).unwrap();
-            let variant_name = str_ident(&ctor.variant_def.ident(ctxt.tcx).as_str());
-            let vir_path = def_id_to_vir_path(ctxt.tcx, &ctxt.verus_items, ctor.adt_def_id);
-
-            let variant_opt = match &ctor.kind {
-                AdtKind::Enum => Some(state.variant(variant_name.to_string())),
-                _ => None,
-            };
-
-            let name = state.datatype_name(&vir_path);
-            let mut binders: Vec<(Id, Pattern)> = Vec::new();
-            for pat in pats.iter() {
-                let field = state.field(pat.ident.to_string());
-                let pattern = erase_pat(ctxt, state, &pat.pat);
-                binders.push((field, pattern));
-            }
-            mk_pat(PatternX::DatatypeStruct(name, variant_opt, binders, *has_omitted))
-        }
-        _ => {
-            dbg!(pat);
-            panic!("unexpected pattern")
-        }
-    }
-}
-
-fn erase_spec_exps_typ<'tcx>(
-    _ctxt: &Context,
-    state: &mut State,
-    span: Span,
-    mk_typ: impl FnOnce(&mut State) -> Typ,
-    exps: Vec<Option<Exp>>,
-    force_some: bool,
-) -> Option<Exp> {
-    let mk_exp = |e: ExpX| Some(Box::new((span, e)));
-
-    let mut is_some: bool = false;
-    let mut args: Vec<Exp> = Vec::new();
-    for exp in exps.into_iter() {
-        if let Some(exp) = exp {
-            args.push(exp);
-            is_some = true;
-        }
-    }
-    if is_some || force_some { mk_exp(ExpX::Op(args, mk_typ(state))) } else { None }
-}
-
-// Return an Exp instead of an Option<Exp>
-// (in particulary, instead of returning None, return a dummy expression with the intended type)
-fn erase_spec_exps_force_typ<'tcx>(
-    ctxt: &Context<'tcx>,
-    state: &mut State,
-    span: Span,
-    typ: Typ,
-    exps: Vec<Option<Exp>>,
-) -> Exp {
-    erase_spec_exps_typ(ctxt, state, span, |_| typ, exps, true).expect("erase expr force")
-}
-
-fn erase_spec_exps_force<'tcx>(
-    ctxt: &Context<'tcx>,
-    state: &mut State,
-    expr: &Expr<'tcx>,
-    exps: Vec<Option<Exp>>,
-) -> Exp {
-    let expr_typ = |state: &mut State| erase_ty(ctxt, state, &ctxt.types().node_type(expr.hir_id));
-    erase_spec_exps_typ(ctxt, state, expr.span, expr_typ, exps, true).expect("erase expr force")
-}
-
-fn erase_spec_exps<'tcx>(
-    ctxt: &Context<'tcx>,
-    state: &mut State,
-    expr: &Expr<'tcx>,
-    exps: Vec<Option<Exp>>,
-) -> Option<Exp> {
-    let expr_typ = |state: &mut State| erase_ty(ctxt, state, &ctxt.types().node_type(expr.hir_id));
-    erase_spec_exps_typ(ctxt, state, expr.span, expr_typ, exps, false)
-}
-
-fn phantom_data_expr<'tcx>(ctxt: &Context<'tcx>, state: &mut State, expr: &Expr<'tcx>) -> Exp {
-    let e = erase_expr(ctxt, state, true, expr);
-    let ty = ctxt.types().node_type(expr.hir_id);
-    let typ = Box::new(TypX::Phantom(erase_ty(ctxt, state, &ty)));
-    erase_spec_exps_force_typ(ctxt, state, expr.span, typ, vec![e])
-}
-
-// Convert an Option<Exp> into an Exp by converting None into an empty block
-// (useful for Rust expressions that require blocks, like if or while)
-fn force_block(exp: Option<Exp>, span: Span) -> Exp {
-    match exp {
-        None => Box::new((span, ExpX::Block(vec![], None))),
-        Some(exp @ box (_, ExpX::Block(..))) => exp,
-        Some(exp @ box (span, _)) => Box::new((span, ExpX::Block(vec![], Some(exp)))),
-    }
-}
-
-// Convert an Option<Exp> into an Exp by converting None into a unit value
-fn force_exp(exp: Option<Exp>, span: Span) -> Exp {
-    match exp {
-        None => Box::new((span, ExpX::Tuple(vec![]))),
-        Some(e) => e,
-    }
-}
-
-fn mk_typ_args<'tcx>(
-    ctxt: &Context<'tcx>,
-    state: &mut State,
-    node_substs: &[rustc_middle::ty::GenericArg<'tcx>],
-) -> Vec<Typ> {
-    let mut typ_args: Vec<Typ> = Vec::new();
-    for typ_arg in node_substs {
-        match typ_arg.unpack() {
-            GenericArgKind::Type(ty) => {
-                typ_args.push(erase_ty(ctxt, state, &ty));
-            }
-            GenericArgKind::Lifetime(_) => {}
-            GenericArgKind::Const(c) => {
-                typ_args.push(erase_generic_const(ctxt, state, &c));
-            }
-        }
-    }
-    typ_args
-}
-
-fn erase_call<'tcx>(
-    ctxt: &Context<'tcx>,
-    state: &mut State,
-    expect_spec: bool,
-    expr: &Expr<'tcx>,
-    expr_fun: Option<&Expr<'tcx>>,
-    fn_def_id: Option<DefId>,
-    node_substs: &'tcx rustc_middle::ty::List<rustc_middle::ty::GenericArg<'tcx>>,
-    fn_span: Span,
-    receiver: Option<&Expr<'tcx>>,
-    args_slice: &'tcx [Expr<'tcx>],
-    is_method: bool,
-    is_variant: bool,
-) -> Option<Exp> {
-    let mut is_some: bool = false;
-    let mk_exp = |e: ExpX| Some(Box::new((expr.span, e)));
-    let call = ctxt
-        .calls
-        .get(&expr.hir_id)
-        .unwrap_or_else(|| panic!("internal error: missing function: {:?}", fn_span));
-    match call {
-        ResolvedCall::Spec => None,
-        ResolvedCall::SpecAllowProofArgs => {
-            let exps = receiver
-                .into_iter()
-                .chain(args_slice.iter())
-                .map(|a| erase_expr(ctxt, state, expect_spec, a))
-                .collect(); // REVIEW(main_new) correct?
-            erase_spec_exps_typ(ctxt, state, expr.span, |_| TypX::mk_unit(), exps, false)
-        }
-        ResolvedCall::CompilableOperator(op) => {
-            use crate::erase::CompilableOperator::*;
-            let builtin_method = match op {
-                SmartPtrClone { is_method } => Some((*is_method, "clone", false)),
-                TrackedGet => Some((true, "get", false)),
-                TrackedBorrow => Some((true, "borrow", false)),
-                TrackedBorrowMut => Some((true, "borrow_mut", false)),
-                TrackedNew | TrackedExec => Some((false, "tracked_new", expect_spec)),
-                TrackedExecBorrow => Some((false, "tracked_exec_borrow", false)),
-                RcNew => Some((false, "rc_new", expect_spec)),
-                ArcNew => Some((false, "arc_new", expect_spec)),
-                BoxNew => Some((false, "box_new", expect_spec)),
-                GhostExec => None,
-                IntIntrinsic | Implies => None,
-                UseTypeInvariant => Some((false, "use_type_invariant", false)),
-                ClosureToFnProof(_) => Some((false, "closure_to_fn_proof", false)),
-            };
-            if let Some((true, method, expect_spec_inside)) = builtin_method {
-                assert!(receiver.is_some());
-                assert!(args_slice.len() == 0);
-                let Some(receiver) = receiver else { panic!() };
-                let exp = erase_expr(ctxt, state, expect_spec_inside, &receiver);
-                if expect_spec_inside {
-                    erase_spec_exps(ctxt, state, expr, vec![exp])
-                } else {
-                    mk_exp(ExpX::BuiltinMethod(exp.expect("builtin method"), method.to_string()))
-                }
-            } else if let Some((false, func, expect_spec_inside)) = builtin_method {
-                assert!(receiver.is_none());
-                assert!(args_slice.len() == 1);
-                let exp = if let ClosureToFnProof(mode) = op {
-                    Some(erase_expr_closure(ctxt, state, expect_spec_inside, *mode, &args_slice[0]))
-                } else {
-                    erase_expr(ctxt, state, expect_spec_inside, &args_slice[0])
-                };
-                if expect_spec_inside {
-                    erase_spec_exps(ctxt, state, expr, vec![exp])
-                } else {
-                    let target =
-                        mk_exp(ExpX::Var(Id::new(IdKind::Builtin, 0, func.to_string()))).unwrap();
-                    let typ_args = mk_typ_args(ctxt, state, node_substs);
-                    mk_exp(ExpX::Call(target, typ_args, vec![exp.expect("builtin method")]))
-                }
-            } else if let GhostExec = op {
-                Some(erase_spec_exps_force(ctxt, state, expr, vec![]))
-            } else {
-                assert!(receiver.is_none());
-                let exps =
-                    args_slice.iter().map(|a| erase_expr(ctxt, state, expect_spec, a)).collect();
-                erase_spec_exps(ctxt, state, expr, exps)
-            }
-        }
-        ResolvedCall::Call(f_name, autospec_usage) => {
-            if !ctxt.functions.contains_key(f_name) {
-                panic!("internal error: function call to {:?} not found {:?}", f_name, expr.span);
-            }
-            let f = &ctxt.functions[f_name];
-            let f = if let Some(f) = f {
-                f
-            } else {
-                panic!("internal error: call to external function {:?} {:?}", f_name, expr.span);
-            };
-
-            let (f_name, f) = match (autospec_usage, &f.x.attrs.autospec) {
-                (AutospecUsage::IfMarked, Some(new_f_name)) => {
-                    let f = &ctxt.functions[new_f_name];
-                    let f = if let Some(f) = f {
-                        f
-                    } else {
-                        panic!(
-                            "internal error: call to external function {:?} {:?}",
-                            f_name, expr.span
-                        );
-                    };
-                    (new_f_name.clone(), f.clone())
-                }
-                _ => (f_name.clone(), f.clone()),
-            };
-
-            if f.x.mode == Mode::Spec {
-                return None;
-            }
-
-            // Maybe resolve from trait function to a specific implementation
-
-            let node_substs = node_substs;
-            let mut fn_def_id = fn_def_id.expect("call id");
-
-            let rust_item = crate::verus_items::get_rust_item(ctxt.tcx, fn_def_id);
-            let mut node_substs = crate::fn_call_to_vir::fix_node_substs(
-                ctxt.tcx,
-                ctxt.types(),
-                node_substs,
-                rust_item,
-                &args_slice.iter().collect::<Vec<_>>(),
-                expr,
-            );
-
-            if ctxt.tcx.trait_of_item(fn_def_id).is_some() {
-                let typing_env = TypingEnv::post_analysis(
-                    ctxt.tcx,
-                    state.enclosing_fun_id.expect("enclosing_fun_id"),
-                );
-                let resolution_result = crate::resolve_traits::resolve_trait_item(
-                    expr.span,
-                    ctxt.tcx,
-                    typing_env,
-                    fn_def_id,
-                    node_substs,
-                )
-                .unwrap();
-                match resolution_result {
-                    ResolutionResult::Unresolved => {}
-                    ResolutionResult::Resolved {
-                        resolved_item: ResolvedItem::FromImpl(did, args),
-                        ..
-                    } => {
-                        node_substs = args;
-                        fn_def_id = did;
-                    }
-                    ResolutionResult::Resolved {
-                        resolved_item: ResolvedItem::FromTrait(..),
-                        ..
-                    } => {}
-                    ResolutionResult::Builtin(_) => {}
-                }
-            }
-
-            state.reach_fun(fn_def_id);
-
-            let typ_args = mk_typ_args(ctxt, state, node_substs);
-            let mut exps: Vec<Exp> = Vec::new();
-            let mut is_first: bool = true;
-            assert!(receiver.map(|_| 1).unwrap_or(0) + args_slice.len() == f.x.params.len());
-            for (param, e) in f.x.params.iter().zip(receiver.into_iter().chain(args_slice.iter())) {
-                if param.x.mode == Mode::Spec {
-                    let exp = erase_expr(ctxt, state, true, e);
-                    is_some = is_some || exp.is_some();
-                    exps.push(erase_spec_exps_force_typ(
-                        ctxt,
-                        state,
-                        e.span,
-                        TypX::mk_unit(),
-                        vec![exp],
-                    ));
-                } else {
-                    let mut exp = erase_expr(ctxt, state, false, e).expect("expr");
-                    if is_first && is_method {
-                        let adjustments = ctxt.types().expr_adjustments(e);
-                        // There could be more than one adjustments:
-                        // For example
-                        // 1. mut [u8; N] -> &[u8]: [Borrow(Ref('{erased}, _)) -> &[u8; 10], Pointer(Unsize) -> &[u8]]
-                        // 2. Rc<String> -> &str will use two Borrow adjustments
-                        for adjust in adjustments {
-                            use rustc_middle::ty::adjustment::{
-                                Adjust, AutoBorrow, AutoBorrowMutability,
-                            };
-                            match adjust.kind {
-                                Adjust::Borrow(AutoBorrow::Ref(m)) => {
-                                    let m = match m {
-                                        AutoBorrowMutability::Not => Mutability::Not,
-                                        AutoBorrowMutability::Mut { .. } => Mutability::Mut,
-                                    };
-                                    exp = Box::new((exp.0, ExpX::AddrOf(m, exp)));
-                                }
-                                Adjust::Deref(None) => {
-                                    exp = Box::new((exp.0, ExpX::Deref(exp)));
-                                }
-                                _ => {}
-                            }
-                        }
-                    }
-                    exps.push(exp);
-                    is_some = true;
-                }
-                is_first = false;
-            }
-            if expect_spec && !is_some {
-                None
-            } else {
-                let name = state.fun_name(&f_name);
-                let target = Box::new((fn_span, ExpX::Var(name)));
-                mk_exp(ExpX::Call(target, typ_args, exps))
-            }
-        }
-        ResolvedCall::Ctor(path, variant_name) => {
-            assert!(receiver.is_none());
-            if expect_spec {
-                let mut exps: Vec<Option<Exp>> = Vec::new();
-                for arg in args_slice.iter() {
-                    exps.push(erase_expr(ctxt, state, expect_spec, arg));
-                }
-                erase_spec_exps(ctxt, state, expr, exps)
-            } else {
-                let datatype = &ctxt.datatypes[path];
-                let variant = datatype.x.get_variant(variant_name);
-                let typ_args = mk_typ_args(ctxt, state, node_substs);
-                let mut args: Vec<Exp> = Vec::new();
-                for (field, arg) in variant.fields.iter().zip(args_slice.iter()) {
-                    let (_, field_mode, _) = field.a;
-                    let e = if field_mode == Mode::Spec {
-                        phantom_data_expr(ctxt, state, arg)
-                    } else {
-                        erase_expr(ctxt, state, expect_spec, arg).expect("expr")
-                    };
-                    args.push(e);
-                }
-                // make sure datatype is generated
-                let _ = erase_ty(ctxt, state, &ctxt.types().node_type(expr.hir_id));
-
-                let variant_opt =
-                    if is_variant { Some(state.variant(variant_name.to_string())) } else { None };
-                mk_exp(ExpX::DatatypeTuple(state.datatype_name(path), variant_opt, typ_args, args))
-            }
-        }
-        ResolvedCall::NonStaticExec | ResolvedCall::NonStaticProof(_) => {
-            assert!(receiver.is_none());
-            let expr_fun = expr_fun.expect("exec closure call function target");
-            let exp_fun = erase_expr(ctxt, state, false, expr_fun).expect("closure call target");
-            let typ_args = mk_typ_args(ctxt, state, node_substs);
-            let mut exps: Vec<Exp> = Vec::new();
-            let modes = if let ResolvedCall::NonStaticProof(modes) = &call {
-                modes.clone()
-            } else {
-                Arc::new(args_slice.iter().map(|_| Mode::Exec).collect())
-            };
-            assert!(args_slice.len() == modes.len());
-            for (a, mode) in args_slice.iter().zip(modes.iter()) {
-                if *mode == Mode::Spec {
-                    let spec_exp = erase_expr(ctxt, state, true, a);
-                    let ty = ctxt.types().node_type(a.hir_id);
-                    let typ = erase_ty(ctxt, state, &ty);
-                    exps.push(erase_spec_exps_force_typ(ctxt, state, a.span, typ, vec![spec_exp]));
-                } else {
-                    exps.push(erase_expr(ctxt, state, false, a).expect("call arg"));
-                }
-            }
-            // syntax quirk: need extra parens when exp_fun is a block
-            let exp_fun = Box::new((expr_fun.span, ExpX::ExtraParens(exp_fun)));
-            mk_exp(ExpX::Call(exp_fun, typ_args, exps))
-        }
-    }
-}
-
-fn erase_match<'tcx>(
-    ctxt: &Context<'tcx>,
-    state: &mut State,
-    expect_spec: bool,
-    expr: &Expr<'tcx>,
-    cond: &Expr<'tcx>,
-    arms: Vec<(Option<&Pat<'tcx>>, &Option<&Expr<'tcx>>, Option<&Expr<'tcx>>)>,
-) -> Option<Exp> {
-    let expr_typ = |state: &mut State| erase_ty(ctxt, state, &ctxt.types().node_type(expr.hir_id));
-    let mk_exp1 = |e: ExpX| Box::new((expr.span, e));
-    let mk_exp = |e: ExpX| Some(Box::new((expr.span, e)));
-    let mut is_some_arms = false;
-    let cond_spec = ctxt.condition_modes[&expr.hir_id] == Mode::Spec;
-    let ec = erase_expr(ctxt, state, cond_spec, cond);
-    let mut e_arms: Vec<(Pattern, Option<Exp>, Exp)> = Vec::new();
-    for (pat_opt, guard_opt, body_expr) in arms.iter() {
-        let pattern = if let Some(pat) = pat_opt {
-            erase_pat(ctxt, state, pat)
-        } else {
-            Box::new((span_dummy(), PatternX::Wildcard))
-        };
-        let guard = match guard_opt {
-            None => None,
-            Some(guard) => erase_expr(ctxt, state, cond_spec, guard),
-        };
-        let (body, body_span) = if let Some(b) = body_expr {
-            (erase_expr(ctxt, state, expect_spec, b), b.span)
-        } else {
-            (None, span_dummy())
-        };
-        is_some_arms = is_some_arms || body.is_some();
-        e_arms.push((pattern, guard, force_block(body, body_span)));
-    }
-    if expect_spec && !is_some_arms {
-        erase_spec_exps(ctxt, state, expr, vec![ec])
-    } else {
-        if expect_spec && e_arms.len() < arms.len() {
-            // add default case
-            let pattern = Box::new((span_dummy(), PatternX::Wildcard));
-            let body = Box::new((span_dummy(), ExpX::Op(vec![], expr_typ(state))));
-            e_arms.push((pattern, None, body));
-        }
-        let c = match ec {
-            None => {
-                let ctyp = ctxt.types().node_type(cond.hir_id);
-                mk_exp1(ExpX::Op(vec![], erase_ty(ctxt, state, &ctyp)))
-            }
-            Some(e) => e,
-        };
-        mk_exp(ExpX::Match(c, e_arms))
-    }
-}
-
-fn erase_inv_block<'tcx>(
-    ctxt: &Context<'tcx>,
-    state: &mut State,
-    span: Span,
-    body: &Block<'tcx>,
-) -> Exp {
-    assert!(body.stmts.len() == 4);
-    let spend_stmt = &body.stmts[0];
-    let open_stmt = &body.stmts[1];
-    let mid_stmt = &body.stmts[2];
-    if !crate::rust_to_vir_expr::is_spend_open_invariant_credit_call(&ctxt.verus_items, spend_stmt)
-    {
-        panic!("missing spend_open_invariant_credit call for erase_inv_block");
-    }
-    let (_guard_hir, _inner_hir, inner_pat, arg, atomicity) =
-        crate::rust_to_vir_expr::invariant_block_open(&ctxt.verus_items, open_stmt)
-            .expect("invariant_block_open");
-    let pat_typ = erase_ty(ctxt, state, &ctxt.types().node_type(inner_pat.hir_id));
-    let inner_pat = match &inner_pat.kind {
-        PatKind::Binding(ann, hir_id, x, None) => {
-            let id = state.local(&x.to_string(), hir_id.local_id.index());
-            let BindingMode(_, mutability) = ann;
-            Box::new((inner_pat.span, PatternX::Binding(id, mutability.to_owned(), None)))
-        }
-        _ => {
-            panic!("unexpected pattern kind for erase_inv_block");
-        }
-    };
-    let arg = erase_expr(ctxt, state, false, arg).expect("erase_inv_block arg");
-    let mid_body = erase_stmt(ctxt, state, mid_stmt);
-    let mid_exp = Box::new((
-        mid_stmt.span,
-        ExpX::OpenInvariant(atomicity, inner_pat, arg, pat_typ, mid_body),
-    ));
-    let spend_body = erase_stmt(ctxt, state, spend_stmt);
-    Box::new((span, ExpX::Block(spend_body, Some(mid_exp))))
-}
-
-fn erase_expr<'tcx>(
-    ctxt: &Context<'tcx>,
-    state: &mut State,
-    expect_spec: bool,
-    expr: &Expr<'tcx>,
-) -> Option<Exp> {
-    let mut exp = match erase_expr_inner(ctxt, state, expect_spec, expr) {
-        None => return None,
-        Some(exp) => exp,
-    };
-    let mut ty = ctxt.types().expr_ty(expr);
-    let adjustments = ctxt.types().expr_adjustments(expr);
-    let mut has_deref_call = false;
-    for adjust in adjustments {
-        use rustc_middle::ty::adjustment::{Adjust, AutoBorrow, AutoBorrowMutability};
-        match adjust.kind {
-            Adjust::Deref(Some(deref)) => {
-                if !auto_deref_supported_for_ty(ctxt.tcx, &ty) {
-                    // exp := *op<_, &t>(&exp)
-                    let typ = erase_ty(ctxt, state, &adjust.target);
-                    let typ = Box::new(TypX::Ref(typ, None, deref.mutbl));
-                    exp = Box::new((exp.0, ExpX::AddrOf(deref.mutbl, exp)));
-                    exp = Box::new((exp.0, ExpX::Op(vec![exp], typ)));
-                    exp = Box::new((exp.0, ExpX::Deref(exp)));
-                    has_deref_call = true;
-                }
-            }
-            Adjust::Borrow(AutoBorrow::Ref(m)) if has_deref_call => {
-                let m = match m {
-                    AutoBorrowMutability::Not => Mutability::Not,
-                    AutoBorrowMutability::Mut { .. } => Mutability::Mut,
-                };
-                exp = Box::new((exp.0, ExpX::AddrOf(m, exp)));
-            }
-            _ => {}
-        }
-        ty = adjust.target;
-    }
-    Some(exp)
-}
-
-fn erase_expr_inner<'tcx>(
-    ctxt: &Context<'tcx>,
-    state: &mut State,
-    expect_spec: bool,
-    expr: &Expr<'tcx>,
-) -> Option<Exp> {
-    let expr = expr.peel_drop_temps();
-    let expr_typ = |state: &mut State| erase_ty(ctxt, state, &ctxt.types().node_type(expr.hir_id));
-    let mk_exp1 = |e: ExpX| Box::new((expr.span, e));
-    let mk_exp = |e: ExpX| Some(Box::new((expr.span, e)));
-
-    match &expr.kind {
-        ExprKind::Path(qpath) => {
-            let res = ctxt.types().qpath_res(qpath, expr.hir_id);
-
-            match res {
-                Res::Local(id) => match ctxt.tcx.hir_node(id) {
-                    Node::Pat(Pat { kind: PatKind::Binding(_ann, id, ident, _pat), .. }) => {
-                        if !ctxt.var_modes.contains_key(&expr.hir_id) {
-                            dbg!(expr);
-                        }
-                        if expect_spec || ctxt.var_modes[&expr.hir_id] == Mode::Spec {
-                            None
-                        } else {
-                            mk_exp(ExpX::Var(state.local(&ident.to_string(), id.local_id.index())))
-                        }
-                    }
-                    _ => panic!("unsupported"),
-                },
-                Res::SelfCtor(_) | Res::Def(DefKind::Ctor(_, _), _) => {
-                    if expect_spec {
-                        None
-                    } else {
-                        let (ctor, ctor_kind) = resolve_ctor(ctxt.tcx, res).unwrap();
-                        if ctor_kind != CtorKind::Const {
-                            panic!("unsupported: this CtorKind here");
-                        }
-                        let variant_name = str_ident(&ctor.variant_def.ident(ctxt.tcx).as_str());
-                        let vir_path =
-                            def_id_to_vir_path(ctxt.tcx, &ctxt.verus_items, ctor.adt_def_id);
-
-                        let rust_item = verus_items::get_rust_item(ctxt.tcx, ctor.adt_def_id);
-                        if rust_item == Some(RustItem::PhantomData) {
-                            return mk_exp(ExpX::Var(Id::new(
-                                IdKind::Builtin,
-                                0,
-                                "PhantomData".to_owned(),
-                            )));
-                        }
-
-                        let variant = if ctor.kind == AdtKind::Enum {
-                            Some(state.variant(variant_name.to_string()))
-                        } else {
-                            None
-                        };
-                        let typ_args =
-                            mk_typ_args(ctxt, state, ctxt.types().node_args(expr.hir_id));
-                        return mk_exp(ExpX::DatatypeTuple(
-                            state.datatype_name(&vir_path),
-                            variant,
-                            typ_args,
-                            vec![],
-                        ));
-                    }
-                }
-                Res::Def(DefKind::AssocConst, id) => {
-                    if expect_spec {
-                        None
-                    } else {
-                        state.reach_const_static(id, false);
-                        let typ = expr_typ(state);
-                        assert!(matches!(*typ, TypX::Primitive(_)));
-                        mk_exp(ExpX::Op(vec![], typ))
-                    }
-                }
-                Res::Def(DefKind::Const, id) => {
-                    if expect_spec || ctxt.var_modes[&expr.hir_id] == Mode::Spec {
-                        None
-                    } else {
-                        state.reach_const_static(id, false);
-                        let vir_path = def_id_to_vir_path(ctxt.tcx, &ctxt.verus_items, id);
-                        let fun_name = Arc::new(FunX { path: vir_path });
-                        let fun_exp = mk_exp1(ExpX::Var(state.fun_name(&fun_name)));
-                        return mk_exp(ExpX::Call(fun_exp, vec![], vec![]));
-                    }
-                }
-                Res::Def(
-                    DefKind::Static { mutability: Mutability::Not, nested: false, .. },
-                    id,
-                ) => {
-                    if expect_spec || ctxt.var_modes[&expr.hir_id] == Mode::Spec {
-                        None
-                    } else {
-                        state.reach_const_static(id, true);
-                        let vir_path = def_id_to_vir_path(ctxt.tcx, &ctxt.verus_items, id);
-                        let fun_name = Arc::new(FunX { path: vir_path });
-                        let fun_exp = mk_exp1(ExpX::Var(state.fun_name(&fun_name)));
-                        let e = mk_exp1(ExpX::Call(fun_exp, vec![], vec![]));
-                        // The function we emit to represent the static returns a
-                        // &'static reference. So we need to deref here
-                        mk_exp(ExpX::Deref(e))
-                    }
-                }
-                Res::Def(DefKind::Fn | DefKind::AssocFn, id) => {
-                    if expect_spec || ctxt.var_modes[&expr.hir_id] == Mode::Spec {
-                        None
-                    } else {
-                        state.reach_fun(id);
-                        let vir_path = def_id_to_vir_path(ctxt.tcx, &ctxt.verus_items, id);
-                        let fun_name = Arc::new(FunX { path: vir_path });
-                        return mk_exp(ExpX::Var(state.fun_name(&fun_name)));
-                    }
-                }
-                Res::Def(DefKind::ConstParam, id) => {
-                    let local_id = id.as_local().expect("ConstParam local");
-                    let hir_id = ctxt.tcx.local_def_id_to_hir_id(local_id);
-                    match ctxt.tcx.hir_node(hir_id) {
-                        Node::GenericParam(gp) => {
-                            let name = state.typ_param(gp.name.ident().to_string(), None);
-                            mk_exp(ExpX::Var(name))
-                        }
-                        _ => panic!("ConstParam"),
-                    }
-                }
-                _ => {
-                    panic!("unsupported")
-                }
-            }
-        }
-        ExprKind::Lit(_lit) => {
-            if expect_spec {
-                None
-            } else {
-                let typ = expr_typ(state);
-                mk_exp(ExpX::Op(vec![], typ))
-            }
-        }
-        ExprKind::Call(e0, es) => {
-            let is_variant = match &e0.kind {
-                ExprKind::Path(qpath) => {
-                    let res = ctxt.types().qpath_res(qpath, e0.hir_id);
-                    match res {
-                        Res::Def(DefKind::Variant, _did) => true,
-                        Res::Def(DefKind::Ctor(rustc_hir::def::CtorOf::Variant, ..), _did) => true,
-                        _ => false,
-                    }
-                }
-                _ => false,
-            };
-            let fn_def_id = if let ExprKind::Path(qpath) = &e0.kind {
-                let def = ctxt.types().qpath_res(&qpath, e0.hir_id);
-                if let Res::Def(_, fn_def_id) = def { Some(fn_def_id) } else { None }
-            } else {
-                None
-            };
-            erase_call(
-                ctxt,
-                state,
-                expect_spec,
-                expr,
-                Some(e0),
-                fn_def_id,
-                ctxt.types().node_args(e0.hir_id),
-                e0.span,
-                None,
-                es,
-                false,
-                is_variant,
-            )
-        }
-        ExprKind::MethodCall(segment, receiver, args, _call_span) => {
-            let fn_def_id = ctxt.types().type_dependent_def_id(expr.hir_id).expect("method id");
-            erase_call(
-                ctxt,
-                state,
-                expect_spec,
-                expr,
-                None,
-                Some(fn_def_id),
-                ctxt.types().node_args(expr.hir_id),
-                segment.ident.span,
-                Some(receiver),
-                args,
-                true,
-                false,
-            )
-        }
-        ExprKind::Struct(qpath, fields, spread) => {
-            if expect_spec {
-                let mut exps: Vec<Option<Exp>> = Vec::new();
-                for f in fields.iter() {
-                    exps.push(erase_expr(ctxt, state, expect_spec, f.expr));
-                }
-                erase_spec_exps(ctxt, state, expr, exps)
-            } else {
-                let res = ctxt.types().qpath_res(qpath, expr.hir_id);
-                let ty = ctxt.types().node_type(expr.hir_id);
-
-                let ctor = resolve_braces_ctor(ctxt.tcx, res, ty, true, expr.span).unwrap();
-                let variant_name = ctor.variant_name(ctxt.tcx, fields);
-                let vir_path = def_id_to_vir_path(ctxt.tcx, &ctxt.verus_items, ctor.adt_def_id);
-
-                let datatype = &ctxt.datatypes[&vir_path];
-                let variant = datatype.x.get_variant(&variant_name);
-                let mut fs: Vec<(Id, Exp)> = Vec::new();
-                for f in fields.iter() {
-                    let vir_field_name = field_ident_from_rust(f.ident.as_str());
-                    let (_, field_mode, _) = get_field(&variant.fields, &vir_field_name).a;
-                    let name = state.field(f.ident.to_string());
-                    let e = if field_mode == Mode::Spec {
-                        phantom_data_expr(ctxt, state, &f.expr)
-                    } else {
-                        erase_expr(ctxt, state, expect_spec, f.expr).expect("expr")
-                    };
-                    fs.push((name, e));
-                }
-                let variant_opt = if ctor.kind == AdtKind::Enum {
-                    Some(state.variant(variant_name.to_string()))
-                } else {
-                    None
-                };
-                let spread = match spread {
-                    rustc_hir::StructTailExpr::None => None,
-                    rustc_hir::StructTailExpr::Base(expr) => {
-                        Some(erase_expr(ctxt, state, expect_spec, expr).expect("expr"))
-                    }
-                    rustc_hir::StructTailExpr::DefaultFields(_span) => None,
-                };
-                let typ_args = if let box TypX::Datatype(_, _, typ_args) = expr_typ(state) {
-                    typ_args
-                } else {
-                    panic!("unexpected struct expression type")
-                };
-                mk_exp(ExpX::DatatypeStruct(
-                    state.datatype_name(&vir_path),
-                    variant_opt,
-                    typ_args,
-                    fs,
-                    spread,
-                ))
-            }
-        }
-        ExprKind::Tup(exprs) => {
-            let mut args: Vec<Exp> = Vec::new();
-            if expect_spec {
-                let exps = exprs.iter().map(|e| erase_expr(ctxt, state, expect_spec, e)).collect();
-                erase_spec_exps(ctxt, state, expr, exps)
-            } else {
-                for e in exprs.iter() {
-                    args.push(erase_expr(ctxt, state, expect_spec, e).expect("expr"));
-                }
-                mk_exp(ExpX::Tuple(args))
-            }
-        }
-        ExprKind::Array(exprs) => {
-            let mut args: Vec<Exp> = Vec::new();
-            if expect_spec {
-                let exps = exprs.iter().map(|e| erase_expr(ctxt, state, expect_spec, e)).collect();
-                erase_spec_exps(ctxt, state, expr, exps)
-            } else {
-                for e in exprs.iter() {
-                    args.push(erase_expr(ctxt, state, expect_spec, e).expect("expr"));
-                }
-                mk_exp(ExpX::Array(args))
-            }
-        }
-        ExprKind::Repeat(e, _array_len) => {
-            let exp = erase_expr(ctxt, state, expect_spec, e);
-            if expect_spec {
-                erase_spec_exps(ctxt, state, expr, vec![exp])
-            } else {
-                let array_ty = erase_ty(ctxt, state, &ctxt.types().expr_ty(expr));
-                let len_ty = match *array_ty {
-                    TypX::Array(_, len_ty) => len_ty.clone(),
-                    _ => {
-                        panic!("ExprKind::Repeat case expected TypX::Array");
-                    }
-                };
-                mk_exp(ExpX::ArrayRepeat(exp.expect("expr"), len_ty))
-            }
-        }
-        ExprKind::Cast(source, _) => {
-            let source = erase_expr(ctxt, state, expect_spec, source);
-            erase_spec_exps(ctxt, state, expr, vec![source])
-        }
-        ExprKind::AddrOf(BorrowKind::Ref, mutability, e) => {
-            let exp = erase_expr(ctxt, state, expect_spec, e);
-            if expect_spec {
-                erase_spec_exps(ctxt, state, expr, vec![exp])
-            } else {
-                mk_exp(ExpX::AddrOf(*mutability, exp.expect("expr")))
-            }
-        }
-        ExprKind::Unary(op, e1) => {
-            let exp1 = erase_expr(ctxt, state, expect_spec, e1);
-            match op {
-                UnOp::Deref if !expect_spec => {
-                    if auto_deref_supported_for_ty(ctxt.tcx, &ctxt.types().node_type(e1.hir_id))
-                        || !ctxt.types().is_method_call(expr)
-                    {
-                        mk_exp(ExpX::Deref(exp1.expect("expr")))
-                    } else {
-                        let fn_def_id = ctxt
-                            .types()
-                            .type_dependent_def_id(expr.hir_id)
-                            .expect("`deref` method ID not found");
-                        erase_call(
-                            ctxt,
-                            state,
-                            expect_spec,
-                            expr,
-                            None,
-                            Some(fn_def_id),
-                            ctxt.types().node_args(expr.hir_id),
-                            expr.span,
-                            Some(e1),
-                            &[],
-                            true,
-                            false,
-                        )
-                    }
-                }
-                _ => erase_spec_exps(ctxt, state, expr, vec![exp1]),
-            }
-        }
-        ExprKind::Binary(op, e1, e2) => {
-            let mut exp1 = erase_expr(ctxt, state, expect_spec, e1);
-            let mut exp2 = erase_expr(ctxt, state, expect_spec, e2);
-            let use_ref = matches!(
-                op.node,
-                BinOpKind::Eq
-                    | BinOpKind::Ne
-                    | BinOpKind::Gt
-                    | BinOpKind::Ge
-                    | BinOpKind::Lt
-                    | BinOpKind::Le
-            );
-            if use_ref {
-                if let Some(e) = exp1 {
-                    exp1 = Some(Box::new((e.0, ExpX::AddrOf(Mutability::Not, e))))
-                }
-                if let Some(e) = exp2 {
-                    exp2 = Some(Box::new((e.0, ExpX::AddrOf(Mutability::Not, e))))
-                }
-            }
-            erase_spec_exps(ctxt, state, expr, vec![exp1, exp2])
-        }
-        ExprKind::Index(e1, e2, _span) => {
-            let exp1 = erase_expr(ctxt, state, expect_spec, e1);
-            let exp2 = erase_expr(ctxt, state, expect_spec, e2);
-            if expect_spec {
-                erase_spec_exps(ctxt, state, expr, vec![exp1, exp2])
-            } else {
-                let ty1 = erase_ty(ctxt, state, &ctxt.types().expr_ty_adjusted(e1));
-                let ty2 = erase_ty(ctxt, state, &ctxt.types().expr_ty_adjusted(e2));
-                let ty = erase_ty(ctxt, state, &ctxt.types().node_type(expr.hir_id));
-                mk_exp(ExpX::Index(ty1, ty2, ty, exp1.expect("expr"), exp2.expect("expr")))
-            }
-        }
-        ExprKind::Field(e1, field) => {
-            let exp1 = erase_expr(ctxt, state, expect_spec, e1);
-            if expect_spec {
-                erase_spec_exps(ctxt, state, expr, vec![exp1])
-            } else {
-                let field_id = state.field(field.to_string());
-                mk_exp(ExpX::Field(exp1.expect("expr"), field_id))
-            }
-        }
-        ExprKind::Assign(e1, e2, _span) => {
-            let mode1 = ctxt.var_modes[&e1.hir_id];
-            if mode1 == Mode::Spec {
-                let exp1 = erase_expr(ctxt, state, true, e1);
-                let exp2 = erase_expr(ctxt, state, true, e2);
-                erase_spec_exps(ctxt, state, expr, vec![exp1, exp2])
-            } else {
-                let exp1 = erase_expr(ctxt, state, false, e1);
-                let exp2 = erase_expr(ctxt, state, false, e2);
-                mk_exp(ExpX::Assign(exp1.expect("expr"), force_exp(exp2, e2.span)))
-            }
-        }
-        ExprKind::AssignOp(_op, e1, e2) => {
-            let mode1 = ctxt.var_modes[&e1.hir_id];
-            if mode1 == Mode::Spec {
-                let exp1 = erase_expr(ctxt, state, true, e1);
-                let exp2 = erase_expr(ctxt, state, true, e2);
-                erase_spec_exps(ctxt, state, expr, vec![exp1, exp2])
-            } else {
-                // REVIEW:
-                // Right now, we duplicate exp1; this is ok because we only consider one kind of
-                // expressions on the lhs: ExprX::VarLoc(_). When we add support
-                // for more kinds, this may cause the borrow-checker to report errors in places
-                // where it shouldn't (borrow-checking is still sound, but innacurate for these
-                // expressions).
-                let exp1 = erase_expr(ctxt, state, false, e1);
-                let exp2 = erase_expr(ctxt, state, false, e2);
-                let expr_typ =
-                    |state: &mut State| erase_ty(ctxt, state, &ctxt.types().node_type(e1.hir_id));
-                let exp3 = erase_spec_exps_typ(
-                    ctxt,
-                    state,
-                    expr.span,
-                    expr_typ,
-                    vec![exp1.clone(), exp2],
-                    false,
-                );
-                mk_exp(ExpX::Assign(exp1.expect("expr"), exp3.expect("expr")))
-            }
-        }
-        ExprKind::If(cond, lhs, rhs) => {
-            let cond_spec = ctxt.condition_modes[&expr.hir_id] == Mode::Spec;
-            let cond = cond.peel_drop_temps();
-            match cond.kind {
-                ExprKind::Let(LetExpr { pat, init: src_expr, .. }) => {
-                    let arm1 = (Some(pat.to_owned()), &None, Some(*lhs));
-                    let arm2 = (None, &None, *rhs);
-                    erase_match(ctxt, state, expect_spec, expr, src_expr, vec![arm1, arm2])
-                }
-                _ => {
-                    let ec = erase_expr(ctxt, state, cond_spec, cond);
-                    let e1 = erase_expr(ctxt, state, expect_spec, lhs);
-                    let e2 = match rhs {
-                        None => None,
-                        Some(rhs) => erase_expr(ctxt, state, expect_spec, rhs),
-                    };
-                    match (expect_spec, e1, e2) {
-                        (true, None, None) => erase_spec_exps(ctxt, state, expr, vec![ec]),
-                        (_, e1, e2) => {
-                            let c = match ec {
-                                None => mk_exp1(ExpX::Op(vec![], TypX::mk_bool())),
-                                Some(e) => e,
-                            };
-                            let e1 = force_block(e1, lhs.span);
-                            let e2 = force_block(e2, lhs.span);
-                            mk_exp(ExpX::If(c, e1, e2))
-                        }
-                    }
-                }
-            }
-        }
-        ExprKind::Match(cond, arms, _match_source) => {
-            let arms_vec = arms.iter().map(|a| (Some(a.pat), &a.guard, Some(a.body))).collect();
-            erase_match(ctxt, state, expect_spec, expr, cond, arms_vec)
-        }
-        ExprKind::Loop(
-            Block {
-                stmts: [],
-                expr: Some(Expr { kind: ExprKind::If(cond, body, _other), .. }),
-                ..
-            },
-            label,
-            rustc_hir::LoopSource::While,
-            _span,
-        ) => {
-            let c = erase_expr(ctxt, state, false, cond).expect("expr");
-            let b = force_block(erase_expr(ctxt, state, false, body), body.span);
-            let label = label.map(|l| state.lifetime((l.ident.to_string(), None)));
-            mk_exp(ExpX::While(c, b, label))
-        }
-        ExprKind::Loop(block, label, _source, _span) => {
-            let b = force_block(erase_block(ctxt, state, false, block), block.span);
-            let label = label.map(|l| state.lifetime((l.ident.to_string(), None)));
-            mk_exp(ExpX::Loop(b, label))
-        }
-        ExprKind::Break(dest, None) => {
-            let label = dest.label.map(|l| state.lifetime((l.ident.to_string(), None)));
-            mk_exp(ExpX::Break(label))
-        }
-        ExprKind::Continue(dest) => {
-            let label = dest.label.map(|l| state.lifetime((l.ident.to_string(), None)));
-            mk_exp(ExpX::Continue(label))
-        }
-        ExprKind::Ret(None) => mk_exp(ExpX::Ret(None)),
-        ExprKind::Ret(Some(expr)) => {
-            let exp = erase_expr(ctxt, state, ctxt.ret_spec.expect("ret_spec"), expr);
-            mk_exp(ExpX::Ret(exp))
-        }
-        ExprKind::Closure(_) => {
-            Some(erase_expr_closure(ctxt, state, expect_spec, Mode::Exec, expr))
-        }
-        ExprKind::Block(block, None) => {
-            let attrs = ctxt.tcx.hir_attrs(expr.hir_id);
-            if crate::rust_to_vir_expr::attrs_is_invariant_block(attrs).expect("attrs") {
-                return Some(erase_inv_block(ctxt, state, expr.span, block));
-            }
-            let g_attr = get_ghost_block_opt(ctxt.tcx.hir_attrs(expr.hir_id));
-            let keep = match g_attr {
-                Some(GhostBlockAttr::Proof) => true,
-                Some(GhostBlockAttr::Tracked) => true,
-                Some(GhostBlockAttr::GhostWrapped) => false,
-                Some(GhostBlockAttr::TrackedWrapped) => true,
-                Some(GhostBlockAttr::Wrapper) => panic!(),
-                None => true,
-            };
-            if keep { erase_block(ctxt, state, expect_spec, block) } else { None }
-        }
-        _ => {
-            dbg!(&expr);
-            panic!()
-        }
-    }
-}
-
-fn erase_expr_closure<'tcx>(
-    ctxt: &Context<'tcx>,
-    state: &mut State,
-    expect_spec: bool,
-    body_mode: Mode,
-    expr: &Expr<'tcx>,
-) -> Exp {
-    match &expr.kind {
-        ExprKind::Closure(Closure { capture_clause: capture_by, body: body_id, .. }) => {
-            let mut params: Vec<(Span, Id, Typ)> = Vec::new();
-            let body = ctxt.tcx.hir_body(*body_id);
-            let ps = &body.params;
-            for p in ps.iter() {
-                let pat_var = crate::rust_to_vir_expr::pat_to_var(p.pat).expect("pat_to_var");
-                let (x, local_id) = match &pat_var {
-                    vir::ast::VarIdent(x, vir::ast::VarIdentDisambiguate::RustcId(local_id)) => {
-                        (x, local_id)
-                    }
-                    _ => panic!("pat_to_var"),
-                };
-                let x = state.local(x.to_string(), *local_id);
-                let typ = erase_ty(ctxt, state, &ctxt.types().node_type(p.hir_id));
-                params.push((p.pat.span, x, typ));
-            }
-            let body_exp = if body_mode == Mode::Spec {
-                let spec_exp = erase_expr(ctxt, state, true, &body.value);
-                let ty = ctxt.types().node_type(body.value.hir_id);
-                let typ = erase_ty(ctxt, state, &ty);
-                Some(erase_spec_exps_force_typ(ctxt, state, body.value.span, typ, vec![spec_exp]))
-            } else {
-                erase_expr(ctxt, state, expect_spec, &body.value)
-            };
-            let body_exp = force_block(body_exp, body.value.span);
-            Box::new((expr.span, ExpX::Closure(*capture_by, None, params, body_exp)))
-        }
-        _ => panic!("expected closure"),
-    }
-}
-
-fn erase_block<'tcx>(
-    ctxt: &Context<'tcx>,
-    state: &mut State,
-    expect_spec: bool,
-    block: &Block<'tcx>,
-) -> Option<Exp> {
-    let mk_exp = |e: ExpX| Some(Box::new((block.span, e)));
-    assert!(matches!(block.rules, BlockCheckMode::DefaultBlock | BlockCheckMode::UnsafeBlock(_)));
-    assert!(!block.targeted_by_break);
-    let mut stms: Vec<Stm> = Vec::new();
-    for stmt in block.stmts {
-        stms.extend(erase_stmt(ctxt, state, stmt));
-    }
-    let e = block.expr.and_then(|e| erase_expr(ctxt, state, expect_spec, e));
-    if stms.len() > 0 || e.is_some() { mk_exp(ExpX::Block(stms, e)) } else { None }
-}
-
-fn erase_stmt<'tcx>(ctxt: &Context<'tcx>, state: &mut State, stmt: &Stmt<'tcx>) -> Vec<Stm> {
-    match &stmt.kind {
-        StmtKind::Expr(e) | StmtKind::Semi(e) => {
-            if let Some(e) = erase_expr(ctxt, state, true, e) {
-                vec![Box::new((stmt.span, StmX::Expr(e)))]
-            } else {
-                vec![]
-            }
-        }
-        StmtKind::Let(LetStmt { pat, ty: _, init, els, hir_id, .. }) => {
-            let mode = ctxt.var_modes[&pat.hir_id];
-            if mode != Mode::Exec && els.is_some() {
-                panic!("let-else is not supported in spec");
-            }
-            if mode == Mode::Spec {
-                if let Some(init) = init {
-                    if let Some(e) = erase_expr(ctxt, state, true, init) {
-                        vec![Box::new((stmt.span, StmX::Expr(e)))]
-                    } else {
-                        vec![]
-                    }
-                } else {
-                    vec![]
-                }
-            } else {
-                let pat: Pattern = erase_pat(ctxt, state, pat);
-                let typ = erase_ty(ctxt, state, &ctxt.types().node_type(*hir_id));
-                let init_exp =
-                    if let Some(init) = init { erase_expr(ctxt, state, false, init) } else { None };
-                let els_expr = if let Some(els) = els {
-                    erase_block(ctxt, state, false, &els)
-                        .or_else(|| Some(Box::new((els.span, ExpX::Panic))))
-                } else {
-                    None
-                };
-                vec![Box::new((stmt.span, StmX::Let(pat, typ, init_exp, els_expr)))]
-            }
-        }
-        StmtKind::Item(item_id) => {
-            let item = ctxt.tcx.hir_item(*item_id);
-            if matches!(&item.kind, ItemKind::Use(..) | ItemKind::Macro(..)) {
-                return vec![];
-            }
-            panic!("unexpected statement");
-        }
-    }
-}
-
-fn erase_const_or_static<'tcx>(
-    krate: Option<&'tcx Crate<'tcx>>,
-    ctxt: &mut Context<'tcx>,
-    state: &mut State,
-    span: Span,
-    id: DefId,
-    external_body: bool,
-    body_id: Option<&BodyId>,
-    is_static: bool,
-) {
-    // When importing a const/static, we expect both to be None.
-    // Otherwise, both should be Some.
-    assert!(krate.is_none() == body_id.is_none());
-    let path = def_id_to_vir_path(ctxt.tcx, &ctxt.verus_items, id);
-    if let Some(s) = path.segments.last() {
-        if s.to_string().starts_with("_DERIVE_builtin_Structural_FOR_") {
-            return;
-        }
-    }
-    let fun_name = Arc::new(FunX { path });
-    if let Some(Some(f_vir)) = ctxt.functions.get(&fun_name) {
-        if f_vir.x.mode == Mode::Spec && f_vir.x.ret.x.mode == Mode::Spec {
-            return;
-        }
-        if let Some(body_id) = body_id {
-            let types = ctxt.tcx.typeck(body_id.hir_id.owner.def_id);
-            ctxt.types_opt = Some(types);
-            ctxt.ret_spec = Some(f_vir.x.ret.x.mode == Mode::Spec);
-        }
-
-        let name = state.fun_name(&fun_name);
-        let ty = ctxt.tcx.type_of(id).skip_binder();
-        let typ = erase_ty(ctxt, state, &ty);
-        let body = if let Some(body_id) = body_id {
-            Some(crate::rust_to_vir_func::find_body_krate(krate.expect("krate"), body_id))
-        } else {
-            None
-        };
-        let body_exp = if body.is_none() || external_body {
-            Box::new((span, ExpX::Panic))
-        } else {
-            let body = &body.expect("body");
-            state.enclosing_fun_id = Some(id);
-            let body_exp = erase_expr(ctxt, state, false, &body.value).expect("const body");
-            state.enclosing_fun_id = None;
-            body_exp
-        };
-
-        let mut return_typ = typ;
-        let body_span = body_exp.0;
-        let mut body = Box::new((body_span, ExpX::Block(vec![], Some(body_exp))));
-
-        if is_static {
-            // For static `static x: T` we change it to
-            // fn x() -> &'static T {
-            //     static_ref(body)
-            // }
-
-            let target = Box::new((
-                body_span,
-                ExpX::Var(Id::new(IdKind::Builtin, 0, "static_ref".to_string())),
-            ));
-            body = Box::new((body_span, ExpX::Call(target, vec![return_typ.clone()], vec![body])));
-            body = Box::new((body_span, ExpX::Block(vec![], Some(body))));
-            return_typ = Box::new(TypX::Ref(
-                return_typ,
-                Some(Id::new(IdKind::Builtin, 0, "'static".to_string())),
-                Mutability::Not,
-            ));
-        }
-
-        // Turn const decl into fn decl so we can use the non-const ExpX::Op in the body:
-        let decl = FunDecl {
-            sig_span: span,
-            name_span: span,
-            name,
-            generic_params: vec![],
-            generic_bounds: vec![],
-            params: vec![],
-            ret: Some((None, return_typ)),
-            body: body,
-        };
-        state.fun_decls.push(decl);
-        ctxt.types_opt = None;
-        ctxt.ret_spec = None;
-    }
-}
-
-fn lifetime_key<'tcx>(ctxt: &Context<'tcx>, def_id: DefId) -> (String, Option<u32>) {
-    let def_path = ctxt.tcx.def_path(def_id);
-    let path_name = &def_path.data.last().unwrap();
-    (path_name.data.get_opt_name().unwrap().to_string(), Some(path_name.disambiguator))
-}
-
-fn erase_mir_bound<'a, 'tcx>(
-    ctxt: &Context<'tcx>,
-    state: &'a mut State,
-    id: DefId,
-    args: &[rustc_middle::ty::GenericArg<'tcx>],
-) -> Option<Bound> {
-    let tcx = ctxt.tcx;
-    erase_trait(ctxt, state, id);
-    let trait_path = def_id_to_vir_path(tcx, &ctxt.verus_items, id);
-    let rust_item = verus_items::get_rust_item(ctxt.tcx, id);
-    let verus_item = ctxt.verus_items.id_to_name.get(&id);
-    if Some(id) == tcx.lang_items().copy_trait() {
-        Some(Bound::Copy)
-    } else if Some(id) == tcx.lang_items().clone_trait() {
-        Some(Bound::Clone)
-    } else if Some(id) == tcx.lang_items().sized_trait() {
-        Some(Bound::Sized)
-    } else if Some(RustItem::Allocator) == rust_item {
-        Some(Bound::Allocator)
-    } else if Some(id) == tcx.lang_items().pointee_trait() {
-        // The Rust documentation says Pointee "is automatically implemented for every type",
-        // so it's a special case here
-        Some(Bound::Pointee)
-    } else if vir::ast_util::path_as_friendly_rust_name(&trait_path) == "core::ptr::metadata::Thin"
-    {
-        // "Thin" is a trait alias for Pointee (special case since we don't support trait aliases)
-        Some(Bound::Thin)
-    } else if Some(&VerusItem::External(ExternalItem::ProofFnOnce)) == verus_item {
-        Some(Bound::ProofFn(ClosureKind::FnOnce))
-    } else if Some(&VerusItem::External(ExternalItem::ProofFnMut)) == verus_item {
-        Some(Bound::ProofFn(ClosureKind::FnMut))
-    } else if Some(&VerusItem::External(ExternalItem::ProofFn)) == verus_item {
-        Some(Bound::ProofFn(ClosureKind::Fn))
-    } else if state.trait_decl_set.contains(&trait_path) {
-        let (args, _) = erase_generic_args(ctxt, state, args, true);
-        let trait_path = state.trait_name(&trait_path);
-        Some(Bound::Trait { trait_path, args, equality: None })
-    } else {
-        None
-    }
-}
-
-fn erase_mir_predicates<'a, 'tcx>(
-    ctxt: &Context<'tcx>,
-    state: &'a mut State,
-    mir_predicates: impl Iterator<Item = rustc_middle::ty::Clause<'tcx>>,
-    generic_bounds: &mut Vec<GenericBound>,
-) where
-    'tcx: 'a,
-{
-    let tcx = ctxt.tcx;
-    let mut fn_traits: Vec<(Typ, Vec<Id>, ClosureKind)> = Vec::new();
-    let mut fn_projections: HashMap<Typ, (Typ, Typ)> = HashMap::new();
-    for pred in mir_predicates {
-        let mut bound_vars: Vec<Id> = Vec::new();
-        for x in pred.kind().bound_vars().iter() {
-            let a = match x {
-                BoundVariableKind::Region(BoundRegionKind::Named(a, _)) => a,
-                _ => panic!("expected region"),
-            };
-            let id = state.lifetime(lifetime_key(ctxt, a));
-            state.rename_bound_for.push(id);
-            let id = state.lifetime(lifetime_key(ctxt, a));
-            bound_vars.push(id);
-        }
-        match pred.kind().skip_binder() {
-            ClauseKind::RegionOutlives(pred) => {
-                let x = erase_hir_region(ctxt, state, &pred.0.kind()).expect("bound");
-                let typ = Box::new(TypX::TypParam(x));
-                let bound = erase_hir_region(ctxt, state, &pred.1.kind()).expect("bound");
-                let generic_bound = GenericBound { typ, bound_vars, bound: Bound::Id(bound) };
-                generic_bounds.push(generic_bound);
-            }
-            ClauseKind::TypeOutlives(pred) => {
-                let typ = erase_ty(ctxt, state, &pred.0);
-                let bound = erase_hir_region(ctxt, state, &pred.1.kind()).expect("bound");
-                let generic_bound = GenericBound { typ, bound_vars, bound: Bound::Id(bound) };
-                generic_bounds.push(generic_bound);
-            }
-            ClauseKind::Trait(pred) => {
-                let typ = erase_ty(ctxt, state, &pred.trait_ref.args[0].expect_ty());
-                let id = pred.trait_ref.def_id;
-                let bound = erase_mir_bound(ctxt, state, id, pred.trait_ref.args);
-                if let Some(bound) = bound {
-                    let generic_bound =
-                        GenericBound { typ: typ.clone(), bound_vars: bound_vars.clone(), bound };
-                    generic_bounds.push(generic_bound);
-                }
-                let kind = if Some(id) == tcx.lang_items().fn_trait() {
-                    Some(ClosureKind::Fn)
-                } else if Some(id) == tcx.lang_items().fn_mut_trait() {
-                    Some(ClosureKind::FnMut)
-                } else if Some(id) == tcx.lang_items().fn_once_trait() {
-                    Some(ClosureKind::FnOnce)
-                } else {
-                    None
-                };
-                if let Some(kind) = kind {
-                    fn_traits.push((typ, bound_vars, kind));
-                }
-            }
-            ClauseKind::Projection(pred) => {
-                if Some(pred.projection_term.def_id) == tcx.lang_items().fn_once_output() {
-                    assert!(pred.projection_term.args.len() == 2);
-                    let typ = erase_ty(ctxt, state, &pred.projection_term.args[0].expect_ty());
-                    let mut fn_params = match pred.projection_term.args[1].unpack() {
-                        GenericArgKind::Type(ty) => erase_ty(ctxt, state, &ty),
-                        _ => panic!("unexpected fn projection"),
-                    };
-                    if !matches!(*fn_params, TypX::Tuple(_)) {
-                        fn_params = Box::new(TypX::Tuple(vec![fn_params]));
-                    }
-                    let fn_ret = if let TermKind::Ty(ty) = pred.term.unpack() {
-                        erase_ty(ctxt, state, &ty)
-                    } else {
-                        panic!("fn_ret");
-                    };
-                    fn_projections.insert(typ, (fn_params, fn_ret)).map(|_| panic!("{:?}", pred));
-                } else {
-                    let typ0 = erase_ty(ctxt, state, &pred.projection_term.args[0].expect_ty());
-                    let typ_eq = if let TermKind::Ty(ty) = pred.term.unpack() {
-                        erase_ty(ctxt, state, &ty)
-                    } else {
-                        panic!("should have been disallowed by rust_verify_base.rs");
-                    };
-                    let trait_def_id = pred.projection_term.trait_def_id(tcx);
-                    let item_def_id = pred.projection_term.def_id;
-                    let assoc_item = tcx.associated_item(item_def_id);
-                    let projection_generics = ctxt.tcx.generics_of(item_def_id);
-                    let n = pred.projection_term.args.len() - projection_generics.own_params.len();
-                    let mut bound =
-                        erase_mir_bound(ctxt, state, trait_def_id, &pred.projection_term.args[..n])
-                            .expect("bound");
-                    let (x_args, _) =
-                        erase_generic_args(ctxt, state, &pred.projection_term.args[n..], true);
-                    let x_args = x_args.into_iter().map(|a| a.as_lifetime()).collect();
-                    if let Bound::Trait { trait_path: _, args: _, equality } = &mut bound {
-                        assert!(equality.is_none());
-                        let name = state.typ_param(assoc_item.name().to_ident_string(), None);
-                        *equality = Some((name, x_args, typ_eq));
-                    } else if matches!(&bound, Bound::Pointee | Bound::Thin) {
-                        // keep as is
-                    } else {
-                        panic!("unexpected bound")
-                    }
-                    let generic_bound = GenericBound { typ: typ0, bound_vars, bound };
-                    generic_bounds.push(generic_bound);
-                }
-            }
-            ClauseKind::ConstArgHasType(..) => {}
-            _ => {
-                panic!("unexpected bound")
-            }
-        }
-        for _ in pred.kind().bound_vars().iter() {
-            state.rename_bound_for.pop();
-        }
-    }
-    for (typ, bound_vars, kind) in fn_traits.into_iter() {
-        let (params, ret) = fn_projections.remove(&typ).expect("fn_projections");
-        let generic_bound = GenericBound { typ, bound_vars, bound: Bound::Fn(kind, params, ret) };
-        generic_bounds.push(generic_bound);
-    }
-}
-
-fn erase_mir_generics<'tcx>(
-    ctxt: &Context<'tcx>,
-    state: &mut State,
-    id: DefId,
-    id_is_fn: bool,
-    lifetimes: &mut Vec<GenericParam>,
-    typ_params: &mut Vec<GenericParam>,
-    generic_bounds: &mut Vec<GenericBound>,
-) {
-    let mir_generics = ctxt.tcx.generics_of(id);
-    let mir_predicates = ctxt.tcx.predicates_of(id);
-    if id_is_fn {
-        let mir_ty = ctxt.tcx.type_of(id).skip_binder();
-        if let TyKind::FnDef(..) = mir_ty.kind() {
-            for bv in mir_ty.fn_sig(ctxt.tcx).bound_vars().iter() {
-                if let BoundVariableKind::Region(BoundRegionKind::Named(a, _)) = bv {
-                    let name = state.lifetime(lifetime_key(ctxt, a));
-                    lifetimes.push(GenericParam { name, const_typ: None });
-                }
-            }
-        }
-    }
-    for gparam in &mir_generics.own_params {
-        match gparam.kind {
-            GenericParamDefKind::Lifetime => {
-                let name = state.lifetime((gparam.name.to_string(), Some(gparam.index)));
-                lifetimes.push(GenericParam { name, const_typ: None });
-            }
-            GenericParamDefKind::Type { .. } => {
-                let name = state.typ_param(gparam.name.to_string(), Some(gparam.index));
-                typ_params.push(GenericParam { name, const_typ: None });
-            }
-            GenericParamDefKind::Const { has_default: _, .. } => {
-                let name = state.typ_param(gparam.name.to_string(), None);
-                let t = erase_ty(ctxt, state, &ctxt.tcx.type_of(gparam.def_id).skip_binder());
-                typ_params.push(GenericParam { name, const_typ: Some(t) });
-            }
-        }
-    }
-    erase_mir_predicates(
-        ctxt,
-        state,
-        mir_predicates.predicates.iter().map(|(c, _)| *c),
-        generic_bounds,
-    );
-}
-
-fn erase_fn_common<'tcx>(
-    krate: Option<&'tcx Crate<'tcx>>,
-    ctxt: &mut Context<'tcx>,
-    state: &mut State,
-    name_span: Span,
-    id: DefId,
-    sig: Option<&FnSig<'tcx>>,
-    sig_span: Span,
-    impl_generics: Option<DefId>,
-    empty_body: bool,
-    external_body: bool,
-    body_id: Option<&BodyId>,
-) {
-    if ctxt.ignored_functions.contains(&id) {
-        return;
-    }
-
-    let mut path = def_id_to_vir_path(ctxt.tcx, &ctxt.verus_items, id);
-
-    if let Some(local_id) = id.as_local() {
-        let hir_id = ctxt.tcx.local_def_id_to_hir_id(local_id);
-        let attrs = ctxt.tcx.hir_attrs(hir_id);
-        let vattrs = get_verifier_attrs(attrs, None).expect("get_verifier_attrs");
-
-        if vattrs.unerased_proxy {
-            path = crate::rust_to_vir_func::fixup_unerased_proxy_path(&path, sig_span)
-                .expect("fixup_unerased_proxy_path");
-        }
-    }
-
-    let is_verus_spec = path.segments.last().expect("segment.last").starts_with(VERUS_SPEC);
-    // TODO let is_verus_reveal = **path.segments.last().expect("segments.last") == VERUS_REVEAL_INTERNAL;
-    if is_verus_spec {
-        return;
-    }
-    let fun_name = Arc::new(FunX { path: path.clone() });
-    if let Some(f_vir) = &ctxt.functions[&fun_name] {
-        if f_vir.x.mode == Mode::Spec && f_vir.x.ret.x.mode == Mode::Spec {
-            return;
-        }
-        if let Some(body_id) = body_id {
-            let types = ctxt.tcx.typeck(body_id.hir_id.owner.def_id);
-            ctxt.types_opt = Some(types);
-            ctxt.ret_spec = Some(f_vir.x.ret.x.mode == Mode::Spec);
-        }
-
-        let expect_spec = f_vir.x.ret.x.mode == Mode::Spec;
-        let body = if let Some(body_id) = body_id {
-            Some(crate::rust_to_vir_func::find_body_krate(krate.expect("krate"), body_id))
-        } else {
-            None
-        };
-        let mut body_exp = if body.is_none() || external_body {
-            force_block(Some(Box::new((sig_span, ExpX::Panic))), sig_span)
-        } else {
-            let body = &body.expect("body");
-            state.enclosing_fun_id = Some(id);
-            let body_exp = erase_expr(ctxt, state, expect_spec, &body.value);
-            state.enclosing_fun_id = None;
-            if empty_body {
-                if let Some(_) = body_exp {
-                    panic!("expected empty method body")
-                } else {
-                    force_block(Some(Box::new((sig_span, ExpX::Panic))), sig_span)
-                }
-            } else {
-                force_block(body_exp, body.value.span)
-            }
-        };
-        let fn_sig = ctxt.tcx.fn_sig(id);
-        let fn_sig = fn_sig.skip_binder();
-        state.rename_count += 1;
-        let name = state.fun_name(&fun_name);
-        let inputs = &fn_sig.inputs().skip_binder();
-        assert!(inputs.len() == f_vir.x.params.len());
-        let params_info: Vec<(Option<Span>, bool)> = if let Some(body) = body {
-            assert!(inputs.len() == body.params.len());
-            body.params
-                .iter()
-                .map(|p| {
-                    let is_mut_var = match p.pat.kind {
-                        PatKind::Binding(BindingMode(_, mutability), _, _, _) => {
-                            mutability == rustc_hir::Mutability::Mut
-                        }
-                        _ => panic!("expected binding pattern"),
-                    };
-                    (Some(p.pat.span), is_mut_var)
-                })
-                .collect()
-        } else {
-            inputs.iter().map(|_| (None, false)).collect()
-        };
-        let mut lifetimes: Vec<GenericParam> = Vec::new();
-        let mut typ_params: Vec<GenericParam> = Vec::new();
-        let mut generic_bounds: Vec<GenericBound> = Vec::new();
-        if let Some(impl_id) = impl_generics {
-            erase_mir_generics(
-                ctxt,
-                state,
-                impl_id,
-                false,
-                &mut lifetimes,
-                &mut typ_params,
-                &mut generic_bounds,
-            );
-        }
-        erase_mir_generics(
-            ctxt,
-            state,
-            id,
-            true,
-            &mut lifetimes,
-            &mut typ_params,
-            &mut generic_bounds,
-        );
-
-        state.enclosing_fun_id = Some(id);
-        let mut params: Vec<Param> = Vec::new();
-        for ((input, param), param_info) in
-            inputs.iter().zip(f_vir.x.params.iter()).zip(params_info.iter())
-        {
-            let name =
-                if let Some((_, name)) = &param.x.unwrapped_info { name } else { &param.x.name };
-            let (x, local_id) = match name {
-                vir::ast::VarIdent(x, vir::ast::VarIdentDisambiguate::RustcId(local_id)) => {
-                    (x, local_id)
-                }
-                _ => panic!("pat_to_var"),
-            };
-            let is_mut_var = param_info.1;
-            let span = param_info.0;
-            let name = state.local(x.to_string(), *local_id);
-            let typ = if param.x.mode == Mode::Spec {
-                TypX::mk_unit()
-            } else {
-                erase_ty(ctxt, state, input)
-            };
-            let new_param = Param { name, span, typ, is_mut_var };
-            params.push(new_param);
-        }
-        let mut ret = if let Some(sig) = sig {
-            match sig.decl.output {
-                rustc_hir::FnRetTy::DefaultReturn(_) => None,
-                rustc_hir::FnRetTy::Return(ty) => {
-                    if f_vir.x.ret.x.mode == Mode::Spec {
-                        None
-                    } else {
-                        Some((Some(ty.span), erase_ty(ctxt, state, &fn_sig.output().skip_binder())))
-                    }
-                }
-            }
-        } else {
-            Some((None, erase_ty(ctxt, state, &fn_sig.output().skip_binder())))
-        };
-
-        if matches!(f_vir.x.item_kind, vir::ast::ItemKind::Static) {
-            // For static `static x: T` we change it to
-            // fn x() -> &'static T {
-            //     static_ref(body)
-            // }
-
-            let (name, mut return_typ) = ret.clone().unwrap();
-
-            let target = Box::new((
-                sig_span,
-                ExpX::Var(Id::new(IdKind::Builtin, 0, "static_ref".to_string())),
-            ));
-            body_exp =
-                Box::new((sig_span, ExpX::Call(target, vec![return_typ.clone()], vec![body_exp])));
-            body_exp = Box::new((sig_span, ExpX::Block(vec![], Some(body_exp))));
-
-            return_typ = Box::new(TypX::Ref(
-                return_typ,
-                Some(Id::new(IdKind::Builtin, 0, "'static".to_string())),
-                Mutability::Not,
-            ));
-            ret = Some((name, return_typ));
-        }
-
-        state.enclosing_fun_id = None;
-
-        // Special case for trait with direct self argument
-        if body.is_none() && inputs.len() > 0 {
-            match inputs[0].kind() {
-                TyKind::Param(p) if p.name == kw::SelfUpper => {
-                    // Add Sized bound to make function declaration legal
-                    let generic_bound = GenericBound {
-                        typ: params[0].typ.clone(),
-                        bound_vars: vec![],
-                        bound: Bound::Sized,
-                    };
-                    generic_bounds.push(generic_bound);
-                }
-                _ => {}
-            }
-        }
-
-        let decl = FunDecl {
-            sig_span: sig_span,
-            name_span,
-            name,
-            // lifetimes must precede typ_params
-            generic_params: lifetimes.into_iter().chain(typ_params.into_iter()).collect(),
-            generic_bounds,
-            params,
-            ret,
-            body: body_exp,
-        };
-        state.fun_decls.push(decl);
-        ctxt.types_opt = None;
-        ctxt.ret_spec = None;
-    }
-}
-
-fn import_fn<'tcx>(ctxt: &mut Context<'tcx>, state: &mut State, id: DefId) {
-    erase_fn_common(
-        None,
-        ctxt,
-        state,
-        ctxt.tcx.def_ident_span(id).expect("function name span"),
-        id,
-        None,
-        ctxt.tcx.def_span(id),
-        ctxt.tcx.generics_of(id).parent,
-        true,
-        true,
-        None,
-    );
-}
-
-fn import_const_static<'tcx>(
-    ctxt: &mut Context<'tcx>,
-    state: &mut State,
-    id: DefId,
-    is_static: bool,
-) {
-    erase_const_or_static(
-        None,
-        ctxt,
-        state,
-        ctxt.tcx.def_ident_span(id).expect("const/static name span"),
-        id,
-        true,
-        None,
-        is_static,
-    );
-}
-
-fn erase_fn<'tcx>(
-    krate: &'tcx Crate<'tcx>,
-    ctxt: &mut Context<'tcx>,
-    state: &mut State,
-    name_span: Span,
-    id: DefId,
-    sig: &FnSig<'tcx>,
-    impl_generics: Option<DefId>,
-    empty_body: bool,
-    external_body: bool,
-    body_id: Option<&BodyId>,
-) {
-    erase_fn_common(
-        Some(krate),
-        ctxt,
-        state,
-        name_span,
-        id,
-        Some(sig),
-        sig.span,
-        impl_generics,
-        empty_body,
-        external_body,
-        body_id,
-    );
-}
-
-fn erase_impl_assocs<'tcx>(ctxt: &Context<'tcx>, state: &mut State, impl_id: DefId) {
-    let (name, _) = state.remaining_typs_needed_for_each_impl.remove(&impl_id).unwrap();
-    let trait_ref = ctxt.tcx.impl_trait_ref(impl_id).expect("impl_trait_ref");
-    let trait_id = trait_ref.skip_binder().def_id;
-    let is_copy = Some(trait_id) == ctxt.tcx.lang_items().copy_trait();
-    let is_clone = Some(trait_id) == ctxt.tcx.lang_items().clone_trait();
-    let is_copy_or_clone = is_copy || is_clone;
-
-    let span = ctxt.tcx.def_span(impl_id);
-
-    let args = trait_ref.skip_binder().args;
-    let (trait_typ_args, _) = erase_generic_args(ctxt, state, args, true);
-
-    let mut lifetimes: Vec<GenericParam> = Vec::new();
-    let mut typ_params: Vec<GenericParam> = Vec::new();
-    let mut generic_bounds: Vec<GenericBound> = Vec::new();
-    erase_mir_generics(
-        ctxt,
-        state,
-        impl_id,
-        false,
-        &mut lifetimes,
-        &mut typ_params,
-        &mut generic_bounds,
-    );
-    let generic_params = lifetimes.into_iter().chain(typ_params.into_iter()).collect();
-    let self_ty = ctxt.tcx.type_of(impl_id).skip_binder();
-    let self_typ = erase_ty(ctxt, state, &self_ty);
-    let trait_as_datatype = Box::new(TypX::Datatype(name.clone(), vec![], trait_typ_args));
-
-    if is_copy_or_clone {
-        if let TypX::Datatype(x, _, _) = &*self_typ {
-            if x.kind != IdKind::Datatype {
-                return;
-            }
-        } else {
-            return;
-        }
-    }
-
-    let mut assoc_typs: Vec<(Id, Vec<GenericParam>, Typ)> = Vec::new();
-    for assoc_item in ctxt.tcx.associated_items(impl_id).in_definition_order() {
-        match assoc_item.kind {
-            rustc_middle::ty::AssocKind::Type { .. } => {
-                let mut lifetimes: Vec<GenericParam> = Vec::new();
-                let mut typ_params: Vec<GenericParam> = Vec::new();
-                let mut generic_bounds: Vec<GenericBound> = Vec::new();
-                erase_mir_generics(
-                    ctxt,
-                    state,
-                    assoc_item.def_id,
-                    false,
-                    &mut lifetimes,
-                    &mut typ_params,
-                    &mut generic_bounds,
-                );
-                assert!(typ_params.len() == 0);
-                let ty = ctxt.tcx.type_of(assoc_item.def_id).skip_binder();
-                let typ = erase_ty(ctxt, state, &ty);
-                let impl_name = state.typ_param(&assoc_item.name().to_string(), None);
-                assoc_typs.push((impl_name, lifetimes, typ));
-            }
-            _ => (),
-        }
-    }
-
-    let trait_polarity = ctxt.tcx.impl_polarity(impl_id);
-    let trait_impl = TraitImpl {
-        span: Some(span),
-        generic_params,
-        generic_bounds,
-        self_typ: self_typ.clone(),
-        trait_polarity,
-        trait_as_datatype,
-        assoc_typs,
-        is_clone,
-    };
-
-    state.trait_impls.push(trait_impl);
-}
-
-fn erase_trait<'tcx>(ctxt: &Context<'tcx>, state: &mut State, trait_id: DefId) {
-    if !state.reached.insert((None, trait_id)) {
-        return;
-    }
-    // HACK: we cannot yet handle FnOnce::Output
-    if let Some(fn_once) = ctxt.tcx.lang_items().fn_once_trait() {
-        if trait_id == fn_once {
-            return;
-        }
-    }
-    let is_copy = Some(trait_id) == ctxt.tcx.lang_items().copy_trait();
-    let is_clone = Some(trait_id) == ctxt.tcx.lang_items().clone_trait();
-    let is_copy_or_clone = is_copy || is_clone;
-
-    state.enclosing_trait_ids.push(trait_id);
-
-    let path = def_id_to_vir_path(ctxt.tcx, &ctxt.verus_items, trait_id);
-
-    let mut assoc_typs: Vec<(Id, Vec<GenericParam>, Vec<GenericBound>)> = Vec::new();
-    let assoc_items = ctxt.tcx.associated_items(trait_id);
-    state.inside_trait_decl += 1;
-    for assoc_item in assoc_items.in_definition_order() {
-        match assoc_item.kind {
-            rustc_middle::ty::AssocKind::Const { .. } => {}
-            rustc_middle::ty::AssocKind::Fn { .. } => {}
-            rustc_middle::ty::AssocKind::Type { .. } => {
-                let mut lifetimes: Vec<GenericParam> = Vec::new();
-                let mut typ_params: Vec<GenericParam> = Vec::new();
-                let mut generic_bounds = Vec::new();
-                erase_mir_generics(
-                    ctxt,
-                    state,
-                    assoc_item.def_id,
-                    false,
-                    &mut lifetimes,
-                    &mut typ_params,
-                    &mut generic_bounds,
-                );
-                assert!(generic_bounds.len() == 0); // if this doesn't hold, need to review
-                let mut generic_bounds = Vec::new();
-                let mir_predicates = ctxt.tcx.item_bounds(assoc_item.def_id);
-                erase_mir_predicates(
-                    ctxt,
-                    state,
-                    mir_predicates.skip_binder().iter(),
-                    &mut generic_bounds,
-                );
-                assert!(typ_params.len() == 0);
-                assoc_typs.push((
-                    state.typ_param(assoc_item.name().to_ident_string(), None),
-                    lifetimes,
-                    generic_bounds,
-                ));
-            }
-        }
-    }
-
-    // We only need traits with associated type declarations or Copy,
-    // or traits that extend traits with associated type declarations or Copy.
-    // First, check our own trait bounds to catch anything we might be extending
-    // that has associated types.
-    // (Note 1: this is an overapproximation, since we only really need bounds on Self,
-    // but it's unlikely to matter much.)
-    // (Note 2: if we allow cycles between a trait and its supertraits, we'll need a more
-    // sophisticated algorithm.)
-    let mut supertrait_may_have_assoc_types_or_copy = false;
-    if is_copy_or_clone {
-        supertrait_may_have_assoc_types_or_copy = true;
-    }
-    for (pred, _) in ctxt.tcx.predicates_of(trait_id).predicates.iter() {
-        match (pred.kind().skip_binder(), &pred.kind().bound_vars()[..]) {
-            (ClauseKind::Trait(pred), _bound_vars) => {
-                let id = pred.trait_ref.def_id;
-                erase_trait(ctxt, state, id);
-                let trait_path = def_id_to_vir_path(ctxt.tcx, &ctxt.verus_items, id);
-                if state.trait_decl_set.contains(&trait_path)
-                    || Some(id) == ctxt.tcx.lang_items().copy_trait()
-                {
-                    supertrait_may_have_assoc_types_or_copy = true;
-                }
-            }
-            _ => {}
-        }
-    }
-
-    if supertrait_may_have_assoc_types_or_copy || assoc_typs.len() > 0 {
-        let name = if is_copy {
-            Id::new(IdKind::Builtin, 0, "Copy".to_owned())
-        } else if is_clone {
-            Id::new(IdKind::Builtin, 0, "Clone".to_owned())
-        } else {
-            state.trait_name(&path)
-        };
-        let mut lifetimes: Vec<GenericParam> = Vec::new();
-        let mut typ_params: Vec<GenericParam> = Vec::new();
-        let mut generic_bounds: Vec<GenericBound> = Vec::new();
-        erase_mir_generics(
-            ctxt,
-            state,
-            trait_id,
-            false,
-            &mut lifetimes,
-            &mut typ_params,
-            &mut generic_bounds,
-        );
-        typ_params.remove(0); // remove Self type parameter
-        let generic_params = lifetimes.into_iter().chain(typ_params.into_iter()).collect();
-
-        if !is_copy_or_clone {
-            let decl = TraitDecl { name: name.clone(), generic_params, generic_bounds, assoc_typs };
-            state.trait_decl_set.insert(path.clone());
-            state.trait_decls.push(decl);
-        }
-
-        'imp: for impl_id in ctxt.tcx.all_impls(trait_id) {
-            let mut datatypes: Vec<DefId> = Vec::new();
-            let trait_ref = ctxt.tcx.impl_trait_ref(impl_id).expect("impl_trait_ref");
-            for ty in trait_ref.skip_binder().args.types() {
-                let result = collect_unreached_datatypes(ctxt, state, &mut datatypes, &ty);
-                if result.is_err() {
-                    continue 'imp;
-                }
-                for t in &datatypes {
-                    state
-                        .typs_used_in_trait_impls_reverse_map
-                        .entry(*t)
-                        .or_insert_with(|| Vec::new())
-                        .push(impl_id);
-                }
-            }
-            state
-                .remaining_typs_needed_for_each_impl
-                .insert(impl_id, (name.clone(), datatypes))
-                .map(|_| panic!("already inserted"));
-            state.reach_impl_assoc(impl_id);
-        }
-    }
-    state.inside_trait_decl -= 1;
-
-    assert!(state.enclosing_trait_ids.pop().is_some());
-}
-
-fn erase_trait_item<'tcx>(
-    krate: &'tcx Crate<'tcx>,
-    ctxt: &mut Context<'tcx>,
-    state: &mut State,
-    mut trait_id: DefId,
-    ex_trait_id_for: Option<DefId>,
-    items: &[TraitItemRef],
-) {
-    let tcx = ctxt.tcx;
-    if let Some(ex_trait_id_for) = ex_trait_id_for {
-        trait_id = ex_trait_id_for;
-    }
-    for trait_item_ref in items {
-        let mut trait_item = tcx.hir_trait_item(trait_item_ref.id);
-        let TraitItem { ident, owner_id, .. } = trait_item;
-        if let Some(ex_trait_id_for) = ex_trait_id_for {
-            let assoc_item = tcx.associated_item(owner_id.to_def_id());
-            let ex_assoc_items = tcx.associated_items(ex_trait_id_for);
-            let ex_assoc_item = ex_assoc_items.find_by_ident_and_kind(
-                tcx,
-                *ident,
-                assoc_item.as_tag(),
-                ex_trait_id_for,
-            );
-            if let Some(ex_assoc_item) = ex_assoc_item {
-                let local_id = ex_assoc_item
-                    .def_id
-                    .as_local()
-                    .expect("erase_trait_item only called on locals");
-                let hir_id = tcx.local_def_id_to_hir_id(local_id);
-                trait_item = tcx.hir_trait_item(rustc_hir::TraitItemId { owner_id: hir_id.owner });
-            } else {
-                continue;
-            }
-        }
-        let TraitItem { ident, owner_id, generics: _, kind, span: _, defaultness: _ } = trait_item;
-        match kind {
-            TraitItemKind::Fn(sig, fun) => {
-                let body_id = match (fun, ex_trait_id_for) {
-                    (TraitFn::Provided(body_id), None) => Some(body_id),
-                    (TraitFn::Required(..), None) => None,
-                    (_, Some(_)) => None,
-                };
-                let id = owner_id.to_def_id();
-
-                let attrs = ctxt.tcx.hir_attrs(trait_item.hir_id());
-                let vattrs = get_verifier_attrs(attrs, None).expect("get_verifier_attrs");
-
-                erase_fn(
-                    krate,
-                    ctxt,
-                    state,
-                    ident.span,
-                    id,
-                    sig,
-                    Some(trait_id),
-                    body_id.is_none(),
-                    vattrs.external_body,
-                    body_id,
-                );
-            }
-            TraitItemKind::Type(_bounds, None) => {}
-            _ => panic!("unexpected trait item"),
-        }
-    }
-}
-
-fn erase_impl<'tcx>(
-    krate: &'tcx Crate<'tcx>,
-    ctxt: &mut Context<'tcx>,
-    state: &mut State,
-    impl_id: DefId,
-    impll: &Impl<'tcx>,
-    crate_items: &CrateItems,
-) {
-    for impl_item_ref in impll.items {
-        match impl_item_ref.kind {
-            AssocItemKind::Fn { .. } => {
-                let impl_item = ctxt.tcx.hir_impl_item(impl_item_ref.id);
-                let ImplItem { ident, owner_id, kind, .. } = impl_item;
-                let id = owner_id.to_def_id();
-                let attrs = ctxt.tcx.hir_attrs(impl_item.hir_id());
-                let vattrs = get_verifier_attrs(attrs, None).expect("get_verifier_attrs");
-                if crate_items.is_impl_item_external(impl_item_ref.id) {
-                    continue;
-                }
-                if vattrs.reveal_group {
-                    continue;
-                }
-                match &kind {
-                    ImplItemKind::Fn(sig, body_id) => {
-                        erase_fn(
-                            krate,
-                            ctxt,
-                            state,
-                            ident.span,
-                            id,
-                            sig,
-                            Some(impl_id),
-                            false,
-                            vattrs.external_body,
-                            Some(body_id),
-                        );
-                    }
-                    _ => panic!(),
-                }
-            }
-            AssocItemKind::Type => {
-                // handled in erase_trait
-            }
-            AssocItemKind::Const => {
-                let impl_item = ctxt.tcx.hir_impl_item(impl_item_ref.id);
-                let ImplItem { ident, owner_id, kind, .. } = impl_item;
-                let id = owner_id.to_def_id();
-                let attrs = ctxt.tcx.hir_attrs(impl_item.hir_id());
-                let vattrs = get_verifier_attrs(attrs, None).expect("get_verifier_attrs");
-                if crate_items.is_impl_item_external(impl_item_ref.id) {
-                    continue;
-                }
-                match &kind {
-                    ImplItemKind::Const(_, body_id) => {
-                        erase_const_or_static(
-                            Some(krate),
-                            ctxt,
-                            state,
-                            ident.span,
-                            id,
-                            vattrs.external_body,
-                            Some(body_id),
-                            false,
-                        );
-                    }
-                    _ => panic!(),
-                }
-            }
-        }
-    }
-}
-
-fn erase_datatype<'tcx>(
-    ctxt: &Context<'tcx>,
-    state: &mut State,
-    span: Span,
-    id: DefId,
-    datatype: Datatype,
-) {
-    let datatype = Box::new(datatype);
-    let path = def_id_to_vir_path(ctxt.tcx, &ctxt.verus_items, id);
-    let name = state.datatype_name(&path);
-    let mut lifetimes: Vec<GenericParam> = Vec::new();
-    let mut typ_params: Vec<GenericParam> = Vec::new();
-    let mut generic_bounds: Vec<GenericBound> = Vec::new();
-    erase_mir_generics(
-        ctxt,
-        state,
-        id,
-        false,
-        &mut lifetimes,
-        &mut typ_params,
-        &mut generic_bounds,
-    );
-    let generic_params = lifetimes.into_iter().chain(typ_params.into_iter()).collect();
-    let span = Some(span);
-    let decl = DatatypeDecl { name, span, generic_params, generic_bounds, datatype };
-    state.datatype_decls.push(decl);
-}
-
-fn erase_variant_data<'tcx>(
-    ctxt: &Context<'tcx>,
-    state: &mut State,
-    variant: &VariantDef,
-) -> Fields {
-    let revise_typ = |f_did: DefId, typ: Typ| {
-        let attrs: Vec<_> = (if let Some(did) = f_did.as_local() {
-            ctxt.tcx.hir_attrs(ctxt.tcx.local_def_id_to_hir_id(did)).iter()
-        } else {
-            ctxt.tcx.attrs_for_def(f_did).iter()
-        })
-        .cloned()
-        .collect();
-        let mode = get_mode(Mode::Exec, &attrs[..]);
-        if mode == Mode::Spec { Box::new(TypX::Phantom(typ)) } else { typ }
-    };
-    match variant.ctor_kind() {
-        Some(CtorKind::Fn) => {
-            let mut fields: Vec<Typ> = Vec::new();
-            for field in &variant.fields {
-                let typ = erase_ty(ctxt, state, &ctxt.tcx.type_of(field.did).skip_binder());
-                fields.push(revise_typ(field.did, typ));
-            }
-            Fields::Pos(fields)
-        }
-        None => {
-            let mut fields: Vec<Field> = Vec::new();
-            for field in &variant.fields {
-                let ident = field.ident(ctxt.tcx);
-                let name = state.field(ident.to_string());
-                let typ = erase_ty(ctxt, state, &ctxt.tcx.type_of(field.did).skip_binder());
-                fields.push(Field { name, typ: revise_typ(field.did, typ) });
-            }
-            Fields::Named(fields)
-        }
-        Some(CtorKind::Const) => {
-            assert!(variant.fields.len() == 0);
-            Fields::Pos(vec![])
-        }
-    }
-}
-
-// Treat external_body datatypes as abstract (erase the original fields)
-fn erase_abstract_datatype<'tcx>(ctxt: &Context<'tcx>, state: &mut State, span: Span, id: DefId) {
-    let mut fields: Vec<Typ> = Vec::new();
-    let mir_generics = ctxt.tcx.generics_of(id);
-    for gparam in mir_generics.own_params.iter() {
-        // Rust requires all lifetime/type variables to be mentioned in the fields,
-        // so introduce a dummy field for each lifetime/type variable
-        match gparam.kind {
-            GenericParamDefKind::Lifetime => {
-                let x = state.lifetime((gparam.name.to_string(), Some(gparam.index)));
-                fields.push(Box::new(TypX::Ref(TypX::mk_bool(), Some(x), Mutability::Not)));
-            }
-            GenericParamDefKind::Type { .. } => {
-                let x = state.typ_param(gparam.name.to_string(), Some(gparam.index));
-                fields.push(Box::new(TypX::Phantom(Box::new(TypX::TypParam(x)))));
-            }
-            GenericParamDefKind::Const { .. } => {
-                // no dummy needed
-            }
-        }
-    }
-    let datatype = Datatype::Struct(Fields::Pos(fields));
-    erase_datatype(ctxt, state, span, id, datatype);
-}
-
-fn erase_mir_datatype<'tcx>(ctxt: &Context<'tcx>, state: &mut State, id: DefId) {
-    let span = ctxt.tcx.def_span(id);
-
-    let attrs: Vec<_> = (if let Some(did) = id.as_local() {
-        ctxt.tcx.hir_attrs(ctxt.tcx.local_def_id_to_hir_id(did)).iter()
-    } else {
-        ctxt.tcx.attrs_for_def(id).iter()
-    })
-    .cloned()
-    .collect();
-
-    let rust_item = verus_items::get_rust_item(ctxt.tcx, id);
-    if let Some(
-        RustItem::Box
-        | RustItem::Rc
-        | RustItem::Arc
-        | RustItem::AllocGlobal
-        | RustItem::ManuallyDrop
-        | RustItem::PhantomData,
-    ) = rust_item
-    {
-        return;
-    }
-
-    let vattrs = get_verifier_attrs(&attrs[..], None).expect("get_verifier_attrs");
-    if vattrs.external_type_specification {
-        return;
-    }
-
-    let path = def_id_to_vir_path(ctxt.tcx, &ctxt.verus_items, id);
-
-    // Check if the struct is 'external_body'
-    // (Recall that the 'external_body' label may have been applied by a proxy type,
-    // so we can't check the vattrs of the datatype definition directly.
-    // Need to check the VIR instead.)
-    let is_external_body = match ctxt.datatypes.get(&path) {
-        Some(dt) => match dt.x.transparency {
-            DatatypeTransparency::Never => true,
-            DatatypeTransparency::WhenVisible(_) => false,
-        },
-        // We may see extra datatypes from imported libraries that we
-        // use for associated types:
-        None => true,
-    };
-    if is_external_body {
-        erase_abstract_datatype(ctxt, state, span, id);
-        return;
-    }
-
-    let adt_def = ctxt.tcx.adt_def(id);
-    if adt_def.is_struct() {
-        let fields = erase_variant_data(ctxt, state, adt_def.non_enum_variant());
-        let datatype = Datatype::Struct(fields);
-        erase_datatype(ctxt, state, span, id, datatype);
-    } else if adt_def.is_enum() {
-        let mut variants: Vec<(Id, Fields)> = Vec::new();
-        for variant in adt_def.variants().iter() {
-            let name = state.variant(variant.ident(ctxt.tcx).to_string());
-            let fields = erase_variant_data(ctxt, state, variant);
-            variants.push((name, fields));
-        }
-        let datatype = Datatype::Enum(variants);
-        erase_datatype(ctxt, state, span, id, datatype);
-    } else if adt_def.is_union() {
-        let fields = erase_variant_data(ctxt, state, adt_def.non_enum_variant());
-        let datatype = Datatype::Union(fields);
-        erase_datatype(ctxt, state, span, id, datatype);
-    } else {
-        panic!("unexpected datatype {:?}", id);
-    }
-}
-
-pub(crate) fn gen_check_tracked_lifetimes<'tcx>(
-    cmd_line_args: crate::config::Args,
-    tcx: TyCtxt<'tcx>,
-    verus_items: Arc<VerusItems>,
-    krate: &'tcx Crate<'tcx>,
-    erasure_hints: &ErasureHints,
-    crate_items: &CrateItems,
-) -> State {
-    let mut ctxt = Context {
-        _cmd_line_args: cmd_line_args,
-        tcx,
-        verus_items,
-        types_opt: None,
-        functions: HashMap::new(),
-        datatypes: HashMap::new(),
-        ignored_functions: HashSet::new(),
-        calls: HashMap::new(),
-        condition_modes: HashMap::new(),
-        var_modes: HashMap::new(),
-        ret_spec: None,
-    };
-    let mut state = State::new();
-    let mut id_to_hir: HashMap<AstId, Vec<HirId>> = HashMap::new();
-    for (hir_id, vir_id) in &erasure_hints.hir_vir_ids {
-        if !id_to_hir.contains_key(vir_id) {
-            id_to_hir.insert(*vir_id, vec![]);
-        }
-        id_to_hir.get_mut(vir_id).unwrap().push(*hir_id);
-    }
-    for f in &erasure_hints.vir_crate.functions {
-        ctxt.functions.insert(f.x.name.clone(), Some(f.clone())).map(|_| panic!("{:?}", &f.x.name));
-    }
-    for d in &erasure_hints.vir_crate.datatypes {
-        if let Dt::Path(path) = &d.x.name {
-            ctxt.datatypes.insert(path.clone(), d.clone()).map(|_| panic!("{:?}", &path));
-        }
-    }
-    for (id, _span) in &erasure_hints.ignored_functions {
-        ctxt.ignored_functions.insert(*id);
-    }
-    for (hir_id, span, call) in &erasure_hints.resolved_calls {
-        if ctxt.calls.contains_key(hir_id) {
-            if &ctxt.calls[hir_id] != call {
-                panic!("inconsistent resolved_calls: {:?}", span);
-            }
-        } else {
-            ctxt.calls.insert(*hir_id, call.clone());
-        }
-    }
-    for (span, mode) in &erasure_hints.erasure_modes.condition_modes {
-        if crate::spans::from_raw_span(&span.raw_span).is_none() {
-            continue;
-        }
-        if !id_to_hir.contains_key(&span.id) {
-            dbg!(span, span.id);
-            panic!("missing id_to_hir");
-        }
-        for hir_id in &id_to_hir[&span.id] {
-            if ctxt.condition_modes.contains_key(hir_id) {
-                if &ctxt.condition_modes[hir_id] != mode {
-                    panic!("inconsistent condition_modes: {:?}", span);
-                }
-            } else {
-                ctxt.condition_modes.insert(*hir_id, *mode);
-            }
-        }
-    }
-    for (span, mode) in &erasure_hints.erasure_modes.var_modes {
-        if crate::spans::from_raw_span(&span.raw_span).is_none() {
-            continue;
-        }
-        if !id_to_hir.contains_key(&span.id) {
-            dbg!(span, span.id);
-            panic!("missing id_to_hir");
-        }
-        for hir_id in &id_to_hir[&span.id] {
-            if ctxt.var_modes.contains_key(hir_id) {
-                if &ctxt.var_modes[hir_id] != mode {
-                    panic!("inconsistent var_modes: {:?}", span);
-                }
-            } else {
-                ctxt.var_modes.insert(*hir_id, *mode);
-            }
-        }
-    }
-    for (hir_id, mode) in &erasure_hints.direct_var_modes {
-        ctxt.var_modes.insert(*hir_id, *mode).map(|v| panic!("{:?}", v));
-    }
-    for owner in krate.owners.iter() {
-        if let MaybeOwner::Owner(owner) = owner {
-            match owner.node() {
-                OwnerNode::Item(item) => {
-                    if !matches!(&item.kind, ItemKind::Impl(_))
-                        && crate_items.is_item_external(item.item_id())
-                    {
-                        // item is external
-                        continue;
-                    }
-                    match &item.kind {
-                        ItemKind::Trait(
-                            IsAuto::No,
-                            Safety::Safe,
-                            _ident,
-                            _trait_generics,
-                            _bounds,
-                            _trait_items,
-                        ) => {
-                            if crate_items.is_item_external(item.item_id()) {
-                                continue;
-                            }
-                            // We only need traits with associated type declarations.
-                            // Process traits early so we can see which traits we need.
-                            let id = item.owner_id.to_def_id();
-                            erase_trait(&ctxt, &mut state, id);
-                        }
-                        _ => {}
-                    }
-                }
-                _ => {}
-            }
-        }
-    }
-    if let Some(id) = ctxt.tcx.lang_items().copy_trait() {
-        erase_trait(&ctxt, &mut state, id);
-    }
-    if let Some(id) = ctxt.tcx.lang_items().clone_trait() {
-        erase_trait(&ctxt, &mut state, id);
-    }
-
-    for owner in krate.owners.iter() {
-        if let MaybeOwner::Owner(owner) = owner {
-            match owner.node() {
-                OwnerNode::Item(item) => {
-                    if crate_items.is_item_external(item.item_id()) {
-                        // item is external
-                        continue;
-                    }
-                    let attrs = tcx.hir_attrs(item.hir_id());
-                    let vattrs = get_verifier_attrs(attrs, None).expect("get_verifier_attrs");
-                    if vattrs.internal_reveal_fn || vattrs.internal_const_body {
-                        continue;
-                    }
-                    let id = item.owner_id.to_def_id();
-                    match &item.kind {
-                        ItemKind::Use { .. } => {}
-                        ItemKind::ExternCrate { .. } => {}
-                        ItemKind::Mod { .. } => {}
-                        ItemKind::ForeignMod { .. } => {}
-                        ItemKind::Macro(..) => {}
-                        ItemKind::TyAlias(..) => {}
-                        ItemKind::GlobalAsm { .. } => {}
-                        ItemKind::Struct(_ident, _s, _generics) => {
-                            state.reach_datatype(&ctxt, id);
-                        }
-                        ItemKind::Enum(_ident, _e, _generics) => {
-                            state.reach_datatype(&ctxt, id);
-                        }
-                        ItemKind::Union(_ident, _e, _generics) => {
-                            state.reach_datatype(&ctxt, id);
-                        }
-                        ItemKind::Const(_ident, _ty, _, body_id)
-                        | ItemKind::Static(_ident, _ty, _, body_id) => {
-                            if vattrs.size_of_global || vattrs.item_broadcast_use {
-                                continue;
-                            }
-                            erase_const_or_static(
-                                Some(krate),
-                                &mut ctxt,
-                                &mut state,
-                                item.span,
-                                id,
-                                vattrs.external_body,
-                                Some(body_id),
-                                matches!(&item.kind, ItemKind::Static(..)),
-                            );
-                        }
-                        ItemKind::Fn { ident, sig, body: body_id, .. } => {
-                            if vattrs.reveal_group {
-                                continue;
-                            }
-                            if !vattrs.external_fn_specification {
-                                erase_fn(
-                                    krate,
-                                    &mut ctxt,
-                                    &mut state,
-                                    ident.span,
-                                    id,
-                                    sig,
-                                    None,
-                                    false,
-                                    vattrs.external_body,
-                                    Some(body_id),
-                                );
-                            } else {
-                                let body = ctxt.tcx.hir_body(*body_id);
-                                let (def_id, _, is_const) =
-                                    crate::rust_to_vir_func::get_external_def_id(
-                                        ctxt.tcx,
-                                        &ctxt.verus_items,
-                                        id,
-                                        body_id,
-                                        body,
-                                        sig,
-                                    )
-                                    .unwrap();
-
-                                // Case where the external function is local - it doesn't
-                                // end up in the 'imported_fun_worklist' in this case
-                                if def_id.as_local().is_some() {
-                                    if is_const {
-                                        import_const_static(&mut ctxt, &mut state, def_id, false);
-                                    } else {
-                                        import_fn(&mut ctxt, &mut state, def_id);
-                                    }
-                                }
-                            }
-                        }
-                        ItemKind::Trait(
-                            IsAuto::No,
-                            Safety::Safe | Safety::Unsafe,
-                            _ident,
-                            _trait_generics,
-                            _bounds,
-                            trait_items,
-                        ) => {
-                            let ex_trait_id_for =
-                                crate::rust_to_vir_trait::external_trait_specification_of(
-                                    tcx,
-                                    trait_items,
-                                    &vattrs,
-                                )
-                                .expect("already checked by rust_to_vir_trait")
-                                .map(|r| r.def_id);
-                            if let Some(ex_trait_id_for) = ex_trait_id_for {
-                                if ex_trait_id_for.as_local().is_none() {
-                                    continue;
-                                }
-                            }
-                            erase_trait_item(
-                                krate,
-                                &mut ctxt,
-                                &mut state,
-                                id,
-                                ex_trait_id_for,
-                                trait_items,
-                            );
-                        }
-                        ItemKind::Impl(impll) => {
-                            if vattrs.external_trait_blanket {
-                                continue;
-                            }
-                            erase_impl(krate, &mut ctxt, &mut state, id, impll, crate_items);
-                        }
-                        ItemKind::TraitAlias(_, _, _) => {
-                            dbg!(item);
-                            panic!("unexpected item");
-                        }
-                        ItemKind::Trait(IsAuto::Yes, _, _, _, _, _) => {
-                            dbg!(item);
-                            panic!("unexpected item");
-                        }
-                    }
-                }
-                OwnerNode::TraitItem(_trait_item) => {
-                    // handled by ItemKind::Trait
-                }
-                OwnerNode::Crate(_mod_) => {}
-                OwnerNode::ImplItem(_) => {}
-                OwnerNode::ForeignItem(_foreign_item) => {}
-                OwnerNode::Synthetic => {}
-            }
-        }
-    }
-    loop {
-        if let Some(const_or_static) = state.const_static_worklist.pop() {
-            import_const_static(
-                &mut ctxt,
-                &mut state,
-                const_or_static.id,
-                const_or_static.is_static,
-            );
-            continue;
-        }
-        if let Some(id) = state.imported_fun_worklist.pop() {
-            import_fn(&mut ctxt, &mut state, id);
-            continue;
-        }
-        if let Some(id) = state.datatype_worklist.pop() {
-            erase_mir_datatype(&ctxt, &mut state, id);
-            continue;
-        }
-        if let Some(id) = state.impl_assocs_worklist.pop() {
-            erase_impl_assocs(&ctxt, &mut state, id);
-            continue;
-        }
-        break;
-    }
-    assert!(state.rename_bound_for.len() == 0);
-    state
-=======
->>>>>>> 0e2ab933
 }