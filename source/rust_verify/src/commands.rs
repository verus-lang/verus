--- conflicted
+++ resolved
@@ -7,7 +7,7 @@
 use std::sync::Arc;
 use vir::ast::{Fun, FunctionKind, ImplPath, ItemKind, Mode, Path, TraitImpl, VirErr};
 use vir::ast_to_sst_func::{mk_fun_ctx, mk_fun_ctx_dec};
-use vir::ast_util::{fun_as_friendly_rust_name, is_body_visible_to};
+use vir::ast_util::{fun_as_friendly_rust_name, is_body_visible_to, is_visible_to};
 use vir::def::{CommandsWithContext, SnapPos};
 use vir::mono::{collect_specializations, KrateSpecializations, PolyStrategy, Specialization};
 use vir::recursion::Node;
@@ -210,13 +210,12 @@
         for function in scc_functions.iter() {
             self.ctx.fun = mk_fun_ctx_dec(function, true, true);
             let verifying_owning_bucket = self.bucket.contains(&function.x.name);
-<<<<<<< HEAD
-=======
 
             let (decl_commands, check_commands) = vir::sst_to_air_func::func_axioms_to_air(
                 self.ctx,
                 function,
                 is_body_visible_to(&function.x.body_visibility, &module),
+                &Specialization::empty(),
             )?;
             self.ctx.fun = None;
 
@@ -231,8 +230,6 @@
                     None,
                 ));
             }
-
->>>>>>> ec16d0fb
             let op_kind = if function.x.axioms.proof_exec_axioms.is_some() {
                 ContextOp::Broadcast
             } else {
@@ -243,7 +240,7 @@
                     let (decl_commands, check_commands) = vir::sst_to_air_func::func_axioms_to_air(
                         self.ctx,
                         function,
-                        is_visible_to(&function.x.vis_abs, &module),
+                        is_body_visible_to(&function.x.body_visibility, &module),
                         spec,
                     )?;
                     self.ctx.fun = None;
@@ -265,7 +262,7 @@
                 let (decl_commands, check_commands) = vir::sst_to_air_func::func_axioms_to_air(
                     self.ctx,
                     function,
-                    is_visible_to(&function.x.vis_abs, &module),
+                    is_body_visible_to(&function.x.body_visibility, &module),
                     &Specialization::empty(),
                 )?;
                 self.ctx.fun = None;
