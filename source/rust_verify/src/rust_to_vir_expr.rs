use crate::attributes::{
    get_ghost_block_opt, get_trigger, get_var_mode, get_verifier_attrs, parse_attrs, Attr,
    GetVariantField, GhostBlockAttr,
};
use crate::context::{BodyCtxt, Context};
use crate::erase::ResolvedCall;
use crate::rust_to_vir_base::{
    def_id_to_vir_path, def_to_path_ident, get_function_def, get_range, hack_get_def_name,
    is_smt_arith, is_smt_equality, is_type_std_rc_or_arc, local_to_var, mid_ty_simplify,
    mid_ty_to_vir, mid_ty_to_vir_ghost, mk_range, typ_of_node, typ_of_node_expect_mut_ref,
    typ_path_and_ident_to_vir_path,
};
use crate::util::{
    err_span_str, err_span_string, slice_vec_map_result, spanned_new, spanned_typed_new,
    to_air_span, unsupported_err_span, vec_map, vec_map_result,
};
use crate::{unsupported, unsupported_err, unsupported_err_unless, unsupported_unless};
use air::ast::{Binder, BinderX};
use air::ast_util::str_ident;
use rustc_ast::{Attribute, BorrowKind, LitKind, Mutability};
use rustc_hir::def::{DefKind, Res};
use rustc_hir::{
    BinOpKind, BindingAnnotation, Block, Destination, Expr, ExprKind, Guard, HirId, Local,
    LoopSource, Node, Pat, PatKind, QPath, Stmt, StmtKind, UnOp,
};

use rustc_middle::ty::subst::GenericArgKind;
use rustc_middle::ty::{PredicateKind, TyCtxt, TyKind};
use rustc_span::def_id::DefId;
use rustc_span::source_map::Spanned;
use rustc_span::symbol::Symbol;
use rustc_span::Span;
use std::sync::Arc;
use vir::ast::{
    ArithOp, ArmX, AssertQueryMode, BinaryOp, BitwiseOp, CallTarget, ComputeMode, Constant, ExprX,
    FieldOpr, FunX, HeaderExpr, HeaderExprX, Ident, InequalityOp, IntRange, InvAtomicity, Mode,
    ModeCoercion, MultiOp, PatternX, Quant, SpannedTyped, StmtX, Stmts, Typ, TypX, UnaryOp,
    UnaryOpr, VarAt, VirErr,
};
use vir::ast_util::types_equal;
use vir::ast_util::{const_int_from_string, ident_binder, path_as_rust_name};
use vir::def::positional_field_ident;

pub(crate) fn pat_to_var<'tcx>(pat: &Pat) -> String {
    let (_, name) = pat_to_mut_var(pat);
    name
}

pub(crate) fn pat_to_mut_var<'tcx>(pat: &Pat) -> (bool, String) {
    let Pat { hir_id: _, kind, span: _, default_binding_modes } = pat;
    unsupported_unless!(default_binding_modes, "default_binding_modes");
    match kind {
        PatKind::Binding(annotation, id, ident, pat) => {
            let mutable = match annotation {
                BindingAnnotation::Unannotated => false,
                BindingAnnotation::Mutable => true,
                _ => {
                    unsupported!(format!("binding annotation {:?}", annotation))
                }
            };
            match pat {
                None => {}
                _ => {
                    unsupported!(format!("pattern {:?}", kind))
                }
            }
            (mutable, local_to_var(ident, id.local_id))
        }
        _ => {
            unsupported!(format!("pattern {:?}", kind))
        }
    }
}

fn extract_array<'tcx>(expr: &'tcx Expr<'tcx>) -> Vec<&'tcx Expr<'tcx>> {
    match &expr.kind {
        ExprKind::Array(fields) => fields.iter().collect(),
        _ => vec![expr],
    }
}

fn extract_tuple<'tcx>(expr: &'tcx Expr<'tcx>) -> Vec<&'tcx Expr<'tcx>> {
    match &expr.kind {
        ExprKind::Tup(exprs) => exprs.iter().collect(),
        _ => vec![expr],
    }
}

fn get_ensures_arg<'tcx>(
    bctx: &BodyCtxt<'tcx>,
    expr: &Expr<'tcx>,
) -> Result<vir::ast::Expr, VirErr> {
    if matches!(bctx.types.node_type(expr.hir_id).kind(), TyKind::Bool) {
        expr_to_vir(bctx, expr, ExprModifier::REGULAR)
    } else {
        err_span_str(expr.span, "ensures needs a bool expression")
    }
}

fn closure_param_typs<'tcx>(bctx: &BodyCtxt<'tcx>, expr: &Expr<'tcx>) -> Vec<Typ> {
    let node_type = bctx.types.node_type(expr.hir_id);
    match node_type.kind() {
        TyKind::Closure(_def, substs) => {
            let sig = substs.as_closure().sig();
            let args: Vec<Typ> = sig
                .inputs()
                .skip_binder() // REVIEW: rustc docs refer to skip_binder as "dangerous"
                .iter()
                .map(|t| mid_ty_to_vir(bctx.ctxt.tcx, t, false /* allow_mut_ref */))
                .collect();
            assert!(args.len() == 1);
            match &*args[0] {
                TypX::Tuple(typs) => (**typs).clone(),
                _ => panic!("expected tuple type"),
            }
        }
        _ => panic!("closure_param_types expected Closure type"),
    }
}

fn closure_ret_typ<'tcx>(bctx: &BodyCtxt<'tcx>, expr: &Expr<'tcx>) -> Typ {
    let node_type = bctx.types.node_type(expr.hir_id);
    match node_type.kind() {
        TyKind::Closure(_def, substs) => {
            let sig = substs.as_closure().sig();
            let t = sig.output().skip_binder();
            mid_ty_to_vir(bctx.ctxt.tcx, t, false /* allow_mut_ref */)
        }
        _ => panic!("closure_param_types expected Closure type"),
    }
}

fn extract_ensures<'tcx>(
    bctx: &BodyCtxt<'tcx>,
    expr: &'tcx Expr<'tcx>,
) -> Result<HeaderExpr, VirErr> {
    let expr = skip_closure_coercion(bctx, expr);
    let tcx = bctx.ctxt.tcx;
    match &expr.kind {
        ExprKind::Closure(_, _fn_decl, body_id, _, _) => {
            let typs: Vec<Typ> = closure_param_typs(bctx, expr);
            let body = tcx.hir().body(*body_id);
            let xs: Vec<String> = body.params.iter().map(|param| pat_to_var(param.pat)).collect();
            let expr = &body.value;
            let args = vec_map_result(&extract_array(expr), |e| get_ensures_arg(bctx, e))?;
            if typs.len() == 1 && xs.len() == 1 {
                let id_typ = Some((Arc::new(xs[0].clone()), typs[0].clone()));
                Ok(Arc::new(HeaderExprX::Ensures(id_typ, Arc::new(args))))
            } else {
                err_span_str(expr.span, "expected 1 parameter in closure")
            }
        }
        _ => {
            let args = vec_map_result(&extract_array(expr), |e| get_ensures_arg(bctx, e))?;
            Ok(Arc::new(HeaderExprX::Ensures(None, Arc::new(args))))
        }
    }
}

fn extract_quant<'tcx>(
    bctx: &BodyCtxt<'tcx>,
    span: Span,
    quant: Quant,
    expr: &'tcx Expr<'tcx>,
) -> Result<vir::ast::Expr, VirErr> {
    let expr = skip_closure_coercion(bctx, expr);
    let tcx = bctx.ctxt.tcx;
    match &expr.kind {
        ExprKind::Closure(_, _fn_decl, body_id, _, _) => {
            let body = tcx.hir().body(*body_id);
            let typs = closure_param_typs(bctx, expr);
            assert!(typs.len() == body.params.len());
            let binders: Vec<Binder<Typ>> = body
                .params
                .iter()
                .zip(typs)
                .map(|(x, t)| Arc::new(BinderX { name: Arc::new(pat_to_var(x.pat)), a: t }))
                .collect();
            let expr = &body.value;
            let mut vir_expr = expr_to_vir(bctx, expr, ExprModifier::REGULAR)?;
            let header = vir::headers::read_header(&mut vir_expr)?;
            if header.require.len() + header.ensure.len() > 0 {
                return err_span_str(expr.span, "forall/ensures cannot have requires/ensures");
            }
            let typ = Arc::new(TypX::Bool);
            if !matches!(bctx.types.node_type(expr.hir_id).kind(), TyKind::Bool) {
                return err_span_str(expr.span, "forall/ensures needs a bool expression");
            }
            Ok(spanned_typed_new(span, &typ, ExprX::Quant(quant, Arc::new(binders), vir_expr)))
        }
        _ => err_span_str(expr.span, "argument to forall/exists must be a closure"),
    }
}

fn extract_assert_forall_by<'tcx>(
    bctx: &BodyCtxt<'tcx>,
    span: Span,
    expr: &'tcx Expr<'tcx>,
) -> Result<vir::ast::Expr, VirErr> {
    let expr = skip_closure_coercion(bctx, expr);
    let tcx = bctx.ctxt.tcx;
    match &expr.kind {
        ExprKind::Closure(_, _fn_decl, body_id, _, _) => {
            let body = tcx.hir().body(*body_id);
            let typs = closure_param_typs(bctx, expr);
            assert!(body.params.len() == typs.len());
            let binders: Vec<Binder<Typ>> = body
                .params
                .iter()
                .zip(typs)
                .map(|(x, t)| Arc::new(BinderX { name: Arc::new(pat_to_var(x.pat)), a: t }))
                .collect();
            let expr = &body.value;
            let mut vir_expr = expr_to_vir(bctx, expr, ExprModifier::REGULAR)?;
            let header = vir::headers::read_header(&mut vir_expr)?;
            if header.require.len() > 1 {
                return err_span_str(expr.span, "assert_forall_by can have at most one requires");
            }
            if header.ensure.len() != 1 {
                return err_span_str(expr.span, "assert_forall_by must have exactly one ensures");
            }
            if header.ensure_id_typ.is_some() {
                return err_span_str(expr.span, "ensures clause must be a bool");
            }
            let typ = Arc::new(TypX::Tuple(Arc::new(vec![])));
            let vars = Arc::new(binders);
            let require = if header.require.len() == 1 {
                header.require[0].clone()
            } else {
                spanned_typed_new(span, &Arc::new(TypX::Bool), ExprX::Const(Constant::Bool(true)))
            };
            let ensure = header.ensure[0].clone();
            let forallx = ExprX::Forall { vars, require, ensure, proof: vir_expr };
            Ok(spanned_typed_new(span, &typ, forallx))
        }
        _ => err_span_str(expr.span, "argument to forall/exists must be a closure"),
    }
}

fn extract_choose<'tcx>(
    bctx: &BodyCtxt<'tcx>,
    span: Span,
    expr: &'tcx Expr<'tcx>,
    tuple: bool,
    expr_typ: Typ,
) -> Result<vir::ast::Expr, VirErr> {
    let expr = skip_closure_coercion(bctx, expr);
    let tcx = bctx.ctxt.tcx;
    match &expr.kind {
        ExprKind::Closure(_, _fn_decl, body_id, _, _) => {
            let closure_body = tcx.hir().body(*body_id);
            let mut params: Vec<Binder<Typ>> = Vec::new();
            let mut vars: Vec<vir::ast::Expr> = Vec::new();
            let typs = closure_param_typs(bctx, expr);
            assert!(closure_body.params.len() == typs.len());
            for (x, typ) in closure_body.params.iter().zip(typs) {
                let name = Arc::new(pat_to_var(x.pat));
                vars.push(spanned_typed_new(x.span, &typ, ExprX::Var(name.clone())));
                params.push(Arc::new(BinderX { name, a: typ }));
            }
            let typs = vec_map(&params, |p| p.a.clone());
            let cond_expr = &closure_body.value;
            let cond = expr_to_vir(bctx, cond_expr, ExprModifier::REGULAR)?;
            let body = if tuple {
                let typ = Arc::new(TypX::Tuple(Arc::new(typs)));
                if !vir::ast_util::types_equal(&typ, &expr_typ) {
                    return err_span_string(
                        expr.span,
                        format!(
                            "expected choose_tuple to have type {:?}, found type {:?}",
                            typ, expr_typ
                        ),
                    );
                }
                spanned_typed_new(span, &typ, ExprX::Tuple(Arc::new(vars)))
            } else {
                if params.len() != 1 {
                    return err_span_str(
                        expr.span,
                        "choose expects exactly one parameter (use choose_tuple for multiple parameters)",
                    );
                }
                vars[0].clone()
            };
            let params = Arc::new(params);
            Ok(spanned_typed_new(span, &body.clone().typ, ExprX::Choose { params, cond, body }))
        }
        _ => err_span_str(expr.span, "argument to choose must be a closure"),
    }
}

/// If `expr` is of the form `closure_to_spec_fn(e)` then return `e`.
/// Otherwise, return `expr`.
///
/// This is needed because the syntax macro can often create expressions that look like:
/// forall(closure_to_fn_spec(|x| { ... }))

fn skip_closure_coercion<'tcx>(bctx: &BodyCtxt<'tcx>, expr: &'tcx Expr<'tcx>) -> &'tcx Expr<'tcx> {
    match &expr.kind {
        ExprKind::Call(fun, args_slice) => match &fun.kind {
            ExprKind::Path(qpath) => {
                let def = bctx.types.qpath_res(&qpath, fun.hir_id);
                match def {
                    rustc_hir::def::Res::Def(_, def_id) => {
                        let f_name = bctx.ctxt.tcx.def_path_str(def_id);
                        if f_name == "builtin::closure_to_fn_spec" {
                            return &args_slice[0];
                        }
                    }
                    _ => {}
                }
            }
            _ => {}
        },
        _ => {}
    }

    expr
}

fn mk_clip<'tcx>(
    range: &IntRange,
    expr: &vir::ast::Expr,
    recommends_assume_truncate: bool,
) -> vir::ast::Expr {
    match range {
        IntRange::Int => expr.clone(),
        range => SpannedTyped::new(
            &expr.span,
            &Arc::new(TypX::Int(*range)),
            ExprX::Unary(
                UnaryOp::Clip { range: *range, truncate: recommends_assume_truncate },
                expr.clone(),
            ),
        ),
    }
}

fn mk_ty_clip<'tcx>(
    typ: &Typ,
    expr: &vir::ast::Expr,
    recommends_assume_truncate: bool,
) -> vir::ast::Expr {
    mk_clip(&get_range(typ), expr, recommends_assume_truncate)
}

fn check_lit_int(
    ctxt: &Context,
    span: Span,
    in_negative_literal: bool,
    i: u128,
    typ: &Typ,
) -> Result<(), VirErr> {
    let i_bump = if in_negative_literal { 1 } else { 0 };
    if let TypX::Int(range) = **typ {
        match range {
            IntRange::Int | IntRange::Nat => Ok(()),
            IntRange::U(n) if n == 128 || (n < 128 && i < (1u128 << n)) => Ok(()),
            IntRange::I(n) if n - 1 < 128 && i < (1u128 << (n - 1)) + i_bump => Ok(()),
            IntRange::USize if i < (1u128 << ctxt.arch.word_bits.min_bits()) => Ok(()),
            IntRange::ISize if i < (1u128 << (ctxt.arch.word_bits.min_bits() - 1)) + i_bump => {
                Ok(())
            }
            _ => {
                return err_span_str(span, "integer literal out of range");
            }
        }
    } else {
        return err_span_str(span, "expected integer type");
    }
}

pub(crate) fn expr_to_vir<'tcx>(
    bctx: &BodyCtxt<'tcx>,
    expr: &Expr<'tcx>,
    modifier: ExprModifier,
) -> Result<vir::ast::Expr, VirErr> {
    let mut vir_expr = expr_to_vir_inner(bctx, expr, modifier)?;
    for group in get_trigger(bctx.ctxt.tcx.hir().attrs(expr.hir_id))? {
        vir_expr = vir_expr.new_x(ExprX::Unary(UnaryOp::Trigger(group), vir_expr.clone()));
    }
    Ok(vir_expr)
}

fn record_fun(
    ctxt: &crate::context::Context,
    hir_id: HirId,
    span: Span,
    name: &vir::ast::Fun,
    is_spec: bool,
    is_compilable_operator: bool,
) {
    let mut erasure_info = ctxt.erasure_info.borrow_mut();
    let resolved_call = if is_spec {
        ResolvedCall::Spec
    } else if is_compilable_operator {
        ResolvedCall::CompilableOperator
    } else {
        ResolvedCall::Call(name.clone())
    };
    erasure_info.resolved_calls.push((hir_id, span.data(), resolved_call));
}

fn get_fn_path<'tcx>(bctx: &BodyCtxt<'tcx>, expr: &Expr<'tcx>) -> Result<vir::ast::Fun, VirErr> {
    match &expr.kind {
        ExprKind::Path(qpath) => {
            let id = bctx.types.qpath_res(qpath, expr.hir_id).def_id();
            if let Some(_) =
                bctx.ctxt.tcx.impl_of_method(id).and_then(|ii| bctx.ctxt.tcx.trait_id_of_impl(ii))
            {
                unsupported_err!(expr.span, format!("Fn {:?}", id))
            } else {
                Ok(Arc::new(FunX { path: def_id_to_vir_path(bctx.ctxt.tcx, id), trait_path: None }))
            }
        }
        _ => unsupported_err!(expr.span, format!("{:?}", expr)),
    }
}

const BUILTIN_INV_LOCAL_BEGIN: &str = "crate::pervasive::invariant::open_local_invariant_begin";
const BUILTIN_INV_ATOMIC_BEGIN: &str = "crate::pervasive::invariant::open_atomic_invariant_begin";
const BUILTIN_INV_END: &str = "crate::pervasive::invariant::open_invariant_end";

fn fn_call_to_vir<'tcx>(
    bctx: &BodyCtxt<'tcx>,
    expr: &Expr<'tcx>,
    f: DefId,
    node_substs: &[rustc_middle::ty::subst::GenericArg<'tcx>],
    fn_span: Span,
    args_slice: &'tcx [Expr<'tcx>],
    autoview_typ: Option<&Typ>,
    defined_locally: bool,
    outer_modifier: ExprModifier,
) -> Result<vir::ast::Expr, VirErr> {
    let mut args: Vec<&'tcx Expr<'tcx>> = args_slice.iter().collect();

    let tcx = bctx.ctxt.tcx;
    let path = if let Some(autoview_typ) = autoview_typ {
        if let TypX::Datatype(type_path, _) = &**autoview_typ {
            // If the function call was originally Foo::X with autoview type Bar,
            // then use the function Bar::X instead.
            typ_path_and_ident_to_vir_path(type_path, def_to_path_ident(tcx, f))
        } else {
            panic!("autoview_typ must be Datatype");
        }
    } else {
        def_id_to_vir_path(tcx, f)
    };

    let (is_get_variant, autospec) = {
        match tcx.hir().get_if_local(f) {
            Some(rustc_hir::Node::ImplItem(
                impl_item @ rustc_hir::ImplItem { kind: rustc_hir::ImplItemKind::Fn(..), .. },
            )) => {
                let fn_attrs = bctx.ctxt.tcx.hir().attrs(impl_item.hir_id());
                let fn_vattrs = get_verifier_attrs(fn_attrs)?;
                let is_get_variant = if let Some(variant_ident) = fn_vattrs.is_variant {
                    Some((variant_ident, None))
                } else if let Some((variant_ident, field_ident)) = fn_vattrs.get_variant {
                    Some((variant_ident, Some(field_ident)))
                } else {
                    None
                };
                let autospec = match (bctx.in_ghost, fn_vattrs.autospec) {
                    (true, Some(method_name)) => Some(method_name),
                    _ => None,
                };
                (is_get_variant, autospec)
            }
            _ => (None, None),
        }
    };
    let path = if let Some(method_name) = autospec {
        crate::rust_to_vir_func::autospec_fun(&path, method_name)
    } else {
        path
    };

    let f_name = tcx.def_path_str(f);
    let is_admit = f_name == "builtin::admit";
    let is_no_method_body = f_name == "builtin::no_method_body";
    let is_requires = f_name == "builtin::requires";
    let is_recommends = f_name == "builtin::recommends";
    let is_ensures = f_name == "builtin::ensures";
    let is_invariant = f_name == "builtin::invariant";
    let is_decreases = f_name == "builtin::decreases";
    let is_decreases_when = f_name == "builtin::decreases_when";
    let is_decreases_by = f_name == "builtin::decreases_by" || f_name == "builtin::recommends_by";
    let is_opens_invariants_none = f_name == "builtin::opens_invariants_none";
    let is_opens_invariants_any = f_name == "builtin::opens_invariants_any";
    let is_opens_invariants = f_name == "builtin::opens_invariants";
    let is_opens_invariants_except = f_name == "builtin::opens_invariants_except";
    let is_forall = f_name == "builtin::forall";
    let is_exists = f_name == "builtin::exists";
    let is_forall_arith = f_name == "builtin::forall_arith";
    let is_choose = f_name == "builtin::choose";
    let is_choose_tuple = f_name == "builtin::choose_tuple";
    let is_with_triggers = f_name == "builtin::with_triggers";
    let is_equal = f_name == "builtin::equal";
    let is_chained_value = f_name == "builtin::spec_chained_value";
    let is_chained_le = f_name == "builtin::spec_chained_le";
    let is_chained_lt = f_name == "builtin::spec_chained_lt";
    let is_chained_ge = f_name == "builtin::spec_chained_ge";
    let is_chained_gt = f_name == "builtin::spec_chained_gt";
    let is_chained_cmp = f_name == "builtin::spec_chained_cmp";
    let is_hide = f_name == "builtin::hide";
    let is_extra_dependency = f_name == "builtin::extra_dependency";
    let is_reveal = f_name == "builtin::reveal";
    let is_reveal_fuel = f_name == "builtin::reveal_with_fuel";
    let is_implies = f_name == "builtin::imply";
    let is_assume = f_name == "builtin::assume_";
    let is_assert = f_name == "builtin::assert_";
    let is_assert_by = f_name == "builtin::assert_by";
    let is_assert_by_compute = f_name == "builtin::assert_by_compute";
    let is_assert_by_compute_only = f_name == "builtin::assert_by_compute_only";
    let is_assert_nonlinear_by = f_name == "builtin::assert_nonlinear_by";
    let is_assert_bitvector_by = f_name == "builtin::assert_bitvector_by";
    let is_assert_forall_by = f_name == "builtin::assert_forall_by";
    let is_assert_bit_vector = f_name == "builtin::assert_bit_vector";
    let is_old = f_name == "builtin::old";
    let is_eq = f_name == "core::cmp::PartialEq::eq";
    let is_ne = f_name == "core::cmp::PartialEq::ne";
    let is_le = f_name == "core::cmp::PartialOrd::le";
    let is_ge = f_name == "core::cmp::PartialOrd::ge";
    let is_lt = f_name == "core::cmp::PartialOrd::lt";
    let is_gt = f_name == "core::cmp::PartialOrd::gt";
    let is_builtin_add = f_name == "builtin::add";
    let is_builtin_sub = f_name == "builtin::sub";
    let is_builtin_mul = f_name == "builtin::mul";
    let is_add = f_name == "std::ops::Add::add";
    let is_sub = f_name == "std::ops::Sub::sub";
    let is_mul = f_name == "std::ops::Mul::mul";
    let is_spec_eq = f_name == "builtin::spec_eq";
    let is_spec_le = f_name == "builtin::SpecOrd::spec_le";
    let is_spec_ge = f_name == "builtin::SpecOrd::spec_ge";
    let is_spec_lt = f_name == "builtin::SpecOrd::spec_lt";
    let is_spec_gt = f_name == "builtin::SpecOrd::spec_gt";
    let is_spec_neg = f_name == "builtin::SpecNeg::spec_neg";
    let is_spec_add = f_name == "builtin::SpecAdd::spec_add";
    let is_spec_sub = f_name == "builtin::SpecSub::spec_sub";
    let is_spec_mul = f_name == "builtin::SpecMul::spec_mul";
    let is_spec_euclidean_div = f_name == "builtin::SpecEuclideanDiv::spec_euclidean_div";
    let is_spec_euclidean_mod = f_name == "builtin::SpecEuclideanMod::spec_euclidean_mod";
    let is_spec_bitand = f_name == "builtin::SpecBitAnd::spec_bitand";
    let is_spec_bitor = f_name == "builtin::SpecBitOr::spec_bitor";
    let is_spec_bitxor = f_name == "builtin::SpecBitXor::spec_bitxor";
    let is_spec_shl = f_name == "builtin::SpecShl::spec_shl";
    let is_spec_shr = f_name == "builtin::SpecShr::spec_shr";
    let is_spec_literal_integer = f_name == "builtin::spec_literal_integer";
    let is_spec_literal_int = f_name == "builtin::spec_literal_int";
    let is_spec_literal_nat = f_name == "builtin::spec_literal_nat";
    let is_spec_cast_integer = f_name == "builtin::spec_cast_integer";
    let is_panic = f_name == "core::panicking::panic";
    let is_ghost_view = f_name == "builtin::Ghost::<A>::view";
    let is_ghost_borrow = f_name == "builtin::Ghost::<A>::borrow";
    let is_ghost_borrow_mut = f_name == "builtin::Ghost::<A>::borrow_mut";
    let is_ghost_new = f_name == "builtin::Ghost::<A>::new";
    let is_ghost_exec = f_name == "pervasive::modes::ghost_exec";
    let is_ghost_split_tuple = f_name.starts_with("builtin::ghost_split_tuple");
    let is_tracked_view = f_name == "builtin::Tracked::<A>::view";
    let is_tracked_borrow = f_name == "builtin::Tracked::<A>::borrow";
    let is_tracked_borrow_mut = f_name == "builtin::Tracked::<A>::borrow_mut";
    let is_tracked_exec = f_name == "pervasive::modes::tracked_exec";
    let is_tracked_exec_borrow = f_name == "pervasive::modes::tracked_exec_borrow";
    let is_tracked_get = f_name == "builtin::Tracked::<A>::get";
    let is_tracked_split_tuple = f_name.starts_with("builtin::tracked_split_tuple");
    let is_new_strlit = tcx.is_diagnostic_item(Symbol::intern("pervasive::string::new_strlit"), f);

    let is_reveal_strlit = tcx.is_diagnostic_item(Symbol::intern("builtin::reveal_strlit"), f);
    let is_strslice_len = tcx.is_diagnostic_item(Symbol::intern("builtin::strslice_len"), f);
    let is_strslice_get_char =
        tcx.is_diagnostic_item(Symbol::intern("builtin::strslice_get_char"), f);
    let is_strslice_is_ascii =
        tcx.is_diagnostic_item(Symbol::intern("builtin::strslice_is_ascii"), f);
    let is_closure_to_fn_spec =
        tcx.is_diagnostic_item(Symbol::intern("builtin::closure_to_fn_spec"), f);

    let is_spec = is_admit
        || is_no_method_body
        || is_requires
        || is_recommends
        || is_ensures
        || is_invariant
        || is_decreases
        || is_decreases_when
        || is_decreases_by
        || is_opens_invariants_none
        || is_opens_invariants_any
        || is_opens_invariants
        || is_opens_invariants_except;
    let is_quant = is_forall || is_exists || is_forall_arith;
    let is_directive =
        is_extra_dependency || is_hide || is_reveal || is_reveal_fuel || is_reveal_strlit;
    let is_cmp = is_eq || is_ne || is_le || is_ge || is_lt || is_gt;
    let is_arith_binary =
        is_builtin_add || is_builtin_sub || is_builtin_mul || is_add || is_sub || is_mul;
    let is_spec_cmp =
        is_equal || is_spec_eq || is_spec_le || is_spec_ge || is_spec_lt || is_spec_gt;
    let is_spec_arith_binary =
        is_spec_add || is_spec_sub || is_spec_mul || is_spec_euclidean_div || is_spec_euclidean_mod;
    let is_spec_bitwise_binary =
        is_spec_bitand || is_spec_bitor || is_spec_bitxor || is_spec_shl || is_spec_shr;
    let is_chained_ineq = is_chained_le || is_chained_lt || is_chained_ge || is_chained_gt;
    let is_spec_literal = is_spec_literal_int || is_spec_literal_nat || is_spec_literal_integer;
    let is_spec_op = is_spec_cast_integer
        || is_spec_cmp
        || is_spec_arith_binary
        || is_spec_bitwise_binary
        || is_spec_neg
        || is_chained_ineq
        || is_spec_literal
        || is_chained_cmp
        || is_chained_value
        || is_chained_ineq;
    let is_spec_ghost_tracked =
        is_ghost_view || is_ghost_borrow || is_ghost_borrow_mut || is_ghost_new || is_tracked_view;

    // These functions are all no-ops in the SMT encoding, so we don't emit any VIR
    let is_ignored_fn = f_name == "std::box::Box::<T>::new"
        || f_name == "std::rc::Rc::<T>::new"
        || f_name == "std::sync::Arc::<T>::new";

    if f_name == BUILTIN_INV_ATOMIC_BEGIN
        || f_name == BUILTIN_INV_LOCAL_BEGIN
        || f_name == BUILTIN_INV_END
    {
        // `open_invariant_begin` and `open_invariant_end` calls should only appear
        // through use of the `open_invariant!` macro, which creates an invariant block.
        // Thus, they should end up being processed by `invariant_block_to_vir` before
        // we get here. Thus, for any well-formed use of an invariant block, we should
        // not reach this point.
        return err_span_string(
            expr.span,
            format!(
                "{} should never be used except through open_atomic_invariant or open_local_invariant macro",
                f_name
            ),
        );
    }

    if bctx.external_body
        && !is_requires
        && !is_recommends
        && !is_ensures
        && !is_opens_invariants_none
        && !is_opens_invariants_any
        && !is_opens_invariants
        && !is_opens_invariants_except
        && !is_extra_dependency
    {
        return Ok(spanned_typed_new(
            expr.span,
            &Arc::new(TypX::Bool),
            ExprX::Block(Arc::new(vec![]), None),
        ));
    }

    if is_panic {
        return err_span_string(
            expr.span,
            format!(
                "panic is not supported (if you used Rust's `assert!` macro, you may have meant to use Verus's `assert` function)"
            ),
        );
    }

    unsupported_err_unless!(
        bctx.ctxt
            .tcx
            .impl_of_method(f)
            .and_then(|method_def_id| bctx.ctxt.tcx.trait_id_of_impl(method_def_id))
            .is_none(),
        expr.span,
        "call of trait impl"
    );
    let name = Arc::new(FunX { path: path.clone(), trait_path: None });

    record_fun(
        &bctx.ctxt,
        expr.hir_id,
        fn_span,
        &name,
        is_spec
            || is_spec_op
            || is_builtin_add
            || is_builtin_sub
            || is_builtin_mul
            || is_quant
            || is_directive
            || is_choose
            || is_choose_tuple
            || is_with_triggers
            || is_assume
            || is_assert
            || is_assert_by
            || is_assert_by_compute
            || is_assert_by_compute_only
            || is_assert_nonlinear_by
            || is_assert_bitvector_by
            || is_assert_forall_by
            || is_assert_bit_vector
            || is_old
            || is_spec_ghost_tracked
            || is_closure_to_fn_spec
            || is_get_variant.is_some(),
        is_implies
            || is_ignored_fn
            || is_tracked_get
            || is_tracked_borrow
            || is_tracked_borrow_mut
            || is_ghost_split_tuple
            || is_tracked_split_tuple,
    );

    let len = args.len();
    let expr_typ = || typ_of_node(bctx, &expr.hir_id, false);
    let mk_expr = |x: ExprX| spanned_typed_new(expr.span, &expr_typ(), x);
    let mk_expr_span = |span: Span, x: ExprX| spanned_typed_new(span, &expr_typ(), x);

    if is_spec_literal_int || is_spec_literal_nat || is_spec_literal_integer {
        unsupported_err_unless!(len == 1, expr.span, "expected spec_literal_*", &args);
        let arg = &args[0];
        let is_num = |s: &String| s.chars().count() > 0 && s.chars().all(|c| c.is_digit(10));
        match &args[0] {
            Expr { kind: ExprKind::Lit(Spanned { node: LitKind::Str(s, _), .. }), .. }
                if is_num(&s.to_string()) =>
            {
                // TODO: negative literals for is_spec_literal_int and is_spec_literal_integer
                if is_spec_literal_integer {
                    // TODO: big integers for int, nat
                    let i: u128 = match s.to_string().parse() {
                        Ok(i) => i,
                        Err(err) => {
                            return err_span_string(
                                arg.span,
                                format!("integer out of range {}", err),
                            );
                        }
                    };
                    let in_negative_literal = false;
                    check_lit_int(&bctx.ctxt, expr.span, in_negative_literal, i, &expr_typ())?
                }
                return Ok(mk_expr(ExprX::Const(const_int_from_string(s.to_string()))));
            }
            _ => {
                return err_span_str(arg.span, "spec_literal_* requires a string literal");
            }
        }
    }
    if is_no_method_body {
        return Ok(mk_expr(ExprX::Header(Arc::new(HeaderExprX::NoMethodBody))));
    }
    if is_requires || is_recommends {
        unsupported_err_unless!(len == 1, expr.span, "expected requires/recommends", &args);
        let bctx = &BodyCtxt { external_body: false, in_ghost: true, ..bctx.clone() };
        args = extract_array(args[0]);
        for arg in &args {
            if !matches!(bctx.types.node_type(arg.hir_id).kind(), TyKind::Bool) {
                return err_span_str(arg.span, "requires/recommends needs a bool expression");
            }
        }
        let vir_args = vec_map_result(&args, |arg| expr_to_vir(&bctx, arg, ExprModifier::REGULAR))?;
        let header = if is_requires {
            Arc::new(HeaderExprX::Requires(Arc::new(vir_args)))
        } else {
            Arc::new(HeaderExprX::Recommends(Arc::new(vir_args)))
        };
        return Ok(mk_expr(ExprX::Header(header)));
    }
    if is_opens_invariants || is_opens_invariants_except {
        return err_span_str(
            expr.span,
            "'is_opens_invariants' and 'is_opens_invariants_except' are not yet implemented",
        );
    }
    if is_opens_invariants_none {
        let header = Arc::new(HeaderExprX::InvariantOpens(Arc::new(Vec::new())));
        return Ok(mk_expr(ExprX::Header(header)));
    }
    if is_opens_invariants_any {
        let header = Arc::new(HeaderExprX::InvariantOpensExcept(Arc::new(Vec::new())));
        return Ok(mk_expr(ExprX::Header(header)));
    }
    if is_ensures {
        unsupported_err_unless!(len == 1, expr.span, "expected ensures", &args);
        let bctx = &BodyCtxt { external_body: false, in_ghost: true, ..bctx.clone() };
        let header = extract_ensures(&bctx, args[0])?;
        let expr = mk_expr_span(args[0].span, ExprX::Header(header));
        // extract_ensures does most of the necessary work, so we can return at this point
        return Ok(expr);
    }
    if is_invariant {
        unsupported_err_unless!(len == 1, expr.span, "expected invariant", &args);
        args = extract_array(args[0]);
        for arg in &args {
            if !matches!(bctx.types.node_type(arg.hir_id).kind(), TyKind::Bool) {
                return err_span_str(arg.span, "invariant needs a bool expression");
            }
        }
    }
    if is_decreases {
        unsupported_err_unless!(len == 1, expr.span, "expected decreases", &args);
        args = extract_tuple(args[0]);
    }
    if is_forall || is_exists || is_forall_arith {
        unsupported_err_unless!(len == 1, expr.span, "expected forall/exists", &args);
        let quant = if is_forall || is_forall_arith {
            air::ast::Quant::Forall
        } else {
            air::ast::Quant::Exists
        };
        let quant = Quant { quant, boxed_params: !is_forall_arith };
        return extract_quant(bctx, expr.span, quant, args[0]);
    }
    if is_closure_to_fn_spec {
        unsupported_err_unless!(len == 1, expr.span, "expected closure_to_spec_fn", &args);
        if let ExprKind::Closure(..) = &args[0].kind {
            return closure_to_vir(bctx, &args[0], expr_typ(), true, ExprModifier::REGULAR);
        } else {
            return err_span_str(
                args[0].span,
                "the argument to `closure_to_spec_fn` must be a closure",
            );
        }
    }

    if is_choose {
        unsupported_err_unless!(len == 1, expr.span, "expected choose", &args);
        return extract_choose(bctx, expr.span, args[0], false, expr_typ());
    }
    if is_choose_tuple {
        unsupported_err_unless!(len == 1, expr.span, "expected choose", &args);
        return extract_choose(bctx, expr.span, args[0], true, expr_typ());
    }
    if is_with_triggers {
        unsupported_err_unless!(len == 2, expr.span, "expected with_triggers", &args);
        let modifier = ExprModifier::REGULAR;
        let triggers_tuples = expr_to_vir(bctx, args[0], modifier)?;
        let body = expr_to_vir(bctx, args[1], modifier)?;
        let mut trigs: Vec<vir::ast::Exprs> = Vec::new();
        if let ExprX::Tuple(triggers) = &triggers_tuples.x {
            for trigger_tuple in triggers.iter() {
                if let ExprX::Tuple(terms) = &trigger_tuple.x {
                    trigs.push(terms.clone());
                } else {
                    return err_span_str(expr.span, "expected tuple arguments to with_triggers");
                }
            }
        } else {
            return err_span_str(expr.span, "expected tuple arguments to with_triggers");
        }
        let triggers = Arc::new(trigs);
        return Ok(mk_expr(ExprX::WithTriggers { triggers, body }));
    }
    if is_old {
        if let ExprKind::Path(QPath::Resolved(None, rustc_hir::Path { res: Res::Local(id), .. })) =
            &args[0].kind
        {
            if let Node::Binding(pat) = tcx.hir().get(*id) {
                let typ = typ_of_node_expect_mut_ref(bctx, &expr.hir_id, args[0].span)?;
                return Ok(spanned_typed_new(
                    expr.span,
                    &typ,
                    ExprX::VarAt(Arc::new(pat_to_var(pat)), VarAt::Pre),
                ));
            }
        }
        return err_span_str(
            expr.span,
            "only a variable binding is allowed as the argument to old",
        );
    }

    if is_ghost_exec || is_tracked_exec {
        unsupported_err_unless!(len == 1, expr.span, "expected Ghost/Tracked", &args);
        let arg = &args[0];
        if get_ghost_block_opt(bctx.ctxt.tcx.hir().attrs(expr.hir_id))
            == Some(GhostBlockAttr::Wrapper)
        {
            let vir_arg = expr_to_vir(bctx, arg, ExprModifier::REGULAR)?;
            let alloc_wrapper = Some(name);
            match (is_tracked_exec, get_ghost_block_opt(bctx.ctxt.tcx.hir().attrs(arg.hir_id))) {
                (false, Some(GhostBlockAttr::GhostWrapped)) => {
                    return Ok(mk_expr(ExprX::Ghost {
                        alloc_wrapper,
                        tracked: false,
                        expr: vir_arg,
                    }));
                }
                (true, Some(GhostBlockAttr::TrackedWrapped)) => {
                    return Ok(mk_expr(ExprX::Ghost {
                        alloc_wrapper,
                        tracked: true,
                        expr: vir_arg,
                    }));
                }
                (_, attr) => {
                    return err_span_string(
                        expr.span,
                        format!("unexpected ghost block attribute {:?}", attr),
                    );
                }
            }
        }
    }

    if is_decreases_by {
        unsupported_err_unless!(len == 1, expr.span, "expected function", &args);
        let x = get_fn_path(bctx, &args[0])?;
        let header = Arc::new(HeaderExprX::DecreasesBy(x));
        return Ok(mk_expr(ExprX::Header(header)));
    }
    if is_extra_dependency || is_hide || is_reveal {
        unsupported_err_unless!(len == 1, expr.span, "expected hide/reveal", &args);
        let x = get_fn_path(bctx, &args[0])?;
        if is_hide {
            let header = Arc::new(HeaderExprX::Hide(x));
            return Ok(mk_expr(ExprX::Header(header)));
        } else if is_extra_dependency {
            let header = Arc::new(HeaderExprX::ExtraDependency(x));
            return Ok(mk_expr(ExprX::Header(header)));
        } else {
            return Ok(mk_expr(ExprX::Fuel(x, 1)));
        }
    }
    if is_reveal_fuel {
        unsupported_err_unless!(len == 2, expr.span, "expected reveal_fuel", &args);
        let x = get_fn_path(bctx, &args[0])?;
        match &expr_to_vir(bctx, &args[1], ExprModifier::REGULAR)?.x {
            ExprX::Const(Constant::Int(i)) => {
                let n = vir::ast_util::const_int_to_u32(&to_air_span(expr.span), i)?;
                return Ok(mk_expr(ExprX::Fuel(x, n)));
            }
            _ => panic!("internal error: is_reveal_fuel"),
        }
    }
    if is_assert_by {
        unsupported_err_unless!(len == 2, expr.span, "expected assert_by", &args);
        let vars = Arc::new(vec![]);
        let require =
            spanned_typed_new(expr.span, &Arc::new(TypX::Bool), ExprX::Const(Constant::Bool(true)));
        let ensure = expr_to_vir(bctx, &args[0], ExprModifier::REGULAR)?;
        let proof = expr_to_vir(bctx, &args[1], ExprModifier::REGULAR)?;
        return Ok(mk_expr(ExprX::Forall { vars, require, ensure, proof }));
    }
    if is_assert_by_compute {
        unsupported_err_unless!(len == 1, expr.span, "expected assert_by_compute", &args);
        let exp = expr_to_vir(bctx, &args[0], ExprModifier::REGULAR)?;
        return Ok(mk_expr(ExprX::AssertCompute(exp, ComputeMode::Z3)));
    }
    if is_assert_by_compute_only {
        unsupported_err_unless!(len == 1, expr.span, "expected assert_by_compute_only", &args);
        let exp = expr_to_vir(bctx, &args[0], ExprModifier::REGULAR)?;
        return Ok(mk_expr(ExprX::AssertCompute(exp, ComputeMode::ComputeOnly)));
    }
    if is_assert_nonlinear_by || is_assert_bitvector_by {
        unsupported_err_unless!(
            len == 1,
            expr.span,
            "expected assert_nonlinear_by/assert_bitvector_by with one argument",
            &args
        );
        let mut vir_expr = expr_to_vir(bctx, &args[0], ExprModifier::REGULAR)?;
        let header = vir::headers::read_header(&mut vir_expr)?;
        let requires = if header.require.len() >= 1 {
            header.require
        } else {
            Arc::new(vec![spanned_typed_new(
                expr.span,
                &Arc::new(TypX::Bool),
                ExprX::Const(Constant::Bool(true)),
            )])
        };
        if header.ensure.len() == 0 {
            return err_span_str(
                expr.span,
                "assert_nonlinear_by/assert_bitvector_by must have at least one ensures",
            );
        }
        let ensures = header.ensure;
        let proof = vir_expr;

        let expr_attrs = bctx.ctxt.tcx.hir().attrs(expr.hir_id);
        let expr_vattrs = get_verifier_attrs(expr_attrs)?;
        if expr_vattrs.spinoff_prover {
            return err_span_str(
                expr.span,
                "#[verifier(spinoff_prover)] is implied for assert by nonlinear_arith and assert by bit_vector",
            );
        }
        return Ok(mk_expr(ExprX::AssertQuery {
            requires,
            ensures,
            proof,
            mode: if is_assert_nonlinear_by {
                AssertQueryMode::NonLinear
            } else {
                AssertQueryMode::BitVector
            },
        }));
    }
    if is_assert_forall_by {
        unsupported_err_unless!(len == 1, expr.span, "expected assert_forall_by", &args);
        return extract_assert_forall_by(bctx, expr.span, args[0]);
    }

    // internally translate this into `assert_bitvector_by`. REVIEW: consider deprecating this at all
    if is_assert_bit_vector {
        let vir_expr = expr_to_vir(bctx, &args[0], ExprModifier::REGULAR)?;
        let requires = Arc::new(vec![spanned_typed_new(
            expr.span,
            &Arc::new(TypX::Bool),
            ExprX::Const(Constant::Bool(true)),
        )]);
        let ensures = Arc::new(vec![vir_expr]);
        let proof = spanned_typed_new(
            expr.span,
            &Arc::new(TypX::Tuple(Arc::new(vec![]))),
            ExprX::Block(Arc::new(vec![]), None),
        );
        return Ok(mk_expr(ExprX::AssertQuery {
            requires,
            ensures,
            proof,
            mode: AssertQueryMode::BitVector,
        }));
    }

    if is_ignored_fn {
        unsupported_err_unless!(len == 1, expr.span, "expected 1 argument", &args);
        let arg = expr_to_vir(bctx, &args[0], ExprModifier::REGULAR)?;

        return Ok(arg);
    }

    let inputs: Box<dyn Iterator<Item = Option<_>>> = if let Some(f_local) = f.as_local() {
        let f_hir_id = bctx.ctxt.tcx.hir().local_def_id_to_hir_id(f_local);
        let inputs = get_function_def(bctx.ctxt.tcx, f_hir_id).0.decl.inputs;
        Box::new(inputs.iter().map(Some).into_iter())
    } else {
        Box::new(std::iter::repeat(None))
    };

    if is_new_strlit {
        let s = if let ExprKind::Lit(lit0) = &args[0].kind {
            if let rustc_ast::LitKind::Str(s, _) = lit0.node {
                s
            } else {
                panic!("unexpected arguments to new_strlit")
            }
        } else {
            panic!("unexpected arguments to new_strlit")
        };

        let c = vir::ast::Constant::StrSlice(Arc::new(s.to_string()));
        return Ok(mk_expr(ExprX::Const(c)));
    }

    if is_reveal_strlit {
        if let Some(s) = if let ExprKind::Lit(lit0) = &args[0].kind {
            if let rustc_ast::LitKind::Str(s, _) = lit0.node { Some(s) } else { None }
        } else {
            None
        } {
            return Ok(mk_expr(ExprX::RevealString(Arc::new(s.to_string()))));
        } else {
            return err_span_string(args[0].span, "string literal expected".to_string());
        }
    }

    if is_strslice_get_char {
        return match &expr.kind {
            ExprKind::Call(_, args) if args.len() == 2 => {
                let arg0 = args.first().unwrap();
                let arg0 = expr_to_vir(bctx, arg0, ExprModifier::REGULAR).expect(
                    "invalid parameter for builtin::strslice_get_char at arg0, arg0 must be self",
                );
                let arg1 = &args[1];
                let arg1 = expr_to_vir(bctx, arg1, ExprModifier::REGULAR)
                    .expect("invalid parameter for builtin::strslice_get_char at arg1, arg1 must be an integer");
                Ok(mk_expr(ExprX::Binary(BinaryOp::StrGetChar, arg0, arg1)))
            }
            _ => panic!(
                "Expected a call for builtin::strslice_get_char with two argument but did not receive it"
            ),
        };
    }

    if is_strslice_len {
        return match &expr.kind {
            ExprKind::Call(_, args) => {
                assert!(args.len() == 1);
                let arg0 = args.first().unwrap();
                let arg0 = expr_to_vir(bctx, arg0, ExprModifier::REGULAR)
                    .expect("internal compiler error");
                Ok(mk_expr(ExprX::Unary(UnaryOp::StrLen, arg0)))
            }
            _ => panic!(
                "Expected a call for builtin::strslice_len with one argument but did not receive it"
            ),
        };
    }

    if is_strslice_is_ascii {
        return match &expr.kind {
            ExprKind::Call(_, args) => {
                assert!(args.len() == 1);
                let arg0 = args.first().unwrap();
                let arg0 = expr_to_vir(bctx, arg0, ExprModifier::REGULAR)
                    .expect("internal compiler error");
                Ok(mk_expr(ExprX::Unary(UnaryOp::StrIsAscii, arg0)))
            }
            _ => panic!(
                "Expected a call for builtin::strslice_is_ascii with one argument but did not receive it"
            ),
        };
    }

    let mut vir_args = args
        .iter()
        .zip(inputs)
        .map(|(arg, param)| {
            let is_mut_ref_param = match param {
                Some(rustc_hir::Ty {
                    kind:
                        rustc_hir::TyKind::Rptr(
                            _,
                            rustc_hir::MutTy { mutbl: rustc_hir::Mutability::Mut, .. },
                        ),
                    ..
                }) => true,
                _ => false,
            };
            if is_mut_ref_param {
                let arg_x = match &arg.kind {
                    ExprKind::AddrOf(BorrowKind::Ref, Mutability::Mut, e) => e,
                    _ => arg,
                };
                let deref_mut = match bctx.types.node_type(arg_x.hir_id).ref_mutability() {
                    Some(Mutability::Mut) => true,
                    _ => false,
                };
                let expr = expr_to_vir(bctx, arg_x, ExprModifier { addr_of: true, deref_mut })?;
                Ok(spanned_typed_new(arg.span, &expr.typ.clone(), ExprX::Loc(expr)))
            } else if is_decreases || is_invariant {
                let bctx = &BodyCtxt { in_ghost: true, ..bctx.clone() };
                expr_to_vir(bctx, arg, is_expr_typ_mut_ref(bctx, arg, ExprModifier::REGULAR)?)
            } else if is_ghost_borrow_mut || is_tracked_borrow_mut {
                expr_to_vir(bctx, arg, is_expr_typ_mut_ref(bctx, arg, outer_modifier)?)
            } else {
                expr_to_vir(bctx, arg, is_expr_typ_mut_ref(bctx, arg, ExprModifier::REGULAR)?)
            }
        })
        .collect::<Result<Vec<_>, _>>()?;
    let self_path = if let Some(autoview_typ) = autoview_typ {
        // replace f(arg0, arg1, ..., argn) with f(arg0.view(), arg1, ..., argn)
        let typ_args = if let TypX::Datatype(_, args) = &**autoview_typ {
            args.clone()
        } else {
            panic!("autoview_typ must be Datatype")
        };

        let receiver = args.first().expect("receiver in method call");
        let self_path = match &(*typ_of_node(bctx, &receiver.hir_id, true)) {
            TypX::Datatype(path, _) => path.clone(),
            _ => panic!("unexpected receiver type"),
        };
        let view_path = typ_path_and_ident_to_vir_path(&self_path, Arc::new("view".to_string()));

        let fun = Arc::new(FunX { path: view_path, trait_path: None });
        let target = CallTarget::Static(fun, typ_args);
        let viewx = ExprX::Call(target, Arc::new(vec![vir_args[0].clone()]));
        vir_args[0] = spanned_typed_new(expr.span, autoview_typ, viewx);
        self_path
    } else {
        let mut self_path = path.clone();
        let self_path_mut = Arc::make_mut(&mut self_path);
        Arc::make_mut(&mut self_path_mut.segments).pop();
        self_path
    };

    match is_get_variant {
        Some((variant_name, None)) => {
            return Ok(mk_expr(ExprX::UnaryOpr(
                UnaryOpr::IsVariant { datatype: self_path, variant: str_ident(&variant_name) },
                vir_args.into_iter().next().expect("missing arg for is_variant"),
            )));
        }
        Some((variant_name, Some(variant_field))) => {
            let variant_name_ident = str_ident(&variant_name);
            return Ok(mk_expr(ExprX::UnaryOpr(
                UnaryOpr::Field(FieldOpr {
                    datatype: self_path.clone(),
                    variant: variant_name_ident.clone(),
                    field: match variant_field {
                        GetVariantField::Named(n) => str_ident(&n),
                        GetVariantField::Unnamed(i) => positional_field_ident(i),
                    },
                }),
                vir_args.into_iter().next().expect("missing arg for is_variant"),
            )));
        }
        None => {}
    }

    let is_smt_unary = if is_spec_neg {
        match *typ_of_node(bctx, &args[0].hir_id, false) {
            TypX::Int(_) => true,
            _ => false,
        }
    } else {
        false
    };

    let is_smt_binary = if is_equal {
        true
    } else if is_spec_eq {
        if is_smt_equality(bctx, expr.span, &args[0].hir_id, &args[1].hir_id) {
            true
        } else {
            return err_span_str(expr.span, "types must be compatible to use == or !=");
        }
    } else if is_eq || is_ne {
        is_smt_equality(bctx, expr.span, &args[0].hir_id, &args[1].hir_id)
    } else if is_cmp
        || is_arith_binary
        || is_implies
        || is_spec_cmp
        || is_spec_arith_binary
        || is_spec_bitwise_binary
    {
        is_smt_arith(bctx, &args[0].hir_id, &args[1].hir_id)
    } else {
        false
    };

    if is_invariant {
        let header = Arc::new(HeaderExprX::Invariant(Arc::new(vir_args)));
        Ok(mk_expr(ExprX::Header(header)))
    } else if is_decreases {
        let header = Arc::new(HeaderExprX::Decreases(Arc::new(vir_args)));
        Ok(mk_expr(ExprX::Header(header)))
    } else if is_decreases_when {
        unsupported_err_unless!(len == 1, expr.span, "expected decreases_when", &args);
        let header = Arc::new(HeaderExprX::DecreasesWhen(vir_args[0].clone()));
        Ok(mk_expr(ExprX::Header(header)))
    } else if is_admit {
        unsupported_err_unless!(len == 0, expr.span, "expected admit", args);
        let f = spanned_typed_new(
            expr.span,
            &Arc::new(TypX::Bool),
            ExprX::Const(Constant::Bool(false)),
        );
        Ok(mk_expr(ExprX::AssertAssume { is_assume: true, expr: f }))
    } else if is_assume {
        unsupported_err_unless!(len == 1, expr.span, "expected assume", args);
        Ok(mk_expr(ExprX::AssertAssume { is_assume: true, expr: vir_args[0].clone() }))
    } else if is_assert {
        unsupported_err_unless!(len == 1, expr.span, "expected assert", args);
        Ok(mk_expr(ExprX::AssertAssume { is_assume: false, expr: vir_args[0].clone() }))
    } else if is_spec_cast_integer {
        unsupported_err_unless!(len == 1, expr.span, "spec_cast_integer", args);
        let source_vir = vir_args[0].clone();
        let source_ty = &source_vir.typ;
        let to_ty = expr_typ();
        match (&**source_ty, &*to_ty) {
            (TypX::Int(IntRange::U(_)), TypX::Int(IntRange::Nat)) => Ok(source_vir),
            (TypX::Int(IntRange::USize), TypX::Int(IntRange::Nat)) => Ok(source_vir),
            (TypX::Int(IntRange::Nat), TypX::Int(IntRange::Nat)) => Ok(source_vir),
            (TypX::Int(IntRange::Int), TypX::Int(IntRange::Nat)) => {
                return Ok(mk_ty_clip(&to_ty, &source_vir, true));
            }
            (TypX::Int(_), TypX::Int(_)) => {
                let expr_attrs = bctx.ctxt.tcx.hir().attrs(expr.hir_id);
                let expr_vattrs = get_verifier_attrs(expr_attrs)?;
                return Ok(mk_ty_clip(&to_ty, &source_vir, expr_vattrs.truncate));
            }
            (TypX::Char, TypX::Int(_)) => {
                let expr_attrs = bctx.ctxt.tcx.hir().attrs(expr.hir_id);
                let expr_vattrs = get_verifier_attrs(expr_attrs)?;
                let source_unicode = mk_expr(ExprX::Unary(UnaryOp::CharToInt, source_vir.clone()));
                return Ok(mk_ty_clip(&to_ty, &source_unicode, expr_vattrs.truncate));
            }
            _ => {
                return err_span_str(
                    expr.span,
                    "Verus currently only supports casts from integer types and `char` to integer types",
                );
            }
        }
    } else if is_smt_unary {
        unsupported_err_unless!(len == 1, expr.span, "expected unary op", args);
        let varg = vir_args[0].clone();
        if is_spec_neg {
            let zero_const = vir::ast_util::const_int_from_u128(0);
            let zero = mk_expr(ExprX::Const(zero_const));
            Ok(mk_expr(ExprX::Binary(BinaryOp::Arith(ArithOp::Sub, None), zero, varg)))
        } else {
            panic!("internal error")
        }
    } else if is_smt_binary {
        unsupported_err_unless!(len == 2, expr.span, "expected binary op", args);
        let lhs = vir_args[0].clone();
        let rhs = vir_args[1].clone();
        let vop = if is_equal || is_spec_eq {
            BinaryOp::Eq(Mode::Spec)
        } else if is_eq {
            BinaryOp::Eq(Mode::Exec)
        } else if is_ne {
            BinaryOp::Ne
        } else if is_le || is_spec_le {
            BinaryOp::Inequality(InequalityOp::Le)
        } else if is_ge || is_spec_ge {
            BinaryOp::Inequality(InequalityOp::Ge)
        } else if is_lt || is_spec_lt {
            BinaryOp::Inequality(InequalityOp::Lt)
        } else if is_gt || is_spec_gt {
            BinaryOp::Inequality(InequalityOp::Gt)
        } else if is_add || is_builtin_add {
            BinaryOp::Arith(ArithOp::Add, Some(bctx.ctxt.infer_mode()))
        } else if is_sub || is_builtin_sub {
            BinaryOp::Arith(ArithOp::Sub, Some(bctx.ctxt.infer_mode()))
        } else if is_mul || is_builtin_mul {
            BinaryOp::Arith(ArithOp::Mul, Some(bctx.ctxt.infer_mode()))
        } else if is_spec_add {
            BinaryOp::Arith(ArithOp::Add, None)
        } else if is_spec_sub {
            BinaryOp::Arith(ArithOp::Sub, None)
        } else if is_spec_mul {
            BinaryOp::Arith(ArithOp::Mul, None)
        } else if is_spec_euclidean_div {
            BinaryOp::Arith(ArithOp::EuclideanDiv, None)
        } else if is_spec_euclidean_mod {
            BinaryOp::Arith(ArithOp::EuclideanMod, None)
        } else if is_spec_bitand {
            BinaryOp::Bitwise(BitwiseOp::BitAnd)
        } else if is_spec_bitor {
            BinaryOp::Bitwise(BitwiseOp::BitOr)
        } else if is_spec_bitxor {
            if matches!(*vir_args[0].typ, TypX::Bool) {
                BinaryOp::Xor
            } else {
                BinaryOp::Bitwise(BitwiseOp::BitXor)
            }
        } else if is_spec_shl {
            BinaryOp::Bitwise(BitwiseOp::Shl)
        } else if is_spec_shr {
            BinaryOp::Bitwise(BitwiseOp::Shr)
        } else if is_implies {
            BinaryOp::Implies
        } else {
            panic!("internal error")
        };
        let e = mk_expr(ExprX::Binary(vop, lhs, rhs));
        if is_arith_binary || is_spec_arith_binary {
            Ok(mk_ty_clip(&expr_typ(), &e, true))
        } else {
            Ok(e)
        }
    } else if is_chained_value {
        unsupported_err_unless!(len == 1, expr.span, "spec_chained_value", &args);
        unsupported_err_unless!(
            matches!(*vir_args[0].typ, TypX::Int(_)),
            expr.span,
            "chained inequalities for non-integer types",
            &args
        );
        let exprx =
            ExprX::Multi(MultiOp::Chained(Arc::new(vec![])), Arc::new(vec![vir_args[0].clone()]));
        Ok(spanned_typed_new(expr.span, &Arc::new(TypX::Bool), exprx))
    } else if is_chained_ineq {
        unsupported_err_unless!(len == 2, expr.span, "chained inequality", &args);
        unsupported_err_unless!(
            matches!(&vir_args[0].x, ExprX::Multi(MultiOp::Chained(_), _)),
            expr.span,
            "chained inequalities for non-integer types",
            &args
        );
        unsupported_err_unless!(
            matches!(*vir_args[1].typ, TypX::Int(_)),
            expr.span,
            "chained inequalities for non-integer types",
            &args
        );
        let op = if is_chained_le {
            InequalityOp::Le
        } else if is_chained_lt {
            InequalityOp::Lt
        } else if is_chained_ge {
            InequalityOp::Ge
        } else if is_chained_gt {
            InequalityOp::Gt
        } else {
            panic!("is_chained_ineq")
        };
        if let ExprX::Multi(MultiOp::Chained(ops), es) = &vir_args[0].x {
            let mut ops = (**ops).clone();
            let mut es = (**es).clone();
            ops.push(op);
            es.push(vir_args[1].clone());
            let exprx = ExprX::Multi(MultiOp::Chained(Arc::new(ops)), Arc::new(es));
            Ok(spanned_typed_new(expr.span, &Arc::new(TypX::Bool), exprx))
        } else {
            panic!("is_chained_ineq")
        }
    } else if is_chained_cmp {
        unsupported_err_unless!(len == 1, expr.span, "spec_chained_cmp", args);
        Ok(vir_args[0].clone())
    } else if is_ghost_view || is_ghost_borrow || is_tracked_view || is_ghost_new {
        assert!(vir_args.len() == 1);
        let op = UnaryOp::CoerceMode {
            op_mode: Mode::Spec,
            from_mode: Mode::Spec,
            to_mode: Mode::Spec,
            kind: ModeCoercion::Other,
        };
        Ok(mk_expr(ExprX::Unary(op, vir_args[0].clone())))
    } else if is_ghost_exec {
        assert!(vir_args.len() == 1);
        let op = UnaryOp::CoerceMode {
            op_mode: Mode::Exec,
            from_mode: Mode::Spec,
            to_mode: Mode::Exec,
            kind: ModeCoercion::Other,
        };
        Ok(mk_expr(ExprX::Unary(op, vir_args[0].clone())))
    } else if is_tracked_exec || is_tracked_exec_borrow {
        assert!(vir_args.len() == 1);
        let op = UnaryOp::CoerceMode {
            op_mode: Mode::Exec,
            from_mode: Mode::Proof,
            to_mode: Mode::Exec,
            kind: ModeCoercion::Other,
        };
        Ok(mk_expr(ExprX::Unary(op, vir_args[0].clone())))
    } else if is_tracked_get || is_tracked_borrow {
        assert!(vir_args.len() == 1);
        let op = UnaryOp::CoerceMode {
            op_mode: Mode::Proof,
            from_mode: Mode::Proof,
            to_mode: Mode::Proof,
            kind: ModeCoercion::Other,
        };
        Ok(mk_expr(ExprX::Unary(op, vir_args[0].clone())))
    } else if is_ghost_split_tuple || is_tracked_split_tuple {
        assert!(vir_args.len() == 1);
        let op = UnaryOp::CoerceMode {
            op_mode: Mode::Exec,
            from_mode: Mode::Exec,
            to_mode: Mode::Exec,
            kind: ModeCoercion::Other,
        };
        Ok(mk_expr(ExprX::Unary(op, vir_args[0].clone())))
    } else if is_ghost_borrow_mut {
        assert!(vir_args.len() == 1);
        let op = UnaryOp::CoerceMode {
            op_mode: Mode::Proof,
            from_mode: Mode::Proof,
            to_mode: Mode::Spec,
            kind: ModeCoercion::BorrowMut,
        };
        let typ = typ_of_node(bctx, &expr.hir_id, true);
        Ok(spanned_typed_new(expr.span, &typ, ExprX::Unary(op, vir_args[0].clone())))
    } else if is_tracked_borrow_mut {
        assert!(vir_args.len() == 1);
        let op = UnaryOp::CoerceMode {
            op_mode: Mode::Proof,
            from_mode: Mode::Proof,
            to_mode: Mode::Proof,
            kind: ModeCoercion::BorrowMut,
        };
        let typ = typ_of_node(bctx, &expr.hir_id, true);
        Ok(spanned_typed_new(expr.span, &typ, ExprX::Unary(op, vir_args[0].clone())))
    } else {
        if !defined_locally {
            unsupported_err!(
                expr.span,
                format!("method call to method not defined in this crate"),
                expr
            );
        }

        // filter out the Fn type parameters
        let mut fn_params: Vec<Ident> = Vec::new();
        for (x, _) in tcx.predicates_of(f).predicates {
            if let PredicateKind::Trait(t) = x.kind().skip_binder() {
                let name = path_as_rust_name(&def_id_to_vir_path(tcx, t.trait_ref.def_id));
                if name == "core::ops::function::Fn" {
                    for s in t.trait_ref.substs {
                        if let GenericArgKind::Type(ty) = s.unpack() {
                            if let TypX::TypParam(x) = &*mid_ty_to_vir(tcx, ty, false) {
                                fn_params.push(x.clone());
                            }
                        }
                    }
                }
            }
        }
        // type arguments
        let mut typ_args: Vec<Typ> = Vec::new();
        for typ_arg in node_substs {
            match typ_arg.unpack() {
                GenericArgKind::Type(ty) => {
                    typ_args.push(mid_ty_to_vir(tcx, ty, false));
                }
                GenericArgKind::Lifetime(_) => {}
                _ => unsupported_err!(expr.span, format!("const type arguments"), expr),
            }
        }
        let target = CallTarget::Static(name, Arc::new(typ_args));
        Ok(spanned_typed_new(expr.span, &expr_typ(), ExprX::Call(target, Arc::new(vir_args))))
    }
}

fn datatype_of_path(mut path: vir::ast::Path, pop_constructor: bool) -> vir::ast::Path {
    // TODO is there a safer way to do this?
    let segments = Arc::get_mut(&mut Arc::get_mut(&mut path).unwrap().segments).unwrap();
    if pop_constructor {
        segments.pop(); // remove constructor
    }
    segments.pop(); // remove variant
    path
}

fn datatype_variant_of_res<'tcx>(
    tcx: TyCtxt<'tcx>,
    res: &Res,
    pop_constructor: bool,
) -> (vir::ast::Path, Ident) {
    let variant = tcx.expect_variant_res(*res);
    let vir_path = datatype_of_path(def_id_to_vir_path(tcx, res.def_id()), pop_constructor);
    let variant_name = str_ident(&variant.ident.as_str());
    (vir_path, variant_name)
}

pub(crate) fn expr_tuple_datatype_ctor_to_vir<'tcx>(
    bctx: &BodyCtxt<'tcx>,
    expr: &Expr<'tcx>,
    res: &Res,
    args_slice: &[Expr<'tcx>],
    hir_id: HirId,
    fun_span: Span,
    modifier: ExprModifier,
) -> Result<vir::ast::Expr, VirErr> {
    let tcx = bctx.ctxt.tcx;
    let expr_typ = typ_of_node(bctx, &expr.hir_id, false);
    let ctor_of = if let Res::Def(DefKind::Ctor(ctor_of, ctor_kind), _def_id) = res {
        unsupported_unless!(
            ctor_of == &rustc_hir::def::CtorOf::Variant
                || ctor_of == &rustc_hir::def::CtorOf::Struct,
            "non_variant_ctor_in_call_expr",
            expr
        );
        unsupported_unless!(
            ctor_kind == &rustc_hir::def::CtorKind::Fn
                || ctor_kind == &rustc_hir::def::CtorKind::Const,
            "non_fn_ctor_in_call_expr",
            expr
        );
        ctor_of
    } else {
        panic!("unexpected constructor in expr_tuple_datatype_ctor_to_vir")
    };
    let (vir_path, variant_name) =
        datatype_variant_of_res(tcx, res, ctor_of == &rustc_hir::def::CtorOf::Variant);
    let vir_fields = Arc::new(
        args_slice
            .iter()
            .enumerate()
            .map(|(i, e)| -> Result<_, VirErr> {
                let vir = expr_to_vir(bctx, e, modifier)?;
                Ok(ident_binder(&positional_field_ident(i), &vir))
            })
            .collect::<Result<Vec<_>, _>>()?,
    );
    let mut erasure_info = bctx.ctxt.erasure_info.borrow_mut();
    let resolved_call = ResolvedCall::Ctor(vir_path.clone(), variant_name.clone());
    erasure_info.resolved_calls.push((hir_id, fun_span.data(), resolved_call));
    let exprx = ExprX::Ctor(vir_path, variant_name, vir_fields, None);
    Ok(spanned_typed_new(expr.span, &expr_typ, exprx))
}

pub(crate) fn pattern_to_vir<'tcx>(
    bctx: &BodyCtxt<'tcx>,
    pat: &Pat<'tcx>,
) -> Result<vir::ast::Pattern, VirErr> {
    let tcx = bctx.ctxt.tcx;
    unsupported_err_unless!(pat.default_binding_modes, pat.span, "complex pattern");
    let pattern = match &pat.kind {
        PatKind::Wild => PatternX::Wildcard,
        PatKind::Binding(BindingAnnotation::Unannotated, canonical, x, None) => {
            PatternX::Var { name: Arc::new(local_to_var(x, canonical.local_id)), mutable: false }
        }
        PatKind::Binding(BindingAnnotation::Mutable, canonical, x, None) => {
            PatternX::Var { name: Arc::new(local_to_var(x, canonical.local_id)), mutable: true }
        }
        PatKind::Path(QPath::Resolved(
            None,
            rustc_hir::Path {
                res:
                    res @ Res::Def(
                        DefKind::Ctor(
                            rustc_hir::def::CtorOf::Variant,
                            rustc_hir::def::CtorKind::Const,
                        ),
                        _,
                    ),
                ..
            },
        )) => {
            let (vir_path, variant_name) = datatype_variant_of_res(tcx, res, true);
            PatternX::Constructor(vir_path, variant_name, Arc::new(vec![]))
        }
        PatKind::Tuple(pats, None) => {
            let mut patterns: Vec<vir::ast::Pattern> = Vec::new();
            for pat in pats.iter() {
                patterns.push(pattern_to_vir(bctx, pat)?);
            }
            PatternX::Tuple(Arc::new(patterns))
        }
        PatKind::TupleStruct(
            QPath::Resolved(
                None,
                rustc_hir::Path {
                    res:
                        res @ Res::Def(
                            DefKind::Ctor(
                                ctor_of @ (rustc_hir::def::CtorOf::Variant
                                | rustc_hir::def::CtorOf::Struct),
                                rustc_hir::def::CtorKind::Fn,
                            ),
                            _,
                        ),
                    ..
                },
            ),
            pats,
            None,
        ) => {
            let (vir_path, variant_name) =
                datatype_variant_of_res(tcx, res, *ctor_of == rustc_hir::def::CtorOf::Variant);
            let mut binders: Vec<Binder<vir::ast::Pattern>> = Vec::new();
            for (i, pat) in pats.iter().enumerate() {
                let pattern = pattern_to_vir(bctx, pat)?;
                let binder = ident_binder(&positional_field_ident(i), &pattern);
                binders.push(binder);
            }
            PatternX::Constructor(vir_path, variant_name, Arc::new(binders))
        }
        PatKind::Struct(
            QPath::Resolved(None, rustc_hir::Path { res: res @ Res::Def(DefKind::Variant, _), .. }),
            pats,
            _,
        ) => {
            let (vir_path, variant_name) = datatype_variant_of_res(tcx, res, false);
            let mut binders: Vec<Binder<vir::ast::Pattern>> = Vec::new();
            for fpat in pats.iter() {
                let pattern = pattern_to_vir(bctx, &fpat.pat)?;
                let binder = ident_binder(&str_ident(&fpat.ident.as_str()), &pattern);
                binders.push(binder);
            }
            PatternX::Constructor(vir_path, variant_name, Arc::new(binders))
        }
        PatKind::Struct(
            QPath::Resolved(None, rustc_hir::Path { res: res @ Res::Def(DefKind::Struct, _), .. }),
            pats,
            _,
        ) => {
            let vir_path = def_id_to_vir_path(tcx, res.def_id());
            let variant_name = vir_path.segments.last().expect("empty vir_path").clone();
            let mut binders: Vec<Binder<vir::ast::Pattern>> = Vec::new();
            for fpat in pats.iter() {
                let pattern = pattern_to_vir(bctx, &fpat.pat)?;
                let binder = ident_binder(&str_ident(&fpat.ident.as_str()), &pattern);
                binders.push(binder);
            }
            PatternX::Constructor(vir_path, variant_name, Arc::new(binders))
        }
        _ => return unsupported_err!(pat.span, "complex pattern", pat),
    };
    let pat_typ = typ_of_node(bctx, &pat.hir_id, false);
    let pattern = spanned_typed_new(pat.span, &pat_typ, pattern);
    let mut erasure_info = bctx.ctxt.erasure_info.borrow_mut();
    erasure_info.resolved_pats.push((pat.span.data(), pattern.clone()));
    Ok(pattern)
}

pub(crate) fn block_to_vir<'tcx>(
    bctx: &BodyCtxt<'tcx>,
    block: &Block<'tcx>,
    span: &Span,
    ty: &Typ,
    mut modifier: ExprModifier,
) -> Result<vir::ast::Expr, VirErr> {
    let vir_stmts: Stmts = Arc::new(
        slice_vec_map_result(block.stmts, |stmt| stmt_to_vir(bctx, stmt))?
            .into_iter()
            .flatten()
            .collect(),
    );
    if block.stmts.len() != 0 {
        modifier = ExprModifier { deref_mut: false, ..modifier };
    }
    let vir_expr = block.expr.map(|expr| expr_to_vir(bctx, &expr, modifier)).transpose()?;

    let x = ExprX::Block(vir_stmts, vir_expr);
    Ok(spanned_typed_new(span.clone(), ty, x))
}

/// Check for the #[verifier(invariant_block)] attribute
pub fn attrs_is_invariant_block(attrs: &[Attribute]) -> Result<bool, VirErr> {
    let attrs_vec = parse_attrs(attrs)?;
    for attr in &attrs_vec {
        match attr {
            Attr::InvariantBlock => {
                return Ok(true);
            }
            _ => {}
        }
    }
    Ok(false)
}

/// Check for the #[verifier(invariant_block)] attribute on a block
fn is_invariant_block(bctx: &BodyCtxt, expr: &Expr) -> Result<bool, VirErr> {
    let attrs = bctx.ctxt.tcx.hir().attrs(expr.hir_id);
    attrs_is_invariant_block(attrs)
}

fn malformed_inv_block_err<'tcx>(expr: &Expr<'tcx>) -> Result<vir::ast::Expr, VirErr> {
    err_span_str(
        expr.span,
        "malformed invariant block; use `open_atomic_invariant!` or `open_local_invariant!` macro instead",
    )
}

fn invariant_block_to_vir<'tcx>(
    bctx: &BodyCtxt<'tcx>,
    expr: &Expr<'tcx>,
    modifier: ExprModifier,
) -> Result<vir::ast::Expr, VirErr> {
    // The open_atomic_invariant! macro produces code that looks like this
    // (and similarly for open_local_invariant!)
    //
    // #[verifier(invariant_block)] {
    //      let (guard, mut $inner) = open_atomic_invariant_begin($eexpr);
    //      $bblock
    //      open_invariant_end(guard, $inner);
    //  }
    //
    // We need to check that it really does have this form, including
    // that the identifiers `guard` and `inner` used in the last statement
    // are the same as in the first statement. This is what the giant
    // `match` statements below are for.
    //
    // We also need to "recover" the $inner, $eexpr, and $bblock for conversion to VIR.
    //
    // If the AST doesn't look exactly like we expect, print an error asking the user
    // to use the open_atomic_invariant! macro.

    let body = match &expr.kind {
        ExprKind::Block(body, _) => body,
        _ => panic!("invariant_block_to_vir called with non-Body expression"),
    };

    if body.stmts.len() != 3 || body.expr.is_some() {
        return malformed_inv_block_err(expr);
    }

    let open_stmt = &body.stmts[0];
    let mid_stmt = &body.stmts[1];
    let close_stmt = &body.stmts[body.stmts.len() - 1];

    let (guard_hir, inner_hir, inner_pat, inv_arg, atomicity) = match open_stmt.kind {
        StmtKind::Local(Local {
            pat:
                Pat {
                    kind:
                        PatKind::Tuple(
                            [
                                Pat {
                                    kind:
                                        PatKind::Binding(
                                            BindingAnnotation::Unannotated,
                                            guard_hir,
                                            _,
                                            None,
                                        ),
                                    default_binding_modes: true,
                                    ..
                                },
                                inner_pat @ Pat {
                                    kind:
                                        PatKind::Binding(BindingAnnotation::Mutable, inner_hir, _, None),
                                    default_binding_modes: true,
                                    ..
                                },
                            ],
                            None,
                        ),
                    ..
                },
            init:
                Some(Expr {
                    kind:
                        ExprKind::Call(
                            Expr {
                                kind:
                                    ExprKind::Path(QPath::Resolved(
                                        None,
                                        rustc_hir::Path {
                                            res: Res::Def(DefKind::Fn, fun_id), ..
                                        },
                                    )),
                                ..
                            },
                            [arg],
                        ),
                    ..
                }),
            ..
        }) => {
            let f_name = path_as_rust_name(&def_id_to_vir_path(bctx.ctxt.tcx, *fun_id));
            if f_name != BUILTIN_INV_ATOMIC_BEGIN && f_name != BUILTIN_INV_LOCAL_BEGIN {
                return malformed_inv_block_err(expr);
            }
            let atomicity = if f_name == BUILTIN_INV_ATOMIC_BEGIN {
                InvAtomicity::Atomic
            } else {
                InvAtomicity::NonAtomic
            };
            (guard_hir, inner_hir, inner_pat, arg, atomicity)
        }
        _ => {
            return malformed_inv_block_err(expr);
        }
    };

    match close_stmt.kind {
        StmtKind::Semi(Expr {
            kind:
                ExprKind::Call(
                    Expr {
                        kind:
                            ExprKind::Path(QPath::Resolved(
                                None,
                                rustc_hir::Path { res: Res::Def(_, fun_id), .. },
                            )),
                        ..
                    },
                    [
                        Expr {
                            kind:
                                ExprKind::Path(QPath::Resolved(
                                    None,
                                    rustc_hir::Path { res: Res::Local(hir_id1), .. },
                                )),
                            ..
                        },
                        Expr {
                            kind:
                                ExprKind::Path(QPath::Resolved(
                                    None,
                                    rustc_hir::Path { res: Res::Local(hir_id2), .. },
                                )),
                            ..
                        },
                    ],
                ),
            ..
        }) => {
            let f_name = path_as_rust_name(&def_id_to_vir_path(bctx.ctxt.tcx, *fun_id));
            if f_name != BUILTIN_INV_END {
                return malformed_inv_block_err(expr);
            }

            if hir_id1 != guard_hir || hir_id2 != inner_hir {
                return malformed_inv_block_err(expr);
            }
        }
        _ => {
            return malformed_inv_block_err(expr);
        }
    }

    let vir_body = match mid_stmt.kind {
        StmtKind::Expr(e @ Expr { kind: ExprKind::Block(body, _), .. }) => {
            assert!(!is_invariant_block(bctx, e)?);
            let vir_stmts: Stmts = Arc::new(
                slice_vec_map_result(body.stmts, |stmt| stmt_to_vir(bctx, stmt))?
                    .into_iter()
                    .flatten()
                    .collect(),
            );
            let vir_expr = body.expr.map(|expr| expr_to_vir(bctx, &expr, modifier)).transpose()?;
            let ty = typ_of_node(bctx, &e.hir_id, false);
            // NOTE: we use body.span here instead of e.span
            // body.span leads to better error messages
            // (e.g., the "Cannot show invariant holds at end of block" error)
            // (e.span or mid_stmt.span would expose macro internals)
            spanned_typed_new(body.span, &ty, ExprX::Block(vir_stmts, vir_expr))
        }
        _ => {
            return malformed_inv_block_err(expr);
        }
    };

    let vir_arg = expr_to_vir(bctx, &inv_arg, modifier)?;

    let name = Arc::new(pat_to_var(inner_pat));
    let inner_ty = typ_of_node(bctx, &inner_hir, false);
    let vir_binder = Arc::new(BinderX { name, a: inner_ty });

    let e = ExprX::OpenInvariant(vir_arg, vir_binder, vir_body, atomicity);
    Ok(spanned_typed_new(expr.span, &typ_of_node(bctx, &expr.hir_id, false), e))
}

#[derive(PartialEq, Eq, Debug, Clone, Copy)]
pub(crate) struct ExprModifier {
    /// dereferencing a mutable reference
    deref_mut: bool,
    /// taking a mutable reference
    addr_of: bool,
}

impl ExprModifier {
    pub(crate) const REGULAR: Self = Self { deref_mut: false, addr_of: false };

    #[allow(dead_code)]
    pub(crate) const DEREF_MUT: Self = Self { deref_mut: true, addr_of: false };

    pub(crate) const ADDR_OF: Self = Self { deref_mut: false, addr_of: true };
}

fn is_expr_typ_mut_ref<'tcx>(
    bctx: &BodyCtxt<'tcx>,
    expr: &Expr<'tcx>,
    modifier: ExprModifier,
) -> Result<ExprModifier, VirErr> {
    match bctx.types.node_type(expr.hir_id).kind() {
        TyKind::Ref(_, _tys, rustc_ast::Mutability::Not) => Ok(modifier),
        TyKind::Ref(_, _tys, rustc_ast::Mutability::Mut) => {
            Ok(ExprModifier { deref_mut: true, ..modifier })
        }
        _ => Ok(modifier),
    }
}

pub(crate) fn expr_to_vir_inner<'tcx>(
    bctx: &BodyCtxt<'tcx>,
    expr: &Expr<'tcx>,
    current_modifier: ExprModifier,
) -> Result<vir::ast::Expr, VirErr> {
    let expr = expr.peel_drop_temps();

    if bctx.external_body {
        // we want just requires/ensures, not the whole body
        match &expr.kind {
            ExprKind::Block(..) | ExprKind::Call(..) => {}
            _ => {
                return Ok(spanned_typed_new(
                    expr.span,
                    &Arc::new(TypX::Bool),
                    ExprX::Block(Arc::new(vec![]), None),
                ));
            }
        }
    }

    let tcx = bctx.ctxt.tcx;
    let tc = bctx.types;
    let expr_typ = || {
        if current_modifier.deref_mut {
            typ_of_node_expect_mut_ref(bctx, &expr.hir_id, expr.span)
                .expect("unexpected non-mut-ref type here")
        } else {
            typ_of_node(bctx, &expr.hir_id, false)
        }
    };
    let mk_expr = move |x: ExprX| spanned_typed_new(expr.span, &expr_typ(), x);

    let modifier = ExprModifier { deref_mut: false, ..current_modifier };

    let mk_lit_int = |in_negative_literal: bool, i: u128, typ: Typ| {
        check_lit_int(&bctx.ctxt, expr.span, in_negative_literal, i, &typ)?;
        let c = vir::ast_util::const_int_from_u128(i);
        Ok(mk_expr(ExprX::Const(c)))
    };

    let expr_attrs = bctx.ctxt.tcx.hir().attrs(expr.hir_id);
    let expr_vattrs = get_verifier_attrs(expr_attrs)?;
    if expr_vattrs.truncate {
        if !match &expr.kind {
            ExprKind::Cast(_, _) => true,
            ExprKind::Call(target, _) => match &target.kind {
                ExprKind::Path(qpath) => {
                    let def = bctx.types.qpath_res(&qpath, expr.hir_id);
                    match def {
                        rustc_hir::def::Res::Def(_, def_id) => {
                            let f_name = tcx.def_path_str(def_id);
                            f_name == "builtin::spec_cast_integer"
                        }
                        _ => false,
                    }
                }
                _ => false,
            },
            _ => false,
        } {
            return err_span_str(
                expr.span,
                "the attribute #[verifier(truncate)] is only allowed on casts (you may need parentheses around the cast)",
            );
        }
    }

    match &expr.kind {
        ExprKind::Block(body, _) => {
            if is_invariant_block(bctx, expr)? {
                invariant_block_to_vir(bctx, expr, modifier)
            } else if let Some(g_attr) = get_ghost_block_opt(bctx.ctxt.tcx.hir().attrs(expr.hir_id))
            {
                let bctx = &BodyCtxt { in_ghost: true, ..bctx.clone() };
                let block = block_to_vir(bctx, body, &expr.span, &expr_typ(), current_modifier);
                let tracked = match g_attr {
                    GhostBlockAttr::Proof => false,
                    GhostBlockAttr::Tracked => true,
                    GhostBlockAttr::GhostWrapped | GhostBlockAttr::TrackedWrapped => {
                        return block;
                    }
                    GhostBlockAttr::Wrapper => {
                        return err_span_str(expr.span, "unexpected ghost block wrapper");
                    }
                };
                Ok(mk_expr(ExprX::Ghost { alloc_wrapper: None, tracked, expr: block? }))
            } else {
                block_to_vir(bctx, body, &expr.span, &expr_typ(), modifier)
            }
        }
        ExprKind::Call(fun, args_slice) => {
            let res = match &fun.kind {
                // a tuple-style datatype constructor
                ExprKind::Path(QPath::Resolved(
                    None,
                    rustc_hir::Path { res: res @ Res::Def(DefKind::Ctor(_, _), _), .. },
                )) => Some(expr_tuple_datatype_ctor_to_vir(
                    bctx,
                    expr,
                    res,
                    *args_slice,
                    expr.hir_id,
                    fun.span,
                    modifier,
                )),
                ExprKind::Path(qpath) => {
                    let def = bctx.types.qpath_res(&qpath, fun.hir_id);
                    match def {
                        // a statically resolved function
                        rustc_hir::def::Res::Def(_, def_id) => Some(fn_call_to_vir(
                            bctx,
                            expr,
                            def_id,
                            bctx.types.node_substs(fun.hir_id),
                            fun.span,
                            args_slice,
                            None,
                            true,
                            modifier,
                        )),
                        rustc_hir::def::Res::Local(_) => {
                            None // dynamically computed function, see below
                        }
                        _ => {
                            unsupported!(format!(
                                "function call {:?} {:?} {:?}",
                                def, expr, expr.span
                            ))
                        }
                    }
                }
                _ => {
                    None // dynamically computed function, see below
                }
            };
            match res {
                Some(res) => res,
                None => {
                    // a dynamically computed function
                    if bctx.external_body {
                        return Ok(mk_expr(ExprX::Block(Arc::new(vec![]), None)));
                    }
                    let vir_fun = expr_to_vir(bctx, fun, modifier)?;
                    let args: Vec<&'tcx Expr<'tcx>> = args_slice.iter().collect();
                    let vir_args = vec_map_result(&args, |arg| expr_to_vir(bctx, arg, modifier))?;
                    let expr_typ = typ_of_node(bctx, &expr.hir_id, false);
<<<<<<< HEAD
                    let target = CallTarget::FnSpec(vir_fun);
                    let mut erasure_info = bctx.ctxt.erasure_info.borrow_mut();
                    // Only spec closures are currently supported:
                    erasure_info.resolved_calls.push((
                        fun.hir_id,
                        fun.span.data(),
                        ResolvedCall::Spec,
                    ));
=======

                    let is_spec_fn = match &*vir_fun.typ {
                        TypX::Lambda(..) => true,
                        _ => false,
                    };

                    let (target, vir_args, resolved_call) = if is_spec_fn {
                        (CallTarget::FnSpec(vir_fun), vir_args, ResolvedCall::Spec)
                    } else {
                        // non-static calls are translated into a static call to
                        // `exec_nonstatic_call` which is defined in the pervasive lib.
                        let span = to_air_span(expr.span.clone());
                        let tup = vir::ast_util::mk_tuple(&span, &Arc::new(vir_args));
                        let fun = vir::def::exec_nonstatic_call_fun();
                        let ret_typ = expr_typ.clone();
                        let typ_args =
                            Arc::new(vec![tup.typ.clone(), ret_typ, vir_fun.typ.clone()]);
                        (
                            CallTarget::Static(fun, typ_args),
                            vec![vir_fun, tup],
                            ResolvedCall::NonStaticExec,
                        )
                    };

                    {
                        let mut erasure_info = bctx.ctxt.erasure_info.borrow_mut();
                        // Only spec closures are currently supported:
                        erasure_info.resolved_calls.push((fun.span.data(), resolved_call));
                    }

>>>>>>> 4efc0e02
                    Ok(spanned_typed_new(
                        expr.span,
                        &expr_typ,
                        ExprX::Call(target, Arc::new(vir_args)),
                    ))
                }
            }
        }
        ExprKind::Tup(exprs) => {
            let args: Result<Vec<vir::ast::Expr>, VirErr> =
                exprs.iter().map(|e| expr_to_vir(bctx, e, modifier)).collect();
            Ok(mk_expr(ExprX::Tuple(Arc::new(args?))))
        }
        ExprKind::Lit(lit) => match lit.node {
            LitKind::Bool(b) => {
                let c = vir::ast::Constant::Bool(b);
                Ok(mk_expr(ExprX::Const(c)))
            }
            LitKind::Int(i, _) => mk_lit_int(false, i, typ_of_node(bctx, &expr.hir_id, false)),
            LitKind::Char(c) => {
                let c = vir::ast::Constant::Char(c);
                Ok(mk_expr(ExprX::Const(c)))
            }
            _ => {
                panic!("unexpected constant: {:?}", lit)
            }
        },
        ExprKind::Cast(source, _) => {
            let source_vir = &expr_to_vir(bctx, source, modifier)?;
            let source_ty = &source_vir.typ;
            let to_ty = expr_typ();
            match (&**source_ty, &*to_ty) {
                (TypX::Int(_), TypX::Int(_)) => {
                    Ok(mk_ty_clip(&to_ty, &source_vir, expr_vattrs.truncate))
                }
                (TypX::Char, TypX::Int(_)) => {
                    let source_unicode =
                        mk_expr(ExprX::Unary(UnaryOp::CharToInt, source_vir.clone()));
                    Ok(mk_ty_clip(&to_ty, &source_unicode, expr_vattrs.truncate))
                }
                _ => {
                    return err_span_str(
                        expr.span,
                        "Verus currently only supports casts from integer types and `char` to integer types",
                    );
                }
            }
        }
        ExprKind::AddrOf(BorrowKind::Ref, Mutability::Not, e) => {
            expr_to_vir_inner(bctx, e, ExprModifier::REGULAR)
        }
        ExprKind::Box(e) => expr_to_vir_inner(bctx, e, ExprModifier::REGULAR),
        ExprKind::Unary(op, arg) => match op {
            UnOp::Not => {
                let not_op = match (tc.node_type(expr.hir_id)).kind() {
                    TyKind::Adt(_, _) | TyKind::Uint(_) | TyKind::Int(_) => UnaryOp::BitNot,
                    TyKind::Bool => UnaryOp::Not,
                    _ => panic!("Internal error on UnOp::Not translation"),
                };
                let varg = expr_to_vir(bctx, arg, modifier)?;
                Ok(mk_expr(ExprX::Unary(not_op, varg)))
            }
            UnOp::Neg => {
                let zero_const = vir::ast_util::const_int_from_u128(0);
                let zero = mk_expr(ExprX::Const(zero_const));
                let varg =
                    if let ExprKind::Lit(Spanned { node: LitKind::Int(i, _), .. }) = &arg.kind {
                        mk_lit_int(true, *i, typ_of_node(bctx, &expr.hir_id, false))?
                    } else {
                        expr_to_vir(bctx, arg, modifier)?
                    };
                Ok(mk_expr(ExprX::Binary(
                    BinaryOp::Arith(ArithOp::Sub, Some(bctx.ctxt.infer_mode())),
                    zero,
                    varg,
                )))
            }
            UnOp::Deref => {
                let inner =
                    expr_to_vir_inner(bctx, arg, is_expr_typ_mut_ref(bctx, arg, modifier)?)?;
                Ok(inner)
            }
        },
        ExprKind::Binary(op, lhs, rhs) => {
            let vlhs = expr_to_vir(bctx, lhs, modifier)?;
            let vrhs = expr_to_vir(bctx, rhs, modifier)?;
            match op.node {
                BinOpKind::Eq | BinOpKind::Ne => unsupported_err_unless!(
                    is_smt_equality(bctx, expr.span, &lhs.hir_id, &rhs.hir_id),
                    expr.span,
                    "==/!= for non smt equality types"
                ),
                BinOpKind::Add
                | BinOpKind::Sub
                | BinOpKind::Mul
                | BinOpKind::Le
                | BinOpKind::Ge
                | BinOpKind::Lt
                | BinOpKind::Gt => unsupported_unless!(
                    is_smt_arith(bctx, &lhs.hir_id, &rhs.hir_id),
                    "cmp or arithmetic for non smt arithmetic types",
                    expr
                ),
                _ => (),
            }
            let vop = match op.node {
                BinOpKind::And => BinaryOp::And,
                BinOpKind::Or => BinaryOp::Or,
                BinOpKind::Eq => BinaryOp::Eq(Mode::Exec),
                BinOpKind::Ne => BinaryOp::Ne,
                BinOpKind::Le => BinaryOp::Inequality(InequalityOp::Le),
                BinOpKind::Ge => BinaryOp::Inequality(InequalityOp::Ge),
                BinOpKind::Lt => BinaryOp::Inequality(InequalityOp::Lt),
                BinOpKind::Gt => BinaryOp::Inequality(InequalityOp::Gt),
                BinOpKind::Add => BinaryOp::Arith(ArithOp::Add, Some(bctx.ctxt.infer_mode())),
                BinOpKind::Sub => BinaryOp::Arith(ArithOp::Sub, Some(bctx.ctxt.infer_mode())),
                BinOpKind::Mul => BinaryOp::Arith(ArithOp::Mul, Some(bctx.ctxt.infer_mode())),
                BinOpKind::Div => {
                    BinaryOp::Arith(ArithOp::EuclideanDiv, Some(bctx.ctxt.infer_mode()))
                }
                BinOpKind::Rem => {
                    BinaryOp::Arith(ArithOp::EuclideanMod, Some(bctx.ctxt.infer_mode()))
                }
                BinOpKind::BitXor => {
                    match ((tc.node_type(lhs.hir_id)).kind(), (tc.node_type(rhs.hir_id)).kind()) {
                        (TyKind::Bool, TyKind::Bool) => BinaryOp::Xor,
                        (TyKind::Int(_), TyKind::Int(_)) => BinaryOp::Bitwise(BitwiseOp::BitXor),
                        (TyKind::Uint(_), TyKind::Uint(_)) => BinaryOp::Bitwise(BitwiseOp::BitXor),
                        _ => panic!("bitwise XOR for this type not supported"),
                    }
                }
                BinOpKind::BitAnd => {
                    match ((tc.node_type(lhs.hir_id)).kind(), (tc.node_type(rhs.hir_id)).kind()) {
                        (TyKind::Bool, TyKind::Bool) => {
                            panic!(
                                "bitwise AND for bools (i.e., the not-short-circuited version) not supported"
                            );
                        }
                        (TyKind::Int(_), TyKind::Int(_)) => BinaryOp::Bitwise(BitwiseOp::BitAnd),
                        (TyKind::Uint(_), TyKind::Uint(_)) => BinaryOp::Bitwise(BitwiseOp::BitAnd),
                        t => panic!("bitwise AND for this type not supported {:#?}", t),
                    }
                }
                BinOpKind::BitOr => {
                    match ((tc.node_type(lhs.hir_id)).kind(), (tc.node_type(rhs.hir_id)).kind()) {
                        (TyKind::Bool, TyKind::Bool) => {
                            panic!(
                                "bitwise OR for bools (i.e., the not-short-circuited version) not supported"
                            );
                        }
                        (TyKind::Int(_), TyKind::Int(_)) => BinaryOp::Bitwise(BitwiseOp::BitOr),
                        (TyKind::Uint(_), TyKind::Uint(_)) => BinaryOp::Bitwise(BitwiseOp::BitOr),
                        _ => panic!("bitwise OR for this type not supported"),
                    }
                }
                BinOpKind::Shr => BinaryOp::Bitwise(BitwiseOp::Shr),
                BinOpKind::Shl => BinaryOp::Bitwise(BitwiseOp::Shl),
            };
            let e = mk_expr(ExprX::Binary(vop, vlhs, vrhs));
            match op.node {
                BinOpKind::Add | BinOpKind::Sub | BinOpKind::Mul => {
                    Ok(mk_ty_clip(&expr_typ(), &e, true))
                }
                BinOpKind::Div | BinOpKind::Rem => {
                    match mk_range(tc.node_type(expr.hir_id)) {
                        IntRange::Int | IntRange::Nat | IntRange::U(_) | IntRange::USize => {
                            // Euclidean division
                            Ok(mk_ty_clip(&expr_typ(), &e, true))
                        }
                        IntRange::I(_) | IntRange::ISize => {
                            // Non-Euclidean division, which will need more encoding
                            unsupported_err!(expr.span, "div/mod on signed finite-width integers")
                        }
                    }
                }
                _ => Ok(e),
            }
        }
        ExprKind::AssignOp(Spanned { node: BinOpKind::Shr, .. }, lhs, rhs) => {
            let vlhs = expr_to_vir(bctx, lhs, modifier)?;
            let vrhs = expr_to_vir(bctx, rhs, modifier)?;
            if matches!(*vlhs.typ, TypX::Bool) {
                let e = mk_expr(ExprX::Binary(BinaryOp::Implies, vlhs, vrhs));
                Ok(e)
            } else {
                unsupported_err!(expr.span, "assignment operators")
            }
        }
        ExprKind::Path(QPath::Resolved(None, path)) => match path.res {
            Res::Local(id) => match tcx.hir().get(id) {
                Node::Binding(pat) => Ok(mk_expr(if modifier.addr_of {
                    ExprX::VarLoc(Arc::new(pat_to_var(pat)))
                } else {
                    ExprX::Var(Arc::new(pat_to_var(pat)))
                })),
                node => unsupported_err!(expr.span, format!("Path {:?}", node)),
            },
            Res::Def(def_kind, id) => {
                match def_kind {
                    DefKind::Const => {
                        let path = def_id_to_vir_path(tcx, id);
                        let fun = FunX { path, trait_path: None };
                        Ok(mk_expr(ExprX::ConstVar(Arc::new(fun))))
                    }
                    DefKind::Fn => {
                        let name = hack_get_def_name(tcx, id); // TODO: proper handling of paths
                        Ok(mk_expr(ExprX::Var(Arc::new(name))))
                    }
                    DefKind::Ctor(_, _ctor_kind) => expr_tuple_datatype_ctor_to_vir(
                        bctx,
                        expr,
                        &path.res,
                        &[],
                        expr.hir_id,
                        expr.span,
                        modifier,
                    ),
                    _ => {
                        unsupported_err!(expr.span, format!("Path {:?} kind {:?}", id, def_kind))
                    }
                }
            }
            res => unsupported_err!(expr.span, format!("Path {:?}", res)),
        },
        ExprKind::Assign(lhs, rhs, _) => {
            fn init_not_mut<'tcx>(bctx: &BodyCtxt<'tcx>, lhs: &Expr) -> Result<bool, VirErr> {
                Ok(match lhs.kind {
                    ExprKind::Path(QPath::Resolved(
                        None,
                        rustc_hir::Path { res: Res::Local(id), .. },
                    )) => {
                        let not_mut = if let Node::Binding(pat) = bctx.ctxt.tcx.hir().get(*id) {
                            let (mutable, _) = pat_to_mut_var(pat);
                            let ty = bctx.types.node_type(*id);
                            !(mutable || ty.ref_mutability() == Some(Mutability::Mut))
                        } else {
                            panic!("assignment to non-local");
                        };
                        if not_mut {
                            match bctx.ctxt.tcx.hir().get(bctx.ctxt.tcx.hir().get_parent_node(*id))
                            {
                                Node::Param(_) => {
                                    err_span_str(lhs.span, "cannot assign to non-mut parameter")?
                                }
                                Node::Local(_) => (),
                                other => unsupported_err!(lhs.span, "assignee node", other),
                            }
                        }
                        not_mut
                    }
                    ExprKind::Field(lhs, _) => {
                        let deref_ghost = mid_ty_to_vir_ghost(
                            bctx.ctxt.tcx,
                            bctx.types.node_type(lhs.hir_id),
                            true,
                        )
                        .1;
                        unsupported_err_unless!(
                            !deref_ghost,
                            lhs.span,
                            "assignment through Ghost/Tracked"
                        );
                        init_not_mut(bctx, lhs)?
                    }
                    ExprKind::Unary(UnOp::Deref, _) => false,
                    _ => {
                        unsupported_err!(lhs.span, format!("assign lhs {:?}", lhs))
                    }
                })
            }
            let init_not_mut = init_not_mut(bctx, lhs)?;
            Ok(mk_expr(ExprX::Assign {
                init_not_mut,
                lhs: expr_to_vir(bctx, lhs, ExprModifier::ADDR_OF)?,
                rhs: expr_to_vir(bctx, rhs, modifier)?,
            }))
        }
        ExprKind::Field(lhs, name) => {
            let lhs_modifier = is_expr_typ_mut_ref(bctx, lhs, modifier)?;
            let vir_lhs = expr_to_vir(bctx, lhs, lhs_modifier)?;
            let lhs_ty = tc.node_type(lhs.hir_id);
            let lhs_ty = mid_ty_simplify(tcx, lhs_ty, true);
            let (datatype, variant_name, field_name) = if let Some(adt_def) = lhs_ty.ty_adt_def() {
                unsupported_err_unless!(
                    adt_def.variants.len() == 1,
                    expr.span,
                    "field_of_adt_with_multiple_variants",
                    expr
                );
                let datatype_path = def_id_to_vir_path(tcx, adt_def.did);
                let hir_def = bctx.ctxt.tcx.adt_def(adt_def.did);
                let variant = hir_def.variants.iter().next().unwrap();
                let variant_name = str_ident(&variant.ident.as_str());
                let field_name = match variant.ctor_kind {
                    rustc_hir::def::CtorKind::Fn => {
                        let field_idx = variant
                            .fields
                            .iter()
                            .position(|f| f.ident.as_str() == name.as_str())
                            .expect("positional field not found");
                        positional_field_ident(field_idx)
                    }
                    rustc_hir::def::CtorKind::Fictive => str_ident(&name.as_str()),
                    rustc_hir::def::CtorKind::Const => panic!("unexpected tuple constructor"),
                };
                (datatype_path, variant_name, field_name)
            } else {
                let lhs_typ = typ_of_node(bctx, &lhs.hir_id, false);
                if let TypX::Tuple(ts) = &*lhs_typ {
                    let field: usize =
                        str::parse(&name.as_str()).expect("integer index into tuple");
                    let field_opr = UnaryOpr::TupleField { tuple_arity: ts.len(), field };
                    let vir = mk_expr(ExprX::UnaryOpr(field_opr, vir_lhs));
                    let mut erasure_info = bctx.ctxt.erasure_info.borrow_mut();
                    erasure_info.resolved_exprs.push((expr.span.data(), vir.clone()));
                    return Ok(vir);
                }
                unsupported_err!(expr.span, "field_of_non_adt", expr)
            };
            let field_type = expr_typ().clone();
            let vir = spanned_typed_new(
                expr.span,
                &field_type,
                ExprX::UnaryOpr(
                    UnaryOpr::Field(FieldOpr {
                        datatype,
                        variant: variant_name,
                        field: field_name,
                    }),
                    vir_lhs,
                ),
            );
            let mut erasure_info = bctx.ctxt.erasure_info.borrow_mut();
            erasure_info.resolved_exprs.push((expr.span.data(), vir.clone()));
            Ok(vir)
        }
        ExprKind::If(cond, lhs, rhs) => {
            let cond = cond.peel_drop_temps();
            match cond.kind {
                ExprKind::Let(pat, expr, _let_span) => {
                    // if let
                    let vir_expr = expr_to_vir(bctx, expr, modifier)?;
                    let mut vir_arms: Vec<vir::ast::Arm> = Vec::new();
                    /* lhs */
                    {
                        let pattern = pattern_to_vir(bctx, pat)?;
                        let guard = mk_expr(ExprX::Const(Constant::Bool(true)));
                        let body = expr_to_vir(bctx, &lhs, modifier)?;
                        let vir_arm = ArmX { pattern, guard, body };
                        vir_arms.push(spanned_new(lhs.span, vir_arm));
                    }
                    /* rhs */
                    {
                        let pat_typ = typ_of_node(bctx, &pat.hir_id, false);
                        let pattern = spanned_typed_new(cond.span, &pat_typ, PatternX::Wildcard);
                        let guard = mk_expr(ExprX::Const(Constant::Bool(true)));
                        let body = if let Some(rhs) = rhs {
                            expr_to_vir(bctx, &rhs, modifier)?
                        } else {
                            mk_expr(ExprX::Block(Arc::new(Vec::new()), None))
                        };
                        let vir_arm = ArmX { pattern, guard, body };
                        vir_arms.push(spanned_new(lhs.span, vir_arm));
                    }
                    Ok(mk_expr(ExprX::Match(vir_expr, Arc::new(vir_arms))))
                }
                _ => {
                    let vir_cond = expr_to_vir(bctx, cond, modifier)?;
                    let vir_lhs = expr_to_vir(bctx, lhs, modifier)?;
                    let vir_rhs = rhs.map(|e| expr_to_vir(bctx, e, modifier)).transpose()?;
                    Ok(mk_expr(ExprX::If(vir_cond, vir_lhs, vir_rhs)))
                }
            }
        }
        ExprKind::Match(expr, arms, _match_source) => {
            let vir_expr = expr_to_vir(bctx, expr, modifier)?;
            let mut vir_arms: Vec<vir::ast::Arm> = Vec::new();
            for arm in arms.iter() {
                let pattern = pattern_to_vir(bctx, &arm.pat)?;
                let guard = match &arm.guard {
                    None => mk_expr(ExprX::Const(Constant::Bool(true))),
                    Some(Guard::If(guard)) => expr_to_vir(bctx, guard, modifier)?,
                    Some(Guard::IfLet(_, _)) => unsupported_err!(expr.span, "Guard IfLet"),
                };
                let body = expr_to_vir(bctx, &arm.body, modifier)?;
                let vir_arm = ArmX { pattern, guard, body };
                vir_arms.push(spanned_new(arm.span, vir_arm));
            }
            Ok(mk_expr(ExprX::Match(vir_expr, Arc::new(vir_arms))))
        }
        ExprKind::Loop(block, None, LoopSource::Loop, _span) => {
            // A rust `loop { body }` is equivalent to `while true { body }`
            let cond = mk_expr(ExprX::Const(vir::ast::Constant::Bool(true)));
            let typ = typ_of_node(bctx, &block.hir_id, false);
            let mut body = block_to_vir(bctx, block, &expr.span, &typ, ExprModifier::REGULAR)?;
            let header = vir::headers::read_header(&mut body)?;
            let invs = header.invariant;
            Ok(mk_expr(ExprX::While { cond, body, invs }))
        }
        ExprKind::Loop(
            Block {
                stmts: [], expr: Some(Expr { kind: ExprKind::If(cond, body, other), .. }), ..
            },
            None,
            LoopSource::While,
            _span,
        ) => {
            // rustc desugars a while loop of the form `while cond { body }`
            // to `loop { if cond { body } else { break; } }`
            // We want to "un-desugar" it to represent it as a while loop.
            // We already got `body` from the if-branch; now sanity check that the
            // 'else' branch really has a 'break' statement as expected.
            if let Some(Expr {
                kind:
                    ExprKind::Block(
                        Block {
                            stmts:
                                [
                                    Stmt {
                                        kind:
                                            StmtKind::Expr(Expr {
                                                kind:
                                                    ExprKind::Break(
                                                        Destination { label: None, .. },
                                                        None,
                                                    ),
                                                ..
                                            }),
                                        ..
                                    },
                                ],
                            expr: None,
                            ..
                        },
                        None,
                    ),
                ..
            }) = other
            {
            } else {
                unsupported!("loop else", expr);
            }
            assert!(modifier == ExprModifier::REGULAR);
            let cond = expr_to_vir(bctx, cond, ExprModifier::REGULAR)?;
            let mut body = expr_to_vir(bctx, body, ExprModifier::REGULAR)?;
            let header = vir::headers::read_header(&mut body)?;
            if header.decrease.len() > 0 {
                return err_span_str(expr.span, "termination checking of loops is not supported");
            }
            let invs = header.invariant;
            Ok(mk_expr(ExprX::While { cond, body, invs }))
        }
        ExprKind::Ret(expr) => {
            let expr = match expr {
                None => None,
                Some(expr) => Some(expr_to_vir(bctx, expr, modifier)?),
            };
            Ok(mk_expr(ExprX::Return(expr)))
        }
        ExprKind::Struct(qpath, fields, spread) => {
            let update = match spread {
                None => None,
                Some(update) => Some(expr_to_vir(bctx, update, modifier)?),
            };
            let (path, variant_name) = match qpath {
                QPath::Resolved(slf, path) => {
                    unsupported_unless!(
                        matches!(path.res, Res::Def(DefKind::Struct | DefKind::Variant, _)),
                        "non_struct_ctor",
                        path.res
                    );
                    unsupported_unless!(slf.is_none(), "self_in_struct_qpath");
                    let variant = tcx.expect_variant_res(path.res);
                    let mut vir_path = def_id_to_vir_path(tcx, path.res.def_id());
                    if let Res::Def(DefKind::Variant, _) = path.res {
                        Arc::get_mut(&mut Arc::get_mut(&mut vir_path).unwrap().segments)
                            .unwrap()
                            .pop()
                            .expect(format!("variant name in Struct ctor for {:?}", path).as_str());
                    }
                    let variant_name = str_ident(&variant.ident.as_str());
                    (vir_path, variant_name)
                }
                _ => panic!("unexpected qpath {:?}", qpath),
            };
            let vir_fields = Arc::new(
                fields
                    .iter()
                    .map(|f| -> Result<_, VirErr> {
                        let vir = expr_to_vir(bctx, f.expr, modifier)?;
                        Ok(ident_binder(&str_ident(&f.ident.as_str()), &vir))
                    })
                    .collect::<Result<Vec<_>, _>>()?,
            );
            let mut erasure_info = bctx.ctxt.erasure_info.borrow_mut();
            let resolved_call = ResolvedCall::Ctor(path.clone(), variant_name.clone());
            erasure_info.resolved_calls.push((expr.hir_id, expr.span.data(), resolved_call));
            Ok(mk_expr(ExprX::Ctor(path, variant_name, vir_fields, update)))
        }
        ExprKind::MethodCall(_name_and_generics, _call_span_0, all_args, fn_span) => {
            let fn_def_id = bctx
                .types
                .type_dependent_def_id(expr.hir_id)
                .expect("def id of the method definition");

            let defined_locally = match tcx.hir().get_if_local(fn_def_id) {
                Some(rustc_hir::Node::ImplItem(rustc_hir::ImplItem {
                    kind: rustc_hir::ImplItemKind::Fn(..),
                    ..
                })) => true,
                Some(rustc_hir::Node::TraitItem(rustc_hir::TraitItem {
                    kind: rustc_hir::TraitItemKind::Fn(..),
                    ..
                })) => true,
                None => {
                    // Special case `clone` for standard Rc and Arc types
                    // (Could also handle it for other types where cloning is the identity
                    // operation in the SMT encoding.)
                    let f_name = tcx.def_path_str(fn_def_id);
                    if f_name == "std::clone::Clone::clone" {
                        assert!(all_args.len() == 1);
                        let arg_typ = bctx.types.node_type(all_args[0].hir_id);
                        if is_type_std_rc_or_arc(bctx.ctxt.tcx, &arg_typ) {
                            let mut erasure_info = bctx.ctxt.erasure_info.borrow_mut();
                            erasure_info.resolved_calls.push((
                                expr.hir_id,
                                fn_span.data(),
                                ResolvedCall::CompilableOperator,
                            ));

                            let arg = expr_to_vir(bctx, &all_args[0], ExprModifier::REGULAR)?;
                            return Ok(arg);
                        }
                    }

                    let is_closure_req = f_name == "builtin::FnWithSpecification::requires";
                    let is_closure_ens = f_name == "builtin::FnWithSpecification::ensures";

                    if is_closure_req || is_closure_ens {
                        {
                            let mut erasure_info = bctx.ctxt.erasure_info.borrow_mut();
                            erasure_info.resolved_calls.push((fn_span.data(), ResolvedCall::Spec));
                        }
                        let bsf = if is_closure_req {
                            assert!(all_args.len() == 2);
                            vir::ast::BuiltinSpecFun::ClosureReq
                        } else {
                            assert!(all_args.len() == 3);
                            vir::ast::BuiltinSpecFun::ClosureEns
                        };
                        let vir_args = all_args
                            .iter()
                            .map(|arg| expr_to_vir(bctx, &arg, ExprModifier::REGULAR))
                            .collect::<Result<Vec<_>, _>>()?;

                        let mut typ_args: Vec<Typ> = Vec::new();
                        for typ_arg in bctx.types.node_substs(expr.hir_id) {
                            match typ_arg.unpack() {
                                GenericArgKind::Type(ty) => {
                                    typ_args.push(mid_ty_to_vir(tcx, ty, false));
                                }
                                GenericArgKind::Lifetime(_) => {}
                                _ => unsupported_err!(
                                    expr.span,
                                    format!("const type arguments"),
                                    expr
                                ),
                            }
                        }

                        let target = CallTarget::BuiltinSpecFun(bsf, Arc::new(typ_args));

                        return Ok(mk_expr(ExprX::Call(target, Arc::new(vir_args))));
                    }

                    false
                }
                _ => panic!("unexpected hir for method impl item"),
            };
            let autoview_typ = bctx.ctxt.autoviewed_call_typs.get(&expr.hir_id);
            fn_call_to_vir(
                bctx,
                expr,
                fn_def_id,
                bctx.types.node_substs(expr.hir_id),
                *fn_span,
                all_args,
                autoview_typ,
                defined_locally,
                modifier,
            )
        }
        ExprKind::Closure(..) => closure_to_vir(bctx, expr, expr_typ(), false, modifier),
        ExprKind::Index(tgt_expr, idx_expr) => {
            let tgt_vir = expr_to_vir(bctx, tgt_expr, modifier)?;
            if let TypX::Datatype(path, _dt_typs) = &*tgt_vir.typ {
                let tgt_index_path = {
                    let mut tp = path.clone();
                    Arc::make_mut(&mut Arc::make_mut(&mut tp).segments).push(str_ident("index"));
                    tp
                };
                let trait_def_id = bctx
                    .ctxt
                    .tcx
                    .lang_items()
                    .index_trait()
                    .expect("Index trait lang item should be defined");
                let trait_path = def_id_to_vir_path(bctx.ctxt.tcx, trait_def_id);
                let idx_vir = expr_to_vir(bctx, idx_expr, modifier)?;
                let target = CallTarget::Static(
                    Arc::new(FunX { path: tgt_index_path, trait_path: Some(trait_path) }),
                    Arc::new(vec![]),
                );
                Ok(mk_expr(ExprX::Call(target, Arc::new(vec![tgt_vir, idx_vir]))))
            } else {
                unsupported_err!(expr.span, format!("Index on non-datatype"), expr)
            }
        }
        _ => {
            unsupported_err!(expr.span, format!("expression"), expr)
        }
    }
}

pub(crate) fn let_stmt_to_vir<'tcx>(
    bctx: &BodyCtxt<'tcx>,
    pattern: &rustc_hir::Pat<'tcx>,
    initializer: &Option<&Expr<'tcx>>,
    attrs: &[Attribute],
) -> Result<Vec<vir::ast::Stmt>, VirErr> {
    let vir_pattern = pattern_to_vir(bctx, pattern)?;
    let mode = get_var_mode(bctx.mode, attrs);
    let init = initializer.map(|e| expr_to_vir(bctx, e, ExprModifier::REGULAR)).transpose()?;
    Ok(vec![spanned_new(pattern.span, StmtX::Decl { pattern: vir_pattern, mode, init })])
}

pub(crate) fn stmt_to_vir<'tcx>(
    bctx: &BodyCtxt<'tcx>,
    stmt: &Stmt<'tcx>,
) -> Result<Vec<vir::ast::Stmt>, VirErr> {
    if bctx.external_body {
        // we want just requires/ensures, not the whole body
        match &stmt.kind {
            StmtKind::Expr(..) | StmtKind::Semi(..) => {}
            _ => return Ok(vec![]),
        }
    }

    match &stmt.kind {
        StmtKind::Expr(expr) | StmtKind::Semi(expr) => {
            let vir_expr = expr_to_vir(bctx, expr, ExprModifier::REGULAR)?;
            Ok(vec![spanned_new(expr.span, StmtX::Expr(vir_expr))])
        }
        StmtKind::Local(Local { pat, init, .. }) => {
            let_stmt_to_vir(bctx, pat, init, bctx.ctxt.tcx.hir().attrs(stmt.hir_id))
        }
        _ => {
            unsupported_err!(stmt.span, "statement", stmt)
        }
    }
}

fn closure_to_vir<'tcx>(
    bctx: &BodyCtxt<'tcx>,
    closure_expr: &Expr<'tcx>,
    closure_vir_typ: Typ,
    is_spec_fn: bool,
    modifier: ExprModifier,
) -> Result<vir::ast::Expr, VirErr> {
    if let ExprKind::Closure(_, _fn_decl, body_id, _, _) = &closure_expr.kind {
        let body = bctx.ctxt.tcx.hir().body(*body_id);

        let typs = closure_param_typs(bctx, closure_expr);
        assert!(typs.len() == body.params.len());
        let params: Vec<Binder<Typ>> = body
            .params
            .iter()
            .zip(typs.clone())
            .map(|(x, t)| {
                let attrs = bctx.ctxt.tcx.hir().attrs(x.hir_id);
                let mode = crate::attributes::get_mode(Mode::Exec, attrs);
                if mode != Mode::Exec {
                    return err_span_str(x.span, "closures only accept exec-mode parameters");
                }

                let (is_mut, name) = pat_to_mut_var(x.pat);
                if is_mut {
                    return err_span_str(
                        x.span,
                        "Verus does not support 'mut' params for closures",
                    );
                }
                Ok(Arc::new(BinderX { name: Arc::new(name), a: t }))
            })
            .collect::<Result<Vec<_>, _>>()?;
        let mut body = expr_to_vir(bctx, &body.value, modifier)?;

        let header = vir::headers::read_header(&mut body)?;
        let vir::headers::Header { require, ensure, ensure_id_typ, .. } = header;

        let exprx = if is_spec_fn {
            if require.len() > 0 || ensure.len() > 0 {
                return err_span_str(
                    closure_expr.span,
                    "SpecFn should not have `requires` clause or `ensures` clause",
                );
            }
            ExprX::Closure(Arc::new(params), body)
        } else {
            let ret_typ = closure_ret_typ(bctx, closure_expr);

            let id = match ensure_id_typ {
                Some((id, ensures_typ)) => {
                    if !types_equal(&ensures_typ, &ret_typ) {
                        return err_span_str(
                            closure_expr.span,
                            "return type given in `ensures` clause should match the actual closure return type",
                        );
                    }
                    id
                }
                None => Arc::new(
                    vir::def::CLOSURE_RETURN_VALUE_PREFIX.to_string()
                        + &body_id.hir_id.local_id.index().to_string(),
                ),
            };

            let ret = Arc::new(BinderX { name: id, a: ret_typ });

            ExprX::ExecClosure {
                params: Arc::new(params),
                body,
                requires: require,
                ensures: ensure,
                ret: ret,
                external_spec: None, // filled in by ast_simplify
            }
        };
        Ok(spanned_typed_new(closure_expr.span, &closure_vir_typ, exprx))
    } else {
        panic!("closure_to_vir expects ExprKind::Closure");
    }
}<|MERGE_RESOLUTION|>--- conflicted
+++ resolved
@@ -2093,16 +2093,6 @@
                     let args: Vec<&'tcx Expr<'tcx>> = args_slice.iter().collect();
                     let vir_args = vec_map_result(&args, |arg| expr_to_vir(bctx, arg, modifier))?;
                     let expr_typ = typ_of_node(bctx, &expr.hir_id, false);
-<<<<<<< HEAD
-                    let target = CallTarget::FnSpec(vir_fun);
-                    let mut erasure_info = bctx.ctxt.erasure_info.borrow_mut();
-                    // Only spec closures are currently supported:
-                    erasure_info.resolved_calls.push((
-                        fun.hir_id,
-                        fun.span.data(),
-                        ResolvedCall::Spec,
-                    ));
-=======
 
                     let is_spec_fn = match &*vir_fun.typ {
                         TypX::Lambda(..) => true,
@@ -2129,11 +2119,13 @@
 
                     {
                         let mut erasure_info = bctx.ctxt.erasure_info.borrow_mut();
-                        // Only spec closures are currently supported:
-                        erasure_info.resolved_calls.push((fun.span.data(), resolved_call));
+                        erasure_info.resolved_calls.push((
+                            fun.hir_id,
+                            fun.span.data(),
+                            resolved_call,
+                        ));
                     }
 
->>>>>>> 4efc0e02
                     Ok(spanned_typed_new(
                         expr.span,
                         &expr_typ,
@@ -2675,7 +2667,7 @@
                     if is_closure_req || is_closure_ens {
                         {
                             let mut erasure_info = bctx.ctxt.erasure_info.borrow_mut();
-                            erasure_info.resolved_calls.push((fn_span.data(), ResolvedCall::Spec));
+                            erasure_info.resolved_calls.push((expr.hir_id, fn_span.data(), ResolvedCall::Spec));
                         }
                         let bsf = if is_closure_req {
                             assert!(all_args.len() == 2);
