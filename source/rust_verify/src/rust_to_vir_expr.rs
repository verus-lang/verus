use crate::attributes::{
    get_ghost_block_opt, get_trigger, get_var_mode, get_verifier_attrs, parse_attrs, Attr,
    GetVariantField, GhostBlockAttr,
};
use crate::context::{BodyCtxt, Context};
use crate::erase::ResolvedCall;
use crate::rust_to_vir_base::{
    def_id_to_vir_path, def_to_path_ident, get_function_def, get_range, hack_get_def_name,
    ident_to_var, is_smt_arith, is_smt_equality, is_type_std_rc_or_arc, mid_ty_simplify,
    mid_ty_to_vir, mid_ty_to_vir_ghost, mk_range, typ_of_node, typ_of_node_expect_mut_ref,
    typ_path_and_ident_to_vir_path,
};
use crate::util::{
    err_span_str, err_span_string, slice_vec_map_result, spanned_new, spanned_typed_new,
    to_air_span, unsupported_err_span, vec_map, vec_map_result,
};
use crate::{unsupported, unsupported_err, unsupported_err_unless, unsupported_unless};
use air::ast::{Binder, BinderX};
use air::ast_util::str_ident;
use rustc_ast::{Attribute, BorrowKind, LitKind, Mutability};
use rustc_hir::def::{DefKind, Res};
use rustc_hir::{
    BinOpKind, BindingAnnotation, Block, Destination, Expr, ExprKind, Guard, Local, LoopSource,
    Node, Pat, PatKind, QPath, Stmt, StmtKind, UnOp,
};

use rustc_middle::ty::subst::GenericArgKind;
use rustc_middle::ty::{PredicateKind, TyCtxt, TyKind};
use rustc_span::def_id::DefId;
use rustc_span::source_map::Spanned;
use rustc_span::symbol::Symbol;
use rustc_span::Span;
use std::sync::Arc;
use vir::ast::{
<<<<<<< HEAD
    ArithOp, ArmX, AssertQueryMode, BinaryOp, BitwiseOp, CallTarget, ComputeMode, Constant, ExprX,
    FieldOpr, FunX, HeaderExpr, HeaderExprX, Ident, InequalityOp, IntRange, InvAtomicity, Mode,
=======
    ArithOp, ArmX, AssertQueryMode, BinaryOp, BitwiseOp, CallTarget, Constant, ExprX, FieldOpr,
    FunX, HeaderExpr, HeaderExprX, Ident, InequalityOp, IntRange, InvAtomicity, Mode, ModeCoercion,
>>>>>>> f811d76b
    MultiOp, PatternX, Quant, SpannedTyped, StmtX, Stmts, Typ, TypX, UnaryOp, UnaryOpr, VarAt,
    VirErr,
};
use vir::ast_util::{const_int_from_string, ident_binder, path_as_rust_name};
use vir::def::positional_field_ident;

pub(crate) fn pat_to_var<'tcx>(pat: &Pat) -> String {
    let (_, name) = pat_to_mut_var(pat);
    name
}

pub(crate) fn pat_to_mut_var<'tcx>(pat: &Pat) -> (bool, String) {
    let Pat { hir_id: _, kind, span: _, default_binding_modes } = pat;
    unsupported_unless!(default_binding_modes, "default_binding_modes");
    match kind {
        PatKind::Binding(annotation, _id, ident, pat) => {
            let mutable = match annotation {
                BindingAnnotation::Unannotated => false,
                BindingAnnotation::Mutable => true,
                _ => {
                    unsupported!(format!("binding annotation {:?}", annotation))
                }
            };
            match pat {
                None => {}
                _ => {
                    unsupported!(format!("pattern {:?}", kind))
                }
            }
            (mutable, ident_to_var(ident))
        }
        _ => {
            unsupported!(format!("pattern {:?}", kind))
        }
    }
}

fn extract_array<'tcx>(expr: &'tcx Expr<'tcx>) -> Vec<&'tcx Expr<'tcx>> {
    match &expr.kind {
        ExprKind::Array(fields) => fields.iter().collect(),
        _ => vec![expr],
    }
}

fn extract_tuple<'tcx>(expr: &'tcx Expr<'tcx>) -> Vec<&'tcx Expr<'tcx>> {
    match &expr.kind {
        ExprKind::Tup(exprs) => exprs.iter().collect(),
        _ => vec![expr],
    }
}

fn get_ensures_arg<'tcx>(
    bctx: &BodyCtxt<'tcx>,
    expr: &Expr<'tcx>,
) -> Result<vir::ast::Expr, VirErr> {
    if matches!(bctx.types.node_type(expr.hir_id).kind(), TyKind::Bool) {
        expr_to_vir(bctx, expr, ExprModifier::REGULAR)
    } else {
        err_span_str(expr.span, "ensures needs a bool expression")
    }
}

fn closure_param_typs<'tcx>(bctx: &BodyCtxt<'tcx>, expr: &Expr<'tcx>) -> Vec<Typ> {
    let node_type = bctx.types.node_type(expr.hir_id);
    match node_type.kind() {
        TyKind::Closure(_def, substs) => {
            let sig = substs.as_closure().sig();
            let args: Vec<Typ> = sig
                .inputs()
                .skip_binder() // REVIEW: rustc docs refer to skip_binder as "dangerous"
                .iter()
                .map(|t| mid_ty_to_vir(bctx.ctxt.tcx, t, false /* allow_mut_ref */))
                .collect();
            assert!(args.len() == 1);
            match &*args[0] {
                TypX::Tuple(typs) => (**typs).clone(),
                _ => panic!("expected tuple type"),
            }
        }
        _ => panic!("closure_param_types expected Closure type"),
    }
}

fn extract_ensures<'tcx>(
    bctx: &BodyCtxt<'tcx>,
    expr: &'tcx Expr<'tcx>,
) -> Result<HeaderExpr, VirErr> {
    let tcx = bctx.ctxt.tcx;
    match &expr.kind {
        ExprKind::Closure(_, _fn_decl, body_id, _, _) => {
            let typs: Vec<Typ> = closure_param_typs(bctx, expr);
            let body = tcx.hir().body(*body_id);
            let xs: Vec<String> = body.params.iter().map(|param| pat_to_var(param.pat)).collect();
            let expr = &body.value;
            let args = vec_map_result(&extract_array(expr), |e| get_ensures_arg(bctx, e))?;
            if typs.len() == 1 && xs.len() == 1 {
                let id_typ = Some((Arc::new(xs[0].clone()), typs[0].clone()));
                Ok(Arc::new(HeaderExprX::Ensures(id_typ, Arc::new(args))))
            } else {
                err_span_str(expr.span, "expected 1 parameter in closure")
            }
        }
        _ => {
            let args = vec_map_result(&extract_array(expr), |e| get_ensures_arg(bctx, e))?;
            Ok(Arc::new(HeaderExprX::Ensures(None, Arc::new(args))))
        }
    }
}

fn extract_quant<'tcx>(
    bctx: &BodyCtxt<'tcx>,
    span: Span,
    quant: Quant,
    expr: &'tcx Expr<'tcx>,
) -> Result<vir::ast::Expr, VirErr> {
    let tcx = bctx.ctxt.tcx;
    match &expr.kind {
        ExprKind::Closure(_, _fn_decl, body_id, _, _) => {
            let body = tcx.hir().body(*body_id);
            let typs = closure_param_typs(bctx, expr);
            assert!(typs.len() == body.params.len());
            let binders: Vec<Binder<Typ>> = body
                .params
                .iter()
                .zip(typs)
                .map(|(x, t)| Arc::new(BinderX { name: Arc::new(pat_to_var(x.pat)), a: t }))
                .collect();
            let expr = &body.value;
            let mut vir_expr = expr_to_vir(bctx, expr, ExprModifier::REGULAR)?;
            let header = vir::headers::read_header(&mut vir_expr)?;
            if header.require.len() + header.ensure.len() > 0 {
                return err_span_str(expr.span, "forall/ensures cannot have requires/ensures");
            }
            let typ = Arc::new(TypX::Bool);
            if !matches!(bctx.types.node_type(expr.hir_id).kind(), TyKind::Bool) {
                return err_span_str(expr.span, "forall/ensures needs a bool expression");
            }
            Ok(spanned_typed_new(span, &typ, ExprX::Quant(quant, Arc::new(binders), vir_expr)))
        }
        _ => err_span_str(expr.span, "argument to forall/exists must be a closure"),
    }
}

fn extract_assert_forall_by<'tcx>(
    bctx: &BodyCtxt<'tcx>,
    span: Span,
    expr: &'tcx Expr<'tcx>,
) -> Result<vir::ast::Expr, VirErr> {
    let tcx = bctx.ctxt.tcx;
    match &expr.kind {
        ExprKind::Closure(_, _fn_decl, body_id, _, _) => {
            let body = tcx.hir().body(*body_id);
            let typs = closure_param_typs(bctx, expr);
            assert!(body.params.len() == typs.len());
            let binders: Vec<Binder<Typ>> = body
                .params
                .iter()
                .zip(typs)
                .map(|(x, t)| Arc::new(BinderX { name: Arc::new(pat_to_var(x.pat)), a: t }))
                .collect();
            let expr = &body.value;
            let mut vir_expr = expr_to_vir(bctx, expr, ExprModifier::REGULAR)?;
            let header = vir::headers::read_header(&mut vir_expr)?;
            if header.require.len() > 1 {
                return err_span_str(expr.span, "assert_forall_by can have at most one requires");
            }
            if header.ensure.len() != 1 {
                return err_span_str(expr.span, "assert_forall_by must have exactly one ensures");
            }
            if header.ensure_id_typ.is_some() {
                return err_span_str(expr.span, "ensures clause must be a bool");
            }
            let typ = Arc::new(TypX::Tuple(Arc::new(vec![])));
            let vars = Arc::new(binders);
            let require = if header.require.len() == 1 {
                header.require[0].clone()
            } else {
                spanned_typed_new(span, &Arc::new(TypX::Bool), ExprX::Const(Constant::Bool(true)))
            };
            let ensure = header.ensure[0].clone();
            let forallx = ExprX::Forall { vars, require, ensure, proof: vir_expr };
            Ok(spanned_typed_new(span, &typ, forallx))
        }
        _ => err_span_str(expr.span, "argument to forall/exists must be a closure"),
    }
}

fn extract_choose<'tcx>(
    bctx: &BodyCtxt<'tcx>,
    span: Span,
    expr: &'tcx Expr<'tcx>,
    tuple: bool,
    expr_typ: Typ,
) -> Result<vir::ast::Expr, VirErr> {
    let tcx = bctx.ctxt.tcx;
    match &expr.kind {
        ExprKind::Closure(_, _fn_decl, body_id, _, _) => {
            let closure_body = tcx.hir().body(*body_id);
            let mut params: Vec<Binder<Typ>> = Vec::new();
            let mut vars: Vec<vir::ast::Expr> = Vec::new();
            let typs = closure_param_typs(bctx, expr);
            assert!(closure_body.params.len() == typs.len());
            for (x, typ) in closure_body.params.iter().zip(typs) {
                let name = Arc::new(pat_to_var(x.pat));
                vars.push(spanned_typed_new(x.span, &typ, ExprX::Var(name.clone())));
                params.push(Arc::new(BinderX { name, a: typ }));
            }
            let typs = vec_map(&params, |p| p.a.clone());
            let cond_expr = &closure_body.value;
            let cond = expr_to_vir(bctx, cond_expr, ExprModifier::REGULAR)?;
            let body = if tuple {
                let typ = Arc::new(TypX::Tuple(Arc::new(typs)));
                if !vir::ast_util::types_equal(&typ, &expr_typ) {
                    return err_span_string(
                        expr.span,
                        format!(
                            "expected choose_tuple to have type {:?}, found type {:?}",
                            typ, expr_typ
                        ),
                    );
                }
                spanned_typed_new(span, &typ, ExprX::Tuple(Arc::new(vars)))
            } else {
                if params.len() != 1 {
                    return err_span_str(
                        expr.span,
                        "choose expects exactly one parameter (use choose_tuple for multiple parameters)",
                    );
                }
                vars[0].clone()
            };
            let params = Arc::new(params);
            Ok(spanned_typed_new(span, &body.clone().typ, ExprX::Choose { params, cond, body }))
        }
        _ => err_span_str(expr.span, "argument to choose must be a closure"),
    }
}

fn mk_clip<'tcx>(
    range: &IntRange,
    expr: &vir::ast::Expr,
    recommends_assume_truncate: bool,
) -> vir::ast::Expr {
    match range {
        IntRange::Int => expr.clone(),
        range => SpannedTyped::new(
            &expr.span,
            &Arc::new(TypX::Int(*range)),
            ExprX::Unary(
                UnaryOp::Clip { range: *range, truncate: recommends_assume_truncate },
                expr.clone(),
            ),
        ),
    }
}

fn mk_ty_clip<'tcx>(
    typ: &Typ,
    expr: &vir::ast::Expr,
    recommends_assume_truncate: bool,
) -> vir::ast::Expr {
    mk_clip(&get_range(typ), expr, recommends_assume_truncate)
}

fn check_lit_int(
    ctxt: &Context,
    span: Span,
    in_negative_literal: bool,
    i: u128,
    typ: &Typ,
) -> Result<(), VirErr> {
    let i_bump = if in_negative_literal { 1 } else { 0 };
    if let TypX::Int(range) = **typ {
        match range {
            IntRange::Int | IntRange::Nat => Ok(()),
            IntRange::U(n) if n == 128 || (n < 128 && i < (1u128 << n)) => Ok(()),
            IntRange::I(n) if n - 1 < 128 && i < (1u128 << (n - 1)) + i_bump => Ok(()),
            IntRange::USize if i < (1u128 << ctxt.arch.word_bits.min_bits()) => Ok(()),
            IntRange::ISize if i < (1u128 << (ctxt.arch.word_bits.min_bits() - 1)) + i_bump => {
                Ok(())
            }
            _ => {
                return err_span_str(span, "integer literal out of range");
            }
        }
    } else {
        return err_span_str(span, "expected integer type");
    }
}

pub(crate) fn expr_to_vir<'tcx>(
    bctx: &BodyCtxt<'tcx>,
    expr: &Expr<'tcx>,
    modifier: ExprModifier,
) -> Result<vir::ast::Expr, VirErr> {
    let mut vir_expr = expr_to_vir_inner(bctx, expr, modifier)?;
    for group in get_trigger(bctx.ctxt.tcx.hir().attrs(expr.hir_id))? {
        vir_expr = vir_expr.new_x(ExprX::Unary(UnaryOp::Trigger(group), vir_expr.clone()));
    }
    Ok(vir_expr)
}

fn record_fun(
    ctxt: &crate::context::Context,
    span: Span,
    name: &vir::ast::Fun,
    is_spec: bool,
    is_compilable_operator: bool,
) {
    let mut erasure_info = ctxt.erasure_info.borrow_mut();
    let resolved_call = if is_spec {
        ResolvedCall::Spec
    } else if is_compilable_operator {
        ResolvedCall::CompilableOperator
    } else {
        ResolvedCall::Call(name.clone())
    };
    erasure_info.resolved_calls.push((span.data(), resolved_call));
}

fn get_fn_path<'tcx>(bctx: &BodyCtxt<'tcx>, expr: &Expr<'tcx>) -> Result<vir::ast::Fun, VirErr> {
    match &expr.kind {
        ExprKind::Path(qpath) => {
            let id = bctx.types.qpath_res(qpath, expr.hir_id).def_id();
            if let Some(_) =
                bctx.ctxt.tcx.impl_of_method(id).and_then(|ii| bctx.ctxt.tcx.trait_id_of_impl(ii))
            {
                unsupported_err!(expr.span, format!("Fn {:?}", id))
            } else {
                Ok(Arc::new(FunX { path: def_id_to_vir_path(bctx.ctxt.tcx, id), trait_path: None }))
            }
        }
        _ => unsupported_err!(expr.span, format!("{:?}", expr)),
    }
}

const BUILTIN_INV_LOCAL_BEGIN: &str = "crate::pervasive::invariant::open_local_invariant_begin";
const BUILTIN_INV_ATOMIC_BEGIN: &str = "crate::pervasive::invariant::open_atomic_invariant_begin";
const BUILTIN_INV_END: &str = "crate::pervasive::invariant::open_invariant_end";

fn fn_call_to_vir<'tcx>(
    bctx: &BodyCtxt<'tcx>,
    expr: &Expr<'tcx>,
    f: DefId,
    node_substs: &[rustc_middle::ty::subst::GenericArg<'tcx>],
    fn_span: Span,
    args_slice: &'tcx [Expr<'tcx>],
    autoview_typ: Option<&Typ>,
    defined_locally: bool,
    outer_modifier: ExprModifier,
) -> Result<vir::ast::Expr, VirErr> {
    let mut args: Vec<&'tcx Expr<'tcx>> = args_slice.iter().collect();

    let tcx = bctx.ctxt.tcx;
    let path = if let Some(autoview_typ) = autoview_typ {
        if let TypX::Datatype(type_path, _) = &**autoview_typ {
            // If the function call was originally Foo::X with autoview type Bar,
            // then use the function Bar::X instead.
            typ_path_and_ident_to_vir_path(type_path, def_to_path_ident(tcx, f))
        } else {
            panic!("autoview_typ must be Datatype");
        }
    } else {
        def_id_to_vir_path(tcx, f)
    };

    let (is_get_variant, autospec) = {
        match tcx.hir().get_if_local(f) {
            Some(rustc_hir::Node::ImplItem(
                impl_item @ rustc_hir::ImplItem { kind: rustc_hir::ImplItemKind::Fn(..), .. },
            )) => {
                let fn_attrs = bctx.ctxt.tcx.hir().attrs(impl_item.hir_id());
                let fn_vattrs = get_verifier_attrs(fn_attrs)?;
                let is_get_variant = if let Some(variant_ident) = fn_vattrs.is_variant {
                    Some((variant_ident, None))
                } else if let Some((variant_ident, field_ident)) = fn_vattrs.get_variant {
                    Some((variant_ident, Some(field_ident)))
                } else {
                    None
                };
                let autospec = match (bctx.in_ghost, fn_vattrs.autospec) {
                    (true, Some(method_name)) => Some(method_name),
                    _ => None,
                };
                (is_get_variant, autospec)
            }
            _ => (None, None),
        }
    };
    let path = if let Some(method_name) = autospec {
        crate::rust_to_vir_func::autospec_fun(&path, method_name)
    } else {
        path
    };

    let f_name = tcx.def_path_str(f);
    let is_admit = f_name == "builtin::admit";
    let is_no_method_body = f_name == "builtin::no_method_body";
    let is_requires = f_name == "builtin::requires";
    let is_recommends = f_name == "builtin::recommends";
    let is_ensures = f_name == "builtin::ensures";
    let is_invariant = f_name == "builtin::invariant";
    let is_decreases = f_name == "builtin::decreases";
    let is_decreases_when = f_name == "builtin::decreases_when";
    let is_decreases_by = f_name == "builtin::decreases_by" || f_name == "builtin::recommends_by";
    let is_opens_invariants_none = f_name == "builtin::opens_invariants_none";
    let is_opens_invariants_any = f_name == "builtin::opens_invariants_any";
    let is_opens_invariants = f_name == "builtin::opens_invariants";
    let is_opens_invariants_except = f_name == "builtin::opens_invariants_except";
    let is_forall = f_name == "builtin::forall";
    let is_exists = f_name == "builtin::exists";
    let is_forall_arith = f_name == "builtin::forall_arith";
    let is_choose = f_name == "builtin::choose";
    let is_choose_tuple = f_name == "builtin::choose_tuple";
    let is_with_triggers = f_name == "builtin::with_triggers";
    let is_equal = f_name == "builtin::equal";
    let is_chained_value = f_name == "builtin::spec_chained_value";
    let is_chained_le = f_name == "builtin::spec_chained_le";
    let is_chained_lt = f_name == "builtin::spec_chained_lt";
    let is_chained_ge = f_name == "builtin::spec_chained_ge";
    let is_chained_gt = f_name == "builtin::spec_chained_gt";
    let is_chained_cmp = f_name == "builtin::spec_chained_cmp";
    let is_hide = f_name == "builtin::hide";
    let is_extra_dependency = f_name == "builtin::extra_dependency";
    let is_reveal = f_name == "builtin::reveal";
    let is_reveal_fuel = f_name == "builtin::reveal_with_fuel";
    let is_implies = f_name == "builtin::imply";
    let is_assert_by = f_name == "builtin::assert_by";
    let is_assert_by_compute = f_name == "builtin::assert_by_compute";
    let is_assert_by_compute_only = f_name == "builtin::assert_by_compute_only";
    let is_assert_nonlinear_by = f_name == "builtin::assert_nonlinear_by";
    let is_assert_bitvector_by = f_name == "builtin::assert_bitvector_by";
    let is_assert_forall_by = f_name == "builtin::assert_forall_by";
    let is_assert_bit_vector = f_name == "builtin::assert_bit_vector";
    let is_old = f_name == "builtin::old";
    let is_eq = f_name == "core::cmp::PartialEq::eq";
    let is_ne = f_name == "core::cmp::PartialEq::ne";
    let is_le = f_name == "core::cmp::PartialOrd::le";
    let is_ge = f_name == "core::cmp::PartialOrd::ge";
    let is_lt = f_name == "core::cmp::PartialOrd::lt";
    let is_gt = f_name == "core::cmp::PartialOrd::gt";
    let is_builtin_add = f_name == "builtin::add";
    let is_builtin_sub = f_name == "builtin::sub";
    let is_builtin_mul = f_name == "builtin::mul";
    let is_add = f_name == "std::ops::Add::add";
    let is_sub = f_name == "std::ops::Sub::sub";
    let is_mul = f_name == "std::ops::Mul::mul";
    let is_spec_eq = f_name == "builtin::spec_eq";
    let is_spec_le = f_name == "builtin::SpecOrd::spec_le";
    let is_spec_ge = f_name == "builtin::SpecOrd::spec_ge";
    let is_spec_lt = f_name == "builtin::SpecOrd::spec_lt";
    let is_spec_gt = f_name == "builtin::SpecOrd::spec_gt";
    let is_spec_neg = f_name == "builtin::SpecNeg::spec_neg";
    let is_spec_add = f_name == "builtin::SpecAdd::spec_add";
    let is_spec_sub = f_name == "builtin::SpecSub::spec_sub";
    let is_spec_mul = f_name == "builtin::SpecMul::spec_mul";
    let is_spec_euclidean_div = f_name == "builtin::SpecEuclideanDiv::spec_euclidean_div";
    let is_spec_euclidean_mod = f_name == "builtin::SpecEuclideanMod::spec_euclidean_mod";
    let is_spec_bitand = f_name == "builtin::SpecBitAnd::spec_bitand";
    let is_spec_bitor = f_name == "builtin::SpecBitOr::spec_bitor";
    let is_spec_bitxor = f_name == "builtin::SpecBitXor::spec_bitxor";
    let is_spec_shl = f_name == "builtin::SpecShl::spec_shl";
    let is_spec_shr = f_name == "builtin::SpecShr::spec_shr";
    let is_spec_literal_integer = f_name == "builtin::spec_literal_integer";
    let is_spec_literal_int = f_name == "builtin::spec_literal_int";
    let is_spec_literal_nat = f_name == "builtin::spec_literal_nat";
    let is_spec_cast_integer = f_name == "builtin::spec_cast_integer";
    let is_panic = f_name == "core::panicking::panic";
    let is_ghost_view = f_name == "builtin::Ghost::<A>::view";
    let is_ghost_borrow = f_name == "builtin::Ghost::<A>::borrow";
    let is_ghost_borrow_mut = f_name == "builtin::Ghost::<A>::borrow_mut";
    let is_ghost_new = f_name == "builtin::Ghost::<A>::new";
    let is_ghost_exec = f_name == "pervasive::modes::ghost_exec";
    let is_ghost_split_tuple = f_name.starts_with("builtin::ghost_split_tuple");
    let is_tracked_view = f_name == "builtin::Tracked::<A>::view";
    let is_tracked_borrow = f_name == "builtin::Tracked::<A>::borrow";
    let is_tracked_borrow_mut = f_name == "builtin::Tracked::<A>::borrow_mut";
    let is_tracked_exec = f_name == "pervasive::modes::tracked_exec";
    let is_tracked_exec_borrow = f_name == "pervasive::modes::tracked_exec_borrow";
    let is_tracked_get = f_name == "builtin::Tracked::<A>::get";
    let is_tracked_split_tuple = f_name.starts_with("builtin::tracked_split_tuple");
    let is_new_strlit = tcx.is_diagnostic_item(Symbol::intern("pervasive::string::new_strlit"), f);

    let is_reveal_strlit = tcx.is_diagnostic_item(Symbol::intern("builtin::reveal_strlit"), f);
    let is_strslice_len = tcx.is_diagnostic_item(Symbol::intern("builtin::strslice_len"), f);
    let is_strslice_get_char =
        tcx.is_diagnostic_item(Symbol::intern("builtin::strslice_get_char"), f);
    let is_strslice_is_ascii =
        tcx.is_diagnostic_item(Symbol::intern("builtin::strslice_is_ascii"), f);

    let is_spec = is_admit
        || is_no_method_body
        || is_requires
        || is_recommends
        || is_ensures
        || is_invariant
        || is_decreases
        || is_decreases_when
        || is_decreases_by
        || is_opens_invariants_none
        || is_opens_invariants_any
        || is_opens_invariants
        || is_opens_invariants_except;
    let is_quant = is_forall || is_exists || is_forall_arith;
    let is_directive =
        is_extra_dependency || is_hide || is_reveal || is_reveal_fuel || is_reveal_strlit;
    let is_cmp = is_equal || is_eq || is_ne || is_le || is_ge || is_lt || is_gt;
    let is_arith_binary =
        is_builtin_add || is_builtin_sub || is_builtin_mul || is_add || is_sub || is_mul;
    let is_spec_cmp = is_spec_eq || is_spec_le || is_spec_ge || is_spec_lt || is_spec_gt;
    let is_spec_arith_binary =
        is_spec_add || is_spec_sub || is_spec_mul || is_spec_euclidean_div || is_spec_euclidean_mod;
    let is_spec_bitwise_binary =
        is_spec_bitand || is_spec_bitor || is_spec_bitxor || is_spec_shl || is_spec_shr;
    let is_chained_ineq = is_chained_le || is_chained_lt || is_chained_ge || is_chained_gt;
    let is_spec_literal = is_spec_literal_int || is_spec_literal_nat || is_spec_literal_integer;
    let is_spec_op = is_spec_cast_integer
        || is_spec_cmp
        || is_spec_arith_binary
        || is_spec_bitwise_binary
        || is_spec_neg
        || is_chained_ineq
        || is_spec_literal
        || is_chained_cmp
        || is_chained_value
        || is_chained_ineq;
    let is_spec_ghost_tracked =
        is_ghost_view || is_ghost_borrow || is_ghost_borrow_mut || is_ghost_new || is_tracked_view;

    // These functions are all no-ops in the SMT encoding, so we don't emit any VIR
    let is_ignored_fn = f_name == "std::box::Box::<T>::new"
        || f_name == "std::rc::Rc::<T>::new"
        || f_name == "std::sync::Arc::<T>::new";

    if f_name == BUILTIN_INV_ATOMIC_BEGIN
        || f_name == BUILTIN_INV_LOCAL_BEGIN
        || f_name == BUILTIN_INV_END
    {
        // `open_invariant_begin` and `open_invariant_end` calls should only appear
        // through use of the `open_invariant!` macro, which creates an invariant block.
        // Thus, they should end up being processed by `invariant_block_to_vir` before
        // we get here. Thus, for any well-formed use of an invariant block, we should
        // not reach this point.
        return err_span_string(
            expr.span,
            format!(
                "{} should never be used except through open_atomic_invariant or open_local_invariant macro",
                f_name
            ),
        );
    }

    if bctx.external_body
        && !is_requires
        && !is_recommends
        && !is_ensures
        && !is_opens_invariants_none
        && !is_opens_invariants_any
        && !is_opens_invariants
        && !is_opens_invariants_except
        && !is_extra_dependency
    {
        return Ok(spanned_typed_new(
            expr.span,
            &Arc::new(TypX::Bool),
            ExprX::Block(Arc::new(vec![]), None),
        ));
    }

    if is_panic {
        return err_span_string(
            expr.span,
            format!(
                "panic is not supported (if you used Rust's `assert!` macro, you may have meant to use Verus's `assert` function)"
            ),
        );
    }

    unsupported_err_unless!(
        bctx.ctxt
            .tcx
            .impl_of_method(f)
            .and_then(|method_def_id| bctx.ctxt.tcx.trait_id_of_impl(method_def_id))
            .is_none(),
        expr.span,
        "call of trait impl"
    );
    let name = Arc::new(FunX { path: path.clone(), trait_path: None });

    record_fun(
        &bctx.ctxt,
        fn_span,
        &name,
        is_spec
            || is_spec_op
            || is_builtin_add
            || is_builtin_sub
            || is_builtin_mul
            || is_quant
            || is_directive
            || is_choose
            || is_choose_tuple
            || is_with_triggers
            || is_assert_by
            || is_assert_by_compute
            || is_assert_by_compute_only
            || is_assert_nonlinear_by
            || is_assert_bitvector_by
            || is_assert_forall_by
            || is_assert_bit_vector
            || is_old
            || is_spec_ghost_tracked
            || is_get_variant.is_some(),
        is_implies
            || is_ignored_fn
            || is_tracked_get
            || is_tracked_borrow
            || is_tracked_borrow_mut
            || is_ghost_split_tuple
            || is_tracked_split_tuple,
    );

    let len = args.len();
    let expr_typ = || typ_of_node(bctx, &expr.hir_id, false);
    let mk_expr = |x: ExprX| spanned_typed_new(expr.span, &expr_typ(), x);
    let mk_expr_span = |span: Span, x: ExprX| spanned_typed_new(span, &expr_typ(), x);

    if is_spec_literal_int || is_spec_literal_nat || is_spec_literal_integer {
        unsupported_err_unless!(len == 1, expr.span, "expected spec_literal_*", &args);
        let arg = &args[0];
        let is_num = |s: &String| s.chars().count() > 0 && s.chars().all(|c| c.is_digit(10));
        match &args[0] {
            Expr { kind: ExprKind::Lit(Spanned { node: LitKind::Str(s, _), .. }), .. }
                if is_num(&s.to_string()) =>
            {
                // TODO: negative literals for is_spec_literal_int and is_spec_literal_integer
                if is_spec_literal_integer {
                    // TODO: big integers for int, nat
                    let i: u128 = match s.to_string().parse() {
                        Ok(i) => i,
                        Err(err) => {
                            return err_span_string(
                                arg.span,
                                format!("integer out of range {}", err),
                            );
                        }
                    };
                    let in_negative_literal = false;
                    check_lit_int(&bctx.ctxt, expr.span, in_negative_literal, i, &expr_typ())?
                }
                return Ok(mk_expr(ExprX::Const(const_int_from_string(s.to_string()))));
            }
            _ => {
                return err_span_str(arg.span, "spec_literal_* requires a string literal");
            }
        }
    }
    if is_no_method_body {
        return Ok(mk_expr(ExprX::Header(Arc::new(HeaderExprX::NoMethodBody))));
    }
    if is_requires || is_recommends {
        unsupported_err_unless!(len == 1, expr.span, "expected requires/recommends", &args);
        let bctx = &BodyCtxt { external_body: false, in_ghost: true, ..bctx.clone() };
        args = extract_array(args[0]);
        for arg in &args {
            if !matches!(bctx.types.node_type(arg.hir_id).kind(), TyKind::Bool) {
                return err_span_str(arg.span, "requires/recommends needs a bool expression");
            }
        }
        let vir_args = vec_map_result(&args, |arg| expr_to_vir(&bctx, arg, ExprModifier::REGULAR))?;
        let header = if is_requires {
            Arc::new(HeaderExprX::Requires(Arc::new(vir_args)))
        } else {
            Arc::new(HeaderExprX::Recommends(Arc::new(vir_args)))
        };
        return Ok(mk_expr(ExprX::Header(header)));
    }
    if is_opens_invariants || is_opens_invariants_except {
        return err_span_str(
            expr.span,
            "'is_opens_invariants' and 'is_opens_invariants_except' are not yet implemented",
        );
    }
    if is_opens_invariants_none {
        let header = Arc::new(HeaderExprX::InvariantOpens(Arc::new(Vec::new())));
        return Ok(mk_expr(ExprX::Header(header)));
    }
    if is_opens_invariants_any {
        let header = Arc::new(HeaderExprX::InvariantOpensExcept(Arc::new(Vec::new())));
        return Ok(mk_expr(ExprX::Header(header)));
    }
    if is_ensures {
        unsupported_err_unless!(len == 1, expr.span, "expected ensures", &args);
        let bctx = &BodyCtxt { external_body: false, in_ghost: true, ..bctx.clone() };
        let header = extract_ensures(&bctx, args[0])?;
        let expr = mk_expr_span(args[0].span, ExprX::Header(header));
        // extract_ensures does most of the necessary work, so we can return at this point
        return Ok(expr);
    }
    if is_invariant {
        unsupported_err_unless!(len == 1, expr.span, "expected invariant", &args);
        args = extract_array(args[0]);
        for arg in &args {
            if !matches!(bctx.types.node_type(arg.hir_id).kind(), TyKind::Bool) {
                return err_span_str(arg.span, "invariant needs a bool expression");
            }
        }
    }
    if is_decreases {
        unsupported_err_unless!(len == 1, expr.span, "expected decreases", &args);
        args = extract_tuple(args[0]);
    }
    if is_forall || is_exists || is_forall_arith {
        unsupported_err_unless!(len == 1, expr.span, "expected forall/exists", &args);
        let quant = if is_forall || is_forall_arith {
            air::ast::Quant::Forall
        } else {
            air::ast::Quant::Exists
        };
        let quant = Quant { quant, boxed_params: !is_forall_arith };
        return extract_quant(bctx, expr.span, quant, args[0]);
    }
    if is_choose {
        unsupported_err_unless!(len == 1, expr.span, "expected choose", &args);
        return extract_choose(bctx, expr.span, args[0], false, expr_typ());
    }
    if is_choose_tuple {
        unsupported_err_unless!(len == 1, expr.span, "expected choose", &args);
        return extract_choose(bctx, expr.span, args[0], true, expr_typ());
    }
    if is_with_triggers {
        unsupported_err_unless!(len == 2, expr.span, "expected with_triggers", &args);
        let modifier = ExprModifier::REGULAR;
        let triggers_tuples = expr_to_vir(bctx, args[0], modifier)?;
        let body = expr_to_vir(bctx, args[1], modifier)?;
        let mut trigs: Vec<vir::ast::Exprs> = Vec::new();
        if let ExprX::Tuple(triggers) = &triggers_tuples.x {
            for trigger_tuple in triggers.iter() {
                if let ExprX::Tuple(terms) = &trigger_tuple.x {
                    trigs.push(terms.clone());
                } else {
                    return err_span_str(expr.span, "expected tuple arguments to with_triggers");
                }
            }
        } else {
            return err_span_str(expr.span, "expected tuple arguments to with_triggers");
        }
        let triggers = Arc::new(trigs);
        return Ok(mk_expr(ExprX::WithTriggers { triggers, body }));
    }
    if is_old {
        if let ExprKind::Path(QPath::Resolved(None, rustc_hir::Path { res: Res::Local(id), .. })) =
            &args[0].kind
        {
            if let Node::Binding(pat) = tcx.hir().get(*id) {
                let typ = typ_of_node_expect_mut_ref(bctx, &expr.hir_id, args[0].span)?;
                return Ok(spanned_typed_new(
                    expr.span,
                    &typ,
                    ExprX::VarAt(Arc::new(pat_to_var(pat)), VarAt::Pre),
                ));
            }
        }
        return err_span_str(
            expr.span,
            "only a variable binding is allowed as the argument to old",
        );
    }

    if is_ghost_exec || is_tracked_exec {
        unsupported_err_unless!(len == 1, expr.span, "expected Ghost/Tracked", &args);
        let arg = &args[0];
        if get_ghost_block_opt(bctx.ctxt.tcx.hir().attrs(expr.hir_id))
            == Some(GhostBlockAttr::Wrapper)
        {
            let vir_arg = expr_to_vir(bctx, arg, ExprModifier::REGULAR)?;
            let alloc_wrapper = Some(name);
            match (is_tracked_exec, get_ghost_block_opt(bctx.ctxt.tcx.hir().attrs(arg.hir_id))) {
                (false, Some(GhostBlockAttr::GhostWrapped)) => {
                    return Ok(mk_expr(ExprX::Ghost {
                        alloc_wrapper,
                        tracked: false,
                        expr: vir_arg,
                    }));
                }
                (true, Some(GhostBlockAttr::TrackedWrapped)) => {
                    return Ok(mk_expr(ExprX::Ghost {
                        alloc_wrapper,
                        tracked: true,
                        expr: vir_arg,
                    }));
                }
                (_, attr) => {
                    return err_span_string(
                        expr.span,
                        format!("unexpected ghost block attribute {:?}", attr),
                    );
                }
            }
        }
    }

    if is_decreases_by {
        unsupported_err_unless!(len == 1, expr.span, "expected function", &args);
        let x = get_fn_path(bctx, &args[0])?;
        let header = Arc::new(HeaderExprX::DecreasesBy(x));
        return Ok(mk_expr(ExprX::Header(header)));
    }
    if is_extra_dependency || is_hide || is_reveal {
        unsupported_err_unless!(len == 1, expr.span, "expected hide/reveal", &args);
        let x = get_fn_path(bctx, &args[0])?;
        if is_hide {
            let header = Arc::new(HeaderExprX::Hide(x));
            return Ok(mk_expr(ExprX::Header(header)));
        } else if is_extra_dependency {
            let header = Arc::new(HeaderExprX::ExtraDependency(x));
            return Ok(mk_expr(ExprX::Header(header)));
        } else {
            return Ok(mk_expr(ExprX::Fuel(x, 1)));
        }
    }
    if is_reveal_fuel {
        unsupported_err_unless!(len == 2, expr.span, "expected reveal_fuel", &args);
        let x = get_fn_path(bctx, &args[0])?;
        match &expr_to_vir(bctx, &args[1], ExprModifier::REGULAR)?.x {
            ExprX::Const(Constant::Int(i)) => {
                let n = vir::ast_util::const_int_to_u32(&to_air_span(expr.span), i)?;
                return Ok(mk_expr(ExprX::Fuel(x, n)));
            }
            _ => panic!("internal error: is_reveal_fuel"),
        }
    }
    if is_assert_by {
        unsupported_err_unless!(len == 2, expr.span, "expected assert_by", &args);
        let vars = Arc::new(vec![]);
        let require =
            spanned_typed_new(expr.span, &Arc::new(TypX::Bool), ExprX::Const(Constant::Bool(true)));
        let ensure = expr_to_vir(bctx, &args[0], ExprModifier::REGULAR)?;
        let proof = expr_to_vir(bctx, &args[1], ExprModifier::REGULAR)?;
        return Ok(mk_expr(ExprX::Forall { vars, require, ensure, proof }));
    }
<<<<<<< HEAD
    if is_assert_by_compute {
        unsupported_err_unless!(len == 1, expr.span, "expected assert_by_compute", &args);
        let exp = expr_to_vir(bctx, &args[0], ExprModifier::REGULAR)?;
        return Ok(mk_expr(ExprX::AssertCompute(exp, ComputeMode::Z3)));
    }
    if is_assert_by_compute_only {
        unsupported_err_unless!(len == 1, expr.span, "expected assert_by_compute_only", &args);
        let exp = expr_to_vir(bctx, &args[0], ExprModifier::REGULAR)?;
        return Ok(mk_expr(ExprX::AssertCompute(exp, ComputeMode::ComputeOnly)));
    }
    if is_assert_nonlinear_by {
=======
    if is_assert_nonlinear_by || is_assert_bitvector_by {
>>>>>>> f811d76b
        unsupported_err_unless!(
            len == 1,
            expr.span,
            "expected assert_nonlinear_by/assert_bitvector_by with one argument",
            &args
        );
        let mut vir_expr = expr_to_vir(bctx, &args[0], ExprModifier::REGULAR)?;
        let header = vir::headers::read_header(&mut vir_expr)?;
        let requires = if header.require.len() >= 1 {
            header.require
        } else {
            Arc::new(vec![spanned_typed_new(
                expr.span,
                &Arc::new(TypX::Bool),
                ExprX::Const(Constant::Bool(true)),
            )])
        };
        if header.ensure.len() == 0 {
            return err_span_str(
                expr.span,
                "assert_nonlinear_by/assert_bitvector_by must have at least one ensures",
            );
        }
        let ensures = header.ensure;
        let proof = vir_expr;

        let expr_attrs = bctx.ctxt.tcx.hir().attrs(expr.hir_id);
        let expr_vattrs = get_verifier_attrs(expr_attrs)?;
        if expr_vattrs.spinoff_prover {
            return err_span_str(
                expr.span,
                "#[verifier(spinoff_prover)] is implied for assert by nonlinear_arith and assert by bit_vector",
            );
        }
        return Ok(mk_expr(ExprX::AssertQuery {
            requires,
            ensures,
            proof,
            mode: if is_assert_nonlinear_by {
                AssertQueryMode::NonLinear
            } else {
                AssertQueryMode::BitVector
            },
        }));
    }
    if is_assert_forall_by {
        unsupported_err_unless!(len == 1, expr.span, "expected assert_forall_by", &args);
        return extract_assert_forall_by(bctx, expr.span, args[0]);
    }

    // internally translate this into `assert_bitvector_by`. REVIEW: consider deprecating this at all
    if is_assert_bit_vector {
        let vir_expr = expr_to_vir(bctx, &args[0], ExprModifier::REGULAR)?;
        let requires = Arc::new(vec![spanned_typed_new(
            expr.span,
            &Arc::new(TypX::Bool),
            ExprX::Const(Constant::Bool(true)),
        )]);
        let ensures = Arc::new(vec![vir_expr]);
        let proof = spanned_typed_new(
            expr.span,
            &Arc::new(TypX::Tuple(Arc::new(vec![]))),
            ExprX::Block(Arc::new(vec![]), None),
        );
        return Ok(mk_expr(ExprX::AssertQuery {
            requires,
            ensures,
            proof,
            mode: AssertQueryMode::BitVector,
        }));
    }

    if is_ignored_fn {
        unsupported_err_unless!(len == 1, expr.span, "expected 1 argument", &args);
        let arg = expr_to_vir(bctx, &args[0], ExprModifier::REGULAR)?;

        return Ok(arg);
    }

    let inputs: Box<dyn Iterator<Item = Option<_>>> = if let Some(f_local) = f.as_local() {
        let f_hir_id = bctx.ctxt.tcx.hir().local_def_id_to_hir_id(f_local);
        let inputs = get_function_def(bctx.ctxt.tcx, f_hir_id).0.decl.inputs;
        Box::new(inputs.iter().map(Some).into_iter())
    } else {
        Box::new(std::iter::repeat(None))
    };

    if is_new_strlit {
        let s = if let ExprKind::Lit(lit0) = &args[0].kind {
            if let rustc_ast::LitKind::Str(s, _) = lit0.node {
                s
            } else {
                panic!("unexpected arguments to new_strlit")
            }
        } else {
            panic!("unexpected arguments to new_strlit")
        };

        let c = vir::ast::Constant::StrSlice(Arc::new(s.to_string()));
        return Ok(mk_expr(ExprX::Const(c)));
    }

    if is_reveal_strlit {
        if let Some(s) = if let ExprKind::Lit(lit0) = &args[0].kind {
            if let rustc_ast::LitKind::Str(s, _) = lit0.node { Some(s) } else { None }
        } else {
            None
        } {
            return Ok(mk_expr(ExprX::RevealString(Arc::new(s.to_string()))));
        } else {
            return err_span_string(args[0].span, "string literal expected".to_string());
        }
    }

    if is_strslice_get_char {
        return match &expr.kind {
            ExprKind::Call(_, args) if args.len() == 2 => {
                let arg0 = args.first().unwrap();
                let arg0 = expr_to_vir(bctx, arg0, ExprModifier::REGULAR).expect(
                    "invalid parameter for builtin::strslice_get_char at arg0, arg0 must be self",
                );
                let arg1 = &args[1];
                let arg1 = expr_to_vir(bctx, arg1, ExprModifier::REGULAR)
                    .expect("invalid parameter for builtin::strslice_get_char at arg1, arg1 must be an integer");
                Ok(mk_expr(ExprX::Binary(BinaryOp::StrGetChar, arg0, arg1)))
            }
            _ => panic!(
                "Expected a call for builtin::strslice_get_char with two argument but did not receive it"
            ),
        };
    }

    if is_strslice_len {
        return match &expr.kind {
            ExprKind::Call(_, args) => {
                assert!(args.len() == 1);
                let arg0 = args.first().unwrap();
                let arg0 = expr_to_vir(bctx, arg0, ExprModifier::REGULAR)
                    .expect("internal compiler error");
                Ok(mk_expr(ExprX::Unary(UnaryOp::StrLen, arg0)))
            }
            _ => panic!(
                "Expected a call for builtin::strslice_len with one argument but did not receive it"
            ),
        };
    }

    if is_strslice_is_ascii {
        return match &expr.kind {
            ExprKind::Call(_, args) => {
                assert!(args.len() == 1);
                let arg0 = args.first().unwrap();
                let arg0 = expr_to_vir(bctx, arg0, ExprModifier::REGULAR)
                    .expect("internal compiler error");
                Ok(mk_expr(ExprX::Unary(UnaryOp::StrIsAscii, arg0)))
            }
            _ => panic!(
                "Expected a call for builtin::strslice_is_ascii with one argument but did not receive it"
            ),
        };
    }

    let mut vir_args = args
        .iter()
        .zip(inputs)
        .map(|(arg, param)| {
            let is_mut_ref_param = match param {
                Some(rustc_hir::Ty {
                    kind:
                        rustc_hir::TyKind::Rptr(
                            _,
                            rustc_hir::MutTy { mutbl: rustc_hir::Mutability::Mut, .. },
                        ),
                    ..
                }) => true,
                _ => false,
            };
            if is_mut_ref_param {
                let arg_x = match &arg.kind {
                    ExprKind::AddrOf(BorrowKind::Ref, Mutability::Mut, e) => e,
                    _ => arg,
                };
                let deref_mut = match bctx.types.node_type(arg_x.hir_id).ref_mutability() {
                    Some(Mutability::Mut) => true,
                    _ => false,
                };
                let expr = expr_to_vir(bctx, arg_x, ExprModifier { addr_of: true, deref_mut })?;
                Ok(spanned_typed_new(arg.span, &expr.typ.clone(), ExprX::Loc(expr)))
            } else if is_decreases || is_invariant {
                let bctx = &BodyCtxt { in_ghost: true, ..bctx.clone() };
                expr_to_vir(bctx, arg, is_expr_typ_mut_ref(bctx, arg, ExprModifier::REGULAR)?)
            } else if is_ghost_borrow_mut || is_tracked_borrow_mut {
                expr_to_vir(bctx, arg, is_expr_typ_mut_ref(bctx, arg, outer_modifier)?)
            } else {
                expr_to_vir(bctx, arg, is_expr_typ_mut_ref(bctx, arg, ExprModifier::REGULAR)?)
            }
        })
        .collect::<Result<Vec<_>, _>>()?;
    let self_path = if let Some(autoview_typ) = autoview_typ {
        // replace f(arg0, arg1, ..., argn) with f(arg0.view(), arg1, ..., argn)
        let typ_args = if let TypX::Datatype(_, args) = &**autoview_typ {
            args.clone()
        } else {
            panic!("autoview_typ must be Datatype")
        };

        let receiver = args.first().expect("receiver in method call");
        let self_path = match &(*typ_of_node(bctx, &receiver.hir_id, true)) {
            TypX::Datatype(path, _) => path.clone(),
            _ => panic!("unexpected receiver type"),
        };
        let view_path = typ_path_and_ident_to_vir_path(&self_path, Arc::new("view".to_string()));

        let fun = Arc::new(FunX { path: view_path, trait_path: None });
        let target = CallTarget::Static(fun, typ_args);
        let viewx = ExprX::Call(target, Arc::new(vec![vir_args[0].clone()]));
        vir_args[0] = spanned_typed_new(expr.span, autoview_typ, viewx);
        self_path
    } else {
        let mut self_path = path.clone();
        let self_path_mut = Arc::make_mut(&mut self_path);
        Arc::make_mut(&mut self_path_mut.segments).pop();
        self_path
    };

    match is_get_variant {
        Some((variant_name, None)) => {
            return Ok(mk_expr(ExprX::UnaryOpr(
                UnaryOpr::IsVariant { datatype: self_path, variant: str_ident(&variant_name) },
                vir_args.into_iter().next().expect("missing arg for is_variant"),
            )));
        }
        Some((variant_name, Some(variant_field))) => {
            let variant_name_ident = str_ident(&variant_name);
            return Ok(mk_expr(ExprX::UnaryOpr(
                UnaryOpr::Field(FieldOpr {
                    datatype: self_path.clone(),
                    variant: variant_name_ident.clone(),
                    field: match variant_field {
                        GetVariantField::Named(n) => str_ident(&n),
                        GetVariantField::Unnamed(i) => positional_field_ident(i),
                    },
                }),
                vir_args.into_iter().next().expect("missing arg for is_variant"),
            )));
        }
        None => {}
    }

    let is_smt_unary = if is_spec_neg {
        match *typ_of_node(bctx, &args[0].hir_id, false) {
            TypX::Int(_) => true,
            _ => false,
        }
    } else {
        false
    };

    let is_smt_binary = if is_equal {
        true
    } else if is_spec_eq {
        if is_smt_equality(bctx, expr.span, &args[0].hir_id, &args[1].hir_id) {
            true
        } else {
            return err_span_str(expr.span, "types must be compatible to use == or !=");
        }
    } else if is_eq || is_ne {
        is_smt_equality(bctx, expr.span, &args[0].hir_id, &args[1].hir_id)
    } else if is_cmp
        || is_arith_binary
        || is_implies
        || is_spec_cmp
        || is_spec_arith_binary
        || is_spec_bitwise_binary
    {
        is_smt_arith(bctx, &args[0].hir_id, &args[1].hir_id)
    } else {
        false
    };

    if is_invariant {
        let header = Arc::new(HeaderExprX::Invariant(Arc::new(vir_args)));
        Ok(mk_expr(ExprX::Header(header)))
    } else if is_decreases {
        let header = Arc::new(HeaderExprX::Decreases(Arc::new(vir_args)));
        Ok(mk_expr(ExprX::Header(header)))
    } else if is_decreases_when {
        unsupported_err_unless!(len == 1, expr.span, "expected decreases_when", &args);
        let header = Arc::new(HeaderExprX::DecreasesWhen(vir_args[0].clone()));
        Ok(mk_expr(ExprX::Header(header)))
    } else if is_admit {
        unsupported_err_unless!(len == 0, expr.span, "expected admit", args);
        Ok(mk_expr(ExprX::Admit))
    } else if is_spec_cast_integer {
        unsupported_err_unless!(len == 1, expr.span, "spec_cast_integer", args);
        let source_vir = vir_args[0].clone();
        let source_ty = &source_vir.typ;
        let to_ty = expr_typ();
        match (&**source_ty, &*to_ty) {
            (TypX::Int(IntRange::U(_)), TypX::Int(IntRange::Nat)) => Ok(source_vir),
            (TypX::Int(IntRange::USize), TypX::Int(IntRange::Nat)) => Ok(source_vir),
            (TypX::Int(IntRange::Nat), TypX::Int(IntRange::Nat)) => Ok(source_vir),
            (TypX::Int(IntRange::Int), TypX::Int(IntRange::Nat)) => {
                return Ok(mk_ty_clip(&to_ty, &source_vir, true));
            }
            (TypX::Int(_), TypX::Int(_)) => {
                let expr_attrs = bctx.ctxt.tcx.hir().attrs(expr.hir_id);
                let expr_vattrs = get_verifier_attrs(expr_attrs)?;
                return Ok(mk_ty_clip(&to_ty, &source_vir, expr_vattrs.truncate));
            }
            _ => {
                return err_span_str(
                    expr.span,
                    "Verus currently only supports casts from integer types to integer types",
                );
            }
        }
    } else if is_smt_unary {
        unsupported_err_unless!(len == 1, expr.span, "expected unary op", args);
        let varg = vir_args[0].clone();
        if is_spec_neg {
            let zero_const = vir::ast_util::const_int_from_u128(0);
            let zero = mk_expr(ExprX::Const(zero_const));
            Ok(mk_expr(ExprX::Binary(BinaryOp::Arith(ArithOp::Sub, None), zero, varg)))
        } else {
            panic!("internal error")
        }
    } else if is_smt_binary {
        unsupported_err_unless!(len == 2, expr.span, "expected binary op", args);
        let lhs = vir_args[0].clone();
        let rhs = vir_args[1].clone();
        let vop = if is_equal || is_spec_eq {
            BinaryOp::Eq(Mode::Spec)
        } else if is_eq {
            BinaryOp::Eq(Mode::Exec)
        } else if is_ne {
            BinaryOp::Ne
        } else if is_le || is_spec_le {
            BinaryOp::Inequality(InequalityOp::Le)
        } else if is_ge || is_spec_ge {
            BinaryOp::Inequality(InequalityOp::Ge)
        } else if is_lt || is_spec_lt {
            BinaryOp::Inequality(InequalityOp::Lt)
        } else if is_gt || is_spec_gt {
            BinaryOp::Inequality(InequalityOp::Gt)
        } else if is_add || is_builtin_add {
            BinaryOp::Arith(ArithOp::Add, Some(bctx.ctxt.infer_mode()))
        } else if is_sub || is_builtin_sub {
            BinaryOp::Arith(ArithOp::Sub, Some(bctx.ctxt.infer_mode()))
        } else if is_mul || is_builtin_mul {
            BinaryOp::Arith(ArithOp::Mul, Some(bctx.ctxt.infer_mode()))
        } else if is_spec_add {
            BinaryOp::Arith(ArithOp::Add, None)
        } else if is_spec_sub {
            BinaryOp::Arith(ArithOp::Sub, None)
        } else if is_spec_mul {
            BinaryOp::Arith(ArithOp::Mul, None)
        } else if is_spec_euclidean_div {
            BinaryOp::Arith(ArithOp::EuclideanDiv, None)
        } else if is_spec_euclidean_mod {
            BinaryOp::Arith(ArithOp::EuclideanMod, None)
        } else if is_spec_bitand {
            BinaryOp::Bitwise(BitwiseOp::BitAnd)
        } else if is_spec_bitor {
            BinaryOp::Bitwise(BitwiseOp::BitOr)
        } else if is_spec_bitxor {
            if matches!(*vir_args[0].typ, TypX::Bool) {
                BinaryOp::Xor
            } else {
                BinaryOp::Bitwise(BitwiseOp::BitXor)
            }
        } else if is_spec_shl {
            BinaryOp::Bitwise(BitwiseOp::Shl)
        } else if is_spec_shr {
            BinaryOp::Bitwise(BitwiseOp::Shr)
        } else if is_implies {
            BinaryOp::Implies
        } else {
            panic!("internal error")
        };
        let e = mk_expr(ExprX::Binary(vop, lhs, rhs));
        if is_arith_binary || is_spec_arith_binary {
            Ok(mk_ty_clip(&expr_typ(), &e, true))
        } else {
            Ok(e)
        }
    } else if is_chained_value {
        unsupported_err_unless!(len == 1, expr.span, "spec_chained_value", &args);
        unsupported_err_unless!(
            matches!(*vir_args[0].typ, TypX::Int(_)),
            expr.span,
            "chained inequalities for non-integer types",
            &args
        );
        let exprx =
            ExprX::Multi(MultiOp::Chained(Arc::new(vec![])), Arc::new(vec![vir_args[0].clone()]));
        Ok(spanned_typed_new(expr.span, &Arc::new(TypX::Bool), exprx))
    } else if is_chained_ineq {
        unsupported_err_unless!(len == 2, expr.span, "chained inequality", &args);
        unsupported_err_unless!(
            matches!(&vir_args[0].x, ExprX::Multi(MultiOp::Chained(_), _)),
            expr.span,
            "chained inequalities for non-integer types",
            &args
        );
        unsupported_err_unless!(
            matches!(*vir_args[1].typ, TypX::Int(_)),
            expr.span,
            "chained inequalities for non-integer types",
            &args
        );
        let op = if is_chained_le {
            InequalityOp::Le
        } else if is_chained_lt {
            InequalityOp::Lt
        } else if is_chained_ge {
            InequalityOp::Ge
        } else if is_chained_gt {
            InequalityOp::Gt
        } else {
            panic!("is_chained_ineq")
        };
        if let ExprX::Multi(MultiOp::Chained(ops), es) = &vir_args[0].x {
            let mut ops = (**ops).clone();
            let mut es = (**es).clone();
            ops.push(op);
            es.push(vir_args[1].clone());
            let exprx = ExprX::Multi(MultiOp::Chained(Arc::new(ops)), Arc::new(es));
            Ok(spanned_typed_new(expr.span, &Arc::new(TypX::Bool), exprx))
        } else {
            panic!("is_chained_ineq")
        }
    } else if is_chained_cmp {
        unsupported_err_unless!(len == 1, expr.span, "spec_chained_cmp", args);
        Ok(vir_args[0].clone())
    } else if is_ghost_view || is_ghost_borrow || is_tracked_view || is_ghost_new {
        assert!(vir_args.len() == 1);
        let op = UnaryOp::CoerceMode {
            op_mode: Mode::Spec,
            from_mode: Mode::Spec,
            to_mode: Mode::Spec,
            kind: ModeCoercion::Other,
        };
        Ok(mk_expr(ExprX::Unary(op, vir_args[0].clone())))
    } else if is_ghost_exec {
        assert!(vir_args.len() == 1);
        let op = UnaryOp::CoerceMode {
            op_mode: Mode::Exec,
            from_mode: Mode::Spec,
            to_mode: Mode::Exec,
            kind: ModeCoercion::Other,
        };
        Ok(mk_expr(ExprX::Unary(op, vir_args[0].clone())))
    } else if is_tracked_exec || is_tracked_exec_borrow {
        assert!(vir_args.len() == 1);
        let op = UnaryOp::CoerceMode {
            op_mode: Mode::Exec,
            from_mode: Mode::Proof,
            to_mode: Mode::Exec,
            kind: ModeCoercion::Other,
        };
        Ok(mk_expr(ExprX::Unary(op, vir_args[0].clone())))
    } else if is_tracked_get || is_tracked_borrow {
        assert!(vir_args.len() == 1);
        let op = UnaryOp::CoerceMode {
            op_mode: Mode::Proof,
            from_mode: Mode::Proof,
            to_mode: Mode::Proof,
            kind: ModeCoercion::Other,
        };
        Ok(mk_expr(ExprX::Unary(op, vir_args[0].clone())))
    } else if is_ghost_split_tuple || is_tracked_split_tuple {
        assert!(vir_args.len() == 1);
        let op = UnaryOp::CoerceMode {
            op_mode: Mode::Exec,
            from_mode: Mode::Exec,
            to_mode: Mode::Exec,
            kind: ModeCoercion::Other,
        };
        Ok(mk_expr(ExprX::Unary(op, vir_args[0].clone())))
    } else if is_ghost_borrow_mut {
        assert!(vir_args.len() == 1);
        let op = UnaryOp::CoerceMode {
            op_mode: Mode::Proof,
            from_mode: Mode::Proof,
            to_mode: Mode::Spec,
            kind: ModeCoercion::BorrowMut,
        };
        let typ = typ_of_node(bctx, &expr.hir_id, true);
        Ok(spanned_typed_new(expr.span, &typ, ExprX::Unary(op, vir_args[0].clone())))
    } else if is_tracked_borrow_mut {
        assert!(vir_args.len() == 1);
        let op = UnaryOp::CoerceMode {
            op_mode: Mode::Proof,
            from_mode: Mode::Proof,
            to_mode: Mode::Proof,
            kind: ModeCoercion::BorrowMut,
        };
        let typ = typ_of_node(bctx, &expr.hir_id, true);
        Ok(spanned_typed_new(expr.span, &typ, ExprX::Unary(op, vir_args[0].clone())))
    } else {
        if !defined_locally {
            unsupported_err!(
                expr.span,
                format!("method call to method not defined in this crate"),
                expr
            );
        }

        // filter out the Fn type parameters
        let mut fn_params: Vec<Ident> = Vec::new();
        for (x, _) in tcx.predicates_of(f).predicates {
            if let PredicateKind::Trait(t) = x.kind().skip_binder() {
                let name = path_as_rust_name(&def_id_to_vir_path(tcx, t.trait_ref.def_id));
                if name == "core::ops::function::Fn" {
                    for s in t.trait_ref.substs {
                        if let GenericArgKind::Type(ty) = s.unpack() {
                            if let TypX::TypParam(x) = &*mid_ty_to_vir(tcx, ty, false) {
                                fn_params.push(x.clone());
                            }
                        }
                    }
                }
            }
        }
        // type arguments
        let mut typ_args: Vec<Typ> = Vec::new();
        for typ_arg in node_substs {
            match typ_arg.unpack() {
                GenericArgKind::Type(ty) => {
                    typ_args.push(mid_ty_to_vir(tcx, ty, false));
                }
                GenericArgKind::Lifetime(_) => {}
                _ => unsupported_err!(expr.span, format!("const type arguments"), expr),
            }
        }
        let target = CallTarget::Static(name, Arc::new(typ_args));
        Ok(spanned_typed_new(expr.span, &expr_typ(), ExprX::Call(target, Arc::new(vir_args))))
    }
}

fn datatype_of_path(mut path: vir::ast::Path, pop_constructor: bool) -> vir::ast::Path {
    // TODO is there a safer way to do this?
    let segments = Arc::get_mut(&mut Arc::get_mut(&mut path).unwrap().segments).unwrap();
    if pop_constructor {
        segments.pop(); // remove constructor
    }
    segments.pop(); // remove variant
    path
}

fn datatype_variant_of_res<'tcx>(
    tcx: TyCtxt<'tcx>,
    res: &Res,
    pop_constructor: bool,
) -> (vir::ast::Path, Ident) {
    let variant = tcx.expect_variant_res(*res);
    let vir_path = datatype_of_path(def_id_to_vir_path(tcx, res.def_id()), pop_constructor);
    let variant_name = str_ident(&variant.ident.as_str());
    (vir_path, variant_name)
}

pub(crate) fn expr_tuple_datatype_ctor_to_vir<'tcx>(
    bctx: &BodyCtxt<'tcx>,
    expr: &Expr<'tcx>,
    res: &Res,
    args_slice: &[Expr<'tcx>],
    fun_span: Span,
    modifier: ExprModifier,
) -> Result<vir::ast::Expr, VirErr> {
    let tcx = bctx.ctxt.tcx;
    let expr_typ = typ_of_node(bctx, &expr.hir_id, false);
    let ctor_of = if let Res::Def(DefKind::Ctor(ctor_of, ctor_kind), _def_id) = res {
        unsupported_unless!(
            ctor_of == &rustc_hir::def::CtorOf::Variant
                || ctor_of == &rustc_hir::def::CtorOf::Struct,
            "non_variant_ctor_in_call_expr",
            expr
        );
        unsupported_unless!(
            ctor_kind == &rustc_hir::def::CtorKind::Fn
                || ctor_kind == &rustc_hir::def::CtorKind::Const,
            "non_fn_ctor_in_call_expr",
            expr
        );
        ctor_of
    } else {
        panic!("unexpected constructor in expr_tuple_datatype_ctor_to_vir")
    };
    let (vir_path, variant_name) =
        datatype_variant_of_res(tcx, res, ctor_of == &rustc_hir::def::CtorOf::Variant);
    let vir_fields = Arc::new(
        args_slice
            .iter()
            .enumerate()
            .map(|(i, e)| -> Result<_, VirErr> {
                let vir = expr_to_vir(bctx, e, modifier)?;
                Ok(ident_binder(&positional_field_ident(i), &vir))
            })
            .collect::<Result<Vec<_>, _>>()?,
    );
    let mut erasure_info = bctx.ctxt.erasure_info.borrow_mut();
    let resolved_call = ResolvedCall::Ctor(vir_path.clone(), variant_name.clone());
    erasure_info.resolved_calls.push((fun_span.data(), resolved_call));
    let exprx = ExprX::Ctor(vir_path, variant_name, vir_fields, None);
    Ok(spanned_typed_new(expr.span, &expr_typ, exprx))
}

pub(crate) fn pattern_to_vir<'tcx>(
    bctx: &BodyCtxt<'tcx>,
    pat: &Pat<'tcx>,
) -> Result<vir::ast::Pattern, VirErr> {
    let tcx = bctx.ctxt.tcx;
    unsupported_err_unless!(pat.default_binding_modes, pat.span, "complex pattern");
    let pattern = match &pat.kind {
        PatKind::Wild => PatternX::Wildcard,
        PatKind::Binding(BindingAnnotation::Unannotated, _canonical, x, None) => {
            PatternX::Var { name: Arc::new(x.as_str().to_string()), mutable: false }
        }
        PatKind::Binding(BindingAnnotation::Mutable, _canonical, x, None) => {
            PatternX::Var { name: Arc::new(x.as_str().to_string()), mutable: true }
        }
        PatKind::Path(QPath::Resolved(
            None,
            rustc_hir::Path {
                res:
                    res @ Res::Def(
                        DefKind::Ctor(
                            rustc_hir::def::CtorOf::Variant,
                            rustc_hir::def::CtorKind::Const,
                        ),
                        _,
                    ),
                ..
            },
        )) => {
            let (vir_path, variant_name) = datatype_variant_of_res(tcx, res, true);
            PatternX::Constructor(vir_path, variant_name, Arc::new(vec![]))
        }
        PatKind::Tuple(pats, None) => {
            let mut patterns: Vec<vir::ast::Pattern> = Vec::new();
            for pat in pats.iter() {
                patterns.push(pattern_to_vir(bctx, pat)?);
            }
            PatternX::Tuple(Arc::new(patterns))
        }
        PatKind::TupleStruct(
            QPath::Resolved(
                None,
                rustc_hir::Path {
                    res:
                        res @ Res::Def(
                            DefKind::Ctor(
                                ctor_of @ (rustc_hir::def::CtorOf::Variant
                                | rustc_hir::def::CtorOf::Struct),
                                rustc_hir::def::CtorKind::Fn,
                            ),
                            _,
                        ),
                    ..
                },
            ),
            pats,
            None,
        ) => {
            let (vir_path, variant_name) =
                datatype_variant_of_res(tcx, res, *ctor_of == rustc_hir::def::CtorOf::Variant);
            let mut binders: Vec<Binder<vir::ast::Pattern>> = Vec::new();
            for (i, pat) in pats.iter().enumerate() {
                let pattern = pattern_to_vir(bctx, pat)?;
                let binder = ident_binder(&positional_field_ident(i), &pattern);
                binders.push(binder);
            }
            PatternX::Constructor(vir_path, variant_name, Arc::new(binders))
        }
        PatKind::Struct(
            QPath::Resolved(None, rustc_hir::Path { res: res @ Res::Def(DefKind::Variant, _), .. }),
            pats,
            _,
        ) => {
            let (vir_path, variant_name) = datatype_variant_of_res(tcx, res, false);
            let mut binders: Vec<Binder<vir::ast::Pattern>> = Vec::new();
            for fpat in pats.iter() {
                let pattern = pattern_to_vir(bctx, &fpat.pat)?;
                let binder = ident_binder(&str_ident(&fpat.ident.as_str()), &pattern);
                binders.push(binder);
            }
            PatternX::Constructor(vir_path, variant_name, Arc::new(binders))
        }
        PatKind::Struct(
            QPath::Resolved(None, rustc_hir::Path { res: res @ Res::Def(DefKind::Struct, _), .. }),
            pats,
            _,
        ) => {
            let vir_path = def_id_to_vir_path(tcx, res.def_id());
            let variant_name = vir_path.segments.last().expect("empty vir_path").clone();
            let mut binders: Vec<Binder<vir::ast::Pattern>> = Vec::new();
            for fpat in pats.iter() {
                let pattern = pattern_to_vir(bctx, &fpat.pat)?;
                let binder = ident_binder(&str_ident(&fpat.ident.as_str()), &pattern);
                binders.push(binder);
            }
            PatternX::Constructor(vir_path, variant_name, Arc::new(binders))
        }
        _ => return unsupported_err!(pat.span, "complex pattern", pat),
    };
    let pat_typ = typ_of_node(bctx, &pat.hir_id, false);
    let pattern = spanned_typed_new(pat.span, &pat_typ, pattern);
    let mut erasure_info = bctx.ctxt.erasure_info.borrow_mut();
    erasure_info.resolved_pats.push((pat.span.data(), pattern.clone()));
    Ok(pattern)
}

pub(crate) fn block_to_vir<'tcx>(
    bctx: &BodyCtxt<'tcx>,
    block: &Block<'tcx>,
    span: &Span,
    ty: &Typ,
    mut modifier: ExprModifier,
) -> Result<vir::ast::Expr, VirErr> {
    let vir_stmts: Stmts = Arc::new(
        slice_vec_map_result(block.stmts, |stmt| stmt_to_vir(bctx, stmt))?
            .into_iter()
            .flatten()
            .collect(),
    );
    if block.stmts.len() != 0 {
        modifier = ExprModifier { deref_mut: false, ..modifier };
    }
    let vir_expr = block.expr.map(|expr| expr_to_vir(bctx, &expr, modifier)).transpose()?;

    let x = ExprX::Block(vir_stmts, vir_expr);
    Ok(spanned_typed_new(span.clone(), ty, x))
}

/// Check for the #[verifier(invariant_block)] attribute
pub fn attrs_is_invariant_block(attrs: &[Attribute]) -> Result<bool, VirErr> {
    let attrs_vec = parse_attrs(attrs)?;
    for attr in &attrs_vec {
        match attr {
            Attr::InvariantBlock => {
                return Ok(true);
            }
            _ => {}
        }
    }
    Ok(false)
}

/// Check for the #[verifier(invariant_block)] attribute on a block
fn is_invariant_block(bctx: &BodyCtxt, expr: &Expr) -> Result<bool, VirErr> {
    let attrs = bctx.ctxt.tcx.hir().attrs(expr.hir_id);
    attrs_is_invariant_block(attrs)
}

fn malformed_inv_block_err<'tcx>(expr: &Expr<'tcx>) -> Result<vir::ast::Expr, VirErr> {
    err_span_str(
        expr.span,
        "malformed invariant block; use `open_atomic_invariant!` or `open_local_invariant!` macro instead",
    )
}

fn invariant_block_to_vir<'tcx>(
    bctx: &BodyCtxt<'tcx>,
    expr: &Expr<'tcx>,
    modifier: ExprModifier,
) -> Result<vir::ast::Expr, VirErr> {
    // The open_atomic_invariant! macro produces code that looks like this
    // (and similarly for open_local_invariant!)
    //
    // #[verifier(invariant_block)] {
    //      let (guard, mut $inner) = open_atomic_invariant_begin($eexpr);
    //      $bblock
    //      open_invariant_end(guard, $inner);
    //  }
    //
    // We need to check that it really does have this form, including
    // that the identifiers `guard` and `inner` used in the last statement
    // are the same as in the first statement. This is what the giant
    // `match` statements below are for.
    //
    // We also need to "recover" the $inner, $eexpr, and $bblock for conversion to VIR.
    //
    // If the AST doesn't look exactly like we expect, print an error asking the user
    // to use the open_atomic_invariant! macro.

    let body = match &expr.kind {
        ExprKind::Block(body, _) => body,
        _ => panic!("invariant_block_to_vir called with non-Body expression"),
    };

    if body.stmts.len() != 3 || body.expr.is_some() {
        return malformed_inv_block_err(expr);
    }

    let open_stmt = &body.stmts[0];
    let mid_stmt = &body.stmts[1];
    let close_stmt = &body.stmts[body.stmts.len() - 1];

    let (guard_hir, inner_hir, inner_pat, inv_arg, atomicity) = match open_stmt.kind {
        StmtKind::Local(Local {
            pat:
                Pat {
                    kind:
                        PatKind::Tuple(
                            [
                                Pat {
                                    kind:
                                        PatKind::Binding(
                                            BindingAnnotation::Unannotated,
                                            guard_hir,
                                            _,
                                            None,
                                        ),
                                    default_binding_modes: true,
                                    ..
                                },
                                inner_pat @ Pat {
                                    kind:
                                        PatKind::Binding(BindingAnnotation::Mutable, inner_hir, _, None),
                                    default_binding_modes: true,
                                    ..
                                },
                            ],
                            None,
                        ),
                    ..
                },
            init:
                Some(Expr {
                    kind:
                        ExprKind::Call(
                            Expr {
                                kind:
                                    ExprKind::Path(QPath::Resolved(
                                        None,
                                        rustc_hir::Path {
                                            res: Res::Def(DefKind::Fn, fun_id), ..
                                        },
                                    )),
                                ..
                            },
                            [arg],
                        ),
                    ..
                }),
            ..
        }) => {
            let f_name = path_as_rust_name(&def_id_to_vir_path(bctx.ctxt.tcx, *fun_id));
            if f_name != BUILTIN_INV_ATOMIC_BEGIN && f_name != BUILTIN_INV_LOCAL_BEGIN {
                return malformed_inv_block_err(expr);
            }
            let atomicity = if f_name == BUILTIN_INV_ATOMIC_BEGIN {
                InvAtomicity::Atomic
            } else {
                InvAtomicity::NonAtomic
            };
            (guard_hir, inner_hir, inner_pat, arg, atomicity)
        }
        _ => {
            return malformed_inv_block_err(expr);
        }
    };

    match close_stmt.kind {
        StmtKind::Semi(Expr {
            kind:
                ExprKind::Call(
                    Expr {
                        kind:
                            ExprKind::Path(QPath::Resolved(
                                None,
                                rustc_hir::Path { res: Res::Def(_, fun_id), .. },
                            )),
                        ..
                    },
                    [
                        Expr {
                            kind:
                                ExprKind::Path(QPath::Resolved(
                                    None,
                                    rustc_hir::Path { res: Res::Local(hir_id1), .. },
                                )),
                            ..
                        },
                        Expr {
                            kind:
                                ExprKind::Path(QPath::Resolved(
                                    None,
                                    rustc_hir::Path { res: Res::Local(hir_id2), .. },
                                )),
                            ..
                        },
                    ],
                ),
            ..
        }) => {
            let f_name = path_as_rust_name(&def_id_to_vir_path(bctx.ctxt.tcx, *fun_id));
            if f_name != BUILTIN_INV_END {
                return malformed_inv_block_err(expr);
            }

            if hir_id1 != guard_hir || hir_id2 != inner_hir {
                return malformed_inv_block_err(expr);
            }
        }
        _ => {
            return malformed_inv_block_err(expr);
        }
    }

    let vir_body = match mid_stmt.kind {
        StmtKind::Expr(e @ Expr { kind: ExprKind::Block(body, _), .. }) => {
            assert!(!is_invariant_block(bctx, e)?);
            let vir_stmts: Stmts = Arc::new(
                slice_vec_map_result(body.stmts, |stmt| stmt_to_vir(bctx, stmt))?
                    .into_iter()
                    .flatten()
                    .collect(),
            );
            let vir_expr = body.expr.map(|expr| expr_to_vir(bctx, &expr, modifier)).transpose()?;
            let ty = typ_of_node(bctx, &e.hir_id, false);
            // NOTE: we use body.span here instead of e.span
            // body.span leads to better error messages
            // (e.g., the "Cannot show invariant holds at end of block" error)
            // (e.span or mid_stmt.span would expose macro internals)
            spanned_typed_new(body.span, &ty, ExprX::Block(vir_stmts, vir_expr))
        }
        _ => {
            return malformed_inv_block_err(expr);
        }
    };

    let vir_arg = expr_to_vir(bctx, &inv_arg, modifier)?;

    let name = Arc::new(pat_to_var(inner_pat));
    let inner_ty = typ_of_node(bctx, &inner_hir, false);
    let vir_binder = Arc::new(BinderX { name, a: inner_ty });

    let e = ExprX::OpenInvariant(vir_arg, vir_binder, vir_body, atomicity);
    Ok(spanned_typed_new(expr.span, &typ_of_node(bctx, &expr.hir_id, false), e))
}

#[derive(PartialEq, Eq, Debug, Clone, Copy)]
pub(crate) struct ExprModifier {
    /// dereferencing a mutable reference
    deref_mut: bool,
    /// taking a mutable reference
    addr_of: bool,
}

impl ExprModifier {
    pub(crate) const REGULAR: Self = Self { deref_mut: false, addr_of: false };

    #[allow(dead_code)]
    pub(crate) const DEREF_MUT: Self = Self { deref_mut: true, addr_of: false };

    pub(crate) const ADDR_OF: Self = Self { deref_mut: false, addr_of: true };
}

fn is_expr_typ_mut_ref<'tcx>(
    bctx: &BodyCtxt<'tcx>,
    expr: &Expr<'tcx>,
    modifier: ExprModifier,
) -> Result<ExprModifier, VirErr> {
    match bctx.types.node_type(expr.hir_id).kind() {
        TyKind::Ref(_, _tys, rustc_ast::Mutability::Not) => Ok(modifier),
        TyKind::Ref(_, _tys, rustc_ast::Mutability::Mut) => {
            Ok(ExprModifier { deref_mut: true, ..modifier })
        }
        _ => Ok(modifier),
    }
}

pub(crate) fn expr_to_vir_inner<'tcx>(
    bctx: &BodyCtxt<'tcx>,
    expr: &Expr<'tcx>,
    current_modifier: ExprModifier,
) -> Result<vir::ast::Expr, VirErr> {
    let expr = expr.peel_drop_temps();

    if bctx.external_body {
        // we want just requires/ensures, not the whole body
        match &expr.kind {
            ExprKind::Block(..) | ExprKind::Call(..) => {}
            _ => {
                return Ok(spanned_typed_new(
                    expr.span,
                    &Arc::new(TypX::Bool),
                    ExprX::Block(Arc::new(vec![]), None),
                ));
            }
        }
    }

    let tcx = bctx.ctxt.tcx;
    let tc = bctx.types;
    let expr_typ = || {
        if current_modifier.deref_mut {
            typ_of_node_expect_mut_ref(bctx, &expr.hir_id, expr.span)
                .expect("unexpected non-mut-ref type here")
        } else {
            typ_of_node(bctx, &expr.hir_id, false)
        }
    };
    let mk_expr = move |x: ExprX| spanned_typed_new(expr.span, &expr_typ(), x);

    let modifier = ExprModifier { deref_mut: false, ..current_modifier };

    let mk_lit_int = |in_negative_literal: bool, i: u128, typ: Typ| {
<<<<<<< HEAD
        check_lit_int(expr.span, in_negative_literal, i, &typ)?;
        let c = vir::ast_util::const_int_from_u128(i);
        Ok(mk_expr(ExprX::Const(c)))
=======
        check_lit_int(&bctx.ctxt, expr.span, in_negative_literal, i, &typ)?;
        Ok(mk_expr(ExprX::Const(vir::ast::Constant::Nat(Arc::new(i.to_string())))))
>>>>>>> f811d76b
    };

    let expr_attrs = bctx.ctxt.tcx.hir().attrs(expr.hir_id);
    let expr_vattrs = get_verifier_attrs(expr_attrs)?;
    if expr_vattrs.truncate {
        if !match &expr.kind {
            ExprKind::Cast(_, _) => true,
            ExprKind::Call(target, _) => match &target.kind {
                ExprKind::Path(qpath) => {
                    let def = bctx.types.qpath_res(&qpath, expr.hir_id);
                    match def {
                        rustc_hir::def::Res::Def(_, def_id) => {
                            let f_name = tcx.def_path_str(def_id);
                            f_name == "builtin::spec_cast_integer"
                        }
                        _ => false,
                    }
                }
                _ => false,
            },
            _ => false,
        } {
            return err_span_str(
                expr.span,
                "the attribute #[verifier(truncate)] is only allowed on casts (you may need parentheses around the cast)",
            );
        }
    }

    match &expr.kind {
        ExprKind::Block(body, _) => {
            if is_invariant_block(bctx, expr)? {
                invariant_block_to_vir(bctx, expr, modifier)
            } else if let Some(g_attr) = get_ghost_block_opt(bctx.ctxt.tcx.hir().attrs(expr.hir_id))
            {
                let bctx = &BodyCtxt { in_ghost: true, ..bctx.clone() };
                let block = block_to_vir(bctx, body, &expr.span, &expr_typ(), current_modifier);
                let tracked = match g_attr {
                    GhostBlockAttr::Proof => false,
                    GhostBlockAttr::Tracked => true,
                    GhostBlockAttr::GhostWrapped | GhostBlockAttr::TrackedWrapped => {
                        return block;
                    }
                    GhostBlockAttr::Wrapper => {
                        return err_span_str(expr.span, "unexpected ghost block wrapper");
                    }
                };
                Ok(mk_expr(ExprX::Ghost { alloc_wrapper: None, tracked, expr: block? }))
            } else {
                block_to_vir(bctx, body, &expr.span, &expr_typ(), modifier)
            }
        }
        ExprKind::Call(fun, args_slice) => {
            let res = match &fun.kind {
                // a tuple-style datatype constructor
                ExprKind::Path(QPath::Resolved(
                    None,
                    rustc_hir::Path { res: res @ Res::Def(DefKind::Ctor(_, _), _), .. },
                )) => Some(expr_tuple_datatype_ctor_to_vir(
                    bctx,
                    expr,
                    res,
                    *args_slice,
                    fun.span,
                    modifier,
                )),
                ExprKind::Path(qpath) => {
                    let def = bctx.types.qpath_res(&qpath, fun.hir_id);
                    match def {
                        // a statically resolved function
                        rustc_hir::def::Res::Def(_, def_id) => Some(fn_call_to_vir(
                            bctx,
                            expr,
                            def_id,
                            bctx.types.node_substs(fun.hir_id),
                            fun.span,
                            args_slice,
                            None,
                            true,
                            modifier,
                        )),
                        rustc_hir::def::Res::Local(_) => {
                            None // dynamically computed function, see below
                        }
                        _ => {
                            unsupported!(format!(
                                "function call {:?} {:?} {:?}",
                                def, expr, expr.span
                            ))
                        }
                    }
                }
                _ => {
                    None // dynamically computed function, see below
                }
            };
            match res {
                Some(res) => res,
                None => {
                    // a dynamically computed function
                    if bctx.external_body {
                        return Ok(mk_expr(ExprX::Block(Arc::new(vec![]), None)));
                    }
                    let vir_fun = expr_to_vir(bctx, fun, modifier)?;
                    let args: Vec<&'tcx Expr<'tcx>> = args_slice.iter().collect();
                    let vir_args = vec_map_result(&args, |arg| expr_to_vir(bctx, arg, modifier))?;
                    let expr_typ = typ_of_node(bctx, &expr.hir_id, false);
                    let target = CallTarget::FnSpec(vir_fun);
                    let mut erasure_info = bctx.ctxt.erasure_info.borrow_mut();
                    // Only spec closures are currently supported:
                    erasure_info.resolved_calls.push((fun.span.data(), ResolvedCall::Spec));
                    Ok(spanned_typed_new(
                        expr.span,
                        &expr_typ,
                        ExprX::Call(target, Arc::new(vir_args)),
                    ))
                }
            }
        }
        ExprKind::Tup(exprs) => {
            let args: Result<Vec<vir::ast::Expr>, VirErr> =
                exprs.iter().map(|e| expr_to_vir(bctx, e, modifier)).collect();
            Ok(mk_expr(ExprX::Tuple(Arc::new(args?))))
        }
        ExprKind::Lit(lit) => match lit.node {
            LitKind::Bool(b) => {
                let c = vir::ast::Constant::Bool(b);
                Ok(mk_expr(ExprX::Const(c)))
            }
            LitKind::Int(i, _) => mk_lit_int(false, i, typ_of_node(bctx, &expr.hir_id, false)),
            _ => {
                panic!("unexpected constant: {:?}", lit)
            }
        },
        ExprKind::Cast(source, _) => {
            let source_vir = &expr_to_vir(bctx, source, modifier)?;
            let source_ty = &source_vir.typ;
            let to_ty = expr_typ();
            match (&**source_ty, &*to_ty) {
                (TypX::Int(_), TypX::Int(_)) => {
                    Ok(mk_ty_clip(&to_ty, &source_vir, expr_vattrs.truncate))
                }
                _ => {
                    return err_span_str(
                        expr.span,
                        "Verus currently only supports casts from integer types to integer types",
                    );
                }
            }
        }
        ExprKind::AddrOf(BorrowKind::Ref, Mutability::Not, e) => {
            expr_to_vir_inner(bctx, e, ExprModifier::REGULAR)
        }
        ExprKind::Box(e) => expr_to_vir_inner(bctx, e, ExprModifier::REGULAR),
        ExprKind::Unary(op, arg) => match op {
            UnOp::Not => {
                let not_op = match (tc.node_type(expr.hir_id)).kind() {
                    TyKind::Adt(_, _) | TyKind::Uint(_) | TyKind::Int(_) => UnaryOp::BitNot,
                    TyKind::Bool => UnaryOp::Not,
                    _ => panic!("Internal error on UnOp::Not translation"),
                };
                let varg = expr_to_vir(bctx, arg, modifier)?;
                Ok(mk_expr(ExprX::Unary(not_op, varg)))
            }
            UnOp::Neg => {
                let zero_const = vir::ast_util::const_int_from_u128(0);
                let zero = mk_expr(ExprX::Const(zero_const));
                let varg =
                    if let ExprKind::Lit(Spanned { node: LitKind::Int(i, _), .. }) = &arg.kind {
                        mk_lit_int(true, *i, typ_of_node(bctx, &expr.hir_id, false))?
                    } else {
                        expr_to_vir(bctx, arg, modifier)?
                    };
                Ok(mk_expr(ExprX::Binary(
                    BinaryOp::Arith(ArithOp::Sub, Some(bctx.ctxt.infer_mode())),
                    zero,
                    varg,
                )))
            }
            UnOp::Deref => {
                let inner =
                    expr_to_vir_inner(bctx, arg, is_expr_typ_mut_ref(bctx, arg, modifier)?)?;
                Ok(inner)
            }
        },
        ExprKind::Binary(op, lhs, rhs) => {
            let vlhs = expr_to_vir(bctx, lhs, modifier)?;
            let vrhs = expr_to_vir(bctx, rhs, modifier)?;
            match op.node {
                BinOpKind::Eq | BinOpKind::Ne => unsupported_err_unless!(
                    is_smt_equality(bctx, expr.span, &lhs.hir_id, &rhs.hir_id),
                    expr.span,
                    "==/!= for non smt equality types"
                ),
                BinOpKind::Add
                | BinOpKind::Sub
                | BinOpKind::Mul
                | BinOpKind::Le
                | BinOpKind::Ge
                | BinOpKind::Lt
                | BinOpKind::Gt => unsupported_unless!(
                    is_smt_arith(bctx, &lhs.hir_id, &rhs.hir_id),
                    "cmp or arithmetic for non smt arithmetic types",
                    expr
                ),
                _ => (),
            }
            let vop = match op.node {
                BinOpKind::And => BinaryOp::And,
                BinOpKind::Or => BinaryOp::Or,
                BinOpKind::Eq => BinaryOp::Eq(Mode::Exec),
                BinOpKind::Ne => BinaryOp::Ne,
                BinOpKind::Le => BinaryOp::Inequality(InequalityOp::Le),
                BinOpKind::Ge => BinaryOp::Inequality(InequalityOp::Ge),
                BinOpKind::Lt => BinaryOp::Inequality(InequalityOp::Lt),
                BinOpKind::Gt => BinaryOp::Inequality(InequalityOp::Gt),
                BinOpKind::Add => BinaryOp::Arith(ArithOp::Add, Some(bctx.ctxt.infer_mode())),
                BinOpKind::Sub => BinaryOp::Arith(ArithOp::Sub, Some(bctx.ctxt.infer_mode())),
                BinOpKind::Mul => BinaryOp::Arith(ArithOp::Mul, Some(bctx.ctxt.infer_mode())),
                BinOpKind::Div => {
                    BinaryOp::Arith(ArithOp::EuclideanDiv, Some(bctx.ctxt.infer_mode()))
                }
                BinOpKind::Rem => {
                    BinaryOp::Arith(ArithOp::EuclideanMod, Some(bctx.ctxt.infer_mode()))
                }
                BinOpKind::BitXor => {
                    match ((tc.node_type(lhs.hir_id)).kind(), (tc.node_type(rhs.hir_id)).kind()) {
                        (TyKind::Bool, TyKind::Bool) => BinaryOp::Xor,
                        (TyKind::Int(_), TyKind::Int(_)) => BinaryOp::Bitwise(BitwiseOp::BitXor),
                        (TyKind::Uint(_), TyKind::Uint(_)) => BinaryOp::Bitwise(BitwiseOp::BitXor),
                        _ => panic!("bitwise XOR for this type not supported"),
                    }
                }
                BinOpKind::BitAnd => {
                    match ((tc.node_type(lhs.hir_id)).kind(), (tc.node_type(rhs.hir_id)).kind()) {
                        (TyKind::Bool, TyKind::Bool) => {
                            panic!(
                                "bitwise AND for bools (i.e., the not-short-circuited version) not supported"
                            );
                        }
                        (TyKind::Int(_), TyKind::Int(_)) => BinaryOp::Bitwise(BitwiseOp::BitAnd),
                        (TyKind::Uint(_), TyKind::Uint(_)) => BinaryOp::Bitwise(BitwiseOp::BitAnd),
                        t => panic!("bitwise AND for this type not supported {:#?}", t),
                    }
                }
                BinOpKind::BitOr => {
                    match ((tc.node_type(lhs.hir_id)).kind(), (tc.node_type(rhs.hir_id)).kind()) {
                        (TyKind::Bool, TyKind::Bool) => {
                            panic!(
                                "bitwise OR for bools (i.e., the not-short-circuited version) not supported"
                            );
                        }
                        (TyKind::Int(_), TyKind::Int(_)) => BinaryOp::Bitwise(BitwiseOp::BitOr),
                        (TyKind::Uint(_), TyKind::Uint(_)) => BinaryOp::Bitwise(BitwiseOp::BitOr),
                        _ => panic!("bitwise OR for this type not supported"),
                    }
                }
                BinOpKind::Shr => BinaryOp::Bitwise(BitwiseOp::Shr),
                BinOpKind::Shl => BinaryOp::Bitwise(BitwiseOp::Shl),
            };
            let e = mk_expr(ExprX::Binary(vop, vlhs, vrhs));
            match op.node {
                BinOpKind::Add | BinOpKind::Sub | BinOpKind::Mul => {
                    Ok(mk_ty_clip(&expr_typ(), &e, true))
                }
                BinOpKind::Div | BinOpKind::Rem => {
                    match mk_range(tc.node_type(expr.hir_id)) {
                        IntRange::Int | IntRange::Nat | IntRange::U(_) | IntRange::USize => {
                            // Euclidean division
                            Ok(mk_ty_clip(&expr_typ(), &e, true))
                        }
                        IntRange::I(_) | IntRange::ISize => {
                            // Non-Euclidean division, which will need more encoding
                            unsupported_err!(expr.span, "div/mod on signed finite-width integers")
                        }
                    }
                }
                _ => Ok(e),
            }
        }
        ExprKind::AssignOp(Spanned { node: BinOpKind::Shr, .. }, lhs, rhs) => {
            let vlhs = expr_to_vir(bctx, lhs, modifier)?;
            let vrhs = expr_to_vir(bctx, rhs, modifier)?;
            if matches!(*vlhs.typ, TypX::Bool) {
                let e = mk_expr(ExprX::Binary(BinaryOp::Implies, vlhs, vrhs));
                Ok(e)
            } else {
                unsupported_err!(expr.span, "assignment operators")
            }
        }
        ExprKind::Path(QPath::Resolved(None, path)) => match path.res {
            Res::Local(id) => match tcx.hir().get(id) {
                Node::Binding(pat) => Ok(mk_expr(if modifier.addr_of {
                    ExprX::VarLoc(Arc::new(pat_to_var(pat)))
                } else {
                    ExprX::Var(Arc::new(pat_to_var(pat)))
                })),
                node => unsupported_err!(expr.span, format!("Path {:?}", node)),
            },
            Res::Def(def_kind, id) => {
                match def_kind {
                    DefKind::Const => {
                        let path = def_id_to_vir_path(tcx, id);
                        let fun = FunX { path, trait_path: None };
                        Ok(mk_expr(ExprX::ConstVar(Arc::new(fun))))
                    }
                    DefKind::Fn => {
                        let name = hack_get_def_name(tcx, id); // TODO: proper handling of paths
                        Ok(mk_expr(ExprX::Var(Arc::new(name))))
                    }
                    DefKind::Ctor(_, _ctor_kind) => expr_tuple_datatype_ctor_to_vir(
                        bctx,
                        expr,
                        &path.res,
                        &[],
                        expr.span,
                        modifier,
                    ),
                    _ => {
                        unsupported_err!(expr.span, format!("Path {:?} kind {:?}", id, def_kind))
                    }
                }
            }
            res => unsupported_err!(expr.span, format!("Path {:?}", res)),
        },
        ExprKind::Assign(lhs, rhs, _) => {
            fn init_not_mut<'tcx>(bctx: &BodyCtxt<'tcx>, lhs: &Expr) -> Result<bool, VirErr> {
                Ok(match lhs.kind {
                    ExprKind::Path(QPath::Resolved(
                        None,
                        rustc_hir::Path { res: Res::Local(id), .. },
                    )) => {
                        let not_mut = if let Node::Binding(pat) = bctx.ctxt.tcx.hir().get(*id) {
                            let (mutable, _) = pat_to_mut_var(pat);
                            let ty = bctx.types.node_type(*id);
                            !(mutable || ty.ref_mutability() == Some(Mutability::Mut))
                        } else {
                            panic!("assignment to non-local");
                        };
                        if not_mut {
                            match bctx.ctxt.tcx.hir().get(bctx.ctxt.tcx.hir().get_parent_node(*id))
                            {
                                Node::Param(_) => {
                                    err_span_str(lhs.span, "cannot assign to non-mut parameter")?
                                }
                                Node::Local(_) => (),
                                other => unsupported_err!(lhs.span, "assignee node", other),
                            }
                        }
                        not_mut
                    }
                    ExprKind::Field(lhs, _) => {
                        let deref_ghost = mid_ty_to_vir_ghost(
                            bctx.ctxt.tcx,
                            bctx.types.node_type(lhs.hir_id),
                            true,
                        )
                        .1;
                        unsupported_err_unless!(
                            !deref_ghost,
                            lhs.span,
                            "assignment through Ghost/Tracked"
                        );
                        init_not_mut(bctx, lhs)?
                    }
                    ExprKind::Unary(UnOp::Deref, _) => false,
                    _ => {
                        unsupported_err!(lhs.span, format!("assign lhs {:?}", lhs))
                    }
                })
            }
            let init_not_mut = init_not_mut(bctx, lhs)?;
            Ok(mk_expr(ExprX::Assign {
                init_not_mut,
                lhs: expr_to_vir(bctx, lhs, ExprModifier::ADDR_OF)?,
                rhs: expr_to_vir(bctx, rhs, modifier)?,
            }))
        }
        ExprKind::Field(lhs, name) => {
            let lhs_modifier = is_expr_typ_mut_ref(bctx, lhs, modifier)?;
            let vir_lhs = expr_to_vir(bctx, lhs, lhs_modifier)?;
            let lhs_ty = tc.node_type(lhs.hir_id);
            let lhs_ty = mid_ty_simplify(tcx, lhs_ty, true);
            let (datatype, variant_name, field_name) = if let Some(adt_def) = lhs_ty.ty_adt_def() {
                unsupported_err_unless!(
                    adt_def.variants.len() == 1,
                    expr.span,
                    "field_of_adt_with_multiple_variants",
                    expr
                );
                let datatype_path = def_id_to_vir_path(tcx, adt_def.did);
                let hir_def = bctx.ctxt.tcx.adt_def(adt_def.did);
                let variant = hir_def.variants.iter().next().unwrap();
                let variant_name = str_ident(&variant.ident.as_str());
                let field_name = match variant.ctor_kind {
                    rustc_hir::def::CtorKind::Fn => {
                        let field_idx = variant
                            .fields
                            .iter()
                            .position(|f| f.ident == *name)
                            .expect("positional field not found");
                        positional_field_ident(field_idx)
                    }
                    rustc_hir::def::CtorKind::Fictive => str_ident(&name.as_str()),
                    rustc_hir::def::CtorKind::Const => panic!("unexpected tuple constructor"),
                };
                (datatype_path, variant_name, field_name)
            } else {
                let lhs_typ = typ_of_node(bctx, &lhs.hir_id, false);
                if let TypX::Tuple(ts) = &*lhs_typ {
                    let field: usize =
                        str::parse(&name.as_str()).expect("integer index into tuple");
                    let field_opr = UnaryOpr::TupleField { tuple_arity: ts.len(), field };
                    let vir = mk_expr(ExprX::UnaryOpr(field_opr, vir_lhs));
                    let mut erasure_info = bctx.ctxt.erasure_info.borrow_mut();
                    erasure_info.resolved_exprs.push((expr.span.data(), vir.clone()));
                    return Ok(vir);
                }
                unsupported_err!(expr.span, "field_of_non_adt", expr)
            };
            let field_type = expr_typ().clone();
            let vir = spanned_typed_new(
                expr.span,
                &field_type,
                ExprX::UnaryOpr(
                    UnaryOpr::Field(FieldOpr {
                        datatype,
                        variant: variant_name,
                        field: field_name,
                    }),
                    vir_lhs,
                ),
            );
            let mut erasure_info = bctx.ctxt.erasure_info.borrow_mut();
            erasure_info.resolved_exprs.push((expr.span.data(), vir.clone()));
            Ok(vir)
        }
        ExprKind::If(cond, lhs, rhs) => {
            let cond = cond.peel_drop_temps();
            match cond.kind {
                ExprKind::Let(pat, expr, _let_span) => {
                    // if let
                    let vir_expr = expr_to_vir(bctx, expr, modifier)?;
                    let mut vir_arms: Vec<vir::ast::Arm> = Vec::new();
                    /* lhs */
                    {
                        let pattern = pattern_to_vir(bctx, pat)?;
                        let guard = mk_expr(ExprX::Const(Constant::Bool(true)));
                        let body = expr_to_vir(bctx, &lhs, modifier)?;
                        let vir_arm = ArmX { pattern, guard, body };
                        vir_arms.push(spanned_new(lhs.span, vir_arm));
                    }
                    /* rhs */
                    {
                        let pat_typ = typ_of_node(bctx, &pat.hir_id, false);
                        let pattern = spanned_typed_new(cond.span, &pat_typ, PatternX::Wildcard);
                        let guard = mk_expr(ExprX::Const(Constant::Bool(true)));
                        let body = if let Some(rhs) = rhs {
                            expr_to_vir(bctx, &rhs, modifier)?
                        } else {
                            mk_expr(ExprX::Block(Arc::new(Vec::new()), None))
                        };
                        let vir_arm = ArmX { pattern, guard, body };
                        vir_arms.push(spanned_new(lhs.span, vir_arm));
                    }
                    Ok(mk_expr(ExprX::Match(vir_expr, Arc::new(vir_arms))))
                }
                _ => {
                    let vir_cond = expr_to_vir(bctx, cond, modifier)?;
                    let vir_lhs = expr_to_vir(bctx, lhs, modifier)?;
                    let vir_rhs = rhs.map(|e| expr_to_vir(bctx, e, modifier)).transpose()?;
                    Ok(mk_expr(ExprX::If(vir_cond, vir_lhs, vir_rhs)))
                }
            }
        }
        ExprKind::Match(expr, arms, _match_source) => {
            let vir_expr = expr_to_vir(bctx, expr, modifier)?;
            let mut vir_arms: Vec<vir::ast::Arm> = Vec::new();
            for arm in arms.iter() {
                let pattern = pattern_to_vir(bctx, &arm.pat)?;
                let guard = match &arm.guard {
                    None => mk_expr(ExprX::Const(Constant::Bool(true))),
                    Some(Guard::If(guard)) => expr_to_vir(bctx, guard, modifier)?,
                    Some(Guard::IfLet(_, _)) => unsupported_err!(expr.span, "Guard IfLet"),
                };
                let body = expr_to_vir(bctx, &arm.body, modifier)?;
                let vir_arm = ArmX { pattern, guard, body };
                vir_arms.push(spanned_new(arm.span, vir_arm));
            }
            Ok(mk_expr(ExprX::Match(vir_expr, Arc::new(vir_arms))))
        }
        ExprKind::Loop(block, None, LoopSource::Loop, _span) => {
            // A rust `loop { body }` is equivalent to `while true { body }`
            let cond = mk_expr(ExprX::Const(vir::ast::Constant::Bool(true)));
            let typ = typ_of_node(bctx, &block.hir_id, false);
            let mut body = block_to_vir(bctx, block, &expr.span, &typ, ExprModifier::REGULAR)?;
            let header = vir::headers::read_header(&mut body)?;
            let invs = header.invariant;
            Ok(mk_expr(ExprX::While { cond, body, invs }))
        }
        ExprKind::Loop(
            Block {
                stmts: [], expr: Some(Expr { kind: ExprKind::If(cond, body, other), .. }), ..
            },
            None,
            LoopSource::While,
            _span,
        ) => {
            // rustc desugars a while loop of the form `while cond { body }`
            // to `loop { if cond { body } else { break; } }`
            // We want to "un-desugar" it to represent it as a while loop.
            // We already got `body` from the if-branch; now sanity check that the
            // 'else' branch really has a 'break' statement as expected.
            if let Some(Expr {
                kind:
                    ExprKind::Block(
                        Block {
                            stmts:
                                [
                                    Stmt {
                                        kind:
                                            StmtKind::Expr(Expr {
                                                kind:
                                                    ExprKind::Break(
                                                        Destination { label: None, .. },
                                                        None,
                                                    ),
                                                ..
                                            }),
                                        ..
                                    },
                                ],
                            expr: None,
                            ..
                        },
                        None,
                    ),
                ..
            }) = other
            {
            } else {
                unsupported!("loop else", expr);
            }
            assert!(modifier == ExprModifier::REGULAR);
            let cond = expr_to_vir(bctx, cond, ExprModifier::REGULAR)?;
            let mut body = expr_to_vir(bctx, body, ExprModifier::REGULAR)?;
            let header = vir::headers::read_header(&mut body)?;
            if header.decrease.len() > 0 {
                return err_span_str(expr.span, "termination checking of loops is not supported");
            }
            let invs = header.invariant;
            Ok(mk_expr(ExprX::While { cond, body, invs }))
        }
        ExprKind::Ret(expr) => {
            let expr = match expr {
                None => None,
                Some(expr) => Some(expr_to_vir(bctx, expr, modifier)?),
            };
            Ok(mk_expr(ExprX::Return(expr)))
        }
        ExprKind::Struct(qpath, fields, spread) => {
            let update = match spread {
                None => None,
                Some(update) => Some(expr_to_vir(bctx, update, modifier)?),
            };
            let (path, variant_name) = match qpath {
                QPath::Resolved(slf, path) => {
                    unsupported_unless!(
                        matches!(path.res, Res::Def(DefKind::Struct | DefKind::Variant, _)),
                        "non_struct_ctor",
                        path.res
                    );
                    unsupported_unless!(slf.is_none(), "self_in_struct_qpath");
                    let variant = tcx.expect_variant_res(path.res);
                    let mut vir_path = def_id_to_vir_path(tcx, path.res.def_id());
                    if let Res::Def(DefKind::Variant, _) = path.res {
                        Arc::get_mut(&mut Arc::get_mut(&mut vir_path).unwrap().segments)
                            .unwrap()
                            .pop()
                            .expect(format!("variant name in Struct ctor for {:?}", path).as_str());
                    }
                    let variant_name = str_ident(&variant.ident.as_str());
                    (vir_path, variant_name)
                }
                _ => panic!("unexpected qpath {:?}", qpath),
            };
            let vir_fields = Arc::new(
                fields
                    .iter()
                    .map(|f| -> Result<_, VirErr> {
                        let vir = expr_to_vir(bctx, f.expr, modifier)?;
                        Ok(ident_binder(&str_ident(&f.ident.as_str()), &vir))
                    })
                    .collect::<Result<Vec<_>, _>>()?,
            );
            let mut erasure_info = bctx.ctxt.erasure_info.borrow_mut();
            let resolved_call = ResolvedCall::Ctor(path.clone(), variant_name.clone());
            erasure_info.resolved_calls.push((expr.span.data(), resolved_call));
            Ok(mk_expr(ExprX::Ctor(path, variant_name, vir_fields, update)))
        }
        ExprKind::MethodCall(_name_and_generics, _call_span_0, all_args, fn_span) => {
            let fn_def_id = bctx
                .types
                .type_dependent_def_id(expr.hir_id)
                .expect("def id of the method definition");

            let defined_locally = match tcx.hir().get_if_local(fn_def_id) {
                Some(rustc_hir::Node::ImplItem(rustc_hir::ImplItem {
                    kind: rustc_hir::ImplItemKind::Fn(..),
                    ..
                })) => true,
                Some(rustc_hir::Node::TraitItem(rustc_hir::TraitItem {
                    kind: rustc_hir::TraitItemKind::Fn(..),
                    ..
                })) => true,
                None => {
                    // Special case `clone` for standard Rc and Arc types
                    // (Could also handle it for other types where cloning is the identity
                    // operation in the SMT encoding.)
                    let f_name = tcx.def_path_str(fn_def_id);
                    if f_name == "std::clone::Clone::clone" {
                        assert!(all_args.len() == 1);
                        let arg_typ = bctx.types.node_type(all_args[0].hir_id);
                        if is_type_std_rc_or_arc(bctx.ctxt.tcx, &arg_typ) {
                            let mut erasure_info = bctx.ctxt.erasure_info.borrow_mut();
                            erasure_info
                                .resolved_calls
                                .push((fn_span.data(), ResolvedCall::CompilableOperator));

                            let arg = expr_to_vir(bctx, &all_args[0], ExprModifier::REGULAR)?;
                            return Ok(arg);
                        }
                    }
                    false
                }
                _ => panic!("unexpected hir for method impl item"),
            };
            let autoview_typ = bctx.ctxt.autoviewed_call_typs.get(&expr.hir_id);
            fn_call_to_vir(
                bctx,
                expr,
                fn_def_id,
                bctx.types.node_substs(expr.hir_id),
                *fn_span,
                all_args,
                autoview_typ,
                defined_locally,
                modifier,
            )
        }
        ExprKind::Closure(_, _fn_decl, body_id, _, _) => {
            let body = tcx.hir().body(*body_id);
            let typs = closure_param_typs(bctx, expr);
            assert!(typs.len() == body.params.len());
            let params: Vec<Binder<Typ>> = body
                .params
                .iter()
                .zip(typs.clone())
                .map(|(x, t)| Arc::new(BinderX { name: Arc::new(pat_to_var(x.pat)), a: t }))
                .collect();
            let body = expr_to_vir(bctx, &body.value, modifier)?;
            let typ = Arc::new(TypX::Lambda(Arc::new(typs), body.typ.clone()));
            Ok(spanned_typed_new(expr.span, &typ, ExprX::Closure(Arc::new(params), body)))
        }
        ExprKind::Index(tgt_expr, idx_expr) => {
            let tgt_vir = expr_to_vir(bctx, tgt_expr, modifier)?;
            if let TypX::Datatype(path, _dt_typs) = &*tgt_vir.typ {
                let tgt_index_path = {
                    let mut tp = path.clone();
                    Arc::make_mut(&mut Arc::make_mut(&mut tp).segments).push(str_ident("index"));
                    tp
                };
                let trait_def_id = bctx
                    .ctxt
                    .tcx
                    .lang_items()
                    .index_trait()
                    .expect("Index trait lang item should be defined");
                let trait_path = def_id_to_vir_path(bctx.ctxt.tcx, trait_def_id);
                let idx_vir = expr_to_vir(bctx, idx_expr, modifier)?;
                let target = CallTarget::Static(
                    Arc::new(FunX { path: tgt_index_path, trait_path: Some(trait_path) }),
                    Arc::new(vec![]),
                );
                Ok(mk_expr(ExprX::Call(target, Arc::new(vec![tgt_vir, idx_vir]))))
            } else {
                unsupported_err!(expr.span, format!("Index on non-datatype"), expr)
            }
        }
        _ => {
            unsupported_err!(expr.span, format!("expression"), expr)
        }
    }
}

pub(crate) fn let_stmt_to_vir<'tcx>(
    bctx: &BodyCtxt<'tcx>,
    pattern: &rustc_hir::Pat<'tcx>,
    initializer: &Option<&Expr<'tcx>>,
    attrs: &[Attribute],
) -> Result<Vec<vir::ast::Stmt>, VirErr> {
    let vir_pattern = pattern_to_vir(bctx, pattern)?;
    let mode = get_var_mode(bctx.mode, attrs);
    let init = initializer.map(|e| expr_to_vir(bctx, e, ExprModifier::REGULAR)).transpose()?;
    Ok(vec![spanned_new(pattern.span, StmtX::Decl { pattern: vir_pattern, mode, init })])
}

pub(crate) fn stmt_to_vir<'tcx>(
    bctx: &BodyCtxt<'tcx>,
    stmt: &Stmt<'tcx>,
) -> Result<Vec<vir::ast::Stmt>, VirErr> {
    if bctx.external_body {
        // we want just requires/ensures, not the whole body
        match &stmt.kind {
            StmtKind::Expr(..) | StmtKind::Semi(..) => {}
            _ => return Ok(vec![]),
        }
    }

    match &stmt.kind {
        StmtKind::Expr(expr) | StmtKind::Semi(expr) => {
            let vir_expr = expr_to_vir(bctx, expr, ExprModifier::REGULAR)?;
            Ok(vec![spanned_new(expr.span, StmtX::Expr(vir_expr))])
        }
        StmtKind::Local(Local { pat, init, .. }) => {
            let_stmt_to_vir(bctx, pat, init, bctx.ctxt.tcx.hir().attrs(stmt.hir_id))
        }
        _ => {
            unsupported_err!(stmt.span, "statement", stmt)
        }
    }
}<|MERGE_RESOLUTION|>--- conflicted
+++ resolved
@@ -32,13 +32,8 @@
 use rustc_span::Span;
 use std::sync::Arc;
 use vir::ast::{
-<<<<<<< HEAD
-    ArithOp, ArmX, AssertQueryMode, BinaryOp, BitwiseOp, CallTarget, ComputeMode, Constant, ExprX,
-    FieldOpr, FunX, HeaderExpr, HeaderExprX, Ident, InequalityOp, IntRange, InvAtomicity, Mode,
-=======
     ArithOp, ArmX, AssertQueryMode, BinaryOp, BitwiseOp, CallTarget, Constant, ExprX, FieldOpr,
     FunX, HeaderExpr, HeaderExprX, Ident, InequalityOp, IntRange, InvAtomicity, Mode, ModeCoercion,
->>>>>>> f811d76b
     MultiOp, PatternX, Quant, SpannedTyped, StmtX, Stmts, Typ, TypX, UnaryOp, UnaryOpr, VarAt,
     VirErr,
 };
@@ -880,7 +875,6 @@
         let proof = expr_to_vir(bctx, &args[1], ExprModifier::REGULAR)?;
         return Ok(mk_expr(ExprX::Forall { vars, require, ensure, proof }));
     }
-<<<<<<< HEAD
     if is_assert_by_compute {
         unsupported_err_unless!(len == 1, expr.span, "expected assert_by_compute", &args);
         let exp = expr_to_vir(bctx, &args[0], ExprModifier::REGULAR)?;
@@ -891,10 +885,7 @@
         let exp = expr_to_vir(bctx, &args[0], ExprModifier::REGULAR)?;
         return Ok(mk_expr(ExprX::AssertCompute(exp, ComputeMode::ComputeOnly)));
     }
-    if is_assert_nonlinear_by {
-=======
     if is_assert_nonlinear_by || is_assert_bitvector_by {
->>>>>>> f811d76b
         unsupported_err_unless!(
             len == 1,
             expr.span,
@@ -1905,14 +1896,9 @@
     let modifier = ExprModifier { deref_mut: false, ..current_modifier };
 
     let mk_lit_int = |in_negative_literal: bool, i: u128, typ: Typ| {
-<<<<<<< HEAD
-        check_lit_int(expr.span, in_negative_literal, i, &typ)?;
+        check_lit_int(&bctx.ctxt, expr.span, in_negative_literal, i, &typ)?;
         let c = vir::ast_util::const_int_from_u128(i);
         Ok(mk_expr(ExprX::Const(c)))
-=======
-        check_lit_int(&bctx.ctxt, expr.span, in_negative_literal, i, &typ)?;
-        Ok(mk_expr(ExprX::Const(vir::ast::Constant::Nat(Arc::new(i.to_string())))))
->>>>>>> f811d76b
     };
 
     let expr_attrs = bctx.ctxt.tcx.hir().attrs(expr.hir_id);
