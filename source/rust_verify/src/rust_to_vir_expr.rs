--- conflicted
+++ resolved
@@ -39,12 +39,6 @@
 use vir::ast_util::{
     const_int_from_string, ident_binder, path_as_rust_name, types_equal, undecorate_typ,
 };
-<<<<<<< HEAD
-use vir::ast_util::{
-    const_int_from_string, ident_binder, path_as_rust_name, types_equal, undecorate_typ,
-};
-=======
->>>>>>> 9a067e48
 use vir::def::positional_field_ident;
 
 pub(crate) fn pat_to_mut_var<'tcx>(pat: &Pat) -> Result<(bool, String), VirErr> {
@@ -773,10 +767,6 @@
         }
     };
 
-<<<<<<< HEAD
-    let path = if let Some(method_name) = autospec { Some(method_name) } else { path };
-=======
->>>>>>> 9a067e48
     let name =
         if let Some(path) = &path { Some(Arc::new(FunX { path: path.clone() })) } else { None };
 
@@ -1652,11 +1642,7 @@
             }
             vir::ast::CallTargetKind::Method(resolved)
         };
-<<<<<<< HEAD
-        let target = CallTarget::Fun(kind, name, typ_args);
-=======
         let target = CallTarget::Fun(kind, name, typ_args, autospec_usage);
->>>>>>> 9a067e48
         Ok(bctx.spanned_typed_new(expr.span, &expr_typ()?, ExprX::Call(target, Arc::new(vir_args))))
     }
 }
@@ -2411,16 +2397,12 @@
                         let typ_args =
                             Arc::new(vec![tup.typ.clone(), ret_typ, vir_fun.typ.clone()]);
                         (
-<<<<<<< HEAD
-                            CallTarget::Fun(vir::ast::CallTargetKind::Static, fun, typ_args),
-=======
                             CallTarget::Fun(
                                 vir::ast::CallTargetKind::Static,
                                 fun,
                                 typ_args,
                                 AutospecUsage::Final,
                             ),
->>>>>>> 9a067e48
                             vec![vir_fun, tup],
                             ResolvedCall::NonStaticExec,
                         )
@@ -2638,77 +2620,7 @@
                 unsupported_err!(expr.span, "assignment operators")
             }
         }
-<<<<<<< HEAD
-        ExprKind::Path(QPath::Resolved(None, path)) => match path.res {
-            Res::Local(id) => match tcx.hir().get(id) {
-                Node::Pat(pat) => mk_expr(if modifier.addr_of {
-                    ExprX::VarLoc(Arc::new(pat_to_var(pat)?))
-                } else {
-                    ExprX::Var(Arc::new(pat_to_var(pat)?))
-                }),
-                node => unsupported_err!(expr.span, format!("Path {:?}", node)),
-            },
-            Res::SelfCtor(_) => {
-                expr_tuple_datatype_ctor_to_vir(bctx, expr, &path.res, &[], expr.span, modifier)
-            }
-            Res::Def(def_kind, id) => {
-                match def_kind {
-                    DefKind::Const => {
-                        let path = def_id_to_vir_path(tcx, id);
-                        let fun = FunX { path };
-                        mk_expr(ExprX::ConstVar(Arc::new(fun)))
-                    }
-                    DefKind::Fn => {
-                        let name = hack_get_def_name(tcx, id); // TODO: proper handling of paths
-                        mk_expr(ExprX::Var(Arc::new(name)))
-                    }
-                    DefKind::Ctor(_, _ctor_kind) => expr_tuple_datatype_ctor_to_vir(
-                        bctx,
-                        expr,
-                        &path.res,
-                        &[],
-                        expr.span,
-                        modifier,
-                    ),
-                    DefKind::ConstParam => {
-                        let gparam = if let Some(local_id) = id.as_local() {
-                            let hir_id = tcx.hir().local_def_id_to_hir_id(local_id);
-                            match tcx.hir().get(hir_id) {
-                                Node::GenericParam(rustc_hir::GenericParam {
-                                    name,
-                                    kind: rustc_hir::GenericParamKind::Const { .. },
-                                    ..
-                                }) => Some(name),
-                                _ => None,
-                            }
-                        } else {
-                            None
-                        };
-                        match *undecorate_typ(&expr_typ()?) {
-                            TypX::Int(_) => {}
-                            _ => {
-                                unsupported_err!(expr.span, format!("non-int ConstParam {:?}", id))
-                            }
-                        }
-                        if let Some(name) = gparam {
-                            let typ = Arc::new(TypX::TypParam(Arc::new(name.ident().to_string())));
-                            let opr = vir::ast::NullaryOpr::ConstGeneric(typ);
-                            mk_expr(ExprX::NullaryOpr(opr))
-                        } else {
-                            unsupported_err!(expr.span, format!("ConstParam {:?}", id))
-                        }
-                    }
-                    _ => {
-                        unsupported_err!(expr.span, format!("Path {:?} kind {:?}", id, def_kind))
-                    }
-                }
-            }
-            res => unsupported_err!(expr.span, format!("Path {:?}", res)),
-        },
-        ExprKind::Path(qpath @ QPath::TypeRelative(_ty, _path_seg)) => {
-=======
         ExprKind::Path(qpath) => {
->>>>>>> 9a067e48
             let res = bctx.types.qpath_res(&qpath, expr.hir_id);
             match res {
                 Res::Local(id) => match tcx.hir().get(id) {
@@ -3166,32 +3078,11 @@
             )
         }
         ExprKind::Closure(..) => closure_to_vir(bctx, expr, expr_typ()?, false, modifier),
-<<<<<<< HEAD
-        ExprKind::Index(tgt_expr, idx_expr) => {
-            let tgt_vir = expr_to_vir(bctx, tgt_expr, modifier)?;
-            if let TypX::Datatype(path, _dt_typs) = &*undecorate_typ(&tgt_vir.typ) {
-                let tgt_index_path = {
-                    let mut tp = path.clone();
-                    Arc::make_mut(&mut Arc::make_mut(&mut tp).segments).push(str_ident("index"));
-                    tp
-                };
-                let idx_vir = expr_to_vir(bctx, idx_expr, modifier)?;
-                let target = CallTarget::Fun(
-                    vir::ast::CallTargetKind::Static,
-                    Arc::new(FunX { path: tgt_index_path }),
-                    Arc::new(vec![]),
-                );
-                mk_expr(ExprX::Call(target, Arc::new(vec![tgt_vir, idx_vir])))
-            } else {
-                unsupported_err!(expr.span, format!("Index on non-datatype"), expr)
-            }
-=======
         ExprKind::Index(_tgt_expr, _idx_expr) => {
             unsupported_err!(
                 expr.span,
-                "index operator (except in ghost code, via the verus! macro"
+                "index operator (except in ghost code, via the verus! macro)"
             )
->>>>>>> 9a067e48
         }
         ExprKind::AddrOf(..) => {
             unsupported_err!(expr.span, format!("complex address-of expressions"))
