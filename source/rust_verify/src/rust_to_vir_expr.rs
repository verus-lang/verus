--- conflicted
+++ resolved
@@ -53,9 +53,6 @@
 };
 use vir::def::{field_ident_from_rust, positional_field_ident};
 
-<<<<<<< HEAD
-#[derive(Clone, Debug)]
-=======
 /// Enum representing either an Expr (value expression) or a `Place` (place expression).
 ///
 /// While converting HIR -> VIR, every HIR node is converting into one of these kinds
@@ -77,7 +74,7 @@
 /// The easiest way to convert a `Place` to an `Expr` is to move or copy from it
 /// (which we here call "consume"). To convert from an `Expr` to a `Place`, we can create
 /// a "temporary" place.
->>>>>>> a3642239
+#[derive(Clone, Debug)]
 pub(crate) enum ExprOrPlace {
     Expr(vir::ast::Expr),
     Place(Place),
