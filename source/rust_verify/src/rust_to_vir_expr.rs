use crate::attributes::{
    Attr, GhostBlockAttr, get_custom_err_annotations, get_ghost_block_opt, get_trigger,
    get_var_mode, parse_attrs, parse_attrs_opt,
};
use crate::context::{BodyCtxt, Context};
use crate::erase::{CompilableOperator, ResolvedCall};
use crate::rust_intrinsics_to_vir::int_intrinsic_constant_to_vir;
use crate::rust_to_vir_base::{
    auto_deref_supported_for_ty, bitwidth_and_signedness_of_integer_type, def_id_to_vir_path,
    get_impl_paths_for_clauses, get_range, is_smt_arith, is_smt_equality, local_to_var,
    mid_ty_simplify, mid_ty_to_vir, mid_ty_to_vir_ghost, mk_range, typ_of_node,
    typ_of_node_expect_mut_ref,
};
use crate::rust_to_vir_ctor::{AdtKind, resolve_braces_ctor, resolve_ctor};
use crate::spans::err_air_span;
use crate::util::{err_span, err_span_bare, slice_vec_map_result, vec_map_result};
use crate::verus_items::{
    self, CompilableOprItem, DummyCaptureItem, InvariantItem, OpenInvariantBlockItem,
    SpecGhostTrackedItem, UnaryOpItem, VerusItem, VstdItem,
};
use crate::{fn_call_to_vir::fn_call_to_vir, unsupported_err, unsupported_err_unless};
use air::ast::Binder;
use air::ast_util::str_ident;
use rustc_ast::LitKind;
use rustc_hir::def::{CtorKind, DefKind, Res};
use rustc_hir::{
    AssignOpKind, BinOpKind, Block, Closure, Destination, Expr, ExprKind, HirId, ItemKind, LetExpr,
    LetStmt, Lit, LoopSource, Node, Pat, PatExpr, PatExprKind, PatKind, QPath, Stmt, StmtKind,
    StructTailExpr, UnOp,
};
use rustc_hir::{Attribute, BindingMode, BorrowKind, ByRef, Mutability};
use rustc_middle::ty::adjustment::{
    Adjust, Adjustment, AutoBorrow, AutoBorrowMutability, PointerCoercion,
};
use rustc_middle::ty::{
    AdtDef, ClauseKind, GenericArg, TraitPredicate, TraitRef, TyCtxt, TyKind, TypingEnv, Upcast,
};
use rustc_mir_build_verus::verus::BodyErasure;
use rustc_span::Span;
use rustc_span::def_id::DefId;
use rustc_span::source_map::Spanned;
use std::sync::Arc;
use vir::ast::{
    ArithOp, ArmX, AutospecUsage, BinaryOp, BitwiseOp, CallTarget, Constant, Dt, ExprX, FieldOpr,
    FunX, HeaderExprX, ImplPath, InequalityOp, IntRange, InvAtomicity, Mode, PatternX, Place,
    PlaceX, Primitive, SpannedTyped, StmtX, Stmts, Typ, TypX, UnaryOp, UnaryOpr, VarBinder,
    VarBinderX, VarIdent, VariantCheck, VirErr,
};
use vir::ast_util::{
    bool_typ, ident_binder, mk_tuple_field_opr, mk_tuple_typ, mk_tuple_x, str_unique_var,
    typ_to_diagnostic_str, types_equal, undecorate_typ,
};
use vir::def::{field_ident_from_rust, positional_field_ident};

pub(crate) enum ExprOrPlace {
    Expr(vir::ast::Expr),
    Place(Place),
}

impl ExprOrPlace {
    pub(crate) fn to_place(&self) -> Place {
        match self {
            ExprOrPlace::Expr(e) => {
                SpannedTyped::new(&e.span, &e.typ, PlaceX::Temporary(e.clone()))
            }
            ExprOrPlace::Place(p) => p.clone(),
        }
    }

    pub(crate) fn expect_expr<'tcx>(&self) -> vir::ast::Expr {
        match self {
            ExprOrPlace::Expr(e) => e.clone(),
            ExprOrPlace::Place(_p) => {
                panic!("expect_expr failed");
            }
        }
    }

    pub(crate) fn consume<'tcx>(
        &self,
        bctx: &BodyCtxt<'tcx>,
        ty: rustc_middle::ty::Ty<'tcx>,
    ) -> vir::ast::Expr {
        match self {
            ExprOrPlace::Expr(e) => e.clone(),
            ExprOrPlace::Place(p) => {
                let rk = if bctx.is_copy(ty) {
                    vir::ast::ReadKind::Copy
                } else {
                    vir::ast::ReadKind::Move
                };
                SpannedTyped::new(&p.span, &p.typ, ExprX::ReadPlace(p.clone(), rk))
            }
        }
    }

    pub(crate) fn immut_bor(&self) -> vir::ast::Expr {
        match self {
            ExprOrPlace::Expr(e) => add_vir_ref_decoration(e.clone()),
            ExprOrPlace::Place(p) => {
                let rk = vir::ast::ReadKind::ImmutBor;
                let typ =
                    Arc::new(TypX::Decorate(vir::ast::TypDecoration::Ref, None, p.typ.clone()));
                SpannedTyped::new(&p.span, &typ, ExprX::ReadPlace(p.clone(), rk))
            }
        }
    }

    pub(crate) fn to_spec_expr<'tcx>(&self) -> vir::ast::Expr {
        match self {
            ExprOrPlace::Expr(e) => e.clone(),
            ExprOrPlace::Place(p) => {
                let rk = vir::ast::ReadKind::Spec;
                SpannedTyped::new(&p.span, &p.typ, ExprX::ReadPlace(p.clone(), rk))
            }
        }
    }

    pub(crate) fn span(&self) -> &vir::messages::Span {
        match self {
            ExprOrPlace::Expr(e) => &e.span,
            ExprOrPlace::Place(p) => &p.span,
        }
    }

    pub(crate) fn typ(&self) -> &vir::ast::Typ {
        match self {
            ExprOrPlace::Expr(e) => &e.typ,
            ExprOrPlace::Place(p) => &p.typ,
        }
    }
}

pub(crate) fn pat_to_mut_var<'tcx>(pat: &Pat) -> Result<(bool, VarIdent), VirErr> {
    let Pat { hir_id: _, kind, span, default_binding_modes } = pat;
    unsupported_err_unless!(default_binding_modes, *span, "default_binding_modes");
    match kind {
        PatKind::Binding(annotation, id, ident, _subpat) => {
            let BindingMode(_, mutability) = annotation;
            let mutable = match mutability {
                rustc_hir::Mutability::Mut => true,
                rustc_hir::Mutability::Not => false,
            };
            Ok((mutable, local_to_var(ident, id.local_id)))
        }
        _ => {
            unsupported_err!(*span, "only variables are supported here, not general patterns")
        }
    }
}

pub(crate) fn pat_to_var<'tcx>(pat: &Pat) -> Result<VarIdent, VirErr> {
    let (_, name) = pat_to_mut_var(pat)?;
    Ok(name)
}

pub(crate) fn extract_array<'tcx>(expr: &'tcx Expr<'tcx>) -> Vec<&'tcx Expr<'tcx>> {
    match &expr.kind {
        ExprKind::Array(fields) => fields.iter().collect(),
        _ => vec![expr],
    }
}

pub(crate) fn extract_tuple<'tcx>(expr: &'tcx Expr<'tcx>) -> Vec<&'tcx Expr<'tcx>> {
    match &expr.kind {
        ExprKind::Tup(exprs) => exprs.iter().collect(),
        _ => vec![expr],
    }
}

pub(crate) fn closure_param_typs<'tcx>(
    bctx: &BodyCtxt<'tcx>,
    expr: &Expr<'tcx>,
) -> Result<Vec<Typ>, VirErr> {
    let node_type = bctx.types.node_type(expr.hir_id);
    match node_type.kind() {
        TyKind::Closure(_def, substs) => {
            let sig = substs.as_closure().sig();
            let mut args: Vec<Typ> = Vec::new();
            // REVIEW: rustc docs refer to skip_binder as "dangerous"
            for t in sig.inputs().skip_binder().iter() {
                args.push(mid_ty_to_vir(
                    bctx.ctxt.tcx,
                    &bctx.ctxt.verus_items,
                    bctx.fun_id,
                    expr.span,
                    t,
                    false, /* allow_mut_ref */
                )?);
            }
            assert!(args.len() == 1);
            match &*args[0] {
                TypX::Datatype(Dt::Tuple(_), typs, ..) => Ok((**typs).clone()),
                _ => panic!("expected tuple type"),
            }
        }
        _ => panic!("closure_param_types expected Closure type"),
    }
}

fn closure_ret_typ<'tcx>(bctx: &BodyCtxt<'tcx>, expr: &Expr<'tcx>) -> Result<Typ, VirErr> {
    let node_type = bctx.types.node_type(expr.hir_id);
    match node_type.kind() {
        TyKind::Closure(_def, substs) => {
            let sig = substs.as_closure().sig();
            let t = sig.output().skip_binder();
            mid_ty_to_vir(
                bctx.ctxt.tcx,
                &bctx.ctxt.verus_items,
                bctx.fun_id,
                expr.span,
                &t,
                false, /* allow_mut_ref */
            )
        }
        _ => panic!("closure_param_types expected Closure type"),
    }
}

fn mk_clip<'tcx>(
    range: &IntRange,
    expr: &vir::ast::Expr,
    recommends_assume_truncate: bool,
) -> vir::ast::Expr {
    match range {
        IntRange::Int => expr.clone(),
        range => SpannedTyped::new(
            &expr.span,
            &Arc::new(TypX::Int(*range)),
            ExprX::Unary(
                UnaryOp::Clip { range: *range, truncate: recommends_assume_truncate },
                expr.clone(),
            ),
        ),
    }
}

pub(crate) fn mk_ty_clip<'tcx>(
    typ: &Typ,
    expr: &vir::ast::Expr,
    recommends_assume_truncate: bool,
) -> vir::ast::Expr {
    mk_clip(&get_range(typ), expr, recommends_assume_truncate)
}

pub(crate) fn check_lit_int(
    ctxt: &Context,
    span: Span,
    in_negative_literal: bool,
    i: u128,
    typ: &Typ,
) -> Result<(), VirErr> {
    let i_bump = if in_negative_literal { 1 } else { 0 };
    if let TypX::Int(range) = *undecorate_typ(typ) {
        match range {
            IntRange::Int | IntRange::Nat => Ok(()),
            IntRange::U(n) if n == 128 || (n < 128 && i < (1u128 << n)) => Ok(()),
            IntRange::I(n) if n - 1 < 128 && i < (1u128 << (n - 1)) + i_bump => Ok(()),
            IntRange::USize
                if i < (1u128
                    << (ctxt.arch_word_bits.expect("unkown arch_word_bits").min_bits()
                        as u128)) =>
            {
                Ok(())
            }
            IntRange::ISize
                if i < (1u128
                    << (ctxt.arch_word_bits.expect("unkown arch_word_bits").min_bits() - 1))
                    + i_bump =>
            {
                Ok(())
            }
            _ => {
                return err_span(span, format!("integer literal out of range {:?}", range));
            }
        }
    } else {
        return err_span(span, "expected integer type");
    }
}

pub(crate) fn expr_to_vir_inner<'tcx>(
    bctx: &BodyCtxt<'tcx>,
    expr: &Expr<'tcx>,
    modifier: ExprModifier,
) -> Result<ExprOrPlace, VirErr> {
    let expr = expr.peel_drop_temps();

    if bctx.external_body {
        // we want just requires/ensures, not the whole body
        match &expr.kind {
            ExprKind::Block(..) | ExprKind::Call(..) | ExprKind::Closure(_) => {}
            _ => {
                return Ok(ExprOrPlace::Expr(bctx.spanned_typed_new(
                    expr.span,
                    &Arc::new(TypX::Bool),
                    ExprX::Block(Arc::new(vec![]), None),
                )));
            }
        }
    }

    let adjustments = bctx.types.expr_adjustments(expr);

    expr_to_vir_with_adjustments(bctx, expr, modifier, adjustments, adjustments.len())
}

pub(crate) fn expr_to_vir_consume<'tcx>(
    bctx: &BodyCtxt<'tcx>,
    expr: &Expr<'tcx>,
    modifier: ExprModifier,
) -> Result<vir::ast::Expr, VirErr> {
    Ok(expr_to_vir(bctx, expr, modifier)?.consume(bctx, bctx.types.expr_ty_adjusted(expr)))
}

pub(crate) fn expr_to_vir<'tcx>(
    bctx: &BodyCtxt<'tcx>,
    expr: &Expr<'tcx>,
    modifier: ExprModifier,
) -> Result<ExprOrPlace, VirErr> {
    let mut vir_expr_or_place = expr_to_vir_inner(bctx, expr, modifier)?;
    let attrs = bctx.ctxt.tcx.hir_attrs(expr.hir_id);
    for group in get_trigger(attrs)? {
        let mut vir_expr = vir_expr_or_place.to_spec_expr();
        vir_expr = vir_expr.new_x(ExprX::Unary(UnaryOp::Trigger(group), vir_expr.clone()));
        vir_expr_or_place = ExprOrPlace::Expr(vir_expr);
    }
    for err_msg in get_custom_err_annotations(attrs)? {
        let mut vir_expr = vir_expr_or_place.to_spec_expr();
        vir_expr = vir_expr
            .new_x(ExprX::UnaryOpr(UnaryOpr::CustomErr(Arc::new(err_msg)), vir_expr.clone()));
        vir_expr_or_place = ExprOrPlace::Expr(vir_expr);
    }
    Ok(vir_expr_or_place)
}

pub(crate) fn patexpr_to_vir<'tcx>(
    bctx: &BodyCtxt<'tcx>,
    span: Span,
    pat: &Pat<'tcx>,
    pat_typ: &Typ,
    pat_expr: &PatExpr<'tcx>,
) -> Result<PatternX, VirErr> {
    let tcx = bctx.ctxt.tcx;
    match pat_expr.kind {
        PatExprKind::Lit { lit, negated } => {
            Ok(PatternX::Expr(lit_to_vir(bctx, span, &lit, negated, pat_typ, None)?))
        }
        PatExprKind::Path(qpath) => {
            let res = bctx.types.qpath_res(&qpath, pat_expr.hir_id);
            match res {
                Res::Def(DefKind::Const, id) => {
                    let path = def_id_to_vir_path(tcx, &bctx.ctxt.verus_items, id);
                    let fun = FunX { path };
                    let autospec_usage =
                        if bctx.in_ghost { AutospecUsage::IfMarked } else { AutospecUsage::Final };
                    let x = ExprX::ConstVar(Arc::new(fun), autospec_usage);

                    let expr = bctx.spanned_typed_new(pat.span, &pat_typ, x);

                    let mut erasure_info = bctx.ctxt.erasure_info.borrow_mut();
                    erasure_info.hir_vir_ids.push((pat_expr.hir_id, expr.span.id));

                    Ok(PatternX::Expr(expr))
                }
                Res::Err => err_span(span, format!("Couldn't resolve {qpath:#?}")),
                _ => match resolve_ctor(bctx.ctxt.tcx, res) {
                    Some((ctor, CtorKind::Const)) => {
                        let variant_name = str_ident(&ctor.variant_def.ident(tcx).as_str());
                        let vir_path = def_id_to_vir_path(
                            bctx.ctxt.tcx,
                            &bctx.ctxt.verus_items,
                            ctor.adt_def_id,
                        );
                        Ok(PatternX::Constructor(
                            Dt::Path(vir_path),
                            variant_name,
                            Arc::new(vec![]),
                        ))
                    }
                    _ => {
                        crate::internal_err!(pat.span, "expected const constructor")
                    }
                },
            }
        }
        PatExprKind::ConstBlock(_) => err_span(span, "PatExprKind::ConstBlock"),
    }
}

pub(crate) fn get_fn_path<'tcx>(
    bctx: &BodyCtxt<'tcx>,
    expr: &Expr<'tcx>,
) -> Result<vir::ast::Fun, VirErr> {
    match &expr.kind {
        ExprKind::Path(qpath) => {
            let id = bctx.types.qpath_res(qpath, expr.hir_id).def_id();
            if let Some(_) =
                bctx.ctxt.tcx.impl_of_method(id).and_then(|ii| bctx.ctxt.tcx.trait_id_of_impl(ii))
            {
                unsupported_err!(expr.span, format!("Fn {:?}", id))
            } else {
                let path = def_id_to_vir_path(bctx.ctxt.tcx, &bctx.ctxt.verus_items, id);
                Ok(Arc::new(FunX { path }))
            }
        }
        _ => unsupported_err!(expr.span, format!("{:?}", expr)),
    }
}

pub(crate) fn expr_tuple_datatype_ctor_to_vir<'tcx>(
    bctx: &BodyCtxt<'tcx>,
    expr: &Expr<'tcx>,
    ctor: crate::rust_to_vir_ctor::Ctor,
    args_slice: &[Expr<'tcx>],
    fun_span: Span,
    modifier: ExprModifier,
) -> Result<vir::ast::Expr, VirErr> {
    let tcx = bctx.ctxt.tcx;
    let expr_typ = typ_of_node(bctx, expr.span, &expr.hir_id, false)?;

    let variant_name = str_ident(&ctor.variant_def.ident(tcx).as_str());
    let vir_path = def_id_to_vir_path(bctx.ctxt.tcx, &bctx.ctxt.verus_items, ctor.adt_def_id);

    let vir_fields = Arc::new(
        args_slice
            .iter()
            .enumerate()
            .map(|(i, e)| -> Result<_, VirErr> {
                let vir = expr_to_vir_consume(bctx, e, modifier)?;
                Ok(ident_binder(&positional_field_ident(i), &vir))
            })
            .collect::<Result<Vec<_>, _>>()?,
    );
    let mut erasure_info = bctx.ctxt.erasure_info.borrow_mut();
    let resolved_call = ResolvedCall::Ctor(vir_path.clone(), variant_name.clone());
    erasure_info.resolved_calls.push((expr.hir_id, fun_span.data(), resolved_call));
    let exprx = ExprX::Ctor(Dt::Path(vir_path), variant_name, vir_fields, None);
    Ok(bctx.spanned_typed_new(expr.span, &expr_typ, exprx))
}

fn handle_dot_dot(
    num_entries_in_pat: usize,
    total_entries: usize,
    dot_dot_pos: &rustc_hir::DotDotPos,
) -> (usize, usize) {
    match dot_dot_pos.as_opt_usize() {
        None => {
            assert!(num_entries_in_pat == total_entries);
            (0, 0)
        }
        Some(pos) => {
            assert!(pos <= num_entries_in_pat);
            assert!(num_entries_in_pat <= total_entries);
            let n_wildcards = total_entries - num_entries_in_pat;
            (n_wildcards, pos)
        }
    }
}

pub(crate) fn pattern_to_vir_inner<'tcx>(
    bctx: &BodyCtxt<'tcx>,
    pat: &Pat<'tcx>,
) -> Result<vir::ast::Pattern, VirErr> {
    let tcx = bctx.ctxt.tcx;
    let pat_typ = typ_of_node(bctx, pat.span, &pat.hir_id, false)?;
    unsupported_err_unless!(pat.default_binding_modes, pat.span, "complex pattern");
    let pattern = match &pat.kind {
        PatKind::Wild => PatternX::Wildcard(false),
        PatKind::Binding(BindingMode(_, mutability), canonical, x, subpat) => {
            let mutable = match mutability {
                Mutability::Not => false,
                Mutability::Mut => true,
            };

            // In new-mut-refs, we need to treat a variable as 'mutable' if it's a
            // mutable reference (or if it contains a nested mutable reference),
            // even if the variable is not marked 'mut'.
            // Conservatively mark all variables non-mutable for now
            // TODO be more precise about this.
            let mutable = mutable || bctx.ctxt.cmd_line_args.new_mut_ref;

            let name = local_to_var(x, canonical.local_id);
            match subpat {
                None => PatternX::Var { name, mutable },
                Some(subpat) => {
                    PatternX::Binding { name, mutable, sub_pat: pattern_to_vir(bctx, subpat)? }
                }
            }
        }
        PatKind::Expr(expr) => patexpr_to_vir(bctx, expr.span, pat, &pat_typ, expr)?,
        PatKind::Tuple(pats, dot_dot_pos) => {
            let n = match &*pat_typ {
                TypX::Datatype(Dt::Tuple(n), typs, ..) => {
                    assert!(typs.len() == *n);
                    *n
                }
                _ => {
                    crate::internal_err!(pat.span, "expected tuple type")
                }
            };

            let (n_wildcards, pos_to_insert_wildcards) =
                handle_dot_dot(pats.len(), n, &dot_dot_pos);

            let mut binders: Vec<Binder<vir::ast::Pattern>> = Vec::new();
            for (i, pat) in pats.iter().enumerate() {
                let actual_idx = if i < pos_to_insert_wildcards { i } else { i + n_wildcards };

                let pattern = pattern_to_vir(bctx, pat)?;
                let binder = ident_binder(&positional_field_ident(actual_idx), &pattern);
                binders.push(binder);
            }

            let variant_name = vir::def::prefix_tuple_variant(n);
            PatternX::Constructor(Dt::Tuple(n), variant_name, Arc::new(binders))
        }
        PatKind::TupleStruct(qpath, pats, dot_dot_pos) => {
            let res = bctx.types.qpath_res(qpath, pat.hir_id);
            let ctor = resolve_ctor(bctx.ctxt.tcx, res);
            let Some((ctor, CtorKind::Fn)) = ctor else {
                crate::internal_err!(pat.span, "expected Fn constructor")
            };

            let variant_name = str_ident(&ctor.variant_def.ident(tcx).as_str());
            let vir_path =
                def_id_to_vir_path(bctx.ctxt.tcx, &bctx.ctxt.verus_items, ctor.adt_def_id);

            let (n_wildcards, pos_to_insert_wildcards) =
                handle_dot_dot(pats.len(), ctor.variant_def.fields.len(), &dot_dot_pos);

            let mut binders: Vec<Binder<vir::ast::Pattern>> = Vec::new();
            for (i, pat) in pats.iter().enumerate() {
                let actual_idx = if i < pos_to_insert_wildcards { i } else { i + n_wildcards };

                let pattern = pattern_to_vir(bctx, pat)?;
                let binder = ident_binder(&positional_field_ident(actual_idx), &pattern);
                binders.push(binder);
            }

            PatternX::Constructor(Dt::Path(vir_path), variant_name, Arc::new(binders))
        }
        PatKind::Struct(qpath, pats, _) => {
            let res = bctx.types.qpath_res(qpath, pat.hir_id);
            let ty = bctx.types.node_type(pat.hir_id);
            let ctor = resolve_braces_ctor(tcx, res, ty, false, pat.span)?;
            let variant_name = str_ident(&ctor.variant_def.ident(tcx).as_str());
            let vir_path =
                def_id_to_vir_path(bctx.ctxt.tcx, &bctx.ctxt.verus_items, ctor.adt_def_id);

            let mut binders: Vec<Binder<vir::ast::Pattern>> = Vec::new();
            for fpat in pats.iter() {
                let pattern = pattern_to_vir(bctx, &fpat.pat)?;
                let ident = field_ident_from_rust(fpat.ident.as_str());
                let binder = ident_binder(&ident, &pattern);
                binders.push(binder);
            }
            PatternX::Constructor(Dt::Path(vir_path), variant_name, Arc::new(binders))
        }
        PatKind::Box(pat) => {
            return pattern_to_vir(bctx, pat);
        }
        PatKind::Or(pats) => {
            if pats.len() == 1 {
                return pattern_to_vir(bctx, &pats[0]);
            }

            assert!(pats.len() >= 2);

            let mut patterns: Vec<vir::ast::Pattern> = Vec::new();
            for pat in pats.iter() {
                patterns.push(pattern_to_vir(bctx, pat)?);
            }

            // Arrange it like Or(a, Or(b, Or(c, d)))
            // Also, make sure to preserve the order.

            let mut pat_iter = patterns.into_iter().rev();
            let plast = pat_iter.next().unwrap();
            let plast2 = pat_iter.next().unwrap();
            let mut pat_or = PatternX::Or(plast2, plast);
            while let Some(p) = pat_iter.next() {
                pat_or = PatternX::Or(p, bctx.spanned_typed_new(pat.span, &pat_typ, pat_or));
            }
            pat_or
        }
        PatKind::Range(expr1_opt, expr2_opt, range_end) => {
            let e1 = match expr1_opt {
                None => None,
                Some(expr1) => {
                    let e1 = patexpr_to_vir(bctx, expr1.span, pat, &pat_typ, expr1)?;
                    if let PatternX::Expr(e1) = e1 {
                        if !matches!(&*e1.typ, TypX::Int(_)) {
                            unsupported_err!(expr1.span, "range pattern with non-int type");
                        }
                        Some(e1)
                    } else {
                        return err_span(expr1.span, "range pattern with unsupported type");
                    }
                }
            };
            let e2 = match expr2_opt {
                None => None,
                Some(expr2) => {
                    let e2 = patexpr_to_vir(bctx, expr2.span, pat, &pat_typ, expr2)?;
                    if let PatternX::Expr(e2) = e2 {
                        if !matches!(&*e2.typ, TypX::Int(_)) {
                            unsupported_err!(expr2.span, "range pattern with non-int type");
                        }
                        let ineq = match range_end {
                            rustc_hir::RangeEnd::Included => InequalityOp::Le,
                            rustc_hir::RangeEnd::Excluded => InequalityOp::Lt,
                        };
                        Some((e2, ineq))
                    } else {
                        return err_span(expr2.span, "range pattern with unsupported type");
                    }
                }
            };
            PatternX::Range(e1, e2)
        }
        PatKind::Guard(..) => unsupported_err!(pat.span, "pattern guards", pat),
        PatKind::Ref(..) => unsupported_err!(pat.span, "ref patterns", pat),
        PatKind::Slice(..) => unsupported_err!(pat.span, "slice patterns", pat),
        PatKind::Never => unsupported_err!(pat.span, "never patterns", pat),
        PatKind::Deref(_) => unsupported_err!(pat.span, "deref patterns", pat),
        PatKind::Err(_) => unsupported_err!(pat.span, "err patterns", pat),
        PatKind::Missing => unsupported_err!(pat.span, "missing patterns", pat),
    };
    let pattern = bctx.spanned_typed_new(pat.span, &pat_typ, pattern);
    let mut erasure_info = bctx.ctxt.erasure_info.borrow_mut();
    erasure_info.resolved_pats.push((pat.span.data(), pattern.clone()));
    Ok(pattern)
}

pub(crate) fn pattern_to_vir<'tcx>(
    bctx: &BodyCtxt<'tcx>,
    pat: &Pat<'tcx>,
) -> Result<vir::ast::Pattern, VirErr> {
    let vir_pat = pattern_to_vir_inner(bctx, pat)?;
    let mut erasure_info = bctx.ctxt.erasure_info.borrow_mut();
    erasure_info.hir_vir_ids.push((pat.hir_id, vir_pat.span.id));
    Ok(vir_pat)
}

pub(crate) fn block_to_vir<'tcx>(
    bctx: &BodyCtxt<'tcx>,
    block: &Block<'tcx>,
    span: &Span,
    ty: &Typ,
    mut modifier: ExprModifier,
) -> Result<vir::ast::Expr, VirErr> {
    let mut vir_stmts: Vec<vir::ast::Stmt> = Vec::new();
    let mut stmts_iter = block.stmts.iter();
    while let Some(mut some_stmts) = stmts_to_vir(bctx, &mut stmts_iter)? {
        vir_stmts.append(&mut some_stmts);
    }
    if block.stmts.len() != 0 {
        modifier = ExprModifier { deref_mut: false, ..modifier };
    }
    let vir_expr = block.expr.map(|expr| expr_to_vir_consume(bctx, &expr, modifier)).transpose()?;

    let x = ExprX::Block(Arc::new(vir_stmts), vir_expr);
    Ok(bctx.spanned_typed_new(span.clone(), ty, x))
}

/// Check for the #[verifier(invariant_block)] attribute
pub fn attrs_is_invariant_block(attrs: &[Attribute]) -> Result<bool, VirErr> {
    let attrs_vec = parse_attrs(attrs, None)?;
    for attr in &attrs_vec {
        match attr {
            Attr::InvariantBlock => {
                return Ok(true);
            }
            _ => {}
        }
    }
    Ok(false)
}

/// Check for the #[verifier(invariant_block)] attribute on a block
fn is_invariant_block(bctx: &BodyCtxt, expr: &Expr) -> Result<bool, VirErr> {
    let attrs = bctx.ctxt.tcx.hir_attrs(expr.hir_id);
    attrs_is_invariant_block(attrs)
}

fn malformed_inv_block_err<'tcx, X>(expr: &Expr<'tcx>) -> Result<X, VirErr> {
    err_span(
        expr.span,
        "malformed invariant block; use `open_atomic_invariant!` or `open_local_invariant!` macro instead",
    )
}

pub(crate) fn is_spend_open_invariant_credit_call(
    verus_items: &verus_items::VerusItems,
    spend_stmt: &Stmt,
) -> bool {
    match spend_stmt.kind {
        StmtKind::Semi(Expr {
            kind:
                ExprKind::Call(
                    Expr {
                        kind:
                            ExprKind::Path(QPath::Resolved(
                                None,
                                rustc_hir::Path { res: Res::Def(_, fun_id), .. },
                            )),
                        ..
                    },
                    [Expr { .. }],
                ),
            ..
        }) => match verus_items.id_to_name.get(&fun_id) {
            Some(&VerusItem::Vstd(
                VstdItem::Invariant(InvariantItem::SpendOpenInvariantCredit),
                _,
            )) => true,
            Some(&VerusItem::Vstd(
                VstdItem::Invariant(InvariantItem::SpendOpenInvariantCreditInProof),
                _,
            )) => true,
            _ => false,
        },
        _ => false,
    }
}

pub(crate) fn invariant_block_open<'a>(
    verus_items: &verus_items::VerusItems,
    open_stmt: &'a Stmt,
) -> Option<(HirId, HirId, &'a rustc_hir::Pat<'a>, &'a rustc_hir::Expr<'a>, InvAtomicity)> {
    match open_stmt.kind {
        StmtKind::Let(LetStmt {
            pat:
                Pat {
                    kind:
                        PatKind::Tuple(
                            [
                                Pat {
                                    kind:
                                        PatKind::Binding(
                                            BindingMode(_, Mutability::Not),
                                            guard_hir,
                                            _,
                                            None,
                                        ),
                                    default_binding_modes: true,
                                    ..
                                },
                                inner_pat @ Pat {
                                    kind:
                                        PatKind::Binding(
                                            BindingMode(_, Mutability::Mut),
                                            inner_hir,
                                            _,
                                            None,
                                        ),
                                    default_binding_modes: true,
                                    ..
                                },
                            ],
                            dot_dot_pos,
                        ),
                    ..
                },
            init:
                Some(Expr {
                    kind:
                        ExprKind::Call(
                            Expr {
                                kind:
                                    ExprKind::Path(QPath::Resolved(
                                        None,
                                        rustc_hir::Path {
                                            res: Res::Def(DefKind::Fn, fun_id), ..
                                        },
                                    )),
                                ..
                            },
                            [arg],
                        ),
                    ..
                }),
            els: None,
            ..
        }) if dot_dot_pos.as_opt_usize().is_none() => {
            let verus_item = verus_items.id_to_name.get(fun_id);
            let atomicity = match verus_item {
                Some(VerusItem::OpenInvariantBlock(
                    OpenInvariantBlockItem::OpenAtomicInvariantBegin,
                )) => InvAtomicity::Atomic,
                Some(VerusItem::OpenInvariantBlock(
                    OpenInvariantBlockItem::OpenLocalInvariantBegin,
                )) => InvAtomicity::NonAtomic,
                _ => {
                    return None;
                }
            };
            Some((*guard_hir, *inner_hir, inner_pat, arg, atomicity))
        }
        _ => {
            dbg!(&open_stmt);
            None
        }
    }
}

pub(crate) fn invariant_block_close(close_stmt: &Stmt) -> Option<(HirId, HirId, DefId)> {
    match close_stmt.kind {
        StmtKind::Semi(Expr {
            kind:
                ExprKind::Call(
                    Expr {
                        kind:
                            ExprKind::Path(QPath::Resolved(
                                None,
                                rustc_hir::Path { res: Res::Def(_, fun_id), .. },
                            )),
                        ..
                    },
                    [
                        Expr {
                            kind:
                                ExprKind::Path(QPath::Resolved(
                                    None,
                                    rustc_hir::Path { res: Res::Local(hir_id1), .. },
                                )),
                            ..
                        },
                        Expr {
                            kind:
                                ExprKind::Path(QPath::Resolved(
                                    None,
                                    rustc_hir::Path { res: Res::Local(hir_id2), .. },
                                )),
                            ..
                        },
                    ],
                ),
            ..
        }) => Some((*hir_id1, *hir_id2, *fun_id)),
        _ => None,
    }
}

fn invariant_block_to_vir<'tcx>(
    bctx: &BodyCtxt<'tcx>,
    expr: &Expr<'tcx>,
    modifier: ExprModifier,
) -> Result<ExprOrPlace, VirErr> {
    // The open_atomic_invariant! macro produces code that looks like this
    // (and similarly for open_local_invariant!)
    //
    // #[verifier(invariant_block)] {
    //      spend_open_invariant_credit($credit_expr);
    //      let (guard, mut $inner) = open_atomic_invariant_begin($eexpr);
    //      $bblock
    //      open_invariant_end(guard, $inner);
    //  }
    //
    // We need to check that it really does have this form, including
    // that the identifiers `guard` and `inner` used in the last statement
    // are the same as in the first statement. This is what the giant
    // `match` statements below are for.
    //
    // We also need to "recover" the $inner, $eexpr, and $bblock for conversion to VIR.
    //
    // If the AST doesn't look exactly like we expect, print an error asking the user
    // to use the open_atomic_invariant! macro.

    let body = match &expr.kind {
        ExprKind::Block(body, _) => body,
        _ => panic!("invariant_block_to_vir called with non-Body expression"),
    };

    if body.stmts.len() != 4 || body.expr.is_some() {
        return malformed_inv_block_err(expr);
    }

    let spend_stmt = &body.stmts[0];
    let open_stmt = &body.stmts[1];
    let mid_stmt = &body.stmts[2];
    let close_stmt = &body.stmts[3];

    if !is_spend_open_invariant_credit_call(&bctx.ctxt.verus_items, spend_stmt) {
        return malformed_inv_block_err(expr);
    }

    let (guard_hir, inner_hir, inner_pat, inv_arg, atomicity) = {
        if let Some(block_open) = invariant_block_open(&bctx.ctxt.verus_items, open_stmt) {
            block_open
        } else {
            return malformed_inv_block_err(expr);
        }
    };

    if let Some((hir_id1, hir_id2, fun_id)) = invariant_block_close(close_stmt) {
        let verus_item = bctx.ctxt.verus_items.id_to_name.get(&fun_id);
        if verus_item
            != Some(&VerusItem::OpenInvariantBlock(OpenInvariantBlockItem::OpenInvariantEnd))
        {
            return malformed_inv_block_err(expr);
        }

        if hir_id1 != guard_hir || hir_id2 != inner_hir {
            return malformed_inv_block_err(expr);
        }
    } else {
        return malformed_inv_block_err(expr);
    }

    let vir_body = match mid_stmt.kind {
        StmtKind::Expr(e @ Expr { kind: ExprKind::Block(body, _), .. }) => {
            assert!(!is_invariant_block(bctx, e)?);
            let vir_stmts: Stmts = Arc::new(
                slice_vec_map_result(body.stmts, |stmt| stmt_to_vir(bctx, stmt))?
                    .into_iter()
                    .flatten()
                    .collect(),
            );
            let vir_expr =
                body.expr.map(|expr| expr_to_vir_consume(bctx, &expr, modifier)).transpose()?;
            let ty = typ_of_node(bctx, e.span, &e.hir_id, false)?;
            // NOTE: we use body.span here instead of e.span
            // body.span leads to better error messages
            // (e.g., the "Cannot show invariant holds at end of block" error)
            // (e.span or mid_stmt.span would expose macro internals)
            bctx.spanned_typed_new(body.span, &ty, ExprX::Block(vir_stmts, vir_expr))
        }
        _ => {
            return malformed_inv_block_err(expr);
        }
    };

    let vir_arg = expr_to_vir_consume(bctx, &inv_arg, modifier)?;

    let name = pat_to_var(inner_pat)?;
    let inner_ty = typ_of_node(bctx, inner_pat.span, &inner_hir, false)?;
    let vir_binder = Arc::new(VarBinderX { name, a: inner_ty });

    let mid_exp = bctx.spanned_typed_new(
        mid_stmt.span,
        &typ_of_node(bctx, expr.span, &expr.hir_id, false)?,
        ExprX::OpenInvariant(vir_arg, vir_binder, vir_body, atomicity),
    );
    let spend_stmt_vir = stmt_to_vir(&bctx, spend_stmt)
        .expect("could not convert spend_open_invariant_credit call to vir");
    Ok(ExprOrPlace::Expr(bctx.spanned_typed_new(
        expr.span,
        &typ_of_node(bctx, expr.span, &expr.hir_id, false)?,
        ExprX::Block(Arc::new(spend_stmt_vir), Some(mid_exp)),
    )))
}

#[derive(PartialEq, Eq, Debug, Clone, Copy)]
pub(crate) struct ExprModifier {
    /// dereferencing a mutable reference
    pub(crate) deref_mut: bool,
    /// taking a mutable reference
    pub(crate) addr_of_mut: bool,
}

impl ExprModifier {
    pub(crate) const REGULAR: Self = Self { deref_mut: false, addr_of_mut: false };

    pub(crate) const DEREF_MUT: Self = Self { deref_mut: true, addr_of_mut: false };

    pub(crate) const ADDR_OF_MUT: Self = Self { deref_mut: false, addr_of_mut: true };
}

pub(crate) fn is_expr_typ_mut_ref<'tcx>(
    ty: rustc_middle::ty::Ty<'tcx>,
    modifier: ExprModifier,
) -> Result<ExprModifier, VirErr> {
    match ty.kind() {
        TyKind::Ref(_, _tys, rustc_ast::Mutability::Mut) => {
            Ok(ExprModifier { deref_mut: true, ..modifier })
        }
        _ => Ok(modifier),
    }
}

pub(crate) fn expr_to_vir_with_adjustments<'tcx>(
    bctx: &BodyCtxt<'tcx>,
    expr: &Expr<'tcx>,
    current_modifier: ExprModifier,
    adjustments: &[Adjustment<'tcx>],
    adjustment_idx: usize,
) -> Result<ExprOrPlace, VirErr> {
    // Implicit conversions are stored in the "adjustments" for each node
    // See: https://doc.rust-lang.org/stable/nightly-rustc/rustc_middle/ty/adjustment/struct.Adjustment.html
    //
    // For example, suppose the user writes the expression `v` but Rust
    // inserts a borrow a deref so that we have to treat the node like `&*v`.
    //
    // Then we'd have:
    //
    //    adjustments[0] = Deref (*)
    //    adjustments[1] = Borrow (&)
    //
    // That is, the higher indices mean adjustments that are farther on the outside.
    //
    // The adjustment objects also have the type after each is applied, e.g.,
    //
    //    expr_ty(expr)                                    type of `v`
    //    adjustments[0].target                            type of `*v`
    //    adjumstmens[1].target = expr_ty_adjusted(expr)   type of `&*v`
    //
    // Since we're recursing inwards, we start with adjustment_idx = adjustments.len()
    // and decrement to recurse.
    // Specifically, the node (expr, i) means expr with the first i adjustments
    // applied. So (expr, i) has child node (expr, i - 1) which is obtained by
    // peeling off the adjustment (i-1).
    // Whereas the node (expr, 0) is just expr by itself.

    let expr_typ = || {
        mid_ty_to_vir(
            bctx.ctxt.tcx,
            &bctx.ctxt.verus_items,
            bctx.fun_id,
            expr.span,
            &adjustments[adjustment_idx - 1].target,
            false,
        )
    };

    if adjustment_idx == 0 {
        let vir_expr = expr_to_vir_innermost(bctx, expr, current_modifier)?;

        let mut erasure_info = bctx.ctxt.erasure_info.borrow_mut();
        erasure_info.hir_vir_ids.push((expr.hir_id, vir_expr.span().id));
        return Ok(vir_expr);
    }

    // Gets the type of the *child* of the current node
    //
    // The `target` field gives the type *after* adjustment, so we need to get the
    // target of the previous adjustment. If this is already the first adjustment,
    // Use `expr_ty` which is the type of the expression with no adjustments applied.
    let get_inner_ty = || {
        if adjustment_idx == 1 {
            bctx.types.expr_ty(expr)
        } else {
            adjustments[adjustment_idx - 2].target
        }
    };

    let get_inner2_ty = || {
        if adjustment_idx == 2 {
            bctx.types.expr_ty(expr)
        } else {
            adjustments[adjustment_idx - 3].target
        }
    };

    let adjustment = &adjustments[adjustment_idx - 1];

    match &adjustment.kind {
        Adjust::NeverToAny => {
            let e = expr_to_vir_with_adjustments(
                bctx,
                expr,
                current_modifier,
                adjustments,
                adjustment_idx - 1,
            )?
            .consume(bctx, get_inner_ty());
            let x = ExprX::NeverToAny(e);
            Ok(ExprOrPlace::Expr(bctx.spanned_typed_new(expr.span, &expr_typ()?, x)))
        }
        Adjust::Deref(None) => {
            // handle same way as the UnOp::Deref case
            let new_modifier = is_expr_typ_mut_ref(get_inner_ty(), current_modifier)?;
            let inner_expr = expr_to_vir_with_adjustments(
                bctx,
                expr,
                new_modifier,
                adjustments,
                adjustment_idx - 1,
            )?;
            let inner_ty = get_inner_ty();
            if bctx.ctxt.cmd_line_args.new_mut_ref
                && matches!(inner_ty.kind(), TyKind::Ref(_, _, rustc_ast::Mutability::Mut))
            {
                let inner_place = inner_expr.to_place();
                let place = deref_mut(bctx, expr.span, &inner_place);
                Ok(ExprOrPlace::Place(place))
            } else {
                Ok(strip_vir_ref_decoration(inner_expr))
            }
        }
        Adjust::Deref(Some(deref)) => {
            // note: deref has signature (&self) -> &Self::Target
            // and deref_mut has signature (&mut self) -> &mut Self::Target
            // The adjustment, though, goes from self -> Self::Target
            // without the refs.
            let inner = expr_to_vir_with_adjustments(
                bctx,
                expr,
                current_modifier,
                adjustments,
                adjustment_idx - 1,
            )?;
            if auto_deref_supported_for_ty(bctx.ctxt.tcx, &get_inner_ty()) {
                Ok(inner)
            } else {
                let inner = inner.consume(bctx, get_inner_ty());
                Ok(ExprOrPlace::Expr(crate::fn_call_to_vir::deref_to_vir(
                    bctx,
                    expr,
                    deref.method_call(bctx.ctxt.tcx),
                    inner,
                    expr_typ()?,
                    get_inner_ty(),
                    expr.span,
                )?))
            }
        }
        Adjust::Borrow(AutoBorrow::Ref(AutoBorrowMutability::Not)) => {
            // Similar to ExprKind::AddrOf
            let new_expr = expr_to_vir_with_adjustments(
                bctx,
                expr,
                ExprModifier::REGULAR,
                adjustments,
                adjustment_idx - 1,
            )?
            .immut_bor();
            Ok(ExprOrPlace::Expr(new_expr))
        }
        Adjust::Borrow(AutoBorrow::Ref(AutoBorrowMutability::Mut { .. })) => {
            if bctx.ctxt.cmd_line_args.new_mut_ref {
                // Rust often inserts &mut* adjustments in argument positions.
                // e.g., `foo(a)` where `a: &mut T` really becomes `foo(&mut *a)`.
                // (This is done to force a reborrow.)
                // We actually don't want this in spec contexts, so we detect this
                // case and skip it.
                if adjustment_idx >= 2
                    && matches!(&adjustments[adjustment_idx - 2].kind, Adjust::Deref(None))
                {
                    let inner_inner_ty = get_inner2_ty();
                    if inner_inner_ty != adjustment.target {
                        panic!("Verus Internal Error: Implicit &mut * expected the same type");
                    }
                    // TODO: we need to improve this condition to work for tracked code
                    if bctx.in_ghost {
                        return expr_to_vir_with_adjustments(
                            bctx,
                            expr,
                            current_modifier,
                            adjustments,
                            adjustment_idx - 2,
                        );
                    }
                }

                let place = expr_to_vir_with_adjustments(
                    bctx,
                    expr,
                    current_modifier,
                    adjustments,
                    adjustment_idx - 1,
                )?
                .to_place();
                let x = ExprX::BorrowMut(place.clone());
                let typ = Arc::new(TypX::MutRef(place.typ.clone()));
                Ok(ExprOrPlace::Expr(bctx.spanned_typed_new(expr.span, &typ, x)))
            } else if current_modifier.deref_mut {
                // * &mut cancels out
                let mut new_modifier = current_modifier;
                new_modifier.deref_mut = false;
                expr_to_vir_with_adjustments(
                    bctx,
                    expr,
                    new_modifier,
                    adjustments,
                    adjustment_idx - 1,
                )
            } else {
                unsupported_err!(
                    expr.span,
                    format!(
                        "&mut dereference in this position (note: &mut dereference is implicit here)"
                    )
                )
            }
        }
        Adjust::Borrow(AutoBorrow::RawPtr(_)) => {
            // Despite the name 'borrow', the docs seem to indicate this is a dereference
            unsupported_err!(
                expr.span,
                "dereferencing a pointer (here the dereference is implicit)"
            )
        }
        Adjust::Pointer(PointerCoercion::Unsize) => {
            let ty1 = get_inner_ty();
            let ty2 = adjustment.target;

            if current_modifier.deref_mut != false || current_modifier.addr_of_mut != false {
                unsupported_err!(
                    expr.span,
                    format!("unsizing operation from `{ty1:}` to `{ty2:}`")
                );
            }

            let arg = expr_to_vir_with_adjustments(
                bctx,
                expr,
                current_modifier,
                adjustments,
                adjustment_idx - 1,
            )?;

            let f = match (ty1.kind(), ty2.kind()) {
                (TyKind::RawPtr(t1, _), TyKind::RawPtr(t2, _)) => {
                    match (t1.kind(), t2.kind()) {
                        (TyKind::Array(el_ty1, _const_len), TyKind::Slice(el_ty2)) => {
                            if el_ty1 == el_ty2 {
                                // coercing from *mut [el_ty, const_len] -> *mut [el_ty]
                                // (either *mut or *const is ok)
                                if bctx.ctxt.no_vstd {
                                    return err_span(
                                        expr.span,
                                        "Coercing an array to a slice is not supported with --no-vstd",
                                    );
                                }
                                let fun =
                                    vir::fun!("vstd" => "raw_ptr", "cast_array_ptr_to_slice_ptr");

                                let arg_typ = undecorate_typ(arg.typ());
                                let array_typ = match &*arg_typ {
                                    TypX::Primitive(Primitive::Ptr, typs) => &typs[0],
                                    _ => {
                                        crate::internal_err!(expr.span, "expected Primitive::Ptr")
                                    }
                                };
                                let typ_args = match &*undecorate_typ(array_typ) {
                                    TypX::Primitive(Primitive::Array, typs) => typs.clone(),
                                    _ => {
                                        crate::internal_err!(expr.span, "expected array")
                                    }
                                };
                                Some((fun, typ_args))
                            } else {
                                None
                            }
                        }
                        _ => None,
                    }
                }
                _ => {
                    let (ty1, ty2) = remove_decoration_typs_for_unsizing(bctx.ctxt.tcx, ty1, ty2);
                    match (ty1.kind(), ty2.kind()) {
                        (TyKind::Array(el_ty1, _const_len), TyKind::Slice(el_ty2)) => {
                            if el_ty1 == el_ty2 {
                                // coercing from &[el_ty, const_len] -> &[el_ty]
                                if bctx.ctxt.no_vstd {
                                    return err_span(
                                        expr.span,
                                        "Coercing an array to a slice is not supported with --no-vstd",
                                    );
                                }

                                // TODO(mut_refs): likely needs Place considerations
                                let fun = vir::fun!("vstd" => "array", "array_as_slice");

                                let typ_args = match &*undecorate_typ(arg.typ()) {
                                    TypX::Primitive(Primitive::Array, typs) => typs.clone(),
                                    _ => {
                                        crate::internal_err!(expr.span, "expected array")
                                    }
                                };
                                Some((fun, typ_args))
                            } else {
                                None
                            }
                        }
                        _ => None,
                    }
                }
            };

            if let Some((fun, typ_args)) = f {
                let autospec_usage =
                    if bctx.in_ghost { AutospecUsage::IfMarked } else { AutospecUsage::Final };
                let call_target = CallTarget::Fun(
                    vir::ast::CallTargetKind::Static,
                    fun,
                    typ_args,
                    Arc::new(vec![]),
                    autospec_usage,
                );
                let arg = arg.consume(bctx, get_inner_ty());
                let args = Arc::new(vec![arg.clone()]);
                let x = ExprX::Call(call_target, args);
                let expr_typ = mid_ty_to_vir(
                    bctx.ctxt.tcx,
                    &bctx.ctxt.verus_items,
                    bctx.fun_id,
                    expr.span,
                    &ty2,
                    false,
                )?;
                Ok(ExprOrPlace::Expr(bctx.spanned_typed_new(expr.span, &expr_typ, x)))
            } else {
                unsupported_err!(
                    expr.span,
                    format!("unsizing operation from `{ty1:}` to `{ty2:}`")
                );
            }
        }
        Adjust::Pointer(PointerCoercion::MutToConstPointer) => {
            let new_expr = expr_to_vir_with_adjustments(
                bctx,
                expr,
                ExprModifier::REGULAR,
                adjustments,
                adjustment_idx - 1,
            )?;
            let mut new_expr = new_expr.consume(bctx, get_inner_ty());
            let typ = Arc::new(TypX::Decorate(
                vir::ast::TypDecoration::ConstPtr,
                None,
                new_expr.typ.clone(),
            ));
            Arc::make_mut(&mut new_expr).typ = typ;
            Ok(ExprOrPlace::Expr(new_expr))
        }
        Adjust::Pointer(_cast) => {
            unsupported_err!(expr.span, "casting a pointer (here the cast is implicit)")
        }
        Adjust::ReborrowPin(_mut) => {
            unsupported_err!(expr.span, "reborrowing a pinned reference")
        }
    }
}

enum OpKind {
    UnOp(rustc_hir::UnOp),
    BinOp(rustc_hir::BinOp),
    AssignOp(rustc_hir::AssignOp),
}

// Add lang_item_for_op from rust/compiler/rustc_hir_typeck/src/op.rs
// Returns the required traits to use op
// Note: comparison operators are defined only by PartialEq and PartialOrd
fn lang_item_for_op(
    tcx: TyCtxt<'_>,
    op: OpKind,
    span: Span,
) -> Result<(rustc_span::Symbol, Option<rustc_hir::def_id::DefId>), VirErr> {
    let lang = tcx.lang_items();
    use rustc_span::symbol::sym;
    let ret = match op {
        OpKind::AssignOp(op) => match op.node {
            AssignOpKind::AddAssign => (sym::add_assign, lang.add_assign_trait()),
            AssignOpKind::SubAssign => (sym::sub_assign, lang.sub_assign_trait()),
            AssignOpKind::MulAssign => (sym::mul_assign, lang.mul_assign_trait()),
            AssignOpKind::DivAssign => (sym::div_assign, lang.div_assign_trait()),
            AssignOpKind::RemAssign => (sym::rem_assign, lang.rem_assign_trait()),
            AssignOpKind::BitXorAssign => (sym::bitxor_assign, lang.bitxor_assign_trait()),
            AssignOpKind::BitAndAssign => (sym::bitand_assign, lang.bitand_assign_trait()),
            AssignOpKind::BitOrAssign => (sym::bitor_assign, lang.bitor_assign_trait()),
            AssignOpKind::ShlAssign => (sym::shl_assign, lang.shl_assign_trait()),
            AssignOpKind::ShrAssign => (sym::shr_assign, lang.shr_assign_trait()),
        },
        OpKind::BinOp(op) => match op.node {
            BinOpKind::Add => (sym::add, lang.add_trait()),
            BinOpKind::Sub => (sym::sub, lang.sub_trait()),
            BinOpKind::Mul => (sym::mul, lang.mul_trait()),
            BinOpKind::Div => (sym::div, lang.div_trait()),
            BinOpKind::Rem => (sym::rem, lang.rem_trait()),
            BinOpKind::BitXor => (sym::bitxor, lang.bitxor_trait()),
            BinOpKind::BitAnd => (sym::bitand, lang.bitand_trait()),
            BinOpKind::BitOr => (sym::bitor, lang.bitor_trait()),
            BinOpKind::Shl => (sym::shl, lang.shl_trait()),
            BinOpKind::Shr => (sym::shr, lang.shr_trait()),
            BinOpKind::Lt => (sym::lt, lang.partial_ord_trait()),
            BinOpKind::Le => (sym::le, lang.partial_ord_trait()),
            BinOpKind::Ge => (sym::ge, lang.partial_ord_trait()),
            BinOpKind::Gt => (sym::gt, lang.partial_ord_trait()),
            BinOpKind::Eq => (sym::eq, lang.eq_trait()), // PartialEq
            BinOpKind::Ne => (sym::ne, lang.eq_trait()), // PartialEq
            BinOpKind::And | BinOpKind::Or => {
                crate::internal_err!(span, "&& and || are not overloadable")
            }
        },
        OpKind::UnOp(op) => match op {
            UnOp::Not => (sym::not, lang.not_trait()),
            UnOp::Neg => (sym::neg, lang.neg_trait()),
            UnOp::Deref => {
                crate::internal_err!(span, "unexpected Deref")
            }
        },
    };
    Ok(ret)
}

/// Return None if we do not want to overload the operator.
/// We do not replace operators for some primitive types so that we still see
/// consistent errors for integer overflow/underflow.
fn operator_overload_to_vir<'tcx>(
    bctx: &BodyCtxt<'tcx>,
    expr: &Expr<'tcx>,
    current_modifier: ExprModifier,
) -> Result<Option<vir::ast::Expr>, VirErr> {
    let tcx = bctx.ctxt.tcx;
    let span = expr.span;
    let (op, bin_args) = match expr.kind {
        ExprKind::Unary(UnOp::Deref, _) => {
            return Ok(None);
        }
        ExprKind::Unary(op @ (UnOp::Not | UnOp::Neg), arg) => {
            let ty = bctx.types.expr_ty_adjusted(arg);
            match ty.kind() {
                TyKind::Adt(_, _) | TyKind::Uint(_) | TyKind::Int(_) | TyKind::Bool => {
                    return Ok(None);
                }
                _ => {}
            }
            (OpKind::UnOp(op), None)
        }
        ExprKind::Binary(op, lhs, rhs) => {
            match op.node {
                BinOpKind::Eq | BinOpKind::Ne => {
                    if is_smt_equality(bctx, expr.span, &lhs.hir_id, &rhs.hir_id)? {
                        return Ok(None);
                    }
                }
                BinOpKind::Add
                | BinOpKind::Sub
                | BinOpKind::Mul
                | BinOpKind::BitXor
                | BinOpKind::BitAnd
                | BinOpKind::BitOr
                | BinOpKind::Shl
                | BinOpKind::Shr
                | BinOpKind::Le
                | BinOpKind::Ge
                | BinOpKind::Lt
                | BinOpKind::Gt => {
                    if is_smt_arith(bctx, lhs.span, rhs.span, &lhs.hir_id, &rhs.hir_id)? {
                        return Ok(None);
                    }
                }
                BinOpKind::Div | BinOpKind::Rem => {
                    if is_smt_arith(bctx, lhs.span, rhs.span, &lhs.hir_id, &rhs.hir_id)? {
                        let tc = bctx.types;
                        match mk_range(&bctx.ctxt.verus_items, &tc.node_type(expr.hir_id)) {
                            IntRange::I(_) | IntRange::ISize => {
                                // Let trait impls handle signed div/rem
                            }
                            _ => {
                                return Ok(None);
                            }
                        }
                    }
                }
                BinOpKind::And | BinOpKind::Or => {
                    return Ok(None);
                }
            };
            (OpKind::BinOp(op), Some((lhs, rhs)))
        }
        ExprKind::AssignOp(op, lhs, rhs) => {
            if is_smt_arith(bctx, lhs.span, rhs.span, &lhs.hir_id, &rhs.hir_id)? {
                return Ok(None);
            }
            // This should work, except for lacking external specifications
            (OpKind::AssignOp(op), Some((lhs, rhs)))
        }
        _ => return Ok(None),
    };

    let (trait_id, fun_sym, args, substs) = if let Some((lhs, rhs)) = bin_args {
        let (fun_sym, Some(trait_id)) = lang_item_for_op(tcx, op, span)? else {
            crate::internal_err!(span, "operator needs an accessible trait");
        };
        let lhs_ty = bctx.types.node_type(lhs.hir_id);
        let rhs_ty = bctx.types.node_type(rhs.hir_id);
        let substs = tcx.mk_args(&[lhs_ty.into(), rhs_ty.into()]);

        let args = vec![lhs, rhs];
        (trait_id, fun_sym, args, substs)
    } else if let ExprKind::Unary(_, arg) = expr.kind {
        let (fun_sym, Some(trait_id)) = lang_item_for_op(tcx, op, span)? else {
            crate::internal_err!(span, "Needs to import trait for operator");
        };

        let args = vec![arg];
        let arg_ty = bctx.types.node_type(arg.hir_id);
        let substs = tcx.mk_args(&[arg_ty.into()]);
        (trait_id, fun_sym, args, substs)
    } else {
        return Ok(None);
    };
    let Some(assoc_fn) = tcx
        .associated_items(trait_id)
        .filter_by_name_unhygienic(fun_sym)
        .find(|item| matches!(item.kind, rustc_middle::ty::AssocKind::Fn { .. }))
    else {
        panic!("could not find function");
    };
    let fun_def_id = assoc_fn.def_id;
    Ok(Some(fn_call_to_vir(
        bctx,
        expr,
        fun_def_id,
        substs,
        expr.span,
        args,
        current_modifier,
        true,
    )?))
}

/// Callers must guarantee that expr_vir is a vir representation of expr.
pub(crate) fn expr_cast_enum_int_to_vir<'tcx>(
    bctx: &BodyCtxt<'tcx>,
    expr: &'tcx Expr<'tcx>,
    place_vir: vir::ast::Place,
    mk_expr: impl Fn(ExprX) -> Result<vir::ast::Expr, vir::messages::Message>,
) -> Result<vir::ast::Expr, VirErr> {
    let tcx = bctx.ctxt.tcx;
    let ty = bctx.types.node_type(expr.hir_id);
    assert!(ty.is_enum());

    if let ExprKind::Path(qpath) = &expr.kind {
        let res = bctx.types.qpath_res(&qpath, expr.hir_id);
        if let Some((ctor, CtorKind::Const)) = resolve_ctor(bctx.ctxt.tcx, res) {
            assert!(ctor.kind == AdtKind::Enum);
            let adt = tcx.adt_def(ctor.adt_def_id);
            let idx = adt.variant_index_with_id(ctor.variant_def.def_id);
            let val = adt.discriminant_for_variant(tcx, idx).val;
            return mk_expr(ExprX::Const(vir::ast_util::const_int_from_u128(val)));
        }
    }

    let TyKind::Adt(adt, _) = ty.kind() else {
        unreachable!();
    };
    let mut vir_arms: Vec<vir::ast::Arm> = Vec::new();
    for (idx, vdef) in adt.variants().iter_enumerated() {
        let val = adt.discriminant_for_variant(tcx, idx).val;
        let cast_to = mk_expr(ExprX::Const(vir::ast_util::const_int_from_u128(val)))?;
        unsupported_err_unless!(
            vdef.fields.len() == 0,
            expr.span,
            "Enum variant should not contain any fields."
        );
        let variant_name = vdef.name.to_string();
        let (adt_path, _) =
            crate::fn_call_to_vir::check_variant_field(bctx, expr.span, expr, &variant_name, None)?;

        let pattern = bctx.spanned_typed_new(
            expr.span,
            &place_vir.typ,
            PatternX::Constructor(adt_path, Arc::new(variant_name), Arc::new(vec![])),
        );
        let mut erasure_info = bctx.ctxt.erasure_info.borrow_mut();
        erasure_info.hir_vir_ids.push((expr.hir_id, pattern.span.id));
        let guard =
            bctx.spanned_typed_new(expr.span, &bool_typ(), ExprX::Const(Constant::Bool(true)));
        let body = cast_to;
        let vir_arm = bctx.spanned_new(expr.span, ArmX { pattern, guard, body });
        vir_arms.push(vir_arm);
    }
    unsupported_err_unless!(vir_arms.len() > 0, expr.span, "Zero-sized empty Enum expr");
    return Ok(mk_expr(ExprX::Match(place_vir, Arc::new(vir_arms)))?);
}

pub(crate) fn expr_to_vir_innermost<'tcx>(
    bctx: &BodyCtxt<'tcx>,
    expr: &Expr<'tcx>,
    current_modifier: ExprModifier,
) -> Result<ExprOrPlace, VirErr> {
    let tcx = bctx.ctxt.tcx;
    let tc = bctx.types;
    let expr_typ = || {
        if current_modifier.deref_mut {
            typ_of_node_expect_mut_ref(bctx, expr.span, &expr.hir_id)
        } else {
            typ_of_node(bctx, expr.span, &expr.hir_id, false)
        }
    };
    let mk_expr =
        move |x: ExprX| Ok(ExprOrPlace::Expr(bctx.spanned_typed_new(expr.span, &expr_typ()?, x)));

    let modifier = ExprModifier { deref_mut: false, ..current_modifier };

    let mk_lit_int = |in_negative_literal: bool, i: u128, typ: Typ| {
        check_lit_int(&bctx.ctxt, expr.span, in_negative_literal, i, &typ)?;
        let c = vir::ast_util::const_int_from_u128(i);
        mk_expr(ExprX::Const(c))
    };

    let expr_attrs = bctx.ctxt.tcx.hir_attrs(expr.hir_id);
    let expr_vattrs = bctx.ctxt.get_verifier_attrs(expr_attrs)?;
    if expr_vattrs.truncate {
        if !match &expr.kind {
            ExprKind::Cast(_, _) => true,
            ExprKind::Call(target, _) => match &target.kind {
                ExprKind::Path(qpath) => {
                    let def = bctx.types.qpath_res(&qpath, expr.hir_id);
                    match def {
                        rustc_hir::def::Res::Def(_, def_id) => {
                            bctx.ctxt.verus_items.id_to_name.get(&def_id)
                                == Some(&VerusItem::UnaryOp(UnaryOpItem::SpecCastInteger))
                        }
                        _ => false,
                    }
                }
                _ => false,
            },
            _ => false,
        } {
            return err_span(
                expr.span,
                "the attribute #[verifier::truncate] is only allowed on casts (you may need parentheses around the cast)",
            );
        }
    }

    let loop_isolation = || {
        if let Some(flag) = expr_vattrs.loop_isolation {
            flag
        } else if let Some(flag) =
            crate::attributes::get_loop_isolation_walk_parents(bctx.ctxt.tcx, bctx.fun_id)
        {
            flag
        } else {
            true
        }
    };

    match &expr.kind {
        ExprKind::Block(body, _) => {
            if is_invariant_block(bctx, expr)? {
                invariant_block_to_vir(bctx, expr, modifier)
            } else if let Some(g_attr) = get_ghost_block_opt(bctx.ctxt.tcx.hir_attrs(expr.hir_id)) {
                let bctx = &BodyCtxt { in_ghost: true, ..bctx.clone() };
                let block = block_to_vir(bctx, body, &expr.span, &expr_typ()?, current_modifier)?;
                let tracked = match g_attr {
                    GhostBlockAttr::Proof => false,
                    GhostBlockAttr::Tracked => true,
                    GhostBlockAttr::GhostWrapped | GhostBlockAttr::TrackedWrapped => {
                        return Ok(ExprOrPlace::Expr(block));
                    }
                    GhostBlockAttr::Wrapper => {
                        return err_span(expr.span, "unexpected ghost block wrapper");
                    }
                };
                mk_expr(ExprX::Ghost { alloc_wrapper: false, tracked, expr: block })
            } else {
                let block = block_to_vir(bctx, body, &expr.span, &expr_typ()?, modifier)?;
                if crate::attributes::is_proof_in_spec(bctx.ctxt.tcx.hir_attrs(expr.hir_id)) {
                    mk_expr(ExprX::ProofInSpec(block))
                } else {
                    Ok(ExprOrPlace::Expr(block))
                }
            }
        }
        ExprKind::Call(fun, args_slice) => {
            let res = match &fun.kind {
                ExprKind::Path(qpath) => {
                    let res = bctx.types.qpath_res(&qpath, fun.hir_id);
                    let ctor_opt = resolve_ctor(bctx.ctxt.tcx, res);
                    match (res, ctor_opt) {
                        (_, Some((ctor, CtorKind::Fn))) => Some(expr_tuple_datatype_ctor_to_vir(
                            bctx,
                            expr,
                            ctor,
                            *args_slice,
                            fun.span,
                            modifier,
                        )?),
                        // a statically resolved function
                        (rustc_hir::def::Res::Def(_, def_id), _) => {
                            // this is necessary because we seemingly are skipping the deprecation check
                            // for free functions
                            tcx.check_stability(def_id, Some(expr.hir_id), expr.span, None);

                            let args = args_slice.iter().collect();
                            Some(fn_call_to_vir(
                                bctx,
                                expr,
                                def_id,
                                bctx.types.node_args(fun.hir_id),
                                fun.span,
                                args,
                                modifier,
                                false,
                            )?)
                        }
                        (rustc_hir::def::Res::Local(_), _) => {
                            None // dynamically computed function, see below
                        }
                        _ => {
                            unsupported_err!(
                                expr.span,
                                format!("function call {:?} {:?}", res, expr)
                            )
                        }
                    }
                }
                _ => {
                    None // dynamically computed function, see below
                }
            };
            match res {
                Some(res) => Ok(ExprOrPlace::Expr(res)),
                None => {
                    // a dynamically computed function
                    if bctx.external_body {
                        return mk_expr(ExprX::Block(Arc::new(vec![]), None));
                    }

                    // For FnMut, Rust automatically inserts a mutable reference, e.g.,
                    // (&mut f).call(...)
                    // We currently don't encode this as a mutation on the caller's side, though.
                    // So here, we pretend to dereference the object if it's a mut reference.
                    let fun_ty = bctx.types.expr_ty_adjusted(fun);
                    let is_mut = match fun_ty.kind() {
                        TyKind::Ref(_, _, Mutability::Mut) => true,
                        _ => false,
                    };
                    let fun_modifier =
                        if is_mut { ExprModifier::DEREF_MUT } else { ExprModifier::REGULAR };
                    let vir_fun = expr_to_vir_consume(bctx, fun, fun_modifier)?;

                    let args: Vec<&'tcx Expr<'tcx>> = args_slice.iter().collect();
                    let vir_args =
                        vec_map_result(&args, |arg| expr_to_vir_consume(bctx, arg, modifier))?;
                    let expr_typ = typ_of_node(bctx, expr.span, &expr.hir_id, false)?;

                    let proof_fn = crate::rust_to_vir_base::try_get_proof_fn_modes(
                        &bctx.ctxt, expr.span, &fun_ty,
                    )?;
                    let is_proof_fun = proof_fn.is_some();
                    let is_spec_fn = match &*undecorate_typ(&vir_fun.typ) {
                        TypX::SpecFn(..) => true,
                        _ => false,
                    };

                    let (target, vir_args, resolved_call) = if is_spec_fn {
                        (CallTarget::FnSpec(vir_fun), vir_args, ResolvedCall::Spec)
                    } else {
                        if bctx.ctxt.no_vstd {
                            return err_span(
                                expr.span,
                                "Non-static calls are not supported with --no-vstd",
                            );
                        }

                        // non-static calls are translated into a static call to
                        // `exec_nonstatic_call` which is defined in the vstd lib.
                        let span = bctx.ctxt.spans.to_air_span(expr.span.clone());
                        let tup = vir::ast_util::mk_tuple(&span, &Arc::new(vir_args));
                        let helper_fun =
                            vir::def::nonstatic_call_fun(&bctx.ctxt.vstd_crate_name, is_proof_fun);
                        let ret_typ = expr_typ.clone();

                        // Anything that goes in `typ_args` needs to have the correct
                        // decoration, so call mid_ty_to_vir for these
                        // Compute `tup_typ` with the correct decoration:
                        let mut arg_typs = vec![];
                        for arg in args.iter() {
                            arg_typs.push(mid_ty_to_vir(
                                tcx,
                                &bctx.ctxt.verus_items,
                                bctx.fun_id,
                                arg.span,
                                &bctx.types.expr_ty_adjusted(arg),
                                false,
                            )?);
                        }
                        let tup_typ = mk_tuple_typ(&Arc::new(arg_typs));

                        // Compute fun_typ with the correct decoration
                        // (technically not needed since the fun_typ decoration gets
                        // ignored later, but for consistency with other typ_args I
                        // decided to get the decorated version)
                        // Also, allow &mut refs here since that can happen for FnMut.
                        let fun_typ = mid_ty_to_vir(
                            tcx,
                            &bctx.ctxt.verus_items,
                            bctx.fun_id,
                            fun.span,
                            &fun_ty,
                            true,
                        )?;

                        let (kind, rcall) = if let Some((arg_modes, ret_mode)) = proof_fn {
                            if arg_modes.len() != args.len() {
                                return err_span(
                                    expr.span,
                                    "could not read mode annotations from proof_fn type",
                                );
                            }
                            let arg_modes = Arc::new(arg_modes);
                            let r = ResolvedCall::NonStaticProof(arg_modes.clone());
                            let k = vir::ast::CallTargetKind::ProofFn(arg_modes, ret_mode);
                            (k, r)
                        } else {
                            (vir::ast::CallTargetKind::Static, ResolvedCall::NonStaticExec)
                        };

                        // Get impl_paths for the trait bound
                        // fun_ty : FnOnce<Args>
                        let generic_arg0 = GenericArg::from(fun_ty);
                        let generic_arg1 = GenericArg::from(
                            tcx.mk_ty_from_kind(TyKind::Tuple(
                                tcx.mk_type_list(
                                    &args
                                        .iter()
                                        .map(|arg| bctx.types.expr_ty_adjusted(arg))
                                        .collect::<Vec<_>>(),
                                ),
                            )),
                        );
                        let clause =
                            rustc_middle::ty::Binder::dummy(ClauseKind::Trait(TraitPredicate {
                                trait_ref: TraitRef::new(
                                    tcx,
                                    tcx.lang_items().fn_once_trait().unwrap(),
                                    [generic_arg0, generic_arg1],
                                ),
                                polarity: rustc_middle::ty::PredicatePolarity::Positive,
                            }))
                            .upcast(tcx);
                        let impl_paths = get_impl_paths_for_clauses(
                            tcx,
                            &bctx.ctxt.verus_items,
                            bctx.fun_id,
                            vec![(None, clause)],
                            None,
                        );

                        let typ_args = Arc::new(vec![tup_typ, ret_typ, fun_typ]);
                        (
                            CallTarget::Fun(
                                kind,
                                helper_fun,
                                typ_args,
                                impl_paths,
                                AutospecUsage::Final,
                            ),
                            vec![vir_fun, tup],
                            rcall,
                        )
                    };

                    {
                        let mut erasure_info = bctx.ctxt.erasure_info.borrow_mut();
                        erasure_info.resolved_calls.push((
                            expr.hir_id,
                            fun.span.data(),
                            resolved_call,
                        ));
                    }

                    Ok(ExprOrPlace::Expr(bctx.spanned_typed_new(
                        expr.span,
                        &expr_typ,
                        ExprX::Call(target, Arc::new(vir_args)),
                    )))
                }
            }
        }
        ExprKind::Tup(exprs) => {
            let args: Result<Vec<vir::ast::Expr>, VirErr> =
                exprs.iter().map(|e| expr_to_vir_consume(bctx, e, modifier)).collect();
            mk_expr(mk_tuple_x(&Arc::new(args?)))
        }
        ExprKind::Array(exprs) => {
            if bctx.ctxt.no_vstd {
                return err_span(expr.span, "Array literals are not supported with --no-vstd");
            }
            let args: Result<Vec<vir::ast::Expr>, VirErr> =
                exprs.iter().map(|e| expr_to_vir_consume(bctx, e, modifier)).collect();
            mk_expr(ExprX::ArrayLiteral(Arc::new(args?)))
        }
        ExprKind::Repeat(e, _array_len) => {
            if bctx.ctxt.no_vstd {
                return err_span(expr.span, "Array literals are not supported with --no-vstd");
            }
            let ty = bctx.types.expr_ty_adjusted(e);
            let is_copy =
                tcx.type_is_copy_modulo_regions(TypingEnv::post_analysis(tcx, bctx.fun_id), ty);
            if is_copy {
                let arg_vir = expr_to_vir_consume(bctx, e, modifier)?;
                let fun = vir::fun!("vstd" => "array", "array_fill_for_copy_types");
                let array_vir_typ = mid_ty_to_vir(
                    bctx.ctxt.tcx,
                    &bctx.ctxt.verus_items,
                    bctx.fun_id,
                    expr.span,
                    &bctx.types.expr_ty(expr),
                    false,
                )?;
                let typ_args = match &*array_vir_typ {
                    TypX::Primitive(Primitive::Array, typs) => typs.clone(),
                    _ => {
                        crate::internal_err!(expr.span, "expected Primitive::Array")
                    }
                };
                let autospec_usage =
                    if bctx.in_ghost { AutospecUsage::IfMarked } else { AutospecUsage::Final };
                let call_target = CallTarget::Fun(
                    vir::ast::CallTargetKind::Static,
                    fun,
                    typ_args,
                    Arc::new(vec![]),
                    autospec_usage,
                );
                let args = Arc::new(vec![arg_vir.clone()]);
                mk_expr(ExprX::Call(call_target, args))
            } else {
                // Could be a const. In this case the array needs to be translated like:
                //    forall |i| array[i] satisfies post-condition of const
                unsupported_err!(expr.span, format!("array-fill expresion with non-copy type"))
            }
        }
        ExprKind::Lit(lit) => Ok(ExprOrPlace::Expr(lit_to_vir(
            bctx,
            expr.span,
            lit,
            false,
            &typ_of_node(bctx, expr.span, &expr.hir_id, false)?,
<<<<<<< HEAD
            Some(bctx.types.node_type(expr.hir_id)),
        ),
=======
        )?)),
>>>>>>> e0d051e8
        ExprKind::Cast(source, _) => {
            let source_vir = expr_to_vir(bctx, source, modifier)?;

            let source_ty = bctx.types.expr_ty_adjusted(source);
            let source_vir_expr = source_vir.consume(bctx, source_ty);

            if let Some(expr) = maybe_do_ptr_cast(bctx, expr, source, &source_vir_expr)? {
                return Ok(ExprOrPlace::Expr(expr));
            }

            let source_vir_ty = &source_vir_expr.typ;
            let to_vir_ty = expr_typ()?;
            match (&*undecorate_typ(source_vir_ty), &*undecorate_typ(&to_vir_ty)) {
                (TypX::Int(_), TypX::Int(_)) => Ok(ExprOrPlace::Expr(mk_ty_clip(
                    &to_vir_ty,
                    &source_vir_expr,
                    expr_vattrs.truncate,
                ))),
                (TypX::Bool, TypX::Int(_)) => {
                    let zero = mk_expr(ExprX::Const(vir::ast_util::const_int_from_u128(0)))?;
                    let one = mk_expr(ExprX::Const(vir::ast_util::const_int_from_u128(1)))?;
                    let zero = zero.expect_expr();
                    let one = one.expect_expr();
                    mk_expr(ExprX::If(source_vir_expr, one, Some(zero)))
                }
                (_, TypX::Int(_)) if bctx.types.node_type(source.hir_id).is_enum() => {
                    let mk_expr =
                        move |x: ExprX| Ok(bctx.spanned_typed_new(expr.span, &expr_typ()?, x));
                    let cast_to =
                        expr_cast_enum_int_to_vir(bctx, source, source_vir.to_place(), mk_expr)?;
                    Ok(ExprOrPlace::Expr(mk_ty_clip(&to_vir_ty, &cast_to, expr_vattrs.truncate)))
                }
                _ => {
                    let to_ty = bctx.types.expr_ty(expr);
                    return err_span(
                        expr.span,
                        format!(
                            "Verus does not support this cast: `{:#?}` to `{:#?}`",
                            source_ty, to_ty
                        ),
                    );
                }
            }
        }
        ExprKind::AddrOf(BorrowKind::Ref, Mutability::Not, e) => {
            let new_expr = expr_to_vir_inner(bctx, e, ExprModifier::REGULAR)?.immut_bor();
            Ok(ExprOrPlace::Expr(new_expr))
        }
        ExprKind::AddrOf(BorrowKind::Ref, Mutability::Mut, e) => {
            if bctx.ctxt.cmd_line_args.new_mut_ref {
                let place = expr_to_vir(bctx, e, modifier)?.to_place();
                let x = ExprX::BorrowMut(place.clone());
                let typ = Arc::new(TypX::MutRef(place.typ.clone()));
                Ok(ExprOrPlace::Expr(bctx.spanned_typed_new(expr.span, &typ, x)))
            } else if current_modifier.deref_mut {
                // * &mut cancels out
                let mut new_modifier = current_modifier;
                new_modifier.deref_mut = false;
                expr_to_vir_inner(bctx, e, new_modifier)
            } else {
                unsupported_err!(expr.span, format!("&mut dereference in this position"))
            }
        }
        ExprKind::AddrOf(BorrowKind::Raw, _, _) => {
            unsupported_err!(expr.span, format!("raw borrows"))
        }
        ExprKind::OffsetOf(_container, _fields) => {
            unsupported_err!(expr.span, format!("offset_of!()"))
        }
        ExprKind::Unary(op, arg) => match op {
            UnOp::Not => {
                let ty = tc.expr_ty_adjusted(arg);
                let not_op = match ty.kind() {
                    TyKind::Adt(_, _) | TyKind::Uint(_) | TyKind::Int(_) => {
                        let (Some(w), s) = bitwidth_and_signedness_of_integer_type(
                            &bctx.ctxt.verus_items,
                            bctx.types.expr_ty(expr),
                        ) else {
                            return err_span(
                                expr.span,
                                "expected bool or finite integer width for !",
                            );
                        };
                        UnaryOp::BitNot(if s { None } else { Some(w) })
                    }
                    TyKind::Bool => UnaryOp::Not,
                    _ => {
                        let ret = operator_overload_to_vir(bctx, expr, modifier)?;
                        if ret.is_some() {
                            return Ok(ExprOrPlace::Expr(ret.unwrap()));
                        }
                        unsupported_err!(
                            expr.span,
                            format!("applying `!` operator to type {:}", ty)
                        )
                    }
                };
                let varg = expr_to_vir_consume(bctx, arg, modifier)?;
                mk_expr(ExprX::Unary(not_op, varg))
            }
            UnOp::Neg => {
                let zero_const = vir::ast_util::const_int_from_u128(0);
                let zero = mk_expr(ExprX::Const(zero_const))?.expect_expr();
                let varg = if let ExprKind::Lit(Spanned { node: LitKind::Int(i, _), .. }) =
                    &arg.kind
                {
                    mk_lit_int(true, i.get(), typ_of_node(bctx, expr.span, &expr.hir_id, false)?)?
                } else if let ExprKind::Lit(lit @ Spanned { node: LitKind::Float(..), .. }) =
                    &arg.kind
                {
                    return lit_to_vir(
                        bctx,
                        expr.span,
                        lit,
                        true,
                        &typ_of_node(bctx, expr.span, &arg.hir_id, false)?,
                        Some(bctx.types.node_type(arg.hir_id)),
                    );
                } else {
                    expr_to_vir(bctx, arg, modifier)?
                };
                let varg = varg.consume(bctx, bctx.types.expr_ty_adjusted(arg));
                let mode_for_ghostness = if bctx.in_ghost { Mode::Spec } else { Mode::Exec };
                mk_expr(ExprX::Binary(
                    BinaryOp::Arith(ArithOp::Sub, mode_for_ghostness),
                    zero,
                    varg,
                ))
            }
            UnOp::Deref => deref_expr_to_vir(bctx, expr, arg, modifier),
        },
        ExprKind::Binary(op, lhs, rhs) => {
            let vlhs = expr_to_vir_consume(bctx, lhs, modifier)?;
            let vrhs = expr_to_vir_consume(bctx, rhs, modifier)?;
            let ret = operator_overload_to_vir(bctx, expr, modifier)?;
            if ret.is_some() {
                return Ok(ExprOrPlace::Expr(ret.unwrap()));
            }
            let mode_for_ghostness = if bctx.in_ghost { Mode::Spec } else { Mode::Exec };
            let vop = binopkind_to_binaryop(bctx, op, tc, lhs, rhs, mode_for_ghostness)?;
            let e = mk_expr(ExprX::Binary(vop, vlhs, vrhs))?.expect_expr();
            match op.node {
                BinOpKind::Add | BinOpKind::Sub | BinOpKind::Mul => {
                    Ok(ExprOrPlace::Expr(mk_ty_clip(&expr_typ()?, &e, true)))
                }
                BinOpKind::Div | BinOpKind::Rem => {
                    match mk_range(&bctx.ctxt.verus_items, &tc.node_type(expr.hir_id)) {
                        IntRange::Int | IntRange::Nat | IntRange::U(_) | IntRange::USize => {
                            // Euclidean division
                            Ok(ExprOrPlace::Expr(mk_ty_clip(&expr_typ()?, &e, true)))
                        }
                        IntRange::I(_) | IntRange::ISize => {
                            // Handled by operator_overload_to_vir
                            unreachable!("signed fixed-width div/mod handled by traits")
                        }
                        IntRange::Char => {
                            unsupported_err!(expr.span, "div/mod on char type")
                        }
                    }
                }
                _ => Ok(ExprOrPlace::Expr(e)),
            }
        }
        ExprKind::Path(qpath) => {
            let res = bctx.types.qpath_res(&qpath, expr.hir_id);
            let ctor_opt = resolve_ctor(bctx.ctxt.tcx, res);
            match (res, ctor_opt) {
                (Res::Local(id), _) => match tcx.hir_node(id) {
                    Node::Pat(pat) => Ok(ExprOrPlace::Place(bctx.spanned_typed_new(
                        expr.span,
                        &expr_typ()?,
                        PlaceX::Local(pat_to_var(pat)?),
                    ))),
                    node => unsupported_err!(expr.span, format!("Path {:?}", node)),
                },
                (_, Some((ctor, ctor_kind))) => {
                    if ctor_kind != CtorKind::Const {
                        unsupported_err!(
                            expr.span,
                            "using a datatype constructor as a function value"
                        );
                    }
                    Ok(ExprOrPlace::Expr(expr_tuple_datatype_ctor_to_vir(
                        bctx,
                        expr,
                        ctor,
                        &[],
                        expr.span,
                        modifier,
                    )?))
                }
                (Res::Def(DefKind::AssocConst, id), _) => {
                    if let Some(vir_expr) =
                        int_intrinsic_constant_to_vir(&bctx.ctxt, expr.span, &expr_typ()?, id)
                    {
                        let mut erasure_info = bctx.ctxt.erasure_info.borrow_mut();
                        erasure_info.resolved_calls.push((
                            expr.hir_id,
                            expr.span.data(),
                            ResolvedCall::CompilableOperator(CompilableOperator::IntIntrinsic),
                        ));
                        return Ok(ExprOrPlace::Expr(vir_expr));
                    } else {
                        let path = def_id_to_vir_path(tcx, &bctx.ctxt.verus_items, id);
                        let fun = FunX { path };
                        let autospec_usage = if bctx.in_ghost {
                            AutospecUsage::IfMarked
                        } else {
                            AutospecUsage::Final
                        };
                        mk_expr(ExprX::ConstVar(Arc::new(fun), autospec_usage))
                    }
                }
                (Res::Def(DefKind::Const, id), _) => {
                    let path = def_id_to_vir_path(tcx, &bctx.ctxt.verus_items, id);
                    let fun = FunX { path };
                    let autospec_usage =
                        if bctx.in_ghost { AutospecUsage::IfMarked } else { AutospecUsage::Final };
                    mk_expr(ExprX::ConstVar(Arc::new(fun), autospec_usage))
                }
                (
                    Res::Def(
                        DefKind::Static { mutability: Mutability::Not, nested: false, .. },
                        id,
                    ),
                    _,
                ) => {
                    let path = def_id_to_vir_path(tcx, &bctx.ctxt.verus_items, id);
                    let fun = FunX { path };
                    mk_expr(ExprX::StaticVar(Arc::new(fun)))
                }
                (Res::Def(DefKind::Fn, id) | Res::Def(DefKind::AssocFn, id), _) => {
                    let path = def_id_to_vir_path(tcx, &bctx.ctxt.verus_items, id);
                    let fun = Arc::new(vir::ast::FunX { path });
                    mk_expr(ExprX::ExecFnByName(fun))
                }
                (Res::Def(DefKind::ConstParam, id), _) => {
                    let gparam = if let Some(local_id) = id.as_local() {
                        let hir_id = tcx.local_def_id_to_hir_id(local_id);
                        match tcx.hir_node(hir_id) {
                            Node::GenericParam(rustc_hir::GenericParam {
                                name,
                                kind: rustc_hir::GenericParamKind::Const { .. },
                                ..
                            }) => Some(name),
                            _ => None,
                        }
                    } else {
                        None
                    };
                    match *undecorate_typ(&expr_typ()?) {
                        TypX::Int(_) => {}
                        TypX::Bool => {}
                        _ => {
                            unsupported_err!(expr.span, format!("non-int ConstParam {:?}", id))
                        }
                    }
                    if let Some(name) = gparam {
                        let typ = Arc::new(TypX::TypParam(Arc::new(name.ident().to_string())));
                        let opr = vir::ast::NullaryOpr::ConstGeneric(typ);
                        mk_expr(ExprX::NullaryOpr(opr))
                    } else {
                        unsupported_err!(expr.span, format!("ConstParam {:?}", id))
                    }
                }
                (res, _) => unsupported_err!(expr.span, format!("Path {:?}", res)),
            }
        }
        ExprKind::Assign(lhs, rhs, _) => {
            expr_assign_to_vir_innermost(bctx, tc, lhs, mk_expr, rhs, modifier, None)
        }
        ExprKind::Field(lhs, name) => {
            let lhs_modifier = is_expr_typ_mut_ref(bctx.types.expr_ty_adjusted(lhs), modifier)?;
            let vir_lhs = expr_to_vir(bctx, lhs, lhs_modifier)?.to_place();
            let lhs_ty = tc.expr_ty_adjusted(lhs);
            let lhs_ty = mid_ty_simplify(tcx, &bctx.ctxt.verus_items, &lhs_ty, true);
            let field_opr = if let Some(adt_def) = lhs_ty.ty_adt_def() {
                unsupported_err_unless!(
                    current_modifier == ExprModifier::REGULAR || !adt_def.is_union(),
                    expr.span,
                    "assigning to or taking &mut of a union field",
                    expr
                );
                unsupported_err_unless!(
                    adt_def.variants().len() == 1,
                    expr.span,
                    "field_of_adt_with_multiple_variants",
                    expr
                );
                let datatype_path = def_id_to_vir_path(tcx, &bctx.ctxt.verus_items, adt_def.did());
                let hir_def = bctx.ctxt.tcx.adt_def(adt_def.did());
                let variant = hir_def.variants().iter().next().unwrap();
                let field_name = field_ident_from_rust(&name.as_str());
                match variant.ctor_kind() {
                    Some(rustc_hir::def::CtorKind::Fn) => {}
                    None => {}
                    Some(rustc_hir::def::CtorKind::Const) => panic!("unexpected tuple constructor"),
                }
                let variant_name = if adt_def.is_union() {
                    str_ident(name.as_str())
                } else {
                    str_ident(&variant.ident(tcx).as_str())
                };
                let check = if adt_def.is_union() { VariantCheck::Yes } else { VariantCheck::None };
                FieldOpr {
                    datatype: Dt::Path(datatype_path),
                    variant: variant_name,
                    field: field_name,
                    get_variant: false,
                    check,
                }
            } else {
                let lhs_typ = typ_of_node(bctx, lhs.span, &lhs.hir_id, true)?;
                let lhs_typ = undecorate_typ(&lhs_typ);
                if let TypX::Datatype(Dt::Tuple(_), ts, _) = &*lhs_typ {
                    let field: usize =
                        str::parse(&name.as_str()).expect("integer index into tuple");
                    mk_tuple_field_opr(ts.len(), field)
                } else {
                    unsupported_err!(expr.span, "field_of_non_adt", expr)
                }
            };
            let field_type = expr_typ()?.clone();
            let vir =
                bctx.spanned_typed_new(expr.span, &field_type, PlaceX::Field(field_opr, vir_lhs));
            Ok(ExprOrPlace::Place(vir))
        }
        ExprKind::If(cond, lhs, rhs) => {
            let cond = cond.peel_drop_temps();
            match cond.kind {
                ExprKind::Let(LetExpr { pat, init: expr, ty: _, span: _, recovered: _ }) => {
                    // if let
                    let vir_place = expr_to_vir(bctx, expr, modifier)?.to_place();
                    let mut vir_arms: Vec<vir::ast::Arm> = Vec::new();
                    /* lhs */
                    {
                        let pattern = pattern_to_vir(bctx, pat)?;
                        let guard = bctx.spanned_typed_new(
                            expr.span,
                            &bool_typ(),
                            ExprX::Const(Constant::Bool(true)),
                        );
                        let body = expr_to_vir_consume(bctx, &lhs, modifier)?;
                        let vir_arm = ArmX { pattern, guard, body };
                        vir_arms.push(bctx.spanned_new(lhs.span, vir_arm));
                    }
                    /* rhs */
                    {
                        let pat_typ = typ_of_node(bctx, pat.span, &pat.hir_id, false)?;
                        let pattern =
                            bctx.spanned_typed_new(cond.span, &pat_typ, PatternX::Wildcard(false));
                        {
                            let mut erasure_info = bctx.ctxt.erasure_info.borrow_mut();
                            erasure_info.hir_vir_ids.push((cond.hir_id, pattern.span.id));
                        }
                        let guard = bctx.spanned_typed_new(
                            expr.span,
                            &bool_typ(),
                            ExprX::Const(Constant::Bool(true)),
                        );
                        let body = if let Some(rhs) = rhs {
                            expr_to_vir_consume(bctx, &rhs, modifier)?
                        } else {
                            mk_expr(ExprX::Block(Arc::new(Vec::new()), None))?.expect_expr()
                        };
                        let vir_arm = ArmX { pattern, guard, body };
                        vir_arms.push(bctx.spanned_new(lhs.span, vir_arm));
                    }
                    mk_expr(ExprX::Match(vir_place, Arc::new(vir_arms)))
                }
                _ => {
                    let vir_cond = expr_to_vir_consume(bctx, cond, modifier)?;
                    let vir_lhs = expr_to_vir_consume(bctx, lhs, modifier)?;
                    let vir_rhs =
                        rhs.map(|e| expr_to_vir_consume(bctx, e, modifier)).transpose()?;
                    mk_expr(ExprX::If(vir_cond, vir_lhs, vir_rhs))
                }
            }
        }
        ExprKind::Match(expr, arms, _match_source) => {
            let vir_place = expr_to_vir(bctx, expr, modifier)?.to_place();
            let mut vir_arms: Vec<vir::ast::Arm> = Vec::new();
            for arm in arms.iter() {
                let pattern = pattern_to_vir(bctx, &arm.pat)?;
                let guard = match &arm.guard {
                    None => bctx.spanned_typed_new(
                        expr.span,
                        &bool_typ(),
                        ExprX::Const(Constant::Bool(true)),
                    ),
                    Some(guard_expr) => expr_to_vir_consume(bctx, guard_expr, modifier)?,
                };
                let body = expr_to_vir_consume(bctx, &arm.body, modifier)?;
                let vir_arm = ArmX { pattern, guard, body };
                vir_arms.push(bctx.spanned_new(arm.span, vir_arm));
            }
            mk_expr(ExprX::Match(vir_place, Arc::new(vir_arms)))
        }
        ExprKind::Loop(block, label, LoopSource::Loop, header_span) => {
            let loop_isolation = loop_isolation();
            let bctx = &BodyCtxt { loop_isolation, ..bctx.clone() };
            let typ = typ_of_node(bctx, block.span, &block.hir_id, false)?;
            let mut body = block_to_vir(bctx, block, &expr.span, &typ, ExprModifier::REGULAR)?;
            let header = vir::headers::read_header(&mut body, &vir::headers::HeaderAllows::Loop)?;
            let label = label.map(|l| l.ident.to_string());
            use crate::attributes::get_allow_exec_allows_no_decreases_clause_walk_parents;
            let allow_no_decreases =
                get_allow_exec_allows_no_decreases_clause_walk_parents(bctx.ctxt.tcx, bctx.fun_id);
            let decrease = if expr_vattrs.auto_decreases && allow_no_decreases {
                Arc::new(vec![])
            } else {
                header.decrease.clone()
            };
            Ok(ExprOrPlace::Expr(bctx.spanned_typed_new(
                *header_span,
                &expr_typ()?,
                ExprX::Loop {
                    loop_isolation,
                    is_for_loop: expr_vattrs.for_loop,
                    label,
                    cond: None,
                    body,
                    invs: header.loop_invariants(),
                    decrease,
                },
            )))
        }
        ExprKind::Loop(
            Block {
                stmts: [], expr: Some(Expr { kind: ExprKind::If(cond, body, other), .. }), ..
            },
            label,
            LoopSource::While,
            header_span,
        ) => {
            // rustc desugars a while loop of the form `while cond { body }`
            // to `loop { if cond { body } else { break; } }`
            // We want to "un-desugar" it to represent it as a while loop.
            // (We also need to retrieve the invariants from the body inside the If.)
            // We already got `body` from the if-branch; now sanity check that the
            // 'else' branch really has a 'break' statement as expected.
            if let Some(Expr {
                kind:
                    ExprKind::Block(
                        Block {
                            stmts:
                                [
                                    Stmt {
                                        kind:
                                            StmtKind::Expr(Expr {
                                                kind:
                                                    ExprKind::Break(
                                                        Destination { label: None, .. },
                                                        None,
                                                    ),
                                                ..
                                            }),
                                        ..
                                    },
                                ],
                            expr: None,
                            ..
                        },
                        None,
                    ),
                ..
            }) = other
            {
            } else {
                unsupported_err!(expr.span, "loop else");
            }
            assert!(modifier == ExprModifier::REGULAR);
            let cond = Some(expr_to_vir_consume(bctx, cond, ExprModifier::REGULAR)?);
            let mut body = expr_to_vir_consume(bctx, body, ExprModifier::REGULAR)?;
            let header = vir::headers::read_header(&mut body, &vir::headers::HeaderAllows::Loop)?;
            let label = label.map(|l| l.ident.to_string());
            Ok(ExprOrPlace::Expr(bctx.spanned_typed_new(
                *header_span,
                &expr_typ()?,
                ExprX::Loop {
                    loop_isolation: loop_isolation(),
                    is_for_loop: false,
                    label,
                    cond,
                    body,
                    invs: header.loop_invariants(),
                    decrease: header.decrease,
                },
            )))
        }
        ExprKind::Ret(expr) => {
            let expr = match expr {
                None => None,
                Some(expr) => Some(expr_to_vir_consume(bctx, expr, modifier)?),
            };
            mk_expr(ExprX::Return(expr))
        }
        ExprKind::Break(dest, None) => {
            let label = dest.label.map(|l| l.ident.to_string());
            mk_expr(ExprX::BreakOrContinue { label, is_break: true })
        }
        ExprKind::Continue(dest) => {
            let label = dest.label.map(|l| l.ident.to_string());
            mk_expr(ExprX::BreakOrContinue { label, is_break: false })
        }
        ExprKind::Struct(qpath, fields, struct_tail) => {
            let update = match struct_tail {
                // Some(update) => Some(expr_to_vir(bctx, update, modifier)?),
                StructTailExpr::Base(expr) => Some(expr_to_vir(bctx, expr, modifier)?.to_place()),
                StructTailExpr::DefaultFields(..) => {
                    unsupported_err!(
                        expr.span,
                        "default fields in struct expression not supported"
                    );
                }
                _ => None,
            };

            let res = bctx.types.qpath_res(qpath, expr.hir_id);
            let ty = bctx.types.node_type(expr.hir_id);
            let ctor = resolve_braces_ctor(bctx.ctxt.tcx, res, ty, true, expr.span)?;
            let variant_name = ctor.variant_name(bctx.ctxt.tcx, fields);
            let path = def_id_to_vir_path(bctx.ctxt.tcx, &bctx.ctxt.verus_items, ctor.adt_def_id);

            let vir_fields = Arc::new(
                fields
                    .iter()
                    .map(|f| -> Result<_, VirErr> {
                        let vir = expr_to_vir_consume(bctx, f.expr, modifier)?;
                        let ident = field_ident_from_rust(f.ident.as_str());
                        Ok(ident_binder(&ident, &vir))
                    })
                    .collect::<Result<Vec<_>, _>>()?,
            );

            let mut erasure_info = bctx.ctxt.erasure_info.borrow_mut();
            let resolved_call = ResolvedCall::BracesCtor(
                path.clone(),
                variant_name.clone(),
                Arc::new(vir_fields.iter().map(|f| f.name.clone()).collect::<Vec<_>>()),
                update.is_some(),
            );
            erasure_info.resolved_calls.push((expr.hir_id, expr.span.data(), resolved_call));
            mk_expr(ExprX::Ctor(Dt::Path(path), variant_name, vir_fields, update))
        }
        ExprKind::MethodCall(_name_and_generics, receiver, other_args, fn_span) => {
            let fn_def_id = bctx
                .types
                .type_dependent_def_id(expr.hir_id)
                .expect("def id of the method definition");

            let all_args = std::iter::once(*receiver).chain(other_args.iter()).collect::<Vec<_>>();
            Ok(ExprOrPlace::Expr(fn_call_to_vir(
                bctx,
                expr,
                fn_def_id,
                bctx.types.node_args(expr.hir_id),
                *fn_span,
                all_args,
                modifier,
                true,
            )?))
        }
        ExprKind::Closure(Closure { fn_decl: _, .. }) => {
            Ok(ExprOrPlace::Expr(closure_to_vir(bctx, expr, expr_typ()?, false, None, modifier)?))
        }
        ExprKind::Index(tgt_expr, idx_expr, _span) => {
            // Determine if this is Index or IndexMut
            // Based on ./rustc_mir_build/src/thir/cx/expr.rs in rustc
            // this is apparently determined by the (adjusted) type of the receiver
            let tgt_ty = bctx.types.expr_ty_adjusted(tgt_expr);
            let is_index_mut = match tgt_ty.kind() {
                TyKind::Array(_, _) => false,
                TyKind::Slice(_) => false,
                TyKind::Ref(_, _, Mutability::Not) => false,
                TyKind::Ref(_, _, Mutability::Mut) => true,
                _ => {
                    crate::internal_err!(expr.span, "index operator expected & or &mut")
                }
            };
            if is_index_mut || current_modifier != ExprModifier::REGULAR {
                unsupported_err!(expr.span, "index for &mut not supported")
            }

            let tgt_vir = expr_to_vir_consume(bctx, tgt_expr, modifier)?;
            let idx_vir = expr_to_vir_consume(bctx, idx_expr, ExprModifier::REGULAR)?;

            // We only support for the special case of (Vec, usize) arguments
            let t1 = &tgt_vir.typ;
            let t1 = match &**t1 {
                TypX::Decorate(_, _, t) => t,
                _ => t1,
            };
            let (fun, typ_args) = match &**t1 {
                TypX::Datatype(Dt::Path(p), typ_args, _impl_paths)
                    if p == &vir::path!("alloc" => "vec", "Vec") =>
                {
                    let fun = vir::fun!("vstd" => "std_specs", "vec", "vec_index");
                    (fun, typ_args.clone())
                }
                TypX::Primitive(vir::ast::Primitive::Array, typ_args) => {
                    let fun = vir::fun!("vstd" => "array", "array_index_get");
                    (fun, typ_args.clone())
                }
                TypX::Primitive(vir::ast::Primitive::Slice, typ_args) => {
                    let fun = vir::fun!("vstd" => "slice", "slice_index_get");
                    (fun, typ_args.clone())
                }
                _ => {
                    return err_span(
                        expr.span,
                        "in exec code, Verus only supports the index operator for Vec, array, and slice types",
                    );
                }
            };
            if !matches!(&*idx_vir.typ, TypX::Int(IntRange::USize)) {
                return Err(err_span_bare(
                    expr.span,
                    "in exec code, the index operator is only supported for usize index",
                )
                .secondary_label(
                    &err_air_span(idx_expr.span),
                    format!("expected usize, found {}", typ_to_diagnostic_str(&idx_vir.typ)),
                ));
            }

            let call_target = CallTarget::Fun(
                vir::ast::CallTargetKind::Static,
                fun,
                typ_args,
                // arbitrary impl_path
                // REVIEW: why is this needed?
                Arc::new(vec![ImplPath::TraitImplPath(vir::def::prefix_spec_fn_type(0))]),
                AutospecUsage::Final,
            );
            let args = Arc::new(vec![tgt_vir.clone(), idx_vir.clone()]);
            mk_expr(ExprX::Call(call_target, args))
        }
        ExprKind::Loop(..) => unsupported_err!(expr.span, format!("complex loop expressions")),
        ExprKind::Break(..) => unsupported_err!(expr.span, format!("complex break expressions")),
        ExprKind::AssignOp(op, lhs, rhs) => {
            if matches!(op.node, AssignOpKind::DivAssign | AssignOpKind::RemAssign) {
                let range = mk_range(&bctx.ctxt.verus_items, &tc.expr_ty_adjusted(lhs));
                if matches!(range, IntRange::I(_) | IntRange::ISize) {
                    // Non-Euclidean division, which will need more encoding
                    unsupported_err!(expr.span, "div/mod on signed finite-width integers");
                }
            }
            expr_assign_to_vir_innermost(bctx, tc, lhs, mk_expr, rhs, modifier, Some(op))
        }
        ExprKind::ConstBlock(..) => unsupported_err!(expr.span, format!("const block expressions")),
        ExprKind::Type(..) => unsupported_err!(expr.span, format!("type expressions")),
        ExprKind::DropTemps(..) => unsupported_err!(expr.span, format!("drop-temps expressions")),
        ExprKind::Let(..) => unsupported_err!(expr.span, format!("let expressions")),
        ExprKind::Yield(..) => unsupported_err!(expr.span, format!("yield expressions")),
        ExprKind::InlineAsm(..) => unsupported_err!(expr.span, format!("inline-asm expressions")),
        ExprKind::Err(..) => unsupported_err!(expr.span, format!("Err expressions")),
        ExprKind::Become(..) => unsupported_err!(expr.span, format!("Become expressions")),
        ExprKind::UnsafeBinderCast(..) => {
            unsupported_err!(expr.span, format!("unsafe binder cast"))
        }
        ExprKind::Use(..) => unsupported_err!(expr.span, "use expressions"),
    }
}

fn lit_to_vir<'tcx>(
    bctx: &BodyCtxt<'tcx>,
    span: Span,
    lit: &'tcx Lit,
    negated: bool,
    typ: &Typ,
    ty: Option<rustc_middle::ty::Ty<'tcx>>,
) -> Result<vir::ast::Expr, VirErr> {
    let mk_expr = move |x: ExprX| Ok(bctx.spanned_typed_new(span, &typ, x));
    let mk_lit_int = |in_negative_literal: bool, i: u128, typ: &Typ| {
        check_lit_int(&bctx.ctxt, span, in_negative_literal, i, typ)?;
        let mut big_int = num_bigint::BigInt::from(i);
        if negated {
            big_int = -1 * big_int;
        }
        mk_expr(ExprX::Const(Constant::Int(big_int)))
    };
    match lit.node {
        LitKind::Bool(b) => {
            let c = vir::ast::Constant::Bool(b);
            mk_expr(ExprX::Const(c))
        }
        LitKind::Int(i, _) => mk_lit_int(false, i.get(), typ),
        LitKind::Char(c) => {
            let c = vir::ast::Constant::Char(c);
            mk_expr(ExprX::Const(c))
        }
        LitKind::Str(s, _str_style) => {
            let c = vir::ast::Constant::StrSlice(Arc::new(s.to_string()));
            mk_expr(ExprX::Const(c))
        }
        LitKind::Float(..) => {
            if let Some(ty) = ty {
                use rustc_middle::mir::interpret::LitToConstInput;
                let lit_const = LitToConstInput { lit: &lit.node, ty, neg: negated };
                let c = bctx.ctxt.tcx.lit_to_const(lit_const);
                if let rustc_middle::ty::ConstKind::Value(v) = c.kind() {
                    if let Some(i) = v.valtree.try_to_scalar_int() {
                        match i.size().bytes() {
                            4 => {
                                let c = vir::ast::Constant::Float32(i.to_u32());
                                return mk_expr(ExprX::Const(c));
                            }
                            8 => {
                                let c = vir::ast::Constant::Float64(i.to_u64());
                                return mk_expr(ExprX::Const(c));
                            }
                            _ => {}
                        }
                    }
                }
            }
            return err_span(span, "Unsupported floating point literal");
        }
        _ => {
            return err_span(span, "Unsupported constant type");
        }
    }
}

fn assignop_kind_to_binaryop<'tcx>(
    bctx: &BodyCtxt<'tcx>,
    op: &Spanned<AssignOpKind>,
    tc: &rustc_middle::ty::TypeckResults,
    lhs: &Expr,
    rhs: &Expr,
    mode_for_ghostness: Mode,
) -> Result<BinaryOp, VirErr> {
    let bop: BinOpKind = match op.node {
        AssignOpKind::AddAssign => BinOpKind::Add,
        AssignOpKind::SubAssign => BinOpKind::Sub,
        AssignOpKind::MulAssign => BinOpKind::Mul,
        AssignOpKind::DivAssign => BinOpKind::Div,
        AssignOpKind::RemAssign => BinOpKind::Rem,
        AssignOpKind::BitXorAssign => BinOpKind::BitXor,
        AssignOpKind::BitAndAssign => BinOpKind::BitAnd,
        AssignOpKind::BitOrAssign => BinOpKind::BitOr,
        AssignOpKind::ShlAssign => BinOpKind::Shl,
        AssignOpKind::ShrAssign => BinOpKind::Shr,
    };
    binopkind_to_binaryop_inner(bctx, bop, tc, lhs, rhs, mode_for_ghostness)
}
fn binopkind_to_binaryop_inner<'tcx>(
    bctx: &BodyCtxt<'tcx>,
    op: BinOpKind,
    tc: &rustc_middle::ty::TypeckResults,
    lhs: &Expr,
    rhs: &Expr,
    mode_for_ghostness: Mode,
) -> Result<BinaryOp, VirErr> {
    let vop = match op {
        BinOpKind::And => BinaryOp::And,
        BinOpKind::Or => BinaryOp::Or,
        BinOpKind::Eq => BinaryOp::Eq(Mode::Exec),
        BinOpKind::Ne => BinaryOp::Ne,
        BinOpKind::Le => BinaryOp::Inequality(InequalityOp::Le),
        BinOpKind::Ge => BinaryOp::Inequality(InequalityOp::Ge),
        BinOpKind::Lt => BinaryOp::Inequality(InequalityOp::Lt),
        BinOpKind::Gt => BinaryOp::Inequality(InequalityOp::Gt),
        BinOpKind::Add => BinaryOp::Arith(ArithOp::Add, mode_for_ghostness),
        BinOpKind::Sub => BinaryOp::Arith(ArithOp::Sub, mode_for_ghostness),
        BinOpKind::Mul => BinaryOp::Arith(ArithOp::Mul, mode_for_ghostness),
        BinOpKind::Div => BinaryOp::Arith(ArithOp::EuclideanDiv, mode_for_ghostness),
        BinOpKind::Rem => BinaryOp::Arith(ArithOp::EuclideanMod, mode_for_ghostness),
        BinOpKind::BitXor => {
            match ((tc.expr_ty_adjusted(lhs)).kind(), (tc.expr_ty_adjusted(rhs)).kind()) {
                (TyKind::Bool, TyKind::Bool) => BinaryOp::Xor,
                (TyKind::Int(_), TyKind::Int(_)) => {
                    BinaryOp::Bitwise(BitwiseOp::BitXor, mode_for_ghostness)
                }
                (TyKind::Uint(_), TyKind::Uint(_)) => {
                    BinaryOp::Bitwise(BitwiseOp::BitXor, mode_for_ghostness)
                }
                _ => panic!("bitwise XOR for this type not supported"),
            }
        }
        BinOpKind::BitAnd => {
            match ((tc.expr_ty_adjusted(lhs)).kind(), (tc.expr_ty_adjusted(rhs)).kind()) {
                (TyKind::Bool, TyKind::Bool) => {
                    panic!(
                        "bitwise AND for bools (i.e., the not-short-circuited version) not supported"
                    );
                }
                (TyKind::Int(_), TyKind::Int(_)) => {
                    BinaryOp::Bitwise(BitwiseOp::BitAnd, mode_for_ghostness)
                }
                (TyKind::Uint(_), TyKind::Uint(_)) => {
                    BinaryOp::Bitwise(BitwiseOp::BitAnd, mode_for_ghostness)
                }
                t => panic!("bitwise AND for this type not supported {:#?}", t),
            }
        }
        BinOpKind::BitOr => {
            match ((tc.expr_ty_adjusted(lhs)).kind(), (tc.expr_ty_adjusted(rhs)).kind()) {
                (TyKind::Bool, TyKind::Bool) => {
                    panic!(
                        "bitwise OR for bools (i.e., the not-short-circuited version) not supported"
                    );
                }
                (TyKind::Int(_), TyKind::Int(_)) => {
                    BinaryOp::Bitwise(BitwiseOp::BitOr, mode_for_ghostness)
                }
                (TyKind::Uint(_), TyKind::Uint(_)) => {
                    BinaryOp::Bitwise(BitwiseOp::BitOr, mode_for_ghostness)
                }
                _ => panic!("bitwise OR for this type not supported"),
            }
        }
        BinOpKind::Shl => {
            let (Some(w), s) = bitwidth_and_signedness_of_integer_type(
                &bctx.ctxt.verus_items,
                bctx.types.expr_ty(lhs),
            ) else {
                return err_span(lhs.span, "expected finite integer width for <<");
            };
            BinaryOp::Bitwise(BitwiseOp::Shl(w, s), mode_for_ghostness)
        }
        BinOpKind::Shr => {
            let (Some(w), _s) = bitwidth_and_signedness_of_integer_type(
                &bctx.ctxt.verus_items,
                bctx.types.expr_ty(lhs),
            ) else {
                return err_span(lhs.span, "expected finite integer width for >>");
            };
            BinaryOp::Bitwise(BitwiseOp::Shr(w), mode_for_ghostness)
        }
    };
    Ok(vop)
}

fn binopkind_to_binaryop<'tcx>(
    bctx: &BodyCtxt<'tcx>,
    op: &Spanned<BinOpKind>,
    tc: &rustc_middle::ty::TypeckResults,
    lhs: &Expr,
    rhs: &Expr,
    mode_for_ghostness: Mode,
) -> Result<BinaryOp, VirErr> {
    binopkind_to_binaryop_inner(bctx, op.node, tc, lhs, rhs, mode_for_ghostness)
}

fn expr_assign_to_vir_innermost<'tcx>(
    bctx: &BodyCtxt<'tcx>,
    tc: &rustc_middle::ty::TypeckResults,
    lhs: &Expr<'tcx>,
    mk_expr: impl Fn(ExprX) -> Result<ExprOrPlace, vir::messages::Message>,
    rhs: &Expr<'tcx>,
    modifier: ExprModifier,
    op_kind: Option<&Spanned<AssignOpKind>>,
) -> Result<ExprOrPlace, vir::messages::Message> {
    if bctx.ctxt.cmd_line_args.new_mut_ref {
        let vir_lhs = expr_to_vir(bctx, lhs, modifier)?.to_place();
        let vir_rhs = expr_to_vir_consume(bctx, rhs, modifier)?;

        let mode_for_ghostness = if bctx.in_ghost { Mode::Spec } else { Mode::Exec };
        let op = match op_kind {
            Some(op) => {
                Some(assignop_kind_to_binaryop(bctx, op, tc, lhs, rhs, mode_for_ghostness)?)
            }
            None => None,
        };

        return mk_expr(ExprX::AssignToPlace { place: vir_lhs, rhs: vir_rhs, op: op });
    }

    fn init_not_mut(bctx: &BodyCtxt, lhs: &Expr) -> Result<bool, VirErr> {
        Ok(match lhs.kind {
            ExprKind::Path(QPath::Resolved(None, rustc_hir::Path { res: Res::Local(id), .. })) => {
                let not_mut = if let Node::Pat(pat) = bctx.ctxt.tcx.hir_node(*id) {
                    let (mutable, _) = pat_to_mut_var(pat)?;
                    let ty = bctx.types.node_type(*id);
                    !(mutable || ty.ref_mutability() == Some(Mutability::Mut))
                } else {
                    panic!("assignment to non-local");
                };
                if not_mut {
                    let mut parent = bctx.ctxt.tcx.hir_parent_iter(*id);
                    let (_, parent) = parent.next().expect("one parent for local");
                    match parent {
                        Node::Param(_) => err_span(lhs.span, "cannot assign to non-mut parameter")?,
                        Node::LetStmt(_) => (),
                        other => unsupported_err!(lhs.span, "assignee node", other),
                    }
                }
                not_mut
            }
            ExprKind::Field(lhs, _) => {
                let deref_ghost = mid_ty_to_vir_ghost(
                    bctx.ctxt.tcx,
                    &bctx.ctxt.verus_items,
                    bctx.fun_id,
                    lhs.span,
                    &bctx.types.expr_ty_adjusted(lhs),
                    true,
                )?
                .1;
                unsupported_err_unless!(!deref_ghost, lhs.span, "assignment through Ghost/Tracked");
                init_not_mut(bctx, lhs)?
            }
            ExprKind::MethodCall(_, receiver, _, span) => {
                let fn_def_id = bctx
                    .types
                    .type_dependent_def_id(lhs.hir_id)
                    .expect("def id of the method definition");
                let verus_item = bctx.ctxt.get_verus_item(fn_def_id);
                if matches!(
                    verus_item,
                    Some(VerusItem::CompilableOpr(CompilableOprItem::TrackedBorrowMut))
                ) {
                    let nm = init_not_mut(bctx, &receiver)?;
                    unsupported_err_unless!(!nm, span, "this call for delayed initialization");
                    nm
                } else {
                    unsupported_err!(span, "this call in assignment");
                }
            }
            ExprKind::Unary(UnOp::Deref, _) => false,
            _ => {
                unsupported_err!(lhs.span, format!("assign lhs {:?}", lhs))
            }
        })
    }
    let mode_for_ghostness = if bctx.in_ghost { Mode::Spec } else { Mode::Exec };
    let op = match op_kind {
        Some(op) => Some(assignop_kind_to_binaryop(bctx, op, tc, lhs, rhs, mode_for_ghostness)?),
        None => None,
    };

    // NOTE: A temparary solution for index_mut until mutable reference support lands.
    if let ExprKind::Index(tgt_expr, idx_expr, _span) = &lhs.kind {
        if bctx.in_ghost {
            unsupported_err!(lhs.span, "index_mut in spec/proof", lhs);
        }
        let tgt_modifier =
            is_expr_typ_mut_ref(bctx.types.expr_ty_adjusted(&tgt_expr), ExprModifier::ADDR_OF_MUT)?;
        let tgt_vir = expr_to_vir(bctx, tgt_expr, tgt_modifier)?.to_place();
        let idx_vir = expr_to_vir_consume(bctx, idx_expr, ExprModifier::REGULAR)?;

        let mut rhs_vir = expr_to_vir_consume(bctx, rhs, modifier)?;
        let fun = vir::fun!["vstd" => "std_specs", "core", "index_set"];
        let typ_args = Some(Arc::new(vec![
            undecorate_typ(&tgt_vir.typ),
            idx_vir.typ.clone(),
            rhs_vir.typ.clone(),
        ]));
        let tgt_vir = place_to_loc(&tgt_vir)?;
        let tgt_vir =
            bctx.spanned_typed_new(tgt_expr.span, &tgt_vir.typ.clone(), ExprX::Loc(tgt_vir));
        let call_target = CallTarget::Fun(
            vir::ast::CallTargetKind::Static,
            fun,
            typ_args.unwrap(),
            Arc::new(vec![]),
            AutospecUsage::Final,
        );
        if let Some(op) = op {
            // Evaluate tgt and idx twice may have side effects.
            unsupported_err_unless!(
                !tgt_expr.can_have_side_effects() && !idx_expr.can_have_side_effects(),
                lhs.span,
                "assign op to index_mut with tgt/idx that could have side effects",
                lhs
            );
            unsupported_err_unless!(
                is_smt_arith(bctx, lhs.span, rhs.span, &lhs.hir_id, &rhs.hir_id)?,
                lhs.span,
                "assign op to index_mut for non smt arithmetic types",
                lhs
            );
            let lhs_vir = expr_to_vir_consume(bctx, lhs, ExprModifier::REGULAR)?;
            let rhs_ty = &rhs_vir.typ.clone();
            rhs_vir =
                bctx.spanned_typed_new(rhs.span, &rhs_ty, ExprX::Binary(op, lhs_vir, rhs_vir));
        }

        let args = Arc::new(vec![tgt_vir, idx_vir, rhs_vir]);
        let index_set = bctx.spanned_typed_new(
            lhs.span,
            &mk_tuple_typ(&Arc::new(vec![])),
            ExprX::Call(call_target, args),
        );
        // lhs is not recorded and so explicitly add it here.
        let mut erasure_info = bctx.ctxt.erasure_info.borrow_mut();
        erasure_info.direct_var_modes.push((lhs.hir_id, Mode::Exec));
        return Ok(ExprOrPlace::Expr(index_set));
    }
    let init_not_mut = init_not_mut(bctx, lhs)?;

    let lhs = expr_to_vir(bctx, lhs, ExprModifier::ADDR_OF_MUT)?.to_place();
    mk_expr(ExprX::Assign {
        init_not_mut,
        lhs: place_to_loc(&lhs)?,
        rhs: expr_to_vir_consume(bctx, rhs, modifier)?,
        op: op,
    })
}

pub(crate) fn let_stmt_to_vir<'tcx>(
    bctx: &BodyCtxt<'tcx>,
    pattern: &rustc_hir::Pat<'tcx>,
    initializer: &Option<&Expr<'tcx>>,
    els: &Option<&Block<'tcx>>,
    attrs: &[Attribute],
) -> Result<Vec<vir::ast::Stmt>, VirErr> {
    let mode = get_var_mode(bctx.mode, attrs);
    let infer_mode = parse_attrs_opt(attrs, None).contains(&Attr::InferMode);
    let els = if let Some(els) = els {
        if matches!(mode, Mode::Spec | Mode::Proof) {
            unsupported_err!(els.span, "let-else in spec/proof", els);
        }
        let init = initializer.unwrap();
        let init_type = typ_of_node(bctx, els.span, &init.hir_id, false)?;
        let els_typ = typ_of_node(bctx, els.span, &els.hir_id, false)?;
        let els_block = block_to_vir(bctx, els, &els.span, &els_typ, ExprModifier::REGULAR)?;
        Some(bctx.spanned_typed_new(els.span, &init_type, ExprX::NeverToAny(els_block)))
    } else {
        None
    };
    let init = match initializer {
        Some(e) => Some(expr_to_vir(bctx, e, ExprModifier::REGULAR)?.to_place()),
        None => None,
    };

    if parse_attrs_opt(attrs, Some(&mut *bctx.ctxt.diagnostics.borrow_mut()))
        .contains(&Attr::UnwrappedBinding)
    {
        let pat_typ = &bctx.types.node_type(pattern.hir_id);
        if let TyKind::Adt(AdtDef(adt_def_data), _args) = pat_typ.kind() {
            let pat_typ_verus_item = bctx.ctxt.verus_items.id_to_name.get(&adt_def_data.did);
            if pat_typ_verus_item
                == Some(&VerusItem::BuiltinType(verus_items::BuiltinTypeItem::Tracked))
                && mode == Mode::Proof
            {
                bctx.ctxt.diagnostics.borrow_mut().push(
                    vir::ast::VirErrAs::Warning(
                        crate::util::err_span_bare(pattern.span, format!("the right-hand side is already wrapped with `Tracked`, you likely don't need a `tracked` variable"))
                        .help("consider `.get()` on the right-hand side, or removing `tracked` on the left-hand side")));
            } else if pat_typ_verus_item
                == Some(&VerusItem::BuiltinType(verus_items::BuiltinTypeItem::Ghost))
                && mode == Mode::Spec
            {
                bctx.ctxt.diagnostics.borrow_mut().push(
                    vir::ast::VirErrAs::Warning(
                        crate::util::err_span_bare(pattern.span, format!("the right-hand side is already wrapped with `Ghost`, you likely don't need a `ghost` variable"))
                        .help("consider `@` on the right-hand side, or removing `ghost` on the left-hand side")));
            }
        }
    }

    let vir_pattern = pattern_to_vir(bctx, pattern)?;
    let mode = if infer_mode { None } else { Some(mode) };
    Ok(vec![bctx.spanned_new(pattern.span, StmtX::Decl { pattern: vir_pattern, mode, init, els })])
}

fn unwrap_parameter_to_vir<'tcx>(
    bctx: &BodyCtxt<'tcx>,
    stmt1: &Stmt<'tcx>,
    stmt2: &Stmt<'tcx>,
) -> Result<Vec<vir::ast::Stmt>, VirErr> {
    // match "let x;"
    let x = if let StmtKind::Let(LetStmt {
        pat:
            pat @ Pat {
                kind: PatKind::Binding(BindingMode(ByRef::No, Mutability::Not), hir_id, x, None),
                ..
            },
        ty: None,
        init: None,
        els: None,
        ..
    }) = &stmt1.kind
    {
        Some((pat.hir_id, local_to_var(x, hir_id.local_id)))
    } else {
        None
    };
    // match #[verifier(proof_block)]
    let ghost = get_ghost_block_opt(bctx.ctxt.tcx.hir_attrs(stmt2.hir_id));
    // match { x = y.get() } or { x = y.view() }
    let xy_mode = if let StmtKind::Semi(Expr {
        kind:
            ExprKind::Block(
                Block {
                    stmts: [],
                    expr:
                        Some(Expr {
                            kind:
                                ExprKind::Assign(
                                    expr_x @ Expr { kind: ExprKind::Path(path_x), .. },
                                    expr_get @ Expr {
                                        kind:
                                            ExprKind::MethodCall(
                                                _ident,
                                                expr_y @ Expr {
                                                    kind: ExprKind::Path(path_y), ..
                                                },
                                                [],
                                                _span2,
                                            ),
                                        ..
                                    },
                                    _,
                                ),
                            ..
                        }),
                    ..
                },
                None,
            ),
        ..
    }) = &stmt2.kind
    {
        let fn_def_id = bctx
            .types
            .type_dependent_def_id(expr_get.hir_id)
            .expect("def id of the method definition");
        let verus_item = bctx.ctxt.verus_items.id_to_name.get(&fn_def_id);
        let ident_x = crate::rust_to_vir_base::qpath_to_ident(bctx.ctxt.tcx, path_x);
        let ident_y = crate::rust_to_vir_base::qpath_to_ident(bctx.ctxt.tcx, path_y);
        let mode = match verus_item {
            Some(VerusItem::UnaryOp(UnaryOpItem::SpecGhostTracked(
                SpecGhostTrackedItem::GhostView,
            ))) => Some((Mode::Spec, ResolvedCall::Spec)),
            Some(VerusItem::CompilableOpr(CompilableOprItem::TrackedGet)) => Some((
                Mode::Proof,
                ResolvedCall::CompilableOperator(CompilableOperator::TrackedGet),
            )),
            _ => None,
        };
        Some((expr_x.hir_id, expr_y.hir_id, expr_get.hir_id, ident_x, ident_y, mode))
    } else {
        None
    };
    match (x, ghost, xy_mode) {
        (
            Some((hir_id1, x1)),
            Some(GhostBlockAttr::Proof),
            Some((hir_id2, hir_id_y, hir_id_get, Some(x2), Some(y), Some((mode, resolved_call)))),
        ) if x1 == x2 => {
            let mut erasure_info = bctx.ctxt.erasure_info.borrow_mut();
            erasure_info.direct_var_modes.push((hir_id1, mode));
            erasure_info.direct_var_modes.push((hir_id2, mode));
            erasure_info.direct_var_modes.push((hir_id_y, Mode::Exec));
            erasure_info.resolved_calls.push((hir_id_get, stmt2.span.data(), resolved_call));
            let unwrap = vir::ast::UnwrapParameter { mode, outer_name: y, inner_name: x1 };
            let headerx = HeaderExprX::UnwrapParameter(unwrap);
            let exprx = ExprX::Header(Arc::new(headerx));
            let expr = bctx.spanned_typed_new(stmt1.span, &Arc::new(TypX::Bool), exprx);
            let stmt = bctx.spanned_new(stmt1.span, StmtX::Expr(expr));
            Ok(vec![stmt])
        }
        _ => err_span(stmt1.span, "ill-formed unwrap_parameter header"),
    }
}

pub(crate) fn stmt_to_vir<'tcx>(
    bctx: &BodyCtxt<'tcx>,
    stmt: &Stmt<'tcx>,
) -> Result<Vec<vir::ast::Stmt>, VirErr> {
    if bctx.external_body {
        // we want just requires/ensures, not the whole body
        match &stmt.kind {
            StmtKind::Expr(..) | StmtKind::Semi(..) => {}
            _ => return Ok(vec![]),
        }
    }

    match &stmt.kind {
        StmtKind::Expr(expr) | StmtKind::Semi(expr) => {
            if is_ignorable_dummy_capture_operation(bctx, expr) {
                return Ok(vec![]);
            }

            // Just writing `x;` does in fact count as a move of a `x`
            let vir_expr = expr_to_vir_consume(bctx, expr, ExprModifier::REGULAR)?;
            Ok(vec![bctx.spanned_new(expr.span, StmtX::Expr(vir_expr))])
        }
        StmtKind::Item(item_id) => {
            let attrs = bctx.ctxt.tcx.hir_attrs(item_id.hir_id());
            let vattrs = bctx.ctxt.get_verifier_attrs(attrs)?;
            if vattrs.internal_reveal_fn {
                dbg!(&item_id.hir_id());
                unreachable!();
            } else if vattrs.internal_const_body {
                dbg!(&item_id.hir_id());
                unreachable!();
            } else if vattrs.open_visibility_qualifier {
                let item = bctx.ctxt.tcx.hir_item(*item_id);
                if !matches!(&item.kind, ItemKind::Use(..)) {
                    crate::internal_err!(
                        item.span,
                        "open_visibility_qualifier should be on a 'use' item"
                    );
                }

                let hir_id = item.hir_id();
                let owner_id = hir_id.expect_owner();
                let def_id = owner_id.to_def_id();

                let vis = bctx.ctxt.tcx.visibility(def_id);
                let vis = crate::rust_to_vir_base::mk_visibility_from_vis(&bctx.ctxt, vis);

                let vir_expr = bctx.spanned_typed_new(
                    stmt.span,
                    &vir::ast_util::unit_typ(),
                    ExprX::Header(Arc::new(HeaderExprX::OpenVisibilityQualifier(vis))),
                );

                Ok(vec![bctx.spanned_new(stmt.span, StmtX::Expr(vir_expr))])
            } else {
                let item = bctx.ctxt.tcx.hir_item(*item_id);
                if matches!(&item.kind, ItemKind::Use(..) | ItemKind::Macro(..)) {
                    return Ok(vec![]);
                }
                unsupported_err!(stmt.span, "internal item statements", stmt)
            }
        }
        StmtKind::Let(LetStmt { pat, ty: _, init, els, .. }) => {
            if let Some(init) = init {
                if is_ignorable_dummy_capture_operation(bctx, init) {
                    return Ok(vec![]);
                }
            }

            let_stmt_to_vir(bctx, pat, init, els, bctx.ctxt.tcx.hir_attrs(stmt.hir_id))
        }
    }
}

pub(crate) fn stmts_to_vir<'tcx>(
    bctx: &BodyCtxt<'tcx>,
    stmts: &mut impl Iterator<Item = &'tcx Stmt<'tcx>>,
) -> Result<Option<Vec<vir::ast::Stmt>>, VirErr> {
    if let Some(stmt) = stmts.next() {
        let attrs = crate::attributes::parse_attrs_opt(bctx.ctxt.tcx.hir_attrs(stmt.hir_id), None);
        if let [Attr::UnwrapParameter] = attrs[..] {
            if let Some(stmt2) = stmts.next() {
                return Ok(Some(unwrap_parameter_to_vir(bctx, stmt, stmt2)?));
            } else {
                return err_span(stmt.span, "ill-formed unwrap_parameter header");
            }
        }
        Ok(Some(stmt_to_vir(bctx, stmt)?))
    } else {
        Ok(None)
    }
}

pub(crate) fn is_ignorable_dummy_capture_operation<'tcx>(
    bctx: &BodyCtxt<'tcx>,
    expr: &Expr<'tcx>,
) -> bool {
    match &expr.kind {
        ExprKind::Call(fun, _) => match &fun.kind {
            ExprKind::Path(QPath::Resolved(
                None,
                rustc_hir::Path { res: Res::Def(_, fun_id), .. },
            )) => {
                let verus_item = bctx.ctxt.get_verus_item(*fun_id);
                matches!(
                    verus_item,
                    Some(VerusItem::DummyCapture(
                        DummyCaptureItem::New | DummyCaptureItem::Consume
                    ))
                )
            }
            _ => false,
        },
        _ => false,
    }
}

pub(crate) fn closure_to_vir<'tcx>(
    bctx: &BodyCtxt<'tcx>,
    closure_expr: &Expr<'tcx>,
    closure_vir_typ: Typ,
    is_spec_fn: bool,
    proof_fn_modes: Option<(Arc<Vec<Mode>>, Mode)>,
    modifier: ExprModifier,
) -> Result<vir::ast::Expr, VirErr> {
    if let ExprKind::Closure(Closure { fn_decl, body: body_id, def_id, .. }) = &closure_expr.kind {
        unsupported_err_unless!(!fn_decl.c_variadic, closure_expr.span, "c_variadic");
        unsupported_err_unless!(
            matches!(fn_decl.implicit_self, rustc_hir::ImplicitSelfKind::None),
            closure_expr.span,
            "implicit_self in closure"
        );
        let body = bctx.ctxt.tcx.hir_body(*body_id);

        let typs = closure_param_typs(bctx, closure_expr)?;
        assert!(typs.len() == body.params.len());
        let params: Vec<VarBinder<Typ>> = body
            .params
            .iter()
            .zip(typs.clone())
            .map(|(x, t)| {
                let attrs = bctx.ctxt.tcx.hir_attrs(x.hir_id);
                let mode = crate::attributes::get_mode(Mode::Exec, attrs);
                if mode != Mode::Exec {
                    return err_span(x.span, "closures only accept exec-mode parameters");
                }

                let (is_mut, name) = pat_to_mut_var(x.pat)?;
                if is_mut {
                    return err_span(x.span, "Verus does not support 'mut' params for closures");
                }
                Ok(Arc::new(VarBinderX { name, a: t }))
            })
            .collect::<Result<Vec<_>, _>>()?;
        let mut body = expr_to_vir_consume(bctx, &body.value, modifier)?;

        let header = vir::headers::read_header(&mut body, &vir::headers::HeaderAllows::Closure)?;
        let vir::headers::Header { require, ensure, ensure_id_typ, .. } = header;
        assert!(ensure.1.len() == 0);

        let exprx = if is_spec_fn {
            bctx.ctxt.push_body_erasure(*def_id, BodyErasure { erase_body: true, ret_spec: true });

            if require.len() > 0 || ensure.0.len() > 0 {
                return err_span(
                    closure_expr.span,
                    "SpecFn should not have `requires` clause or `ensures` clause",
                );
            }
            ExprX::Closure(Arc::new(params), body)
        } else {
            bctx.ctxt.push_body_erasure(
                *def_id,
                BodyErasure {
                    erase_body: false,
                    ret_spec: match proof_fn_modes {
                        None => false,
                        Some((_, ret_mode)) => ret_mode == Mode::Spec,
                    },
                },
            );

            let ret_typ = closure_ret_typ(bctx, closure_expr)?;

            let id = match ensure_id_typ {
                Some((id, Some(ensures_typ))) => {
                    if !types_equal(&ensures_typ, &ret_typ) {
                        return err_span(
                            closure_expr.span,
                            "return type given in `ensures` clause should match the actual closure return type",
                        );
                    }
                    id
                }
                Some((id, None)) => id,
                None => str_unique_var(
                    vir::def::CLOSURE_RETURN_VALUE_PREFIX,
                    vir::ast::VarIdentDisambiguate::RustcId(body_id.hir_id.local_id.index()),
                ),
            };

            let ret = Arc::new(VarBinderX { name: id, a: ret_typ });

            ExprX::NonSpecClosure {
                params: Arc::new(params),
                proof_fn_modes,
                body,
                requires: require,
                ensures: ensure.0,
                ret: ret,
                external_spec: None, // filled in by ast_simplify
            }
        };
        Ok(bctx.spanned_typed_new(closure_expr.span, &closure_vir_typ, exprx))
    } else {
        panic!("closure_to_vir expects ExprKind::Closure");
    }
}

fn remove_decoration_typs_for_unsizing<'tcx>(
    tcx: TyCtxt<'tcx>,
    ty1: rustc_middle::ty::Ty<'tcx>,
    ty2: rustc_middle::ty::Ty<'tcx>,
) -> (rustc_middle::ty::Ty<'tcx>, rustc_middle::ty::Ty<'tcx>) {
    match (ty1.kind(), ty2.kind()) {
        (TyKind::Ref(_, t1, Mutability::Not), TyKind::Ref(_, t2, Mutability::Not)) => {
            remove_decoration_typs_for_unsizing(tcx, *t1, *t2)
        }
        (TyKind::Adt(AdtDef(adt_def_data1), args1), TyKind::Adt(AdtDef(adt_def_data2), args2))
            if verus_items::get_rust_item(tcx, adt_def_data1.did)
                == Some(verus_items::RustItem::Box)
                && verus_items::get_rust_item(tcx, adt_def_data2.did)
                    == Some(verus_items::RustItem::Box) =>
        {
            let rustc_middle::ty::GenericArgKind::Type(t1) = args1[0].unpack() else {
                panic!("unexpected type argument")
            };
            let rustc_middle::ty::GenericArgKind::Type(t2) = args2[0].unpack() else {
                panic!("unexpected type argument")
            };
            remove_decoration_typs_for_unsizing(tcx, t1, t2)
        }
        _ => (ty1, ty2),
    }
}

enum PtrCastKind {
    Trivial,
    Complex(vir::ast::Fun, vir::ast::Typs, bool),
}

fn is_ptr_cast<'tcx>(
    bctx: &BodyCtxt<'tcx>,
    span: Span,
    src: rustc_middle::ty::Ty<'tcx>,
    dst: rustc_middle::ty::Ty<'tcx>,
) -> Result<Option<PtrCastKind>, VirErr> {
    // Mutability can always be ignored
    match (src.kind(), dst.kind()) {
        (TyKind::RawPtr(ty1, _), TyKind::RawPtr(ty2, _)) => {
            if ty1 == ty2 {
                return Ok(Some(PtrCastKind::Trivial));
            } else if ty2
                .is_sized(bctx.ctxt.tcx, TypingEnv::post_analysis(bctx.ctxt.tcx, bctx.fun_id))
            {
                let src_ty = mid_ty_to_vir(
                    bctx.ctxt.tcx,
                    &bctx.ctxt.verus_items,
                    bctx.fun_id,
                    span,
                    ty1,
                    false,
                )?;
                let dst_ty = mid_ty_to_vir(
                    bctx.ctxt.tcx,
                    &bctx.ctxt.verus_items,
                    bctx.fun_id,
                    span,
                    ty2,
                    false,
                )?;
                let fun = vir::fun!("vstd" => "raw_ptr", "cast_ptr_to_thin_ptr");
                let typs = Arc::new(vec![src_ty, dst_ty]);
                return Ok(Some(PtrCastKind::Complex(fun, typs, false)));
            }

            //match (ty1.kind(), ty2.kind()) {
            //
            //}
            return Ok(None);
        }
        (TyKind::RawPtr(ty1, _), _ty2)
            if crate::rust_to_vir_base::is_integer_ty(&bctx.ctxt.verus_items, &dst) =>
        {
            let src_ty = mid_ty_to_vir(
                bctx.ctxt.tcx,
                &bctx.ctxt.verus_items,
                bctx.fun_id,
                span,
                ty1,
                false,
            )?;
            let typs = Arc::new(vec![src_ty]);
            let fun = vir::fun!("vstd" => "raw_ptr", "cast_ptr_to_usize");

            // cast_ptr_to_usize casts to a usize; we might need to do an additional
            // clip afterwards, so return with clip=true
            return Ok(Some(PtrCastKind::Complex(fun, typs, true)));
        }
        _ => Ok(None),
    }
}

pub(crate) fn maybe_do_ptr_cast<'tcx>(
    bctx: &BodyCtxt<'tcx>,
    dst_expr: &Expr,
    src_expr: &Expr,
    src_vir: &vir::ast::Expr,
) -> Result<Option<vir::ast::Expr>, VirErr> {
    let source_ty = bctx.types.expr_ty_adjusted(src_expr);
    let to_ty = bctx.types.expr_ty(dst_expr);
    match is_ptr_cast(bctx, dst_expr.span, source_ty, to_ty)? {
        Some(PtrCastKind::Trivial) => {
            return Ok(Some(src_vir.clone()));
        }
        Some(PtrCastKind::Complex(fun, typ_args, clip)) => {
            let autospec_usage =
                if bctx.in_ghost { AutospecUsage::IfMarked } else { AutospecUsage::Final };
            let call_target = CallTarget::Fun(
                vir::ast::CallTargetKind::Static,
                fun,
                typ_args,
                Arc::new(vec![]),
                autospec_usage,
            );
            let args = Arc::new(vec![src_vir.clone()]);
            let x = ExprX::Call(call_target, args);
            let expr_typ = typ_of_node(bctx, dst_expr.span, &dst_expr.hir_id, false)?;

            if clip {
                let expr_attrs = bctx.ctxt.tcx.hir_attrs(dst_expr.hir_id);
                let expr_vattrs = bctx.ctxt.get_verifier_attrs(expr_attrs)?;

                let expr =
                    bctx.spanned_typed_new(dst_expr.span, &Arc::new(TypX::Int(IntRange::USize)), x);
                return Ok(Some(mk_ty_clip(&expr_typ, &expr, expr_vattrs.truncate)));
            } else {
                let expr = bctx.spanned_typed_new(dst_expr.span, &expr_typ, x);
                return Ok(Some(expr));
            }
        }
        None => Ok(None),
    }
}

fn deref_expr_to_vir<'tcx>(
    bctx: &BodyCtxt<'tcx>,
    expr: &Expr<'tcx>,
    arg: &Expr<'tcx>,
    modifier: ExprModifier,
) -> Result<ExprOrPlace, VirErr> {
    let arg_ty = bctx.types.expr_ty_adjusted(arg);

    match arg_ty.kind() {
        TyKind::RawPtr(..) => {
            unsupported_err!(
                expr.span,
                format!(
                    "dereferencing a raw pointer. Currently, Verus only supports raw pointers through the permissioned raw_ptr interface: https://verus-lang.github.io/verus/verusdoc/vstd/raw_ptr/index.html"
                )
            );
        }
        _ => { /* report errors for dereferencing other types later */ }
    }

    let modifier = is_expr_typ_mut_ref(arg_ty, modifier)?;
    let inner_expr = expr_to_vir_inner(bctx, arg, modifier)?;

    if !bctx.types.is_method_call(expr) || auto_deref_supported_for_ty(bctx.ctxt.tcx, &arg_ty) {
        if bctx.ctxt.cmd_line_args.new_mut_ref
            && matches!(arg_ty.kind(), TyKind::Ref(_, _, rustc_ast::Mutability::Mut))
        {
            let place = inner_expr.to_place();
            let place = deref_mut(bctx, expr.span, &place);
            Ok(ExprOrPlace::Place(place))
        } else {
            // Normal dereference, just strip the inner expression.
            Ok(strip_vir_ref_decoration(inner_expr))
        }
    } else {
        // Overloaded dereference other than internally implemented ones.
        // Insert a function call to the overloaded method.
        let fn_def_id = bctx
            .types
            .type_dependent_def_id(expr.hir_id)
            .expect("cannot get the function definition id for a deref");
        let res_ty = bctx.types.node_type(expr.hir_id);
        let inner_ty = mid_ty_to_vir(
            bctx.ctxt.tcx,
            &bctx.ctxt.verus_items,
            bctx.fun_id,
            expr.span,
            &res_ty,
            false,
        )?;
        let inner_expr = inner_expr.consume(bctx, bctx.types.expr_ty_adjusted(arg));
        Ok(ExprOrPlace::Expr(crate::fn_call_to_vir::deref_to_vir(
            bctx, expr, fn_def_id, inner_expr, inner_ty, arg_ty, expr.span,
        )?))
    }
}

fn strip_vir_ref_decoration<'tcx>(mut inner_expr: ExprOrPlace) -> ExprOrPlace {
    let typ = match &mut inner_expr {
        ExprOrPlace::Expr(e) => &mut Arc::make_mut(e).typ,
        ExprOrPlace::Place(p) => &mut Arc::make_mut(p).typ,
    };
    if let TypX::Decorate(
        vir::ast::TypDecoration::MutRef
        | vir::ast::TypDecoration::Ref
        | vir::ast::TypDecoration::Box
        | vir::ast::TypDecoration::Rc
        | vir::ast::TypDecoration::Arc,
        _,
        inner_typ,
    ) = &**typ
    {
        *typ = inner_typ.clone();
    }
    inner_expr
}

fn add_vir_ref_decoration<'tcx>(mut inner_expr: vir::ast::Expr) -> vir::ast::Expr {
    let typ = &mut Arc::make_mut(&mut inner_expr).typ;
    *typ = Arc::new(TypX::Decorate(vir::ast::TypDecoration::Ref, None, typ.clone()));
    inner_expr
}

pub(crate) fn place_to_loc(place: &Place) -> Result<vir::ast::Expr, VirErr> {
    let x = match &place.x {
        PlaceX::Local(var_ident) => ExprX::VarLoc(var_ident.clone()),
        PlaceX::DerefMut(p) => {
            return place_to_loc(p);
        }
        PlaceX::Field(opr, p) => {
            let e = place_to_loc(p)?;
            ExprX::UnaryOpr(UnaryOpr::Field(opr.clone()), e)
        }
        PlaceX::Temporary(expr) => {
            return expr_to_loc_coerce_modes(expr);
        }
    };
    Ok(SpannedTyped::new(&place.span, &place.typ, x))
}

pub(crate) fn expr_to_loc_coerce_modes(expr: &vir::ast::Expr) -> Result<vir::ast::Expr, VirErr> {
    let x = match &expr.x {
        ExprX::ReadPlace(p, vir::ast::ReadKind::Move | vir::ast::ReadKind::Copy) => {
            return place_to_loc(p);
        }
        ExprX::Unary(
            cm @ UnaryOp::CoerceMode {
                op_mode: _,
                from_mode: _,
                to_mode: _,
                kind: vir::ast::ModeCoercion::BorrowMut,
            },
            e,
        ) => {
            let e = expr_to_loc_coerce_modes(e)?;
            ExprX::Unary(*cm, e)
        }
        _ => {
            return Err(vir::messages::error(
                &expr.span,
                "complex arguments to &mut parameters are currently unsupported",
            ));
        }
    };
    Ok(SpannedTyped::new(&expr.span, &expr.typ, x))
}

fn deref_mut(bctx: &BodyCtxt, span: Span, place: &Place) -> Place {
    // `* &mut x` cancels out and we can just use x
    // This shows up a lot (in part due to adjustments) so we make the simplification
    // to avoid cluttering the encoding.
    //
    // Note that `&mut *x` does NOT cancel itself out in the same way
    // (this is a reborrow which has nontrivial semantics)

    match &place.x {
        PlaceX::Temporary(e) => match &e.x {
            ExprX::BorrowMut(place) => {
                return place.clone();
            }
            _ => {}
        },
        _ => {}
    }

    let t = match &*place.typ {
        TypX::MutRef(t) => t.clone(),
        _ => panic!("expected mut ref"),
    };
    bctx.spanned_typed_new(span, &t, PlaceX::DerefMut(place.clone()))
}<|MERGE_RESOLUTION|>--- conflicted
+++ resolved
@@ -1927,12 +1927,8 @@
             lit,
             false,
             &typ_of_node(bctx, expr.span, &expr.hir_id, false)?,
-<<<<<<< HEAD
             Some(bctx.types.node_type(expr.hir_id)),
-        ),
-=======
         )?)),
->>>>>>> e0d051e8
         ExprKind::Cast(source, _) => {
             let source_vir = expr_to_vir(bctx, source, modifier)?;
 
@@ -2043,14 +2039,14 @@
                 } else if let ExprKind::Lit(lit @ Spanned { node: LitKind::Float(..), .. }) =
                     &arg.kind
                 {
-                    return lit_to_vir(
+                    return Ok(ExprOrPlace::Expr(lit_to_vir(
                         bctx,
                         expr.span,
                         lit,
                         true,
                         &typ_of_node(bctx, expr.span, &arg.hir_id, false)?,
                         Some(bctx.types.node_type(arg.hir_id)),
-                    );
+                    )?));
                 } else {
                     expr_to_vir(bctx, arg, modifier)?
                 };
