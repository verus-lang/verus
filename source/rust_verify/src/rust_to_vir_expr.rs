use crate::attributes::{
    Attr, GhostBlockAttr, get_custom_err_annotations, get_ghost_block_opt, get_trigger,
    get_var_mode, parse_attrs, parse_attrs_opt,
};
use crate::context::{BodyCtxt, Context};
use crate::erase::{CompilableOperator, ResolvedCall};
use crate::rust_intrinsics_to_vir::int_intrinsic_constant_to_vir;
use crate::rust_to_vir_base::{
    auto_deref_supported_for_ty, bitwidth_and_signedness_of_integer_type,
    get_impl_paths_for_clauses, get_range, is_smt_arith, is_smt_equality, local_to_var,
    mid_ty_simplify, mid_ty_to_vir_ghost, mk_range, typ_of_node, typ_of_node_expect_mut_ref,
};
use crate::rust_to_vir_ctor::{AdtKind, resolve_braces_ctor, resolve_ctor};
use crate::spans::err_air_span;
use crate::util::{err_span, err_span_bare, slice_vec_map_result, vec_map_result};
use crate::verus_items::{
    self, CompilableOprItem, DummyCaptureItem, InvariantItem, OpenInvariantBlockItem,
    SpecGhostTrackedItem, UnaryOpItem, VerusItem, VstdItem,
};
use crate::{fn_call_to_vir::fn_call_to_vir, unsupported_err, unsupported_err_unless};
use air::ast::Binder;
use air::ast_util::str_ident;
use rustc_ast::LitKind;
use rustc_hir::def::{CtorKind, DefKind, Res};
use rustc_hir::{
    AssignOpKind, BinOpKind, Block, Closure, Destination, Expr, ExprKind, HirId, ItemKind, LetExpr,
    LetStmt, Lit, LoopSource, Node, Pat, PatExpr, PatExprKind, PatKind, QPath, Stmt, StmtKind,
    StructTailExpr, UnOp,
};
use rustc_hir::{Attribute, BindingMode, BorrowKind, ByRef, Mutability};
use rustc_middle::ty::adjustment::{
    Adjust, Adjustment, AllowTwoPhase, AutoBorrow, AutoBorrowMutability, PatAdjust, PatAdjustment,
    PointerCoercion,
};
use rustc_middle::ty::{
    AdtDef, ClauseKind, GenericArg, TraitPredicate, TraitRef, TyCtxt, TyKind, TypingEnv, Upcast,
};
use rustc_mir_build_verus::verus::BodyErasure;
use rustc_span::Span;
use rustc_span::def_id::DefId;
use rustc_span::source_map::Spanned;
use std::sync::Arc;
use vir::ast::{
    ArithOp, ArmX, AutospecUsage, BinaryOp, BitwiseOp, CallTarget, Constant, Dt, ExprX, FieldOpr,
    FunX, HeaderExprX, ImplPath, InequalityOp, IntRange, InvAtomicity, Mode, PatternX, Place,
    PlaceX, Primitive, SpannedTyped, StmtX, Stmts, Typ, TypDecoration, TypX, UnaryOp, UnaryOpr,
    UnfinalizedReadKind, VarBinder, VarBinderX, VarIdent, VariantCheck, VirErr,
};
use vir::ast_util::{
    bool_typ, ident_binder, mk_tuple_field_opr, mk_tuple_typ, mk_tuple_x, str_unique_var,
    typ_to_diagnostic_str, types_equal, undecorate_typ,
};
use vir::def::{field_ident_from_rust, positional_field_ident};

pub(crate) enum ExprOrPlace {
    Expr(vir::ast::Expr),
    Place(Place),
}

impl ExprOrPlace {
    pub(crate) fn to_place(&self) -> Place {
        match self {
            ExprOrPlace::Expr(e) => {
                SpannedTyped::new(&e.span, &e.typ, PlaceX::Temporary(e.clone()))
            }
            ExprOrPlace::Place(p) => p.clone(),
        }
    }

    pub(crate) fn expect_expr<'tcx>(&self) -> vir::ast::Expr {
        match self {
            ExprOrPlace::Expr(e) => e.clone(),
            ExprOrPlace::Place(_p) => {
                panic!("expect_expr failed");
            }
        }
    }

    pub(crate) fn consume<'tcx>(
        &self,
        bctx: &BodyCtxt<'tcx>,
        ty: rustc_middle::ty::Ty<'tcx>,
    ) -> vir::ast::Expr {
        match self {
            ExprOrPlace::Expr(e) => e.clone(),
            ExprOrPlace::Place(p) => {
                let rk = if bctx.is_copy(ty) {
                    vir::ast::ReadKind::Copy
                } else {
                    vir::ast::ReadKind::Move
                };
                let rk = UnfinalizedReadKind {
                    preliminary_kind: rk,
                    id: bctx.ctxt.unique_read_kind_id(),
                };
                SpannedTyped::new(&p.span, &p.typ, ExprX::ReadPlace(p.clone(), rk))
            }
        }
    }

    pub(crate) fn immut_bor<'tcx>(&self, bctx: &BodyCtxt<'tcx>) -> vir::ast::Expr {
        match self {
            ExprOrPlace::Expr(e) => add_vir_ref_decoration(e.clone()),
            ExprOrPlace::Place(p) => {
                let rk = vir::ast::ReadKind::ImmutBor;
                let rk = UnfinalizedReadKind {
                    preliminary_kind: rk,
                    id: bctx.ctxt.unique_read_kind_id(),
                };
                let typ =
                    Arc::new(TypX::Decorate(vir::ast::TypDecoration::Ref, None, p.typ.clone()));
                SpannedTyped::new(&p.span, &typ, ExprX::ReadPlace(p.clone(), rk))
            }
        }
    }

    pub(crate) fn to_spec_expr<'tcx>(&self, bctx: &BodyCtxt<'tcx>) -> vir::ast::Expr {
        match self {
            ExprOrPlace::Expr(e) => e.clone(),
            ExprOrPlace::Place(p) => {
                let rk = vir::ast::ReadKind::Spec;
                let rk = UnfinalizedReadKind {
                    preliminary_kind: rk,
                    id: bctx.ctxt.unique_read_kind_id(),
                };
                SpannedTyped::new(&p.span, &p.typ, ExprX::ReadPlace(p.clone(), rk))
            }
        }
    }

    pub(crate) fn span(&self) -> &vir::messages::Span {
        match self {
            ExprOrPlace::Expr(e) => &e.span,
            ExprOrPlace::Place(p) => &p.span,
        }
    }

    pub(crate) fn typ(&self) -> &vir::ast::Typ {
        match self {
            ExprOrPlace::Expr(e) => &e.typ,
            ExprOrPlace::Place(p) => &p.typ,
        }
    }
}

pub(crate) fn pat_to_mut_var<'tcx>(pat: &Pat) -> Result<(bool, VarIdent), VirErr> {
    let Pat { hir_id: _, kind, span, default_binding_modes } = pat;
    unsupported_err_unless!(default_binding_modes, *span, "default_binding_modes");
    match kind {
        PatKind::Binding(annotation, id, ident, _subpat) => {
            let BindingMode(_, mutability) = annotation;
            let mutable = match mutability {
                rustc_hir::Mutability::Mut => true,
                rustc_hir::Mutability::Not => false,
            };
            Ok((mutable, local_to_var(ident, id.local_id)))
        }
        _ => {
            unsupported_err!(*span, "only variables are supported here, not general patterns")
        }
    }
}

pub(crate) fn pat_to_var<'tcx>(pat: &Pat) -> Result<VarIdent, VirErr> {
    let (_, name) = pat_to_mut_var(pat)?;
    Ok(name)
}

pub(crate) fn extract_array<'tcx>(expr: &'tcx Expr<'tcx>) -> Vec<&'tcx Expr<'tcx>> {
    match &expr.kind {
        ExprKind::Array(fields) => fields.iter().collect(),
        _ => vec![expr],
    }
}

pub(crate) fn extract_tuple<'tcx>(expr: &'tcx Expr<'tcx>) -> Vec<&'tcx Expr<'tcx>> {
    match &expr.kind {
        ExprKind::Tup(exprs) => exprs.iter().collect(),
        _ => vec![expr],
    }
}

pub(crate) fn closure_param_typs<'tcx>(
    bctx: &BodyCtxt<'tcx>,
    expr: &Expr<'tcx>,
) -> Result<Vec<Typ>, VirErr> {
    let node_type = bctx.types.node_type(expr.hir_id);
    match node_type.kind() {
        TyKind::Closure(_def, substs) => {
            let sig = substs.as_closure().sig();
            let mut args: Vec<Typ> = Vec::new();
            // REVIEW: rustc docs refer to skip_binder as "dangerous"
            for t in sig.inputs().skip_binder().iter() {
                args.push(bctx.mid_ty_to_vir(expr.span, t, /* allow_mut_ref */ false)?);
            }
            assert!(args.len() == 1);
            match &*args[0] {
                TypX::Datatype(Dt::Tuple(_), typs, ..) => Ok((**typs).clone()),
                _ => panic!("expected tuple type"),
            }
        }
        _ => panic!("closure_param_types expected Closure type"),
    }
}

fn closure_ret_typ<'tcx>(bctx: &BodyCtxt<'tcx>, expr: &Expr<'tcx>) -> Result<Typ, VirErr> {
    let node_type = bctx.types.node_type(expr.hir_id);
    match node_type.kind() {
        TyKind::Closure(_def, substs) => {
            let sig = substs.as_closure().sig();
            let t = sig.output().skip_binder();
            bctx.mid_ty_to_vir(expr.span, &t, /* allow_mut_ref */ false)
        }
        _ => panic!("closure_param_types expected Closure type"),
    }
}

fn mk_clip<'tcx>(
    range: &IntRange,
    expr: &vir::ast::Expr,
    recommends_assume_truncate: bool,
) -> vir::ast::Expr {
    match range {
        IntRange::Int => expr.clone(),
        range => SpannedTyped::new(
            &expr.span,
            &Arc::new(TypX::Int(*range)),
            ExprX::Unary(
                UnaryOp::Clip { range: *range, truncate: recommends_assume_truncate },
                expr.clone(),
            ),
        ),
    }
}

pub(crate) fn mk_ty_clip<'tcx>(
    typ: &Typ,
    expr: &vir::ast::Expr,
    recommends_assume_truncate: bool,
) -> vir::ast::Expr {
    mk_clip(&get_range(typ), expr, recommends_assume_truncate)
}

pub(crate) fn check_lit_int(
    ctxt: &Context,
    span: Span,
    in_negative_literal: bool,
    i: u128,
    typ: &Typ,
) -> Result<(), VirErr> {
    let i_bump = if in_negative_literal { 1 } else { 0 };
    if let TypX::Int(range) = *undecorate_typ(typ) {
        match range {
            IntRange::Int | IntRange::Nat => Ok(()),
            IntRange::U(n) if n == 128 || (n < 128 && i < (1u128 << n)) => Ok(()),
            IntRange::I(n) if n - 1 < 128 && i < (1u128 << (n - 1)) + i_bump => Ok(()),
            IntRange::USize
                if i < (1u128
                    << (ctxt.arch_word_bits.expect("unkown arch_word_bits").min_bits()
                        as u128)) =>
            {
                Ok(())
            }
            IntRange::ISize
                if i < (1u128
                    << (ctxt.arch_word_bits.expect("unkown arch_word_bits").min_bits() - 1))
                    + i_bump =>
            {
                Ok(())
            }
            _ => {
                return err_span(span, format!("integer literal out of range {:?}", range));
            }
        }
    } else {
        return err_span(span, "expected integer type");
    }
}

pub(crate) fn expr_to_vir_inner<'tcx>(
    bctx: &BodyCtxt<'tcx>,
    expr: &Expr<'tcx>,
    modifier: ExprModifier,
) -> Result<ExprOrPlace, VirErr> {
    let expr = expr.peel_drop_temps();

    if bctx.external_body {
        // we want just requires/ensures, not the whole body
        match &expr.kind {
            ExprKind::Block(..) | ExprKind::Call(..) | ExprKind::Closure(_) => {}
            _ => {
                return Ok(ExprOrPlace::Expr(bctx.spanned_typed_new(
                    expr.span,
                    &Arc::new(TypX::Bool),
                    ExprX::Block(Arc::new(vec![]), None),
                )));
            }
        }
    }

    let adjustments = bctx.types.expr_adjustments(expr);

    expr_to_vir_with_adjustments(bctx, expr, modifier, adjustments, adjustments.len())
}

pub(crate) fn expr_to_vir_consume<'tcx>(
    bctx: &BodyCtxt<'tcx>,
    expr: &Expr<'tcx>,
    modifier: ExprModifier,
) -> Result<vir::ast::Expr, VirErr> {
    Ok(expr_to_vir(bctx, expr, modifier)?.consume(bctx, bctx.types.expr_ty_adjusted(expr)))
}

pub(crate) fn expr_to_vir<'tcx>(
    bctx: &BodyCtxt<'tcx>,
    expr: &Expr<'tcx>,
    modifier: ExprModifier,
) -> Result<ExprOrPlace, VirErr> {
    let mut vir_expr_or_place = expr_to_vir_inner(bctx, expr, modifier)?;
    let attrs = bctx.ctxt.tcx.hir_attrs(expr.hir_id);
    for group in get_trigger(attrs)? {
        let mut vir_expr = vir_expr_or_place.to_spec_expr(bctx);
        vir_expr = vir_expr.new_x(ExprX::Unary(UnaryOp::Trigger(group), vir_expr.clone()));
        vir_expr_or_place = ExprOrPlace::Expr(vir_expr);
    }
    for err_msg in get_custom_err_annotations(attrs)? {
        let mut vir_expr = vir_expr_or_place.to_spec_expr(bctx);
        vir_expr = vir_expr
            .new_x(ExprX::UnaryOpr(UnaryOpr::CustomErr(Arc::new(err_msg)), vir_expr.clone()));
        vir_expr_or_place = ExprOrPlace::Expr(vir_expr);
    }
    Ok(vir_expr_or_place)
}

pub(crate) fn patexpr_to_vir<'tcx>(
    bctx: &BodyCtxt<'tcx>,
    span: Span,
    pat: &Pat<'tcx>,
    pat_typ: &Typ,
    pat_expr: &PatExpr<'tcx>,
) -> Result<PatternX, VirErr> {
    let tcx = bctx.ctxt.tcx;
    match pat_expr.kind {
        PatExprKind::Lit { lit, negated } => {
            Ok(PatternX::Expr(lit_to_vir(bctx, span, &lit, negated, pat_typ, None)?))
        }
        PatExprKind::Path(qpath) => {
            let res = bctx.types.qpath_res(&qpath, pat_expr.hir_id);
            match res {
                Res::Def(DefKind::Const, id) => {
                    let path = bctx.ctxt.def_id_to_vir_path(id);
                    let fun = FunX { path };
                    let autospec_usage =
                        if bctx.in_ghost { AutospecUsage::IfMarked } else { AutospecUsage::Final };
                    let x = ExprX::ConstVar(Arc::new(fun), autospec_usage);

                    let expr = bctx.spanned_typed_new(pat.span, &pat_typ, x);

                    let mut erasure_info = bctx.ctxt.erasure_info.borrow_mut();
                    erasure_info.hir_vir_ids.push((pat_expr.hir_id, expr.span.id));

                    Ok(PatternX::Expr(expr))
                }
                Res::Err => err_span(span, format!("Couldn't resolve {qpath:#?}")),
                _ => match resolve_ctor(bctx.ctxt.tcx, res) {
                    Some((ctor, CtorKind::Const)) => {
                        let variant_name = str_ident(&ctor.variant_def.ident(tcx).as_str());
                        let vir_path = bctx.ctxt.def_id_to_vir_path(ctor.adt_def_id);
                        Ok(PatternX::Constructor(
                            Dt::Path(vir_path),
                            variant_name,
                            Arc::new(vec![]),
                        ))
                    }
                    _ => {
                        crate::internal_err!(pat.span, "expected const constructor")
                    }
                },
            }
        }
        PatExprKind::ConstBlock(_) => err_span(span, "PatExprKind::ConstBlock"),
    }
}

pub(crate) fn get_fn_path<'tcx>(
    bctx: &BodyCtxt<'tcx>,
    expr: &Expr<'tcx>,
) -> Result<vir::ast::Fun, VirErr> {
    match &expr.kind {
        ExprKind::Path(qpath) => {
            let id = bctx.types.qpath_res(qpath, expr.hir_id).def_id();
            if let Some(_) =
                bctx.ctxt.tcx.impl_of_method(id).and_then(|ii| bctx.ctxt.tcx.trait_id_of_impl(ii))
            {
                unsupported_err!(expr.span, format!("Fn {:?}", id))
            } else {
                let path = bctx.ctxt.def_id_to_vir_path(id);
                Ok(Arc::new(FunX { path }))
            }
        }
        _ => unsupported_err!(expr.span, format!("{:?}", expr)),
    }
}

pub(crate) fn expr_tuple_datatype_ctor_to_vir<'tcx>(
    bctx: &BodyCtxt<'tcx>,
    expr: &Expr<'tcx>,
    ctor: crate::rust_to_vir_ctor::Ctor,
    args_slice: &[Expr<'tcx>],
    fun_span: Span,
    modifier: ExprModifier,
) -> Result<vir::ast::Expr, VirErr> {
    let tcx = bctx.ctxt.tcx;
    let expr_typ = typ_of_node(bctx, expr.span, &expr.hir_id, false)?;

    let variant_name = str_ident(&ctor.variant_def.ident(tcx).as_str());
    let vir_path = bctx.ctxt.def_id_to_vir_path(ctor.adt_def_id);

    let vir_fields = Arc::new(
        args_slice
            .iter()
            .enumerate()
            .map(|(i, e)| -> Result<_, VirErr> {
                let vir = expr_to_vir_consume(bctx, e, modifier)?;
                Ok(ident_binder(&positional_field_ident(i), &vir))
            })
            .collect::<Result<Vec<_>, _>>()?,
    );
    let mut erasure_info = bctx.ctxt.erasure_info.borrow_mut();
    let resolved_call = ResolvedCall::Ctor(vir_path.clone(), variant_name.clone());
    erasure_info.resolved_calls.push((expr.hir_id, fun_span.data(), resolved_call));
    let exprx = ExprX::Ctor(Dt::Path(vir_path), variant_name, vir_fields, None);
    Ok(bctx.spanned_typed_new(expr.span, &expr_typ, exprx))
}

fn handle_dot_dot(
    num_entries_in_pat: usize,
    total_entries: usize,
    dot_dot_pos: &rustc_hir::DotDotPos,
) -> (usize, usize) {
    match dot_dot_pos.as_opt_usize() {
        None => {
            assert!(num_entries_in_pat == total_entries);
            (0, 0)
        }
        Some(pos) => {
            assert!(pos <= num_entries_in_pat);
            assert!(num_entries_in_pat <= total_entries);
            let n_wildcards = total_entries - num_entries_in_pat;
            (n_wildcards, pos)
        }
    }
}

pub(crate) fn pattern_to_vir<'tcx>(
    bctx: &BodyCtxt<'tcx>,
    pat: &Pat<'tcx>,
) -> Result<vir::ast::Pattern, VirErr> {
    let unadjusted_pat = pattern_to_vir_unadjusted(bctx, pat)?;
    {
        let mut erasure_info = bctx.ctxt.erasure_info.borrow_mut();
        erasure_info.hir_vir_ids.push((pat.hir_id, unadjusted_pat.span.id));
    }

    // See rustc_mir_build/src/thir/pattern/mod.rs
    let adjustments: &[PatAdjustment<'tcx>] =
        bctx.types.pat_adjustments().get(pat.hir_id).map_or(&[], |v| &**v);
    let mut vir_pat = unadjusted_pat;

    if bctx.ctxt.cmd_line_args.new_mut_ref {
        for adjust in adjustments.iter().rev() {
            match adjust.kind {
                PatAdjust::BuiltinDeref => {
                    let is_mut = match adjust.source.kind() {
                        TyKind::Ref(_, _, rustc_ast::Mutability::Mut) => true,
                        TyKind::Ref(_, _, rustc_ast::Mutability::Not) => false,
                        _ => {
                            crate::internal_err!(pat.span, "expected reference type")
                        }
                    };

                    if is_mut {
                        let typ = Arc::new(TypX::MutRef(vir_pat.typ.clone()));
                        let x = PatternX::MutRef(vir_pat);
                        vir_pat = bctx.spanned_typed_new(pat.span, &typ, x);
                    } else {
                        let typ =
                            Arc::new(TypX::Decorate(TypDecoration::Ref, None, vir_pat.typ.clone()));
                        let x = PatternX::ImmutRef(vir_pat);
                        vir_pat = bctx.spanned_typed_new(pat.span, &typ, x);
                    };
                }
                PatAdjust::OverloadedDeref => {
                    unsupported_err!(pat.span, "overloaded deref in pattern");
                }
            }
        }
    }

    Ok(vir_pat)
}

pub(crate) fn pattern_to_vir_unadjusted<'tcx>(
    bctx: &BodyCtxt<'tcx>,
    pat: &Pat<'tcx>,
) -> Result<vir::ast::Pattern, VirErr> {
    let tcx = bctx.ctxt.tcx;
    let mut pat_typ = typ_of_node(bctx, pat.span, &pat.hir_id, false)?;
    unsupported_err_unless!(pat.default_binding_modes, pat.span, "complex pattern");
    let pattern = match &pat.kind {
        PatKind::Wild => PatternX::Wildcard(false),
        PatKind::Binding(_binding_mode, canonical, x, subpat) => {
            // We want the computed binding mode, which accounts for match ergonomics,
            // rather than the source-level binding mode.
            let BindingMode(by_ref, mutability) =
                bctx.types.pat_binding_modes().get(pat.hir_id).expect("binding mode");

            let mutable = match mutability {
                Mutability::Not => false,
                Mutability::Mut => true,
            };

            let vir_by_ref = match by_ref {
                ByRef::No => vir::ast::ByRef::No,
                ByRef::Yes(Mutability::Mut) => {
                    if !bctx.ctxt.cmd_line_args.new_mut_ref {
                        unsupported_err!(pat.span, "'ref mut' binding in pattern");
                    }
                    vir::ast::ByRef::MutRef
                }
                ByRef::Yes(Mutability::Not) => vir::ast::ByRef::ImmutRef,
            };

            // For a PatKind::Binding node, the HIR node type is always the type of
            // the bound variable.
            // However, we want the pattern.typ to be the type that is being matched against,
            // which is different if there's a nontrivial binding mode.
            let var_typ = pat_typ.clone();
            let actual_pat_typ = match by_ref {
                ByRef::No => var_typ.clone(),
                ByRef::Yes(Mutability::Mut) => match &*var_typ {
                    TypX::MutRef(t) => t.clone(),
                    _ => crate::internal_err!(pat.span, "expected &mut type"),
                },
                ByRef::Yes(Mutability::Not) => match &*var_typ {
                    TypX::Decorate(TypDecoration::Ref, None, t) => t.clone(),
                    _ => crate::internal_err!(pat.span, "expected & type"),
                },
            };
            pat_typ = actual_pat_typ;

            // In new-mut-refs, we need to treat a variable as 'mutable' if it's a
            // mutable reference (or if it contains a nested mutable reference),
            // even if the variable is not marked 'mut'.
            // Conservatively mark all variables mutable for now
            // TODO(new_mut_ref) be more precise about this.
            let mutable = mutable || bctx.ctxt.cmd_line_args.new_mut_ref;

            let name = local_to_var(x, canonical.local_id);
            let binding = vir::ast::PatternBinding {
                name,
                mutable,
                by_ref: vir_by_ref,
                typ: var_typ.clone(),
            };
            match subpat {
                None => PatternX::Var(binding),
                Some(subpat) => {
                    PatternX::Binding { binding, sub_pat: pattern_to_vir(bctx, subpat)? }
                }
            }
        }
        PatKind::Expr(expr) => patexpr_to_vir(bctx, expr.span, pat, &pat_typ, expr)?,
        PatKind::Tuple(pats, dot_dot_pos) => {
            let n = match &*pat_typ {
                TypX::Datatype(Dt::Tuple(n), typs, ..) => {
                    assert!(typs.len() == *n);
                    *n
                }
                _ => {
                    crate::internal_err!(pat.span, "expected tuple type")
                }
            };

            let (n_wildcards, pos_to_insert_wildcards) =
                handle_dot_dot(pats.len(), n, &dot_dot_pos);

            let mut binders: Vec<Binder<vir::ast::Pattern>> = Vec::new();
            for (i, pat) in pats.iter().enumerate() {
                let actual_idx = if i < pos_to_insert_wildcards { i } else { i + n_wildcards };

                let pattern = pattern_to_vir(bctx, pat)?;
                let binder = ident_binder(&positional_field_ident(actual_idx), &pattern);
                binders.push(binder);
            }

            let variant_name = vir::def::prefix_tuple_variant(n);
            PatternX::Constructor(Dt::Tuple(n), variant_name, Arc::new(binders))
        }
        PatKind::TupleStruct(qpath, pats, dot_dot_pos) => {
            let res = bctx.types.qpath_res(qpath, pat.hir_id);
            let ctor = resolve_ctor(bctx.ctxt.tcx, res);
            let Some((ctor, CtorKind::Fn)) = ctor else {
                crate::internal_err!(pat.span, "expected Fn constructor")
            };

            let variant_name = str_ident(&ctor.variant_def.ident(tcx).as_str());
            let vir_path = bctx.ctxt.def_id_to_vir_path(ctor.adt_def_id);

            let (n_wildcards, pos_to_insert_wildcards) =
                handle_dot_dot(pats.len(), ctor.variant_def.fields.len(), &dot_dot_pos);

            let mut binders: Vec<Binder<vir::ast::Pattern>> = Vec::new();
            for (i, pat) in pats.iter().enumerate() {
                let actual_idx = if i < pos_to_insert_wildcards { i } else { i + n_wildcards };

                let pattern = pattern_to_vir(bctx, pat)?;
                let binder = ident_binder(&positional_field_ident(actual_idx), &pattern);
                binders.push(binder);
            }

            PatternX::Constructor(Dt::Path(vir_path), variant_name, Arc::new(binders))
        }
        PatKind::Struct(qpath, pats, _) => {
            let res = bctx.types.qpath_res(qpath, pat.hir_id);
            let ty = bctx.types.node_type(pat.hir_id);
            let ctor = resolve_braces_ctor(tcx, res, ty, false, pat.span)?;
            let variant_name = str_ident(&ctor.variant_def.ident(tcx).as_str());
            let vir_path = bctx.ctxt.def_id_to_vir_path(ctor.adt_def_id);

            let mut binders: Vec<Binder<vir::ast::Pattern>> = Vec::new();
            for fpat in pats.iter() {
                let pattern = pattern_to_vir(bctx, &fpat.pat)?;
                let ident = field_ident_from_rust(fpat.ident.as_str());
                let binder = ident_binder(&ident, &pattern);
                binders.push(binder);
            }
            PatternX::Constructor(Dt::Path(vir_path), variant_name, Arc::new(binders))
        }
        PatKind::Box(pat) => {
            return pattern_to_vir(bctx, pat);
        }
        PatKind::Or(pats) => {
            if pats.len() == 1 {
                return pattern_to_vir(bctx, &pats[0]);
            }

            assert!(pats.len() >= 2);

            let mut patterns: Vec<vir::ast::Pattern> = Vec::new();
            for pat in pats.iter() {
                patterns.push(pattern_to_vir(bctx, pat)?);
            }

            // Arrange it like Or(a, Or(b, Or(c, d)))
            // Also, make sure to preserve the order.

            let mut pat_iter = patterns.into_iter().rev();
            let plast = pat_iter.next().unwrap();
            let plast2 = pat_iter.next().unwrap();
            let mut pat_or = PatternX::Or(plast2, plast);
            while let Some(p) = pat_iter.next() {
                pat_or = PatternX::Or(p, bctx.spanned_typed_new(pat.span, &pat_typ, pat_or));
            }
            pat_or
        }
        PatKind::Range(expr1_opt, expr2_opt, range_end) => {
            let e1 = match expr1_opt {
                None => None,
                Some(expr1) => {
                    let e1 = patexpr_to_vir(bctx, expr1.span, pat, &pat_typ, expr1)?;
                    if let PatternX::Expr(e1) = e1 {
                        if !matches!(&*e1.typ, TypX::Int(_)) {
                            unsupported_err!(expr1.span, "range pattern with non-int type");
                        }
                        Some(e1)
                    } else {
                        return err_span(expr1.span, "range pattern with unsupported type");
                    }
                }
            };
            let e2 = match expr2_opt {
                None => None,
                Some(expr2) => {
                    let e2 = patexpr_to_vir(bctx, expr2.span, pat, &pat_typ, expr2)?;
                    if let PatternX::Expr(e2) = e2 {
                        if !matches!(&*e2.typ, TypX::Int(_)) {
                            unsupported_err!(expr2.span, "range pattern with non-int type");
                        }
                        let ineq = match range_end {
                            rustc_hir::RangeEnd::Included => InequalityOp::Le,
                            rustc_hir::RangeEnd::Excluded => InequalityOp::Lt,
                        };
                        Some((e2, ineq))
                    } else {
                        return err_span(expr2.span, "range pattern with unsupported type");
                    }
                }
            };
            PatternX::Range(e1, e2)
        }
        PatKind::Guard(..) => unsupported_err!(pat.span, "pattern guards", pat),
        PatKind::Ref(..) => {
            // note: to handle this, you need to check skipped_ref_pats
            // see rustc_mir_build/src/thir/pattern/mod.rs
            unsupported_err!(pat.span, "ref patterns", pat);
        }
        PatKind::Slice(..) => unsupported_err!(pat.span, "slice patterns", pat),
        PatKind::Never => unsupported_err!(pat.span, "never patterns", pat),
        PatKind::Deref(_) => unsupported_err!(pat.span, "deref patterns", pat),
        PatKind::Err(_) => unsupported_err!(pat.span, "err patterns", pat),
        PatKind::Missing => unsupported_err!(pat.span, "missing patterns", pat),
    };
    let pattern = bctx.spanned_typed_new(pat.span, &pat_typ, pattern);
    let mut erasure_info = bctx.ctxt.erasure_info.borrow_mut();
    erasure_info.resolved_pats.push((pat.span.data(), pattern.clone()));
    Ok(pattern)
}

pub(crate) fn block_to_vir<'tcx>(
    bctx: &BodyCtxt<'tcx>,
    block: &Block<'tcx>,
    span: &Span,
    ty: &Typ,
    mut modifier: ExprModifier,
) -> Result<vir::ast::Expr, VirErr> {
    let mut vir_stmts: Vec<vir::ast::Stmt> = Vec::new();
    let mut stmts_iter = block.stmts.iter();
    while let Some(mut some_stmts) = stmts_to_vir(bctx, &mut stmts_iter)? {
        vir_stmts.append(&mut some_stmts);
    }
    if block.stmts.len() != 0 {
        modifier = ExprModifier { deref_mut: false, ..modifier };
    }
    let vir_expr = block.expr.map(|expr| expr_to_vir_consume(bctx, &expr, modifier)).transpose()?;

    let x = ExprX::Block(Arc::new(vir_stmts), vir_expr);
    Ok(bctx.spanned_typed_new(span.clone(), ty, x))
}

/// Check for the #[verifier(invariant_block)] attribute
pub fn attrs_is_invariant_block(attrs: &[Attribute]) -> Result<bool, VirErr> {
    let attrs_vec = parse_attrs(attrs, None)?;
    for attr in &attrs_vec {
        match attr {
            Attr::InvariantBlock => {
                return Ok(true);
            }
            _ => {}
        }
    }
    Ok(false)
}

/// Check for the #[verifier(invariant_block)] attribute on a block
fn is_invariant_block(bctx: &BodyCtxt, expr: &Expr) -> Result<bool, VirErr> {
    let attrs = bctx.ctxt.tcx.hir_attrs(expr.hir_id);
    attrs_is_invariant_block(attrs)
}

fn malformed_inv_block_err<'tcx, X>(expr: &Expr<'tcx>) -> Result<X, VirErr> {
    err_span(
        expr.span,
        "malformed invariant block; use `open_atomic_invariant!` or `open_local_invariant!` macro instead",
    )
}

pub(crate) fn is_spend_open_invariant_credit_call(
    verus_items: &verus_items::VerusItems,
    spend_stmt: &Stmt,
) -> bool {
    match spend_stmt.kind {
        StmtKind::Semi(Expr {
            kind:
                ExprKind::Call(
                    Expr {
                        kind:
                            ExprKind::Path(QPath::Resolved(
                                None,
                                rustc_hir::Path { res: Res::Def(_, fun_id), .. },
                            )),
                        ..
                    },
                    [Expr { .. }],
                ),
            ..
        }) => match verus_items.id_to_name.get(&fun_id) {
            Some(&VerusItem::Vstd(
                VstdItem::Invariant(InvariantItem::SpendOpenInvariantCredit),
                _,
            )) => true,
            Some(&VerusItem::Vstd(
                VstdItem::Invariant(InvariantItem::SpendOpenInvariantCreditInProof),
                _,
            )) => true,
            _ => false,
        },
        _ => false,
    }
}

pub(crate) fn invariant_block_open<'a>(
    verus_items: &verus_items::VerusItems,
    open_stmt: &'a Stmt,
) -> Option<(HirId, HirId, &'a rustc_hir::Pat<'a>, &'a rustc_hir::Expr<'a>, InvAtomicity)> {
    match open_stmt.kind {
        StmtKind::Let(LetStmt {
            pat:
                Pat {
                    kind:
                        PatKind::Tuple(
                            [
                                Pat {
                                    kind:
                                        PatKind::Binding(
                                            BindingMode(_, Mutability::Not),
                                            guard_hir,
                                            _,
                                            None,
                                        ),
                                    default_binding_modes: true,
                                    ..
                                },
                                inner_pat @ Pat {
                                    kind:
                                        PatKind::Binding(
                                            BindingMode(_, Mutability::Mut),
                                            inner_hir,
                                            _,
                                            None,
                                        ),
                                    default_binding_modes: true,
                                    ..
                                },
                            ],
                            dot_dot_pos,
                        ),
                    ..
                },
            init:
                Some(Expr {
                    kind:
                        ExprKind::Call(
                            Expr {
                                kind:
                                    ExprKind::Path(QPath::Resolved(
                                        None,
                                        rustc_hir::Path {
                                            res: Res::Def(DefKind::Fn, fun_id), ..
                                        },
                                    )),
                                ..
                            },
                            [arg],
                        ),
                    ..
                }),
            els: None,
            ..
        }) if dot_dot_pos.as_opt_usize().is_none() => {
            let verus_item = verus_items.id_to_name.get(fun_id);
            let atomicity = match verus_item {
                Some(VerusItem::OpenInvariantBlock(
                    OpenInvariantBlockItem::OpenAtomicInvariantBegin,
                )) => InvAtomicity::Atomic,
                Some(VerusItem::OpenInvariantBlock(
                    OpenInvariantBlockItem::OpenLocalInvariantBegin,
                )) => InvAtomicity::NonAtomic,
                _ => {
                    return None;
                }
            };
            Some((*guard_hir, *inner_hir, inner_pat, arg, atomicity))
        }
        _ => {
            dbg!(&open_stmt);
            None
        }
    }
}

pub(crate) fn invariant_block_close(close_stmt: &Stmt) -> Option<(HirId, HirId, DefId)> {
    match close_stmt.kind {
        StmtKind::Semi(Expr {
            kind:
                ExprKind::Call(
                    Expr {
                        kind:
                            ExprKind::Path(QPath::Resolved(
                                None,
                                rustc_hir::Path { res: Res::Def(_, fun_id), .. },
                            )),
                        ..
                    },
                    [
                        Expr {
                            kind:
                                ExprKind::Path(QPath::Resolved(
                                    None,
                                    rustc_hir::Path { res: Res::Local(hir_id1), .. },
                                )),
                            ..
                        },
                        Expr {
                            kind:
                                ExprKind::Path(QPath::Resolved(
                                    None,
                                    rustc_hir::Path { res: Res::Local(hir_id2), .. },
                                )),
                            ..
                        },
                    ],
                ),
            ..
        }) => Some((*hir_id1, *hir_id2, *fun_id)),
        _ => None,
    }
}

fn invariant_block_to_vir<'tcx>(
    bctx: &BodyCtxt<'tcx>,
    expr: &Expr<'tcx>,
    modifier: ExprModifier,
) -> Result<ExprOrPlace, VirErr> {
    // The open_atomic_invariant! macro produces code that looks like this
    // (and similarly for open_local_invariant!)
    //
    // #[verifier(invariant_block)] {
    //      spend_open_invariant_credit($credit_expr);
    //      let (guard, mut $inner) = open_atomic_invariant_begin($eexpr);
    //      $bblock
    //      open_invariant_end(guard, $inner);
    //  }
    //
    // We need to check that it really does have this form, including
    // that the identifiers `guard` and `inner` used in the last statement
    // are the same as in the first statement. This is what the giant
    // `match` statements below are for.
    //
    // We also need to "recover" the $inner, $eexpr, and $bblock for conversion to VIR.
    //
    // If the AST doesn't look exactly like we expect, print an error asking the user
    // to use the open_atomic_invariant! macro.

    let body = match &expr.kind {
        ExprKind::Block(body, None) => body,
        _ => panic!("invariant_block_to_vir called with non-Body expression"),
    };

    if body.stmts.len() != 4 || body.expr.is_some() {
        return malformed_inv_block_err(expr);
    }

    let spend_stmt = &body.stmts[0];
    let open_stmt = &body.stmts[1];
    let mid_stmt = &body.stmts[2];
    let close_stmt = &body.stmts[3];

    if !is_spend_open_invariant_credit_call(&bctx.ctxt.verus_items, spend_stmt) {
        return malformed_inv_block_err(expr);
    }

    let (guard_hir, inner_hir, inner_pat, inv_arg, atomicity) = {
        if let Some(block_open) = invariant_block_open(&bctx.ctxt.verus_items, open_stmt) {
            block_open
        } else {
            return malformed_inv_block_err(expr);
        }
    };

    if let Some((hir_id1, hir_id2, fun_id)) = invariant_block_close(close_stmt) {
        let verus_item = bctx.ctxt.verus_items.id_to_name.get(&fun_id);
        if verus_item
            != Some(&VerusItem::OpenInvariantBlock(OpenInvariantBlockItem::OpenInvariantEnd))
        {
            return malformed_inv_block_err(expr);
        }

        if hir_id1 != guard_hir || hir_id2 != inner_hir {
            return malformed_inv_block_err(expr);
        }
    } else {
        return malformed_inv_block_err(expr);
    }

    let vir_body = match mid_stmt.kind {
        StmtKind::Expr(e @ Expr { kind: ExprKind::Block(body, None), .. }) => {
            assert!(!is_invariant_block(bctx, e)?);
            let vir_stmts: Stmts = Arc::new(
                slice_vec_map_result(body.stmts, |stmt| stmt_to_vir(bctx, stmt))?
                    .into_iter()
                    .flatten()
                    .collect(),
            );
            let vir_expr =
                body.expr.map(|expr| expr_to_vir_consume(bctx, &expr, modifier)).transpose()?;
            let ty = typ_of_node(bctx, e.span, &e.hir_id, false)?;
            // NOTE: we use body.span here instead of e.span
            // body.span leads to better error messages
            // (e.g., the "Cannot show invariant holds at end of block" error)
            // (e.span or mid_stmt.span would expose macro internals)
            bctx.spanned_typed_new(body.span, &ty, ExprX::Block(vir_stmts, vir_expr))
        }
        _ => {
            return malformed_inv_block_err(expr);
        }
    };

    let vir_arg = expr_to_vir_consume(bctx, &inv_arg, modifier)?;

    let name = pat_to_var(inner_pat)?;
    let inner_ty = typ_of_node(bctx, inner_pat.span, &inner_hir, false)?;
    let vir_binder = Arc::new(VarBinderX { name, a: inner_ty });

    let mid_exp = bctx.spanned_typed_new(
        mid_stmt.span,
        &typ_of_node(bctx, expr.span, &expr.hir_id, false)?,
        ExprX::OpenInvariant(vir_arg, vir_binder, vir_body, atomicity),
    );
    let spend_stmt_vir = stmt_to_vir(&bctx, spend_stmt)
        .expect("could not convert spend_open_invariant_credit call to vir");
    Ok(ExprOrPlace::Expr(bctx.spanned_typed_new(
        expr.span,
        &typ_of_node(bctx, expr.span, &expr.hir_id, false)?,
        ExprX::Block(Arc::new(spend_stmt_vir), Some(mid_exp)),
    )))
}

#[derive(PartialEq, Eq, Debug, Clone, Copy)]
pub(crate) struct ExprModifier {
    /// dereferencing a mutable reference
    pub(crate) deref_mut: bool,
    /// taking a mutable reference
    pub(crate) addr_of_mut: bool,
}

impl ExprModifier {
    pub(crate) const REGULAR: Self = Self { deref_mut: false, addr_of_mut: false };

    pub(crate) const DEREF_MUT: Self = Self { deref_mut: true, addr_of_mut: false };

    pub(crate) const ADDR_OF_MUT: Self = Self { deref_mut: false, addr_of_mut: true };
}

pub(crate) fn is_expr_typ_mut_ref<'tcx>(
    ty: rustc_middle::ty::Ty<'tcx>,
    modifier: ExprModifier,
) -> Result<ExprModifier, VirErr> {
    match ty.kind() {
        TyKind::Ref(_, _tys, rustc_ast::Mutability::Mut) => {
            Ok(ExprModifier { deref_mut: true, ..modifier })
        }
        _ => Ok(modifier),
    }
}

pub(crate) fn expr_to_vir_with_adjustments<'tcx>(
    bctx: &BodyCtxt<'tcx>,
    expr: &Expr<'tcx>,
    current_modifier: ExprModifier,
    adjustments: &[Adjustment<'tcx>],
    adjustment_idx: usize,
) -> Result<ExprOrPlace, VirErr> {
    // Implicit conversions are stored in the "adjustments" for each node
    // See: https://doc.rust-lang.org/stable/nightly-rustc/rustc_middle/ty/adjustment/struct.Adjustment.html
    //
    // For example, suppose the user writes the expression `v` but Rust
    // inserts a borrow a deref so that we have to treat the node like `&*v`.
    //
    // Then we'd have:
    //
    //    adjustments[0] = Deref (*)
    //    adjustments[1] = Borrow (&)
    //
    // That is, the higher indices mean adjustments that are farther on the outside.
    //
    // The adjustment objects also have the type after each is applied, e.g.,
    //
    //    expr_ty(expr)                                    type of `v`
    //    adjustments[0].target                            type of `*v`
    //    adjumstmens[1].target = expr_ty_adjusted(expr)   type of `&*v`
    //
    // Since we're recursing inwards, we start with adjustment_idx = adjustments.len()
    // and decrement to recurse.
    // Specifically, the node (expr, i) means expr with the first i adjustments
    // applied. So (expr, i) has child node (expr, i - 1) which is obtained by
    // peeling off the adjustment (i-1).
    // Whereas the node (expr, 0) is just expr by itself.

    let expr_typ = || bctx.mid_ty_to_vir(expr.span, &adjustments[adjustment_idx - 1].target, false);

    if adjustment_idx == 0 {
        let vir_expr = expr_to_vir_innermost(bctx, expr, current_modifier)?;

        let mut erasure_info = bctx.ctxt.erasure_info.borrow_mut();
        erasure_info.hir_vir_ids.push((expr.hir_id, vir_expr.span().id));
        return Ok(vir_expr);
    }

    // Gets the type of the *child* of the current node
    //
    // The `target` field gives the type *after* adjustment, so we need to get the
    // target of the previous adjustment. If this is already the first adjustment,
    // Use `expr_ty` which is the type of the expression with no adjustments applied.
    let get_inner_ty = || {
        if adjustment_idx == 1 {
            bctx.types.expr_ty(expr)
        } else {
            adjustments[adjustment_idx - 2].target
        }
    };

    let get_inner2_ty = || {
        if adjustment_idx == 2 {
            bctx.types.expr_ty(expr)
        } else {
            adjustments[adjustment_idx - 3].target
        }
    };

    let adjustment = &adjustments[adjustment_idx - 1];

    match &adjustment.kind {
        Adjust::NeverToAny => {
            let e = expr_to_vir_with_adjustments(
                bctx,
                expr,
                current_modifier,
                adjustments,
                adjustment_idx - 1,
            )?
            .consume(bctx, get_inner_ty());
            let x = ExprX::NeverToAny(e);
            Ok(ExprOrPlace::Expr(bctx.spanned_typed_new(expr.span, &expr_typ()?, x)))
        }
        Adjust::Deref(None) => {
            // handle same way as the UnOp::Deref case
            let new_modifier = is_expr_typ_mut_ref(get_inner_ty(), current_modifier)?;
            let inner_expr = expr_to_vir_with_adjustments(
                bctx,
                expr,
                new_modifier,
                adjustments,
                adjustment_idx - 1,
            )?;
            let inner_ty = get_inner_ty();
            if bctx.ctxt.cmd_line_args.new_mut_ref
                && matches!(inner_ty.kind(), TyKind::Ref(_, _, rustc_ast::Mutability::Mut))
            {
                let inner_place = inner_expr.to_place();
                let place = deref_mut(bctx, expr.span, &inner_place);
                Ok(ExprOrPlace::Place(place))
            } else {
                Ok(strip_vir_ref_decoration(inner_expr))
            }
        }
        Adjust::Deref(Some(deref)) => {
            // note: deref has signature (&self) -> &Self::Target
            // and deref_mut has signature (&mut self) -> &mut Self::Target
            // The adjustment, though, goes from self -> Self::Target
            // without the refs.
            let inner = expr_to_vir_with_adjustments(
                bctx,
                expr,
                current_modifier,
                adjustments,
                adjustment_idx - 1,
            )?;
            if auto_deref_supported_for_ty(bctx.ctxt.tcx, &get_inner_ty()) {
                Ok(inner)
            } else {
                let inner = inner.consume(bctx, get_inner_ty());
                Ok(ExprOrPlace::Expr(crate::fn_call_to_vir::deref_to_vir(
                    bctx,
                    expr,
                    deref.method_call(bctx.ctxt.tcx),
                    inner,
                    expr_typ()?,
                    get_inner_ty(),
                    expr.span,
                )?))
            }
        }
        Adjust::Borrow(AutoBorrow::Ref(AutoBorrowMutability::Not)) => {
            // Similar to ExprKind::AddrOf
            let new_expr = expr_to_vir_with_adjustments(
                bctx,
                expr,
                ExprModifier::REGULAR,
                adjustments,
                adjustment_idx - 1,
            )?
            .immut_bor(bctx);
            Ok(ExprOrPlace::Expr(new_expr))
        }
        Adjust::Borrow(AutoBorrow::Ref(AutoBorrowMutability::Mut { allow_two_phase_borrow })) => {
            if bctx.ctxt.cmd_line_args.new_mut_ref {
                // Rust often inserts &mut* adjustments in argument positions.
                // e.g., `foo(a)` where `a: &mut T` really becomes `foo(&mut *a)`.
                // (This is done to force a reborrow.)
                // We actually don't want this in spec contexts, so we detect this
                // case and skip it.
                if adjustment_idx >= 2
                    && matches!(&adjustments[adjustment_idx - 2].kind, Adjust::Deref(None))
                {
                    let inner_inner_ty = get_inner2_ty();
                    if inner_inner_ty != adjustment.target {
                        panic!("Verus Internal Error: Implicit &mut * expected the same type");
                    }
                    // TODO(new_mut_ref): we need to improve this condition to work for tracked code
                    if bctx.in_ghost {
                        return expr_to_vir_with_adjustments(
                            bctx,
                            expr,
                            current_modifier,
                            adjustments,
                            adjustment_idx - 2,
                        );
                    }
                }

                let place = expr_to_vir_with_adjustments(
                    bctx,
                    expr,
                    current_modifier,
                    adjustments,
                    adjustment_idx - 1,
                )?
                .to_place();
                Ok(ExprOrPlace::Expr(borrow_mut_vir(
                    bctx,
                    expr.span,
                    &place,
                    *allow_two_phase_borrow,
                )))
            } else if current_modifier.deref_mut {
                // * &mut cancels out
                let mut new_modifier = current_modifier;
                new_modifier.deref_mut = false;
                expr_to_vir_with_adjustments(
                    bctx,
                    expr,
                    new_modifier,
                    adjustments,
                    adjustment_idx - 1,
                )
            } else {
                unsupported_err!(
                    expr.span,
                    format!(
                        "&mut dereference in this position (note: &mut dereference is implicit here)"
                    )
                )
            }
        }
        Adjust::Borrow(AutoBorrow::RawPtr(_)) => {
            // Despite the name 'borrow', the docs seem to indicate this is a dereference
            unsupported_err!(
                expr.span,
                "dereferencing a pointer (here the dereference is implicit)"
            )
        }
        Adjust::Pointer(PointerCoercion::Unsize) => {
            let ty1 = get_inner_ty();
            let ty2 = adjustment.target;

            if current_modifier.deref_mut != false || current_modifier.addr_of_mut != false {
                unsupported_err!(
                    expr.span,
                    format!("unsizing operation from `{ty1:}` to `{ty2:}`")
                );
            }

            let arg = expr_to_vir_with_adjustments(
                bctx,
                expr,
                current_modifier,
                adjustments,
                adjustment_idx - 1,
            )?;

            let f = match (ty1.kind(), ty2.kind()) {
                (TyKind::RawPtr(t1, _), TyKind::RawPtr(t2, _)) => {
                    match (t1.kind(), t2.kind()) {
                        (TyKind::Array(el_ty1, _const_len), TyKind::Slice(el_ty2)) => {
                            if el_ty1 == el_ty2 {
                                // coercing from *mut [el_ty, const_len] -> *mut [el_ty]
                                // (either *mut or *const is ok)
                                if bctx.ctxt.no_vstd {
                                    return err_span(
                                        expr.span,
                                        "Coercing an array to a slice is not supported with --no-vstd",
                                    );
                                }
                                let fun =
                                    vir::fun!("vstd" => "raw_ptr", "cast_array_ptr_to_slice_ptr");

                                let arg_typ = undecorate_typ(arg.typ());
                                let array_typ = match &*arg_typ {
                                    TypX::Primitive(Primitive::Ptr, typs) => &typs[0],
                                    _ => {
                                        crate::internal_err!(expr.span, "expected Primitive::Ptr")
                                    }
                                };
                                let typ_args = match &*undecorate_typ(array_typ) {
                                    TypX::Primitive(Primitive::Array, typs) => typs.clone(),
                                    _ => {
                                        crate::internal_err!(expr.span, "expected array")
                                    }
                                };
                                Some((fun, typ_args))
                            } else {
                                None
                            }
                        }
                        _ => None,
                    }
                }
                _ => {
                    let (ty1, ty2) = remove_decoration_typs_for_unsizing(bctx.ctxt.tcx, ty1, ty2);
                    match (ty1.kind(), ty2.kind()) {
                        (TyKind::Array(el_ty1, _const_len), TyKind::Slice(el_ty2)) => {
                            if el_ty1 == el_ty2 {
                                // coercing from &[el_ty, const_len] -> &[el_ty]
                                if bctx.ctxt.no_vstd {
                                    return err_span(
                                        expr.span,
                                        "Coercing an array to a slice is not supported with --no-vstd",
                                    );
                                }

                                // TODO(mut_refs): likely needs Place considerations
                                let fun = vir::fun!("vstd" => "array", "array_as_slice");

                                let typ_args = match &*undecorate_typ(arg.typ()) {
                                    TypX::Primitive(Primitive::Array, typs) => typs.clone(),
                                    _ => {
                                        crate::internal_err!(expr.span, "expected array")
                                    }
                                };
                                Some((fun, typ_args))
                            } else {
                                None
                            }
                        }
                        _ => None,
                    }
                }
            };

            if let Some((fun, typ_args)) = f {
                let autospec_usage =
                    if bctx.in_ghost { AutospecUsage::IfMarked } else { AutospecUsage::Final };
                let call_target = CallTarget::Fun(
                    vir::ast::CallTargetKind::Static,
                    fun,
                    typ_args,
                    Arc::new(vec![]),
                    autospec_usage,
                );
                let arg = arg.consume(bctx, get_inner_ty());
                let args = Arc::new(vec![arg.clone()]);
<<<<<<< HEAD
                let x = ExprX::Call(call_target, args);
                let expr_typ = bctx.mid_ty_to_vir(expr.span, &ty2, false)?;
=======
                let x = ExprX::Call(call_target, args, None);
                let expr_typ = mid_ty_to_vir(
                    bctx.ctxt.tcx,
                    &bctx.ctxt.verus_items,
                    bctx.fun_id,
                    expr.span,
                    &ty2,
                    false,
                )?;
>>>>>>> a51d895e
                Ok(ExprOrPlace::Expr(bctx.spanned_typed_new(expr.span, &expr_typ, x)))
            } else {
                unsupported_err!(
                    expr.span,
                    format!("unsizing operation from `{ty1:}` to `{ty2:}`")
                );
            }
        }
        Adjust::Pointer(PointerCoercion::MutToConstPointer) => {
            let new_expr = expr_to_vir_with_adjustments(
                bctx,
                expr,
                ExprModifier::REGULAR,
                adjustments,
                adjustment_idx - 1,
            )?;
            let mut new_expr = new_expr.consume(bctx, get_inner_ty());
            let typ = Arc::new(TypX::Decorate(
                vir::ast::TypDecoration::ConstPtr,
                None,
                new_expr.typ.clone(),
            ));
            Arc::make_mut(&mut new_expr).typ = typ;
            Ok(ExprOrPlace::Expr(new_expr))
        }
        Adjust::Pointer(_cast) => {
            unsupported_err!(expr.span, "casting a pointer (here the cast is implicit)")
        }
        Adjust::ReborrowPin(_mut) => {
            unsupported_err!(expr.span, "reborrowing a pinned reference")
        }
    }
}

enum OpKind {
    UnOp(rustc_hir::UnOp),
    BinOp(rustc_hir::BinOp),
    AssignOp(rustc_hir::AssignOp),
}

// Add lang_item_for_op from rust/compiler/rustc_hir_typeck/src/op.rs
// Returns the required traits to use op
// Note: comparison operators are defined only by PartialEq and PartialOrd
fn lang_item_for_op(
    tcx: TyCtxt<'_>,
    op: OpKind,
    span: Span,
) -> Result<(rustc_span::Symbol, Option<rustc_hir::def_id::DefId>), VirErr> {
    let lang = tcx.lang_items();
    use rustc_span::symbol::sym;
    let ret = match op {
        OpKind::AssignOp(op) => match op.node {
            AssignOpKind::AddAssign => (sym::add_assign, lang.add_assign_trait()),
            AssignOpKind::SubAssign => (sym::sub_assign, lang.sub_assign_trait()),
            AssignOpKind::MulAssign => (sym::mul_assign, lang.mul_assign_trait()),
            AssignOpKind::DivAssign => (sym::div_assign, lang.div_assign_trait()),
            AssignOpKind::RemAssign => (sym::rem_assign, lang.rem_assign_trait()),
            AssignOpKind::BitXorAssign => (sym::bitxor_assign, lang.bitxor_assign_trait()),
            AssignOpKind::BitAndAssign => (sym::bitand_assign, lang.bitand_assign_trait()),
            AssignOpKind::BitOrAssign => (sym::bitor_assign, lang.bitor_assign_trait()),
            AssignOpKind::ShlAssign => (sym::shl_assign, lang.shl_assign_trait()),
            AssignOpKind::ShrAssign => (sym::shr_assign, lang.shr_assign_trait()),
        },
        OpKind::BinOp(op) => match op.node {
            BinOpKind::Add => (sym::add, lang.add_trait()),
            BinOpKind::Sub => (sym::sub, lang.sub_trait()),
            BinOpKind::Mul => (sym::mul, lang.mul_trait()),
            BinOpKind::Div => (sym::div, lang.div_trait()),
            BinOpKind::Rem => (sym::rem, lang.rem_trait()),
            BinOpKind::BitXor => (sym::bitxor, lang.bitxor_trait()),
            BinOpKind::BitAnd => (sym::bitand, lang.bitand_trait()),
            BinOpKind::BitOr => (sym::bitor, lang.bitor_trait()),
            BinOpKind::Shl => (sym::shl, lang.shl_trait()),
            BinOpKind::Shr => (sym::shr, lang.shr_trait()),
            BinOpKind::Lt => (sym::lt, lang.partial_ord_trait()),
            BinOpKind::Le => (sym::le, lang.partial_ord_trait()),
            BinOpKind::Ge => (sym::ge, lang.partial_ord_trait()),
            BinOpKind::Gt => (sym::gt, lang.partial_ord_trait()),
            BinOpKind::Eq => (sym::eq, lang.eq_trait()), // PartialEq
            BinOpKind::Ne => (sym::ne, lang.eq_trait()), // PartialEq
            BinOpKind::And | BinOpKind::Or => {
                crate::internal_err!(span, "&& and || are not overloadable")
            }
        },
        OpKind::UnOp(op) => match op {
            UnOp::Not => (sym::not, lang.not_trait()),
            UnOp::Neg => (sym::neg, lang.neg_trait()),
            UnOp::Deref => {
                crate::internal_err!(span, "unexpected Deref")
            }
        },
    };
    Ok(ret)
}

/// Return None if we do not want to overload the operator.
/// We do not replace operators for some primitive types so that we still see
/// consistent errors for integer overflow/underflow.
fn operator_overload_to_vir<'tcx>(
    bctx: &BodyCtxt<'tcx>,
    expr: &Expr<'tcx>,
    current_modifier: ExprModifier,
) -> Result<Option<vir::ast::Expr>, VirErr> {
    let tcx = bctx.ctxt.tcx;
    let span = expr.span;
    let (op, bin_args) = match expr.kind {
        ExprKind::Unary(UnOp::Deref, _) => {
            return Ok(None);
        }
        ExprKind::Unary(op @ (UnOp::Not | UnOp::Neg), arg) => {
            let ty = bctx.types.expr_ty_adjusted(arg);
            match ty.kind() {
                TyKind::Adt(_, _) | TyKind::Uint(_) | TyKind::Int(_) | TyKind::Bool => {
                    return Ok(None);
                }
                _ => {}
            }
            (OpKind::UnOp(op), None)
        }
        ExprKind::Binary(op, lhs, rhs) => {
            match op.node {
                BinOpKind::Eq | BinOpKind::Ne => {
                    if is_smt_equality(bctx, expr.span, &lhs.hir_id, &rhs.hir_id)? {
                        return Ok(None);
                    }
                }
                BinOpKind::Add
                | BinOpKind::Sub
                | BinOpKind::Mul
                | BinOpKind::BitXor
                | BinOpKind::BitAnd
                | BinOpKind::BitOr
                | BinOpKind::Shl
                | BinOpKind::Shr
                | BinOpKind::Le
                | BinOpKind::Ge
                | BinOpKind::Lt
                | BinOpKind::Gt => {
                    if is_smt_arith(bctx, lhs.span, rhs.span, &lhs.hir_id, &rhs.hir_id)? {
                        return Ok(None);
                    }
                }
                BinOpKind::Div | BinOpKind::Rem => {
                    if is_smt_arith(bctx, lhs.span, rhs.span, &lhs.hir_id, &rhs.hir_id)? {
                        let tc = bctx.types;
                        match mk_range(&bctx.ctxt.verus_items, &tc.node_type(expr.hir_id)) {
                            IntRange::I(_) | IntRange::ISize => {
                                // Let trait impls handle signed div/rem
                            }
                            _ => {
                                return Ok(None);
                            }
                        }
                    }
                }
                BinOpKind::And | BinOpKind::Or => {
                    return Ok(None);
                }
            };
            (OpKind::BinOp(op), Some((lhs, rhs)))
        }
        ExprKind::AssignOp(op, lhs, rhs) => {
            if is_smt_arith(bctx, lhs.span, rhs.span, &lhs.hir_id, &rhs.hir_id)? {
                return Ok(None);
            }
            // This should work, except for lacking external specifications
            (OpKind::AssignOp(op), Some((lhs, rhs)))
        }
        _ => return Ok(None),
    };

    let (trait_id, fun_sym, args, substs) = if let Some((lhs, rhs)) = bin_args {
        let (fun_sym, Some(trait_id)) = lang_item_for_op(tcx, op, span)? else {
            crate::internal_err!(span, "operator needs an accessible trait");
        };
        let lhs_ty = bctx.types.node_type(lhs.hir_id);
        let rhs_ty = bctx.types.node_type(rhs.hir_id);
        let substs = tcx.mk_args(&[lhs_ty.into(), rhs_ty.into()]);

        let args = vec![lhs, rhs];
        (trait_id, fun_sym, args, substs)
    } else if let ExprKind::Unary(_, arg) = expr.kind {
        let (fun_sym, Some(trait_id)) = lang_item_for_op(tcx, op, span)? else {
            crate::internal_err!(span, "Needs to import trait for operator");
        };

        let args = vec![arg];
        let arg_ty = bctx.types.node_type(arg.hir_id);
        let substs = tcx.mk_args(&[arg_ty.into()]);
        (trait_id, fun_sym, args, substs)
    } else {
        return Ok(None);
    };
    let Some(assoc_fn) = tcx
        .associated_items(trait_id)
        .filter_by_name_unhygienic(fun_sym)
        .find(|item| matches!(item.kind, rustc_middle::ty::AssocKind::Fn { .. }))
    else {
        panic!("could not find function");
    };
    let fun_def_id = assoc_fn.def_id;
    Ok(Some(fn_call_to_vir(
        bctx,
        expr,
        fun_def_id,
        substs,
        expr.span,
        args,
        current_modifier,
        true,
    )?))
}

/// Callers must guarantee that expr_vir is a vir representation of expr.
pub(crate) fn expr_cast_enum_int_to_vir<'tcx>(
    bctx: &BodyCtxt<'tcx>,
    expr: &'tcx Expr<'tcx>,
    place_vir: vir::ast::Place,
    mk_expr: impl Fn(ExprX) -> Result<vir::ast::Expr, vir::messages::Message>,
) -> Result<vir::ast::Expr, VirErr> {
    let tcx = bctx.ctxt.tcx;
    let ty = bctx.types.node_type(expr.hir_id);
    assert!(ty.is_enum());

    if let ExprKind::Path(qpath) = &expr.kind {
        let res = bctx.types.qpath_res(&qpath, expr.hir_id);
        if let Some((ctor, CtorKind::Const)) = resolve_ctor(bctx.ctxt.tcx, res) {
            assert!(ctor.kind == AdtKind::Enum);
            let adt = tcx.adt_def(ctor.adt_def_id);
            let idx = adt.variant_index_with_id(ctor.variant_def.def_id);
            let val = adt.discriminant_for_variant(tcx, idx).val;
            return mk_expr(ExprX::Const(vir::ast_util::const_int_from_u128(val)));
        }
    }

    let TyKind::Adt(adt, _) = ty.kind() else {
        unreachable!();
    };
    let mut vir_arms: Vec<vir::ast::Arm> = Vec::new();
    for (idx, vdef) in adt.variants().iter_enumerated() {
        let val = adt.discriminant_for_variant(tcx, idx).val;
        let cast_to = mk_expr(ExprX::Const(vir::ast_util::const_int_from_u128(val)))?;
        unsupported_err_unless!(
            vdef.fields.len() == 0,
            expr.span,
            "Enum variant should not contain any fields."
        );
        let variant_name = vdef.name.to_string();
        let (adt_path, _) =
            crate::fn_call_to_vir::check_variant_field(bctx, expr.span, expr, &variant_name, None)?;

        let pattern = bctx.spanned_typed_new(
            expr.span,
            &place_vir.typ,
            PatternX::Constructor(adt_path, Arc::new(variant_name), Arc::new(vec![])),
        );
        let mut erasure_info = bctx.ctxt.erasure_info.borrow_mut();
        erasure_info.hir_vir_ids.push((expr.hir_id, pattern.span.id));
        let guard =
            bctx.spanned_typed_new(expr.span, &bool_typ(), ExprX::Const(Constant::Bool(true)));
        let body = cast_to;
        let vir_arm = bctx.spanned_new(expr.span, ArmX { pattern, guard, body });
        vir_arms.push(vir_arm);
    }
    unsupported_err_unless!(vir_arms.len() > 0, expr.span, "Zero-sized empty Enum expr");
    return Ok(mk_expr(ExprX::Match(place_vir, Arc::new(vir_arms)))?);
}

pub(crate) fn expr_to_vir_innermost<'tcx>(
    bctx: &BodyCtxt<'tcx>,
    expr: &Expr<'tcx>,
    current_modifier: ExprModifier,
) -> Result<ExprOrPlace, VirErr> {
    let tcx = bctx.ctxt.tcx;
    let tc = bctx.types;
    let expr_typ = || {
        if current_modifier.deref_mut && !bctx.ctxt.cmd_line_args.new_mut_ref {
            typ_of_node_expect_mut_ref(bctx, expr.span, &expr.hir_id)
        } else {
            typ_of_node(bctx, expr.span, &expr.hir_id, false)
        }
    };
    let mk_expr =
        move |x: ExprX| Ok(ExprOrPlace::Expr(bctx.spanned_typed_new(expr.span, &expr_typ()?, x)));

    let modifier = ExprModifier { deref_mut: false, ..current_modifier };

    let mk_lit_int = |in_negative_literal: bool, i: u128, typ: Typ| {
        check_lit_int(&bctx.ctxt, expr.span, in_negative_literal, i, &typ)?;
        let c = vir::ast_util::const_int_from_u128(i);
        mk_expr(ExprX::Const(c))
    };

    let expr_attrs = bctx.ctxt.tcx.hir_attrs(expr.hir_id);
    let expr_vattrs = bctx.ctxt.get_verifier_attrs(expr_attrs)?;
    if expr_vattrs.truncate {
        if !match &expr.kind {
            ExprKind::Cast(_, _) => true,
            ExprKind::Call(target, _) => match &target.kind {
                ExprKind::Path(qpath) => {
                    let def = bctx.types.qpath_res(&qpath, expr.hir_id);
                    match def {
                        rustc_hir::def::Res::Def(_, def_id) => {
                            bctx.ctxt.verus_items.id_to_name.get(&def_id)
                                == Some(&VerusItem::UnaryOp(UnaryOpItem::SpecCastInteger))
                        }
                        _ => false,
                    }
                }
                _ => false,
            },
            _ => false,
        } {
            return err_span(
                expr.span,
                "the attribute #[verifier::truncate] is only allowed on casts (you may need parentheses around the cast)",
            );
        }
    }

    let loop_isolation = || {
        if let Some(flag) = expr_vattrs.loop_isolation {
            flag
        } else if let Some(flag) =
            crate::attributes::get_loop_isolation_walk_parents(bctx.ctxt.tcx, bctx.fun_id)
        {
            flag
        } else {
            true
        }
    };

    match &expr.kind {
        ExprKind::Block(body, label) => {
            unsupported_err_unless!(label.is_none(), expr.span, "block with label");
            if is_invariant_block(bctx, expr)? {
                invariant_block_to_vir(bctx, expr, modifier)
            } else if let Some(g_attr) = get_ghost_block_opt(bctx.ctxt.tcx.hir_attrs(expr.hir_id)) {
                let bctx = &BodyCtxt { in_ghost: true, ..bctx.clone() };
                let block = block_to_vir(bctx, body, &expr.span, &expr_typ()?, current_modifier)?;
                let tracked = match g_attr {
                    GhostBlockAttr::Proof => false,
                    GhostBlockAttr::Tracked => true,
                    GhostBlockAttr::GhostWrapped | GhostBlockAttr::TrackedWrapped => {
                        return Ok(ExprOrPlace::Expr(block));
                    }
                    GhostBlockAttr::Wrapper => {
                        return err_span(expr.span, "unexpected ghost block wrapper");
                    }
                };
                mk_expr(ExprX::Ghost { alloc_wrapper: false, tracked, expr: block })
            } else {
                let block = block_to_vir(bctx, body, &expr.span, &expr_typ()?, modifier)?;
                if crate::attributes::is_proof_in_spec(bctx.ctxt.tcx.hir_attrs(expr.hir_id)) {
                    mk_expr(ExprX::ProofInSpec(block))
                } else {
                    Ok(ExprOrPlace::Expr(block))
                }
            }
        }
        ExprKind::Call(fun, args_slice) => {
            let res = match &fun.kind {
                ExprKind::Path(qpath) => {
                    let res = bctx.types.qpath_res(&qpath, fun.hir_id);
                    let ctor_opt = resolve_ctor(bctx.ctxt.tcx, res);
                    match (res, ctor_opt) {
                        (_, Some((ctor, CtorKind::Fn))) => Some(expr_tuple_datatype_ctor_to_vir(
                            bctx,
                            expr,
                            ctor,
                            *args_slice,
                            fun.span,
                            modifier,
                        )?),
                        // a statically resolved function
                        (rustc_hir::def::Res::Def(_, def_id), _) => {
                            // this is necessary because we seemingly are skipping the deprecation check
                            // for free functions
                            tcx.check_stability(def_id, Some(expr.hir_id), expr.span, None);

                            let args = args_slice.iter().collect();
                            Some(fn_call_to_vir(
                                bctx,
                                expr,
                                def_id,
                                bctx.types.node_args(fun.hir_id),
                                fun.span,
                                args,
                                modifier,
                                false,
                            )?)
                        }
                        (rustc_hir::def::Res::Local(_), _) => {
                            None // dynamically computed function, see below
                        }
                        _ => {
                            unsupported_err!(
                                expr.span,
                                format!("function call {:?} {:?}", res, expr)
                            )
                        }
                    }
                }
                _ => {
                    None // dynamically computed function, see below
                }
            };
            match res {
                Some(res) => Ok(ExprOrPlace::Expr(res)),
                None => {
                    // a dynamically computed function
                    if bctx.external_body {
                        return mk_expr(ExprX::Block(Arc::new(vec![]), None));
                    }

                    // For FnMut, Rust automatically inserts a mutable reference, e.g.,
                    // (&mut f).call(...)
                    // We currently don't encode this as a mutation on the caller's side, though.
                    // So here, we pretend to dereference the object if it's a mut reference.
                    let fun_ty = bctx.types.expr_ty_adjusted(fun);
                    let is_mut = match fun_ty.kind() {
                        TyKind::Ref(_, _, Mutability::Mut) => true,
                        _ => false,
                    };
                    let fun_modifier =
                        if is_mut { ExprModifier::DEREF_MUT } else { ExprModifier::REGULAR };
                    let vir_fun = expr_to_vir_consume(bctx, fun, fun_modifier)?;

                    let args: Vec<&'tcx Expr<'tcx>> = args_slice.iter().collect();
                    let vir_args =
                        vec_map_result(&args, |arg| expr_to_vir_consume(bctx, arg, modifier))?;
                    let expr_typ = typ_of_node(bctx, expr.span, &expr.hir_id, false)?;

                    let proof_fn = crate::rust_to_vir_base::try_get_proof_fn_modes(
                        &bctx.ctxt, expr.span, &fun_ty,
                    )?;
                    let is_proof_fun = proof_fn.is_some();
                    let is_spec_fn = match &*undecorate_typ(&vir_fun.typ) {
                        TypX::SpecFn(..) => true,
                        _ => false,
                    };

                    let (target, vir_args, resolved_call) = if is_spec_fn {
                        (CallTarget::FnSpec(vir_fun), vir_args, ResolvedCall::Spec)
                    } else {
                        if bctx.ctxt.no_vstd {
                            return err_span(
                                expr.span,
                                "Non-static calls are not supported with --no-vstd",
                            );
                        }

                        // non-static calls are translated into a static call to
                        // `exec_nonstatic_call` which is defined in the vstd lib.
                        let span = bctx.ctxt.spans.to_air_span(expr.span.clone());
                        let tup = vir::ast_util::mk_tuple(&span, &Arc::new(vir_args));
                        let helper_fun =
                            vir::def::nonstatic_call_fun(&bctx.ctxt.vstd_crate_name, is_proof_fun);
                        let ret_typ = expr_typ.clone();

                        // Anything that goes in `typ_args` needs to have the correct
                        // decoration, so call mid_ty_to_vir for these
                        // Compute `tup_typ` with the correct decoration:
                        let mut arg_typs = vec![];
                        for arg in args.iter() {
                            arg_typs.push(bctx.mid_ty_to_vir(
                                arg.span,
                                &bctx.types.expr_ty_adjusted(arg),
                                false,
                            )?);
                        }
                        let tup_typ = mk_tuple_typ(&Arc::new(arg_typs));

                        // Compute fun_typ with the correct decoration
                        // (technically not needed since the fun_typ decoration gets
                        // ignored later, but for consistency with other typ_args I
                        // decided to get the decorated version)
                        // Also, allow &mut refs here since that can happen for FnMut.
                        let fun_typ = bctx.mid_ty_to_vir(fun.span, &fun_ty, true)?;

                        let (kind, rcall) = if let Some((arg_modes, ret_mode)) = proof_fn {
                            if arg_modes.len() != args.len() {
                                return err_span(
                                    expr.span,
                                    "could not read mode annotations from proof_fn type",
                                );
                            }
                            let arg_modes = Arc::new(arg_modes);
                            let r = ResolvedCall::NonStaticProof(arg_modes.clone());
                            let k = vir::ast::CallTargetKind::ProofFn(arg_modes, ret_mode);
                            (k, r)
                        } else {
                            (vir::ast::CallTargetKind::Static, ResolvedCall::NonStaticExec)
                        };

                        // Get impl_paths for the trait bound
                        // fun_ty : FnOnce<Args>
                        let generic_arg0 = GenericArg::from(fun_ty);
                        let generic_arg1 = GenericArg::from(
                            tcx.mk_ty_from_kind(TyKind::Tuple(
                                tcx.mk_type_list(
                                    &args
                                        .iter()
                                        .map(|arg| bctx.types.expr_ty_adjusted(arg))
                                        .collect::<Vec<_>>(),
                                ),
                            )),
                        );
                        let clause =
                            rustc_middle::ty::Binder::dummy(ClauseKind::Trait(TraitPredicate {
                                trait_ref: TraitRef::new(
                                    tcx,
                                    tcx.lang_items().fn_once_trait().unwrap(),
                                    [generic_arg0, generic_arg1],
                                ),
                                polarity: rustc_middle::ty::PredicatePolarity::Positive,
                            }))
                            .upcast(tcx);
                        let impl_paths = get_impl_paths_for_clauses(
                            tcx,
                            &bctx.ctxt.verus_items,
                            bctx.fun_id,
                            vec![(None, clause)],
                            None,
                        );

                        let typ_args = Arc::new(vec![tup_typ, ret_typ, fun_typ]);
                        (
                            CallTarget::Fun(
                                kind,
                                helper_fun,
                                typ_args,
                                impl_paths,
                                AutospecUsage::Final,
                            ),
                            vec![vir_fun, tup],
                            rcall,
                        )
                    };

                    {
                        let mut erasure_info = bctx.ctxt.erasure_info.borrow_mut();
                        erasure_info.resolved_calls.push((
                            expr.hir_id,
                            fun.span.data(),
                            resolved_call,
                        ));
                    }

                    Ok(ExprOrPlace::Expr(bctx.spanned_typed_new(
                        expr.span,
                        &expr_typ,
                        ExprX::Call(target, Arc::new(vir_args), None),
                    )))
                }
            }
        }
        ExprKind::Tup(exprs) => {
            let args: Result<Vec<vir::ast::Expr>, VirErr> =
                exprs.iter().map(|e| expr_to_vir_consume(bctx, e, modifier)).collect();
            mk_expr(mk_tuple_x(&Arc::new(args?)))
        }
        ExprKind::Array(exprs) => {
            if bctx.ctxt.no_vstd {
                return err_span(expr.span, "Array literals are not supported with --no-vstd");
            }
            let args: Result<Vec<vir::ast::Expr>, VirErr> =
                exprs.iter().map(|e| expr_to_vir_consume(bctx, e, modifier)).collect();
            mk_expr(ExprX::ArrayLiteral(Arc::new(args?)))
        }
        ExprKind::Repeat(e, _array_len) => {
            if bctx.ctxt.no_vstd {
                return err_span(expr.span, "Array literals are not supported with --no-vstd");
            }
            let ty = bctx.types.expr_ty_adjusted(e);
            let is_copy =
                tcx.type_is_copy_modulo_regions(TypingEnv::post_analysis(tcx, bctx.fun_id), ty);
            if is_copy {
                let arg_vir = expr_to_vir_consume(bctx, e, modifier)?;
                let fun = vir::fun!("vstd" => "array", "array_fill_for_copy_types");
                let array_vir_typ =
                    bctx.mid_ty_to_vir(expr.span, &bctx.types.expr_ty(expr), false)?;
                let typ_args = match &*array_vir_typ {
                    TypX::Primitive(Primitive::Array, typs) => typs.clone(),
                    _ => {
                        crate::internal_err!(expr.span, "expected Primitive::Array")
                    }
                };
                let autospec_usage =
                    if bctx.in_ghost { AutospecUsage::IfMarked } else { AutospecUsage::Final };
                let call_target = CallTarget::Fun(
                    vir::ast::CallTargetKind::Static,
                    fun,
                    typ_args,
                    Arc::new(vec![]),
                    autospec_usage,
                );
                let args = Arc::new(vec![arg_vir.clone()]);
                mk_expr(ExprX::Call(call_target, args, None))
            } else {
                // Could be a const. In this case the array needs to be translated like:
                //    forall |i| array[i] satisfies post-condition of const
                unsupported_err!(expr.span, format!("array-fill expresion with non-copy type"))
            }
        }
        ExprKind::Lit(lit) => Ok(ExprOrPlace::Expr(lit_to_vir(
            bctx,
            expr.span,
            lit,
            false,
            &typ_of_node(bctx, expr.span, &expr.hir_id, false)?,
            Some(bctx.types.node_type(expr.hir_id)),
        )?)),
        ExprKind::Cast(source, _) => {
            let source_vir = expr_to_vir(bctx, source, modifier)?;

            let source_ty = bctx.types.expr_ty_adjusted(source);
            let source_vir_expr = source_vir.consume(bctx, source_ty);

            if let Some(expr) = maybe_do_ptr_cast(bctx, expr, source, &source_vir_expr)? {
                return Ok(ExprOrPlace::Expr(expr));
            }

            let source_vir_ty = &source_vir_expr.typ;
            let to_vir_ty = expr_typ()?;
            match (&*undecorate_typ(source_vir_ty), &*undecorate_typ(&to_vir_ty)) {
                (TypX::Int(_), TypX::Int(_)) => Ok(ExprOrPlace::Expr(mk_ty_clip(
                    &to_vir_ty,
                    &source_vir_expr,
                    expr_vattrs.truncate,
                ))),
                (TypX::Bool, TypX::Int(_)) => {
                    let zero = mk_expr(ExprX::Const(vir::ast_util::const_int_from_u128(0)))?;
                    let one = mk_expr(ExprX::Const(vir::ast_util::const_int_from_u128(1)))?;
                    let zero = zero.expect_expr();
                    let one = one.expect_expr();
                    mk_expr(ExprX::If(source_vir_expr, one, Some(zero)))
                }
                (_, TypX::Int(_)) if bctx.types.node_type(source.hir_id).is_enum() => {
                    let mk_expr =
                        move |x: ExprX| Ok(bctx.spanned_typed_new(expr.span, &expr_typ()?, x));
                    let cast_to =
                        expr_cast_enum_int_to_vir(bctx, source, source_vir.to_place(), mk_expr)?;
                    Ok(ExprOrPlace::Expr(mk_ty_clip(&to_vir_ty, &cast_to, expr_vattrs.truncate)))
                }
                _ => {
                    let to_ty = bctx.types.expr_ty(expr);
                    return err_span(
                        expr.span,
                        format!(
                            "Verus does not support this cast: `{:#?}` to `{:#?}`",
                            source_ty, to_ty
                        ),
                    );
                }
            }
        }
        ExprKind::AddrOf(BorrowKind::Ref, Mutability::Not, e) => {
            let new_expr = expr_to_vir_inner(bctx, e, ExprModifier::REGULAR)?.immut_bor(bctx);
            Ok(ExprOrPlace::Expr(new_expr))
        }
        ExprKind::AddrOf(BorrowKind::Ref, Mutability::Mut, e) => {
            if bctx.ctxt.cmd_line_args.new_mut_ref {
                let place = expr_to_vir(bctx, e, modifier)?.to_place();
                Ok(ExprOrPlace::Expr(borrow_mut_vir(bctx, expr.span, &place, AllowTwoPhase::No)))
            } else if current_modifier.deref_mut {
                // * &mut cancels out
                let mut new_modifier = current_modifier;
                new_modifier.deref_mut = false;
                expr_to_vir_inner(bctx, e, new_modifier)
            } else {
                unsupported_err!(expr.span, format!("&mut dereference in this position"))
            }
        }
        ExprKind::AddrOf(BorrowKind::Raw, _, _) => {
            unsupported_err!(expr.span, format!("raw borrows"))
        }
        ExprKind::OffsetOf(_container, _fields) => {
            unsupported_err!(expr.span, format!("offset_of!()"))
        }
        ExprKind::Unary(op, arg) => match op {
            UnOp::Not => {
                let ty = tc.expr_ty_adjusted(arg);
                let not_op = match ty.kind() {
                    TyKind::Adt(_, _) | TyKind::Uint(_) | TyKind::Int(_) => {
                        let (Some(w), s) = bitwidth_and_signedness_of_integer_type(
                            &bctx.ctxt.verus_items,
                            bctx.types.expr_ty(expr),
                        ) else {
                            return err_span(
                                expr.span,
                                "expected bool or finite integer width for !",
                            );
                        };
                        UnaryOp::BitNot(if s { None } else { Some(w) })
                    }
                    TyKind::Bool => UnaryOp::Not,
                    _ => {
                        let ret = operator_overload_to_vir(bctx, expr, modifier)?;
                        if ret.is_some() {
                            return Ok(ExprOrPlace::Expr(ret.unwrap()));
                        }
                        unsupported_err!(
                            expr.span,
                            format!("applying `!` operator to type {:}", ty)
                        )
                    }
                };
                let varg = expr_to_vir_consume(bctx, arg, modifier)?;
                mk_expr(ExprX::Unary(not_op, varg))
            }
            UnOp::Neg => {
                let zero_const = vir::ast_util::const_int_from_u128(0);
                let zero = mk_expr(ExprX::Const(zero_const))?.expect_expr();
                let varg = if let ExprKind::Lit(Spanned { node: LitKind::Int(i, _), .. }) =
                    &arg.kind
                {
                    mk_lit_int(true, i.get(), typ_of_node(bctx, expr.span, &expr.hir_id, false)?)?
                } else if let ExprKind::Lit(lit @ Spanned { node: LitKind::Float(..), .. }) =
                    &arg.kind
                {
                    return Ok(ExprOrPlace::Expr(lit_to_vir(
                        bctx,
                        expr.span,
                        lit,
                        true,
                        &typ_of_node(bctx, expr.span, &arg.hir_id, false)?,
                        Some(bctx.types.node_type(arg.hir_id)),
                    )?));
                } else {
                    expr_to_vir(bctx, arg, modifier)?
                };
                let varg = varg.consume(bctx, bctx.types.expr_ty_adjusted(arg));
                let mode_for_ghostness = if bctx.in_ghost { Mode::Spec } else { Mode::Exec };
                mk_expr(ExprX::Binary(
                    BinaryOp::Arith(ArithOp::Sub, mode_for_ghostness),
                    zero,
                    varg,
                ))
            }
            UnOp::Deref => deref_expr_to_vir(bctx, expr, arg, modifier),
        },
        ExprKind::Binary(op, lhs, rhs) => {
            let vlhs = expr_to_vir_consume(bctx, lhs, modifier)?;
            let vrhs = expr_to_vir_consume(bctx, rhs, modifier)?;
            let ret = operator_overload_to_vir(bctx, expr, modifier)?;
            if ret.is_some() {
                return Ok(ExprOrPlace::Expr(ret.unwrap()));
            }
            let mode_for_ghostness = if bctx.in_ghost { Mode::Spec } else { Mode::Exec };
            let vop = binopkind_to_binaryop(bctx, op, tc, lhs, rhs, mode_for_ghostness)?;
            let e = mk_expr(ExprX::Binary(vop, vlhs, vrhs))?.expect_expr();
            match op.node {
                BinOpKind::Add | BinOpKind::Sub | BinOpKind::Mul => {
                    Ok(ExprOrPlace::Expr(mk_ty_clip(&expr_typ()?, &e, true)))
                }
                BinOpKind::Div | BinOpKind::Rem => {
                    match mk_range(&bctx.ctxt.verus_items, &tc.node_type(expr.hir_id)) {
                        IntRange::Int | IntRange::Nat | IntRange::U(_) | IntRange::USize => {
                            // Euclidean division
                            Ok(ExprOrPlace::Expr(mk_ty_clip(&expr_typ()?, &e, true)))
                        }
                        IntRange::I(_) | IntRange::ISize => {
                            // Handled by operator_overload_to_vir
                            unreachable!("signed fixed-width div/mod handled by traits")
                        }
                        IntRange::Char => {
                            unsupported_err!(expr.span, "div/mod on char type")
                        }
                    }
                }
                _ => Ok(ExprOrPlace::Expr(e)),
            }
        }
        ExprKind::Path(qpath) => {
            let res = bctx.types.qpath_res(&qpath, expr.hir_id);
            let ctor_opt = resolve_ctor(bctx.ctxt.tcx, res);
            match (res, ctor_opt) {
                (Res::Local(id), _) => match tcx.hir_node(id) {
                    Node::Pat(pat) => Ok(ExprOrPlace::Place(bctx.spanned_typed_new(
                        expr.span,
                        &expr_typ()?,
                        PlaceX::Local(pat_to_var(pat)?),
                    ))),
                    node => unsupported_err!(expr.span, format!("Path {:?}", node)),
                },
                (_, Some((ctor, ctor_kind))) => {
                    if ctor_kind != CtorKind::Const {
                        unsupported_err!(
                            expr.span,
                            "using a datatype constructor as a function value"
                        );
                    }
                    Ok(ExprOrPlace::Expr(expr_tuple_datatype_ctor_to_vir(
                        bctx,
                        expr,
                        ctor,
                        &[],
                        expr.span,
                        modifier,
                    )?))
                }
                (Res::Def(DefKind::AssocConst, id), _) => {
                    if let Some(vir_expr) =
                        int_intrinsic_constant_to_vir(&bctx.ctxt, expr.span, &expr_typ()?, id)
                    {
                        let mut erasure_info = bctx.ctxt.erasure_info.borrow_mut();
                        erasure_info.resolved_calls.push((
                            expr.hir_id,
                            expr.span.data(),
                            ResolvedCall::CompilableOperator(CompilableOperator::IntIntrinsic),
                        ));
                        return Ok(ExprOrPlace::Expr(vir_expr));
                    } else {
                        let path = bctx.ctxt.def_id_to_vir_path(id);
                        let fun = FunX { path };
                        let autospec_usage = if bctx.in_ghost {
                            AutospecUsage::IfMarked
                        } else {
                            AutospecUsage::Final
                        };
                        mk_expr(ExprX::ConstVar(Arc::new(fun), autospec_usage))
                    }
                }
                (Res::Def(DefKind::Const, id), _) => {
                    let path = bctx.ctxt.def_id_to_vir_path(id);
                    let fun = FunX { path };
                    let autospec_usage =
                        if bctx.in_ghost { AutospecUsage::IfMarked } else { AutospecUsage::Final };
                    mk_expr(ExprX::ConstVar(Arc::new(fun), autospec_usage))
                }
                (
                    Res::Def(
                        DefKind::Static { mutability: Mutability::Not, nested: false, .. },
                        id,
                    ),
                    _,
                ) => {
                    let path = bctx.ctxt.def_id_to_vir_path(id);
                    let fun = FunX { path };
                    mk_expr(ExprX::StaticVar(Arc::new(fun)))
                }
                (Res::Def(DefKind::Fn, id) | Res::Def(DefKind::AssocFn, id), _) => {
                    let path = bctx.ctxt.def_id_to_vir_path(id);
                    let fun = Arc::new(vir::ast::FunX { path });
                    mk_expr(ExprX::ExecFnByName(fun))
                }
                (Res::Def(DefKind::ConstParam, id), _) => {
                    let gparam = if let Some(local_id) = id.as_local() {
                        let hir_id = tcx.local_def_id_to_hir_id(local_id);
                        match tcx.hir_node(hir_id) {
                            Node::GenericParam(rustc_hir::GenericParam {
                                name,
                                kind: rustc_hir::GenericParamKind::Const { .. },
                                ..
                            }) => Some(name),
                            _ => None,
                        }
                    } else {
                        None
                    };
                    match *undecorate_typ(&expr_typ()?) {
                        TypX::Int(_) => {}
                        TypX::Bool => {}
                        _ => {
                            unsupported_err!(expr.span, format!("non-int ConstParam {:?}", id))
                        }
                    }
                    if let Some(name) = gparam {
                        let typ = Arc::new(TypX::TypParam(Arc::new(name.ident().to_string())));
                        let opr = vir::ast::NullaryOpr::ConstGeneric(typ);
                        mk_expr(ExprX::NullaryOpr(opr))
                    } else {
                        unsupported_err!(expr.span, format!("ConstParam {:?}", id))
                    }
                }
                (res, _) => unsupported_err!(expr.span, format!("Path {:?}", res)),
            }
        }
        ExprKind::Assign(lhs, rhs, _) => {
            expr_assign_to_vir_innermost(bctx, tc, lhs, mk_expr, rhs, modifier, None)
        }
        ExprKind::Field(lhs, name) => {
            let lhs_modifier = is_expr_typ_mut_ref(bctx.types.expr_ty_adjusted(lhs), modifier)?;
            let vir_lhs = expr_to_vir(bctx, lhs, lhs_modifier)?.to_place();

            let lhs_ty = tc.expr_ty_adjusted(lhs);
            let lhs_ty = mid_ty_simplify(tcx, &bctx.ctxt.verus_items, &lhs_ty, true);
            let field_opr = if let Some(adt_def) = lhs_ty.ty_adt_def() {
                unsupported_err_unless!(
                    current_modifier == ExprModifier::REGULAR || !adt_def.is_union(),
                    expr.span,
                    "assigning to or taking &mut of a union field",
                    expr
                );
                unsupported_err_unless!(
                    adt_def.variants().len() == 1,
                    expr.span,
                    "field_of_adt_with_multiple_variants",
                    expr
                );
                let datatype_path = bctx.ctxt.def_id_to_vir_path(adt_def.did());
                let hir_def = bctx.ctxt.tcx.adt_def(adt_def.did());
                let variant = hir_def.variants().iter().next().unwrap();
                let field_name = field_ident_from_rust(&name.as_str());
                match variant.ctor_kind() {
                    Some(rustc_hir::def::CtorKind::Fn) => {}
                    None => {}
                    Some(rustc_hir::def::CtorKind::Const) => panic!("unexpected tuple constructor"),
                }
                let variant_name = if adt_def.is_union() {
                    str_ident(name.as_str())
                } else {
                    str_ident(&variant.ident(tcx).as_str())
                };
                let check = if adt_def.is_union() { VariantCheck::Yes } else { VariantCheck::None };
                FieldOpr {
                    datatype: Dt::Path(datatype_path),
                    variant: variant_name,
                    field: field_name,
                    get_variant: false,
                    check,
                }
            } else {
                if let TyKind::Tuple(t_args) = lhs_ty.kind() {
                    let field: usize =
                        str::parse(&name.as_str()).expect("integer index into tuple");
                    mk_tuple_field_opr(t_args.len(), field)
                } else {
                    unsupported_err!(expr.span, "field_of_non_adt", expr)
                }
            };
            let field_type = expr_typ()?.clone();
            let vir =
                bctx.spanned_typed_new(expr.span, &field_type, PlaceX::Field(field_opr, vir_lhs));
            Ok(ExprOrPlace::Place(vir))
        }
        ExprKind::If(cond, lhs, rhs) => {
            let cond = cond.peel_drop_temps();
            match cond.kind {
                ExprKind::Let(LetExpr { pat, init: expr, ty: _, span: _, recovered: _ }) => {
                    // if let
                    let vir_place = expr_to_vir(bctx, expr, modifier)?.to_place();
                    let mut vir_arms: Vec<vir::ast::Arm> = Vec::new();
                    /* lhs */
                    {
                        let pattern = pattern_to_vir(bctx, pat)?;
                        let guard = bctx.spanned_typed_new(
                            expr.span,
                            &bool_typ(),
                            ExprX::Const(Constant::Bool(true)),
                        );
                        let body = expr_to_vir_consume(bctx, &lhs, modifier)?;
                        let vir_arm = ArmX { pattern, guard, body };
                        vir_arms.push(bctx.spanned_new(lhs.span, vir_arm));
                    }
                    /* rhs */
                    {
                        let pat_typ = typ_of_node(bctx, pat.span, &pat.hir_id, false)?;
                        let pattern =
                            bctx.spanned_typed_new(cond.span, &pat_typ, PatternX::Wildcard(false));
                        {
                            let mut erasure_info = bctx.ctxt.erasure_info.borrow_mut();
                            erasure_info.hir_vir_ids.push((cond.hir_id, pattern.span.id));
                        }
                        let guard = bctx.spanned_typed_new(
                            expr.span,
                            &bool_typ(),
                            ExprX::Const(Constant::Bool(true)),
                        );
                        let body = if let Some(rhs) = rhs {
                            expr_to_vir_consume(bctx, &rhs, modifier)?
                        } else {
                            mk_expr(ExprX::Block(Arc::new(Vec::new()), None))?.expect_expr()
                        };
                        let vir_arm = ArmX { pattern, guard, body };
                        vir_arms.push(bctx.spanned_new(lhs.span, vir_arm));
                    }
                    mk_expr(ExprX::Match(vir_place, Arc::new(vir_arms)))
                }
                _ => {
                    let vir_cond = expr_to_vir_consume(bctx, cond, modifier)?;
                    let vir_lhs = expr_to_vir_consume(bctx, lhs, modifier)?;
                    let vir_rhs =
                        rhs.map(|e| expr_to_vir_consume(bctx, e, modifier)).transpose()?;
                    mk_expr(ExprX::If(vir_cond, vir_lhs, vir_rhs))
                }
            }
        }
        ExprKind::Match(expr, arms, _match_source) => {
            let vir_place = expr_to_vir(bctx, expr, modifier)?.to_place();
            let mut vir_arms: Vec<vir::ast::Arm> = Vec::new();
            for arm in arms.iter() {
                let pattern = pattern_to_vir(bctx, &arm.pat)?;
                let guard = match &arm.guard {
                    None => bctx.spanned_typed_new(
                        expr.span,
                        &bool_typ(),
                        ExprX::Const(Constant::Bool(true)),
                    ),
                    Some(guard_expr) => expr_to_vir_consume(bctx, guard_expr, modifier)?,
                };
                let body = expr_to_vir_consume(bctx, &arm.body, modifier)?;
                let vir_arm = ArmX { pattern, guard, body };
                vir_arms.push(bctx.spanned_new(arm.span, vir_arm));
            }
            mk_expr(ExprX::Match(vir_place, Arc::new(vir_arms)))
        }
        ExprKind::Loop(block, label, LoopSource::Loop, header_span) => {
            let loop_isolation = loop_isolation();
            let bctx = &BodyCtxt { loop_isolation, ..bctx.clone() };
            let typ = typ_of_node(bctx, block.span, &block.hir_id, false)?;
            let mut body = block_to_vir(bctx, block, &expr.span, &typ, ExprModifier::REGULAR)?;
            let header = vir::headers::read_header(&mut body, &vir::headers::HeaderAllows::Loop)?;
            let label = label.map(|l| l.ident.to_string());
            use crate::attributes::get_allow_exec_allows_no_decreases_clause_walk_parents;
            let allow_no_decreases =
                get_allow_exec_allows_no_decreases_clause_walk_parents(bctx.ctxt.tcx, bctx.fun_id);
            let decrease = if expr_vattrs.auto_decreases && allow_no_decreases {
                Arc::new(vec![])
            } else {
                header.decrease.clone()
            };
            Ok(ExprOrPlace::Expr(bctx.spanned_typed_new(
                *header_span,
                &expr_typ()?,
                ExprX::Loop {
                    loop_isolation,
                    is_for_loop: expr_vattrs.for_loop,
                    label,
                    cond: None,
                    body,
                    invs: header.loop_invariants(),
                    decrease,
                },
            )))
        }
        ExprKind::Loop(
            Block {
                stmts: [], expr: Some(Expr { kind: ExprKind::If(cond, body, other), .. }), ..
            },
            label,
            LoopSource::While,
            header_span,
        ) => {
            // rustc desugars a while loop of the form `while cond { body }`
            // to `loop { if cond { body } else { break; } }`
            // We want to "un-desugar" it to represent it as a while loop.
            // (We also need to retrieve the invariants from the body inside the If.)
            // We already got `body` from the if-branch; now sanity check that the
            // 'else' branch really has a 'break' statement as expected.
            if let Some(Expr {
                kind:
                    ExprKind::Block(
                        Block {
                            stmts:
                                [
                                    Stmt {
                                        kind:
                                            StmtKind::Expr(Expr {
                                                kind:
                                                    ExprKind::Break(
                                                        Destination { label: None, .. },
                                                        None,
                                                    ),
                                                ..
                                            }),
                                        ..
                                    },
                                ],
                            expr: None,
                            ..
                        },
                        None,
                    ),
                ..
            }) = other
            {
            } else {
                unsupported_err!(expr.span, "loop else");
            }
            assert!(modifier == ExprModifier::REGULAR);
            let cond = Some(expr_to_vir_consume(bctx, cond, ExprModifier::REGULAR)?);
            let mut body = expr_to_vir_consume(bctx, body, ExprModifier::REGULAR)?;
            let header = vir::headers::read_header(&mut body, &vir::headers::HeaderAllows::Loop)?;
            let label = label.map(|l| l.ident.to_string());
            Ok(ExprOrPlace::Expr(bctx.spanned_typed_new(
                *header_span,
                &expr_typ()?,
                ExprX::Loop {
                    loop_isolation: loop_isolation(),
                    is_for_loop: false,
                    label,
                    cond,
                    body,
                    invs: header.loop_invariants(),
                    decrease: header.decrease,
                },
            )))
        }
        ExprKind::Ret(expr) => {
            let expr = match expr {
                None => None,
                Some(expr) => Some(expr_to_vir_consume(bctx, expr, modifier)?),
            };
            mk_expr(ExprX::Return(expr))
        }
        ExprKind::Break(dest, None) => {
            let label = dest.label.map(|l| l.ident.to_string());
            mk_expr(ExprX::BreakOrContinue { label, is_break: true })
        }
        ExprKind::Continue(dest) => {
            let label = dest.label.map(|l| l.ident.to_string());
            mk_expr(ExprX::BreakOrContinue { label, is_break: false })
        }
        ExprKind::Struct(qpath, fields, struct_tail) => {
            let update = match struct_tail {
                // Some(update) => Some(expr_to_vir(bctx, update, modifier)?),
                StructTailExpr::Base(expr) => Some(expr_to_vir(bctx, expr, modifier)?.to_place()),
                StructTailExpr::DefaultFields(..) => {
                    unsupported_err!(
                        expr.span,
                        "default fields in struct expression not supported"
                    );
                }
                _ => None,
            };

            let res = bctx.types.qpath_res(qpath, expr.hir_id);
            let ty = bctx.types.node_type(expr.hir_id);
            let ctor = resolve_braces_ctor(bctx.ctxt.tcx, res, ty, true, expr.span)?;
            let variant_name = ctor.variant_name(bctx.ctxt.tcx, fields);
            let path = bctx.ctxt.def_id_to_vir_path(ctor.adt_def_id);

            let vir_fields = Arc::new(
                fields
                    .iter()
                    .map(|f| -> Result<_, VirErr> {
                        let vir = expr_to_vir_consume(bctx, f.expr, modifier)?;
                        let ident = field_ident_from_rust(f.ident.as_str());
                        Ok(ident_binder(&ident, &vir))
                    })
                    .collect::<Result<Vec<_>, _>>()?,
            );

            let mut erasure_info = bctx.ctxt.erasure_info.borrow_mut();
            let resolved_call = ResolvedCall::BracesCtor(
                path.clone(),
                variant_name.clone(),
                Arc::new(vir_fields.iter().map(|f| f.name.clone()).collect::<Vec<_>>()),
                update.is_some(),
            );
            erasure_info.resolved_calls.push((expr.hir_id, expr.span.data(), resolved_call));
            mk_expr(ExprX::Ctor(Dt::Path(path), variant_name, vir_fields, update))
        }
        ExprKind::MethodCall(_name_and_generics, receiver, other_args, fn_span) => {
            let fn_def_id = bctx
                .types
                .type_dependent_def_id(expr.hir_id)
                .expect("def id of the method definition");

            let all_args = std::iter::once(*receiver).chain(other_args.iter()).collect::<Vec<_>>();
            Ok(ExprOrPlace::Expr(fn_call_to_vir(
                bctx,
                expr,
                fn_def_id,
                bctx.types.node_args(expr.hir_id),
                *fn_span,
                all_args,
                modifier,
                true,
            )?))
        }
        ExprKind::Closure(Closure { fn_decl: _, .. }) => {
            Ok(ExprOrPlace::Expr(closure_to_vir(bctx, expr, expr_typ()?, false, None, modifier)?))
        }
        ExprKind::Index(tgt_expr, idx_expr, _span) => {
            // Determine if this is Index or IndexMut
            // Based on ./rustc_mir_build/src/thir/cx/expr.rs in rustc
            // this is apparently determined by the (adjusted) type of the receiver
            let tgt_ty = bctx.types.expr_ty_adjusted(tgt_expr);
            let is_index_mut = match tgt_ty.kind() {
                TyKind::Array(_, _) => false,
                TyKind::Slice(_) => false,
                TyKind::Ref(_, _, Mutability::Not) => false,
                TyKind::Ref(_, _, Mutability::Mut) => true,
                _ => {
                    crate::internal_err!(expr.span, "index operator expected & or &mut")
                }
            };
            if is_index_mut || current_modifier != ExprModifier::REGULAR {
                unsupported_err!(expr.span, "index for &mut not supported")
            }

            let tgt_vir = expr_to_vir_consume(bctx, tgt_expr, modifier)?;
            let idx_vir = expr_to_vir_consume(bctx, idx_expr, ExprModifier::REGULAR)?;

            // We only support for the special case of (Vec, usize) arguments
            let t1 = &tgt_vir.typ;
            let t1 = match &**t1 {
                TypX::Decorate(_, _, t) => t,
                _ => t1,
            };
            let (fun, typ_args) = match &**t1 {
                TypX::Datatype(Dt::Path(p), typ_args, _impl_paths)
                    if p == &vir::path!("alloc" => "vec", "Vec") =>
                {
                    let fun = vir::fun!("vstd" => "std_specs", "vec", "vec_index");
                    (fun, typ_args.clone())
                }
                TypX::Primitive(vir::ast::Primitive::Array, typ_args) => {
                    let fun = vir::fun!("vstd" => "array", "array_index_get");
                    (fun, typ_args.clone())
                }
                TypX::Primitive(vir::ast::Primitive::Slice, typ_args) => {
                    let fun = vir::fun!("vstd" => "slice", "slice_index_get");
                    (fun, typ_args.clone())
                }
                _ => {
                    return err_span(
                        expr.span,
                        "in exec code, Verus only supports the index operator for Vec, array, and slice types",
                    );
                }
            };
            if !matches!(&*idx_vir.typ, TypX::Int(IntRange::USize)) {
                return Err(err_span_bare(
                    expr.span,
                    "in exec code, the index operator is only supported for usize index",
                )
                .secondary_label(
                    &err_air_span(idx_expr.span),
                    format!("expected usize, found {}", typ_to_diagnostic_str(&idx_vir.typ)),
                ));
            }

            let call_target = CallTarget::Fun(
                vir::ast::CallTargetKind::Static,
                fun,
                typ_args,
                // arbitrary impl_path
                // REVIEW: why is this needed?
                Arc::new(vec![ImplPath::TraitImplPath(vir::def::prefix_spec_fn_type(0))]),
                AutospecUsage::Final,
            );
            let args = Arc::new(vec![tgt_vir.clone(), idx_vir.clone()]);
            mk_expr(ExprX::Call(call_target, args, None))
        }
        ExprKind::Loop(..) => unsupported_err!(expr.span, format!("complex loop expressions")),
        ExprKind::Break(..) => unsupported_err!(expr.span, format!("complex break expressions")),
        ExprKind::AssignOp(op, lhs, rhs) => {
            if matches!(op.node, AssignOpKind::DivAssign | AssignOpKind::RemAssign) {
                let range = mk_range(&bctx.ctxt.verus_items, &tc.expr_ty_adjusted(lhs));
                if matches!(range, IntRange::I(_) | IntRange::ISize) {
                    // Non-Euclidean division, which will need more encoding
                    unsupported_err!(expr.span, "div/mod on signed finite-width integers");
                }
            }
            expr_assign_to_vir_innermost(bctx, tc, lhs, mk_expr, rhs, modifier, Some(op))
        }
        ExprKind::ConstBlock(..) => unsupported_err!(expr.span, format!("const block expressions")),
        ExprKind::Type(..) => unsupported_err!(expr.span, format!("type expressions")),
        ExprKind::DropTemps(..) => unsupported_err!(expr.span, format!("drop-temps expressions")),
        ExprKind::Let(..) => unsupported_err!(expr.span, format!("let expressions")),
        ExprKind::Yield(..) => unsupported_err!(expr.span, format!("yield expressions")),
        ExprKind::InlineAsm(..) => unsupported_err!(expr.span, format!("inline-asm expressions")),
        ExprKind::Err(..) => unsupported_err!(expr.span, format!("Err expressions")),
        ExprKind::Become(..) => unsupported_err!(expr.span, format!("Become expressions")),
        ExprKind::UnsafeBinderCast(..) => {
            unsupported_err!(expr.span, format!("unsafe binder cast"))
        }
        ExprKind::Use(..) => unsupported_err!(expr.span, "use expressions"),
    }
}

fn lit_to_vir<'tcx>(
    bctx: &BodyCtxt<'tcx>,
    span: Span,
    lit: &'tcx Lit,
    negated: bool,
    typ: &Typ,
    ty: Option<rustc_middle::ty::Ty<'tcx>>,
) -> Result<vir::ast::Expr, VirErr> {
    let mk_expr = move |x: ExprX| Ok(bctx.spanned_typed_new(span, &typ, x));
    let mk_lit_int = |in_negative_literal: bool, i: u128, typ: &Typ| {
        check_lit_int(&bctx.ctxt, span, in_negative_literal, i, typ)?;
        let mut big_int = num_bigint::BigInt::from(i);
        if negated {
            big_int = -1 * big_int;
        }
        mk_expr(ExprX::Const(Constant::Int(big_int)))
    };
    match lit.node {
        LitKind::Bool(b) => {
            let c = vir::ast::Constant::Bool(b);
            mk_expr(ExprX::Const(c))
        }
        LitKind::Int(i, _) => mk_lit_int(false, i.get(), typ),
        LitKind::Char(c) => {
            let c = vir::ast::Constant::Char(c);
            mk_expr(ExprX::Const(c))
        }
        LitKind::Str(s, _str_style) => {
            let c = vir::ast::Constant::StrSlice(Arc::new(s.to_string()));
            mk_expr(ExprX::Const(c))
        }
        LitKind::Float(..) => {
            if let Some(ty) = ty {
                use rustc_middle::mir::interpret::LitToConstInput;
                let lit_const = LitToConstInput { lit: &lit.node, ty, neg: negated };
                let c = bctx.ctxt.tcx.lit_to_const(lit_const);
                if let rustc_middle::ty::ConstKind::Value(v) = c.kind() {
                    if let Some(i) = v.valtree.try_to_scalar_int() {
                        match i.size().bytes() {
                            4 => {
                                let c = vir::ast::Constant::Float32(i.to_u32());
                                return mk_expr(ExprX::Const(c));
                            }
                            8 => {
                                let c = vir::ast::Constant::Float64(i.to_u64());
                                return mk_expr(ExprX::Const(c));
                            }
                            _ => {}
                        }
                    }
                }
            }
            return err_span(span, "Unsupported floating point literal");
        }
        _ => {
            return err_span(span, "Unsupported constant type");
        }
    }
}

fn assignop_kind_to_binaryop<'tcx>(
    bctx: &BodyCtxt<'tcx>,
    op: &Spanned<AssignOpKind>,
    tc: &rustc_middle::ty::TypeckResults,
    lhs: &Expr,
    rhs: &Expr,
    mode_for_ghostness: Mode,
) -> Result<BinaryOp, VirErr> {
    let bop: BinOpKind = match op.node {
        AssignOpKind::AddAssign => BinOpKind::Add,
        AssignOpKind::SubAssign => BinOpKind::Sub,
        AssignOpKind::MulAssign => BinOpKind::Mul,
        AssignOpKind::DivAssign => BinOpKind::Div,
        AssignOpKind::RemAssign => BinOpKind::Rem,
        AssignOpKind::BitXorAssign => BinOpKind::BitXor,
        AssignOpKind::BitAndAssign => BinOpKind::BitAnd,
        AssignOpKind::BitOrAssign => BinOpKind::BitOr,
        AssignOpKind::ShlAssign => BinOpKind::Shl,
        AssignOpKind::ShrAssign => BinOpKind::Shr,
    };
    binopkind_to_binaryop_inner(bctx, bop, tc, lhs, rhs, mode_for_ghostness)
}
fn binopkind_to_binaryop_inner<'tcx>(
    bctx: &BodyCtxt<'tcx>,
    op: BinOpKind,
    tc: &rustc_middle::ty::TypeckResults,
    lhs: &Expr,
    rhs: &Expr,
    mode_for_ghostness: Mode,
) -> Result<BinaryOp, VirErr> {
    let vop = match op {
        BinOpKind::And => BinaryOp::And,
        BinOpKind::Or => BinaryOp::Or,
        BinOpKind::Eq => BinaryOp::Eq(Mode::Exec),
        BinOpKind::Ne => BinaryOp::Ne,
        BinOpKind::Le => BinaryOp::Inequality(InequalityOp::Le),
        BinOpKind::Ge => BinaryOp::Inequality(InequalityOp::Ge),
        BinOpKind::Lt => BinaryOp::Inequality(InequalityOp::Lt),
        BinOpKind::Gt => BinaryOp::Inequality(InequalityOp::Gt),
        BinOpKind::Add => BinaryOp::Arith(ArithOp::Add, mode_for_ghostness),
        BinOpKind::Sub => BinaryOp::Arith(ArithOp::Sub, mode_for_ghostness),
        BinOpKind::Mul => BinaryOp::Arith(ArithOp::Mul, mode_for_ghostness),
        BinOpKind::Div => BinaryOp::Arith(ArithOp::EuclideanDiv, mode_for_ghostness),
        BinOpKind::Rem => BinaryOp::Arith(ArithOp::EuclideanMod, mode_for_ghostness),
        BinOpKind::BitXor => {
            match ((tc.expr_ty_adjusted(lhs)).kind(), (tc.expr_ty_adjusted(rhs)).kind()) {
                (TyKind::Bool, TyKind::Bool) => BinaryOp::Xor,
                (TyKind::Int(_), TyKind::Int(_)) => {
                    BinaryOp::Bitwise(BitwiseOp::BitXor, mode_for_ghostness)
                }
                (TyKind::Uint(_), TyKind::Uint(_)) => {
                    BinaryOp::Bitwise(BitwiseOp::BitXor, mode_for_ghostness)
                }
                _ => panic!("bitwise XOR for this type not supported"),
            }
        }
        BinOpKind::BitAnd => {
            match ((tc.expr_ty_adjusted(lhs)).kind(), (tc.expr_ty_adjusted(rhs)).kind()) {
                (TyKind::Bool, TyKind::Bool) => {
                    panic!(
                        "bitwise AND for bools (i.e., the not-short-circuited version) not supported"
                    );
                }
                (TyKind::Int(_), TyKind::Int(_)) => {
                    BinaryOp::Bitwise(BitwiseOp::BitAnd, mode_for_ghostness)
                }
                (TyKind::Uint(_), TyKind::Uint(_)) => {
                    BinaryOp::Bitwise(BitwiseOp::BitAnd, mode_for_ghostness)
                }
                t => panic!("bitwise AND for this type not supported {:#?}", t),
            }
        }
        BinOpKind::BitOr => {
            match ((tc.expr_ty_adjusted(lhs)).kind(), (tc.expr_ty_adjusted(rhs)).kind()) {
                (TyKind::Bool, TyKind::Bool) => {
                    panic!(
                        "bitwise OR for bools (i.e., the not-short-circuited version) not supported"
                    );
                }
                (TyKind::Int(_), TyKind::Int(_)) => {
                    BinaryOp::Bitwise(BitwiseOp::BitOr, mode_for_ghostness)
                }
                (TyKind::Uint(_), TyKind::Uint(_)) => {
                    BinaryOp::Bitwise(BitwiseOp::BitOr, mode_for_ghostness)
                }
                _ => panic!("bitwise OR for this type not supported"),
            }
        }
        BinOpKind::Shl => {
            let (Some(w), s) = bitwidth_and_signedness_of_integer_type(
                &bctx.ctxt.verus_items,
                bctx.types.expr_ty(lhs),
            ) else {
                return err_span(lhs.span, "expected finite integer width for <<");
            };
            BinaryOp::Bitwise(BitwiseOp::Shl(w, s), mode_for_ghostness)
        }
        BinOpKind::Shr => {
            let (Some(w), _s) = bitwidth_and_signedness_of_integer_type(
                &bctx.ctxt.verus_items,
                bctx.types.expr_ty(lhs),
            ) else {
                return err_span(lhs.span, "expected finite integer width for >>");
            };
            BinaryOp::Bitwise(BitwiseOp::Shr(w), mode_for_ghostness)
        }
    };
    Ok(vop)
}

fn binopkind_to_binaryop<'tcx>(
    bctx: &BodyCtxt<'tcx>,
    op: &Spanned<BinOpKind>,
    tc: &rustc_middle::ty::TypeckResults,
    lhs: &Expr,
    rhs: &Expr,
    mode_for_ghostness: Mode,
) -> Result<BinaryOp, VirErr> {
    binopkind_to_binaryop_inner(bctx, op.node, tc, lhs, rhs, mode_for_ghostness)
}

fn expr_assign_to_vir_innermost<'tcx>(
    bctx: &BodyCtxt<'tcx>,
    tc: &rustc_middle::ty::TypeckResults,
    lhs: &Expr<'tcx>,
    mk_expr: impl Fn(ExprX) -> Result<ExprOrPlace, vir::messages::Message>,
    rhs: &Expr<'tcx>,
    modifier: ExprModifier,
    op_kind: Option<&Spanned<AssignOpKind>>,
) -> Result<ExprOrPlace, vir::messages::Message> {
    if bctx.ctxt.cmd_line_args.new_mut_ref {
        let vir_lhs = expr_to_vir(bctx, lhs, modifier)?.to_place();
        let vir_rhs = expr_to_vir_consume(bctx, rhs, modifier)?;

        let mode_for_ghostness = if bctx.in_ghost { Mode::Spec } else { Mode::Exec };
        let op = match op_kind {
            Some(op) => {
                Some(assignop_kind_to_binaryop(bctx, op, tc, lhs, rhs, mode_for_ghostness)?)
            }
            None => None,
        };

        return mk_expr(ExprX::AssignToPlace { place: vir_lhs, rhs: vir_rhs, op: op });
    }

    fn init_not_mut(bctx: &BodyCtxt, lhs: &Expr) -> Result<bool, VirErr> {
        Ok(match lhs.kind {
            ExprKind::Path(QPath::Resolved(None, rustc_hir::Path { res: Res::Local(id), .. })) => {
                let not_mut = if let Node::Pat(pat) = bctx.ctxt.tcx.hir_node(*id) {
                    let (mutable, _) = pat_to_mut_var(pat)?;
                    let ty = bctx.types.node_type(*id);
                    !(mutable || ty.ref_mutability() == Some(Mutability::Mut))
                } else {
                    panic!("assignment to non-local");
                };
                if not_mut {
                    let mut parent = bctx.ctxt.tcx.hir_parent_iter(*id);
                    let (_, parent) = parent.next().expect("one parent for local");
                    match parent {
                        Node::Param(_) => err_span(lhs.span, "cannot assign to non-mut parameter")?,
                        Node::LetStmt(_) => (),
                        other => unsupported_err!(lhs.span, "assignee node", other),
                    }
                }
                not_mut
            }
            ExprKind::Field(lhs, _) => {
                let deref_ghost = mid_ty_to_vir_ghost(
                    bctx.ctxt.tcx,
                    &bctx.ctxt.verus_items,
                    None,
                    bctx.fun_id,
                    lhs.span,
                    &bctx.types.expr_ty_adjusted(lhs),
                    true,
                )?
                .1;
                unsupported_err_unless!(!deref_ghost, lhs.span, "assignment through Ghost/Tracked");
                init_not_mut(bctx, lhs)?
            }
            ExprKind::MethodCall(_, receiver, _, span) => {
                let fn_def_id = bctx
                    .types
                    .type_dependent_def_id(lhs.hir_id)
                    .expect("def id of the method definition");
                let verus_item = bctx.ctxt.get_verus_item(fn_def_id);
                if matches!(
                    verus_item,
                    Some(VerusItem::CompilableOpr(CompilableOprItem::TrackedBorrowMut))
                ) {
                    let nm = init_not_mut(bctx, &receiver)?;
                    unsupported_err_unless!(!nm, span, "this call for delayed initialization");
                    nm
                } else {
                    unsupported_err!(span, "this call in assignment");
                }
            }
            ExprKind::Unary(UnOp::Deref, _) => false,
            _ => {
                unsupported_err!(lhs.span, format!("assign lhs {:?}", lhs))
            }
        })
    }
    let mode_for_ghostness = if bctx.in_ghost { Mode::Spec } else { Mode::Exec };
    let op = match op_kind {
        Some(op) => Some(assignop_kind_to_binaryop(bctx, op, tc, lhs, rhs, mode_for_ghostness)?),
        None => None,
    };

    // NOTE: A temparary solution for index_mut until mutable reference support lands.
    if let ExprKind::Index(tgt_expr, idx_expr, _span) = &lhs.kind {
        if bctx.in_ghost {
            unsupported_err!(lhs.span, "index_mut in spec/proof", lhs);
        }
        let tgt_modifier =
            is_expr_typ_mut_ref(bctx.types.expr_ty_adjusted(&tgt_expr), ExprModifier::ADDR_OF_MUT)?;
        let tgt_vir = expr_to_vir(bctx, tgt_expr, tgt_modifier)?.to_place();
        let idx_vir = expr_to_vir_consume(bctx, idx_expr, ExprModifier::REGULAR)?;

        let mut rhs_vir = expr_to_vir_consume(bctx, rhs, modifier)?;
        let fun = vir::fun!["vstd" => "std_specs", "core", "index_set"];
        let typ_args = Some(Arc::new(vec![
            undecorate_typ(&tgt_vir.typ),
            idx_vir.typ.clone(),
            rhs_vir.typ.clone(),
        ]));
        let tgt_vir = place_to_loc(&tgt_vir)?;
        let tgt_vir =
            bctx.spanned_typed_new(tgt_expr.span, &tgt_vir.typ.clone(), ExprX::Loc(tgt_vir));
        let call_target = CallTarget::Fun(
            vir::ast::CallTargetKind::Static,
            fun,
            typ_args.unwrap(),
            Arc::new(vec![]),
            AutospecUsage::Final,
        );
        if let Some(op) = op {
            // Evaluate tgt and idx twice may have side effects.
            unsupported_err_unless!(
                !tgt_expr.can_have_side_effects() && !idx_expr.can_have_side_effects(),
                lhs.span,
                "assign op to index_mut with tgt/idx that could have side effects",
                lhs
            );
            unsupported_err_unless!(
                is_smt_arith(bctx, lhs.span, rhs.span, &lhs.hir_id, &rhs.hir_id)?,
                lhs.span,
                "assign op to index_mut for non smt arithmetic types",
                lhs
            );
            let lhs_vir = expr_to_vir_consume(bctx, lhs, ExprModifier::REGULAR)?;
            let rhs_ty = &rhs_vir.typ.clone();
            rhs_vir =
                bctx.spanned_typed_new(rhs.span, &rhs_ty, ExprX::Binary(op, lhs_vir, rhs_vir));
        }

        let args = Arc::new(vec![tgt_vir, idx_vir, rhs_vir]);
        let index_set = bctx.spanned_typed_new(
            lhs.span,
            &mk_tuple_typ(&Arc::new(vec![])),
            ExprX::Call(call_target, args, None),
        );
        // lhs is not recorded and so explicitly add it here.
        let mut erasure_info = bctx.ctxt.erasure_info.borrow_mut();
        erasure_info.direct_var_modes.push((lhs.hir_id, Mode::Exec));
        return Ok(ExprOrPlace::Expr(index_set));
    }
    let init_not_mut = init_not_mut(bctx, lhs)?;

    let lhs = expr_to_vir(bctx, lhs, ExprModifier::ADDR_OF_MUT)?.to_place();
    mk_expr(ExprX::Assign {
        init_not_mut,
        lhs: place_to_loc(&lhs)?,
        rhs: expr_to_vir_consume(bctx, rhs, modifier)?,
        op: op,
    })
}

pub(crate) fn let_stmt_to_vir<'tcx>(
    bctx: &BodyCtxt<'tcx>,
    pattern: &rustc_hir::Pat<'tcx>,
    initializer: &Option<&Expr<'tcx>>,
    els: &Option<&Block<'tcx>>,
    attrs: &[Attribute],
) -> Result<Vec<vir::ast::Stmt>, VirErr> {
    let mode = get_var_mode(bctx.mode, attrs);
    let infer_mode = parse_attrs_opt(attrs, None).contains(&Attr::InferMode);
    let els = if let Some(els) = els {
        if matches!(mode, Mode::Spec | Mode::Proof) {
            unsupported_err!(els.span, "let-else in spec/proof", els);
        }
        let init = initializer.unwrap();
        let init_type = typ_of_node(bctx, els.span, &init.hir_id, false)?;
        let els_typ = typ_of_node(bctx, els.span, &els.hir_id, false)?;
        let els_block = block_to_vir(bctx, els, &els.span, &els_typ, ExprModifier::REGULAR)?;
        Some(bctx.spanned_typed_new(els.span, &init_type, ExprX::NeverToAny(els_block)))
    } else {
        None
    };
    let init = match initializer {
        Some(e) => Some(expr_to_vir(bctx, e, ExprModifier::REGULAR)?.to_place()),
        None => None,
    };

    if parse_attrs_opt(attrs, Some(&mut *bctx.ctxt.diagnostics.borrow_mut()))
        .contains(&Attr::UnwrappedBinding)
    {
        let pat_typ = &bctx.types.node_type(pattern.hir_id);
        if let TyKind::Adt(AdtDef(adt_def_data), _args) = pat_typ.kind() {
            let pat_typ_verus_item = bctx.ctxt.verus_items.id_to_name.get(&adt_def_data.did);
            if pat_typ_verus_item
                == Some(&VerusItem::BuiltinType(verus_items::BuiltinTypeItem::Tracked))
                && mode == Mode::Proof
            {
                bctx.ctxt.diagnostics.borrow_mut().push(
                    vir::ast::VirErrAs::Warning(
                        crate::util::err_span_bare(pattern.span, format!("the right-hand side is already wrapped with `Tracked`, you likely don't need a `tracked` variable"))
                        .help("consider `.get()` on the right-hand side, or removing `tracked` on the left-hand side")));
            } else if pat_typ_verus_item
                == Some(&VerusItem::BuiltinType(verus_items::BuiltinTypeItem::Ghost))
                && mode == Mode::Spec
            {
                bctx.ctxt.diagnostics.borrow_mut().push(
                    vir::ast::VirErrAs::Warning(
                        crate::util::err_span_bare(pattern.span, format!("the right-hand side is already wrapped with `Ghost`, you likely don't need a `ghost` variable"))
                        .help("consider `@` on the right-hand side, or removing `ghost` on the left-hand side")));
            }
        }
    }

    let vir_pattern = pattern_to_vir(bctx, pattern)?;
    let mode = if infer_mode { None } else { Some(mode) };
    Ok(vec![bctx.spanned_new(pattern.span, StmtX::Decl { pattern: vir_pattern, mode, init, els })])
}

fn unwrap_parameter_to_vir<'tcx>(
    bctx: &BodyCtxt<'tcx>,
    stmt1: &Stmt<'tcx>,
    stmt2: &Stmt<'tcx>,
) -> Result<Vec<vir::ast::Stmt>, VirErr> {
    // match "let x;"
    let x = if let StmtKind::Let(LetStmt {
        pat:
            pat @ Pat {
                kind: PatKind::Binding(BindingMode(ByRef::No, Mutability::Not), hir_id, x, None),
                ..
            },
        ty: None,
        init: None,
        els: None,
        ..
    }) = &stmt1.kind
    {
        Some((pat.hir_id, local_to_var(x, hir_id.local_id)))
    } else {
        None
    };
    // match #[verifier(proof_block)]
    let ghost = get_ghost_block_opt(bctx.ctxt.tcx.hir_attrs(stmt2.hir_id));
    // match { x = y.get() } or { x = y.view() }
    let xy_mode = if let StmtKind::Semi(Expr {
        kind:
            ExprKind::Block(
                Block {
                    stmts: [],
                    expr:
                        Some(Expr {
                            kind:
                                ExprKind::Assign(
                                    expr_x @ Expr { kind: ExprKind::Path(path_x), .. },
                                    expr_get @ Expr {
                                        kind:
                                            ExprKind::MethodCall(
                                                _ident,
                                                expr_y @ Expr {
                                                    kind: ExprKind::Path(path_y), ..
                                                },
                                                [],
                                                _span2,
                                            ),
                                        ..
                                    },
                                    _,
                                ),
                            ..
                        }),
                    ..
                },
                None,
            ),
        ..
    }) = &stmt2.kind
    {
        let fn_def_id = bctx
            .types
            .type_dependent_def_id(expr_get.hir_id)
            .expect("def id of the method definition");
        let verus_item = bctx.ctxt.verus_items.id_to_name.get(&fn_def_id);
        let ident_x = crate::rust_to_vir_base::qpath_to_ident(bctx.ctxt.tcx, path_x);
        let ident_y = crate::rust_to_vir_base::qpath_to_ident(bctx.ctxt.tcx, path_y);
        let mode = match verus_item {
            Some(VerusItem::UnaryOp(UnaryOpItem::SpecGhostTracked(
                SpecGhostTrackedItem::GhostView,
            ))) => Some((Mode::Spec, ResolvedCall::Spec)),
            Some(VerusItem::CompilableOpr(CompilableOprItem::TrackedGet)) => Some((
                Mode::Proof,
                ResolvedCall::CompilableOperator(CompilableOperator::TrackedGet),
            )),
            _ => None,
        };
        Some((expr_x.hir_id, expr_y.hir_id, expr_get.hir_id, ident_x, ident_y, mode))
    } else {
        None
    };
    match (x, ghost, xy_mode) {
        (
            Some((hir_id1, x1)),
            Some(GhostBlockAttr::Proof),
            Some((hir_id2, hir_id_y, hir_id_get, Some(x2), Some(y), Some((mode, resolved_call)))),
        ) if x1 == x2 => {
            let mut erasure_info = bctx.ctxt.erasure_info.borrow_mut();
            erasure_info.direct_var_modes.push((hir_id1, mode));
            erasure_info.direct_var_modes.push((hir_id2, mode));
            erasure_info.direct_var_modes.push((hir_id_y, Mode::Exec));
            erasure_info.resolved_calls.push((hir_id_get, stmt2.span.data(), resolved_call));
            let unwrap = vir::ast::UnwrapParameter { mode, outer_name: y, inner_name: x1 };
            let headerx = HeaderExprX::UnwrapParameter(unwrap);
            let exprx = ExprX::Header(Arc::new(headerx));
            let expr = bctx.spanned_typed_new(stmt1.span, &Arc::new(TypX::Bool), exprx);
            let stmt = bctx.spanned_new(stmt1.span, StmtX::Expr(expr));
            Ok(vec![stmt])
        }
        _ => err_span(stmt1.span, "ill-formed unwrap_parameter header"),
    }
}

pub(crate) fn stmt_to_vir<'tcx>(
    bctx: &BodyCtxt<'tcx>,
    stmt: &Stmt<'tcx>,
) -> Result<Vec<vir::ast::Stmt>, VirErr> {
    if bctx.external_body {
        // we want just requires/ensures, not the whole body
        match &stmt.kind {
            StmtKind::Expr(..) | StmtKind::Semi(..) => {}
            _ => return Ok(vec![]),
        }
    }

    match &stmt.kind {
        StmtKind::Expr(expr) | StmtKind::Semi(expr) => {
            if is_ignorable_dummy_capture_operation(bctx, expr) {
                return Ok(vec![]);
            }

            // Just writing `x;` does in fact count as a move of a `x`
            let vir_expr = expr_to_vir_consume(bctx, expr, ExprModifier::REGULAR)?;
            Ok(vec![bctx.spanned_new(expr.span, StmtX::Expr(vir_expr))])
        }
        StmtKind::Item(item_id) => {
            let attrs = bctx.ctxt.tcx.hir_attrs(item_id.hir_id());
            let vattrs = bctx.ctxt.get_verifier_attrs(attrs)?;
            if vattrs.internal_reveal_fn {
                dbg!(&item_id.hir_id());
                unreachable!();
            } else if vattrs.internal_const_body {
                dbg!(&item_id.hir_id());
                unreachable!();
            } else if vattrs.open_visibility_qualifier {
                let item = bctx.ctxt.tcx.hir_item(*item_id);
                if !matches!(&item.kind, ItemKind::Use(..)) {
                    crate::internal_err!(
                        item.span,
                        "open_visibility_qualifier should be on a 'use' item"
                    );
                }

                let hir_id = item.hir_id();
                let owner_id = hir_id.expect_owner();
                let def_id = owner_id.to_def_id();

                let vis = bctx.ctxt.tcx.visibility(def_id);
                let vis = crate::rust_to_vir_base::mk_visibility_from_vis(&bctx.ctxt, vis);

                let vir_expr = bctx.spanned_typed_new(
                    stmt.span,
                    &vir::ast_util::unit_typ(),
                    ExprX::Header(Arc::new(HeaderExprX::OpenVisibilityQualifier(vis))),
                );

                Ok(vec![bctx.spanned_new(stmt.span, StmtX::Expr(vir_expr))])
            } else {
                let item = bctx.ctxt.tcx.hir_item(*item_id);
                if matches!(&item.kind, ItemKind::Use(..) | ItemKind::Macro(..)) {
                    return Ok(vec![]);
                }
                unsupported_err!(stmt.span, "internal item statements", stmt)
            }
        }
        StmtKind::Let(LetStmt { pat, ty: _, init, els, .. }) => {
            if let Some(init) = init {
                if is_ignorable_dummy_capture_operation(bctx, init) {
                    return Ok(vec![]);
                }
            }

            let_stmt_to_vir(bctx, pat, init, els, bctx.ctxt.tcx.hir_attrs(stmt.hir_id))
        }
    }
}

pub(crate) fn stmts_to_vir<'tcx>(
    bctx: &BodyCtxt<'tcx>,
    stmts: &mut impl Iterator<Item = &'tcx Stmt<'tcx>>,
) -> Result<Option<Vec<vir::ast::Stmt>>, VirErr> {
    if let Some(stmt) = stmts.next() {
        let attrs = crate::attributes::parse_attrs_opt(bctx.ctxt.tcx.hir_attrs(stmt.hir_id), None);
        if let [Attr::UnwrapParameter] = attrs[..] {
            if let Some(stmt2) = stmts.next() {
                return Ok(Some(unwrap_parameter_to_vir(bctx, stmt, stmt2)?));
            } else {
                return err_span(stmt.span, "ill-formed unwrap_parameter header");
            }
        }
        Ok(Some(stmt_to_vir(bctx, stmt)?))
    } else {
        Ok(None)
    }
}

pub(crate) fn is_ignorable_dummy_capture_operation<'tcx>(
    bctx: &BodyCtxt<'tcx>,
    expr: &Expr<'tcx>,
) -> bool {
    match &expr.kind {
        ExprKind::Call(fun, _) => match &fun.kind {
            ExprKind::Path(QPath::Resolved(
                None,
                rustc_hir::Path { res: Res::Def(_, fun_id), .. },
            )) => {
                let verus_item = bctx.ctxt.get_verus_item(*fun_id);
                matches!(
                    verus_item,
                    Some(VerusItem::DummyCapture(
                        DummyCaptureItem::New | DummyCaptureItem::Consume
                    ))
                )
            }
            _ => false,
        },
        _ => false,
    }
}

pub(crate) fn closure_to_vir<'tcx>(
    bctx: &BodyCtxt<'tcx>,
    closure_expr: &Expr<'tcx>,
    closure_vir_typ: Typ,
    is_spec_fn: bool,
    proof_fn_modes: Option<(Arc<Vec<Mode>>, Mode)>,
    modifier: ExprModifier,
) -> Result<vir::ast::Expr, VirErr> {
    if let ExprKind::Closure(Closure { fn_decl, body: body_id, def_id, .. }) = &closure_expr.kind {
        unsupported_err_unless!(!fn_decl.c_variadic, closure_expr.span, "c_variadic");
        unsupported_err_unless!(
            matches!(fn_decl.implicit_self, rustc_hir::ImplicitSelfKind::None),
            closure_expr.span,
            "implicit_self in closure"
        );
        let body = bctx.ctxt.tcx.hir_body(*body_id);

        let typs = closure_param_typs(bctx, closure_expr)?;
        assert!(typs.len() == body.params.len());
        let params: Vec<VarBinder<Typ>> = body
            .params
            .iter()
            .zip(typs.clone())
            .map(|(x, t)| {
                let attrs = bctx.ctxt.tcx.hir_attrs(x.hir_id);
                let mode = crate::attributes::get_mode(Mode::Exec, attrs);
                if mode != Mode::Exec {
                    return err_span(x.span, "closures only accept exec-mode parameters");
                }

                let (is_mut, name) = pat_to_mut_var(x.pat)?;
                if is_mut {
                    return err_span(x.span, "Verus does not support 'mut' params for closures");
                }
                Ok(Arc::new(VarBinderX { name, a: t }))
            })
            .collect::<Result<Vec<_>, _>>()?;
        let mut body = expr_to_vir_consume(bctx, &body.value, modifier)?;

        let header = vir::headers::read_header(&mut body, &vir::headers::HeaderAllows::Closure)?;
        let vir::headers::Header { require, ensure, ensure_id_typ, .. } = header;
        assert!(ensure.1.len() == 0);

        let exprx = if is_spec_fn {
            bctx.ctxt.push_body_erasure(*def_id, BodyErasure { erase_body: true, ret_spec: true });

            if require.len() > 0 || ensure.0.len() > 0 {
                return err_span(
                    closure_expr.span,
                    "SpecFn should not have `requires` clause or `ensures` clause",
                );
            }
            ExprX::Closure(Arc::new(params), body)
        } else {
            bctx.ctxt.push_body_erasure(
                *def_id,
                BodyErasure {
                    erase_body: false,
                    ret_spec: match proof_fn_modes {
                        None => false,
                        Some((_, ret_mode)) => ret_mode == Mode::Spec,
                    },
                },
            );

            let ret_typ = closure_ret_typ(bctx, closure_expr)?;

            let id = match ensure_id_typ {
                Some((id, Some(ensures_typ))) => {
                    if !types_equal(&ensures_typ, &ret_typ) {
                        return err_span(
                            closure_expr.span,
                            "return type given in `ensures` clause should match the actual closure return type",
                        );
                    }
                    id
                }
                Some((id, None)) => id,
                None => str_unique_var(
                    vir::def::CLOSURE_RETURN_VALUE_PREFIX,
                    vir::ast::VarIdentDisambiguate::RustcId(body_id.hir_id.local_id.index()),
                ),
            };

            let ret = Arc::new(VarBinderX { name: id, a: ret_typ });

            ExprX::NonSpecClosure {
                params: Arc::new(params),
                proof_fn_modes,
                body,
                requires: require,
                ensures: ensure.0,
                ret: ret,
                external_spec: None, // filled in by ast_simplify
            }
        };
        Ok(bctx.spanned_typed_new(closure_expr.span, &closure_vir_typ, exprx))
    } else {
        panic!("closure_to_vir expects ExprKind::Closure");
    }
}

fn remove_decoration_typs_for_unsizing<'tcx>(
    tcx: TyCtxt<'tcx>,
    ty1: rustc_middle::ty::Ty<'tcx>,
    ty2: rustc_middle::ty::Ty<'tcx>,
) -> (rustc_middle::ty::Ty<'tcx>, rustc_middle::ty::Ty<'tcx>) {
    match (ty1.kind(), ty2.kind()) {
        (TyKind::Ref(_, t1, Mutability::Not), TyKind::Ref(_, t2, Mutability::Not)) => {
            remove_decoration_typs_for_unsizing(tcx, *t1, *t2)
        }
        (TyKind::Adt(AdtDef(adt_def_data1), args1), TyKind::Adt(AdtDef(adt_def_data2), args2))
            if verus_items::get_rust_item(tcx, adt_def_data1.did)
                == Some(verus_items::RustItem::Box)
                && verus_items::get_rust_item(tcx, adt_def_data2.did)
                    == Some(verus_items::RustItem::Box) =>
        {
            let rustc_middle::ty::GenericArgKind::Type(t1) = args1[0].unpack() else {
                panic!("unexpected type argument")
            };
            let rustc_middle::ty::GenericArgKind::Type(t2) = args2[0].unpack() else {
                panic!("unexpected type argument")
            };
            remove_decoration_typs_for_unsizing(tcx, t1, t2)
        }
        _ => (ty1, ty2),
    }
}

enum PtrCastKind {
    Trivial,
    Complex(vir::ast::Fun, vir::ast::Typs, bool),
}

fn is_ptr_cast<'tcx>(
    bctx: &BodyCtxt<'tcx>,
    span: Span,
    src: rustc_middle::ty::Ty<'tcx>,
    dst: rustc_middle::ty::Ty<'tcx>,
) -> Result<Option<PtrCastKind>, VirErr> {
    // Mutability can always be ignored
    match (src.kind(), dst.kind()) {
        (TyKind::RawPtr(ty1, _), TyKind::RawPtr(ty2, _)) => {
            if ty1 == ty2 {
                return Ok(Some(PtrCastKind::Trivial));
            } else if ty2
                .is_sized(bctx.ctxt.tcx, TypingEnv::post_analysis(bctx.ctxt.tcx, bctx.fun_id))
            {
                let src_ty = bctx.mid_ty_to_vir(span, ty1, false)?;
                let dst_ty = bctx.mid_ty_to_vir(span, ty2, false)?;
                let fun = vir::fun!("vstd" => "raw_ptr", "cast_ptr_to_thin_ptr");
                let typs = Arc::new(vec![src_ty, dst_ty]);
                return Ok(Some(PtrCastKind::Complex(fun, typs, false)));
            }

            //match (ty1.kind(), ty2.kind()) {
            //
            //}
            return Ok(None);
        }
        (TyKind::RawPtr(ty1, _), _ty2)
            if crate::rust_to_vir_base::is_integer_ty(&bctx.ctxt.verus_items, &dst) =>
        {
            let src_ty = bctx.mid_ty_to_vir(span, ty1, false)?;
            let typs = Arc::new(vec![src_ty]);
            let fun = vir::fun!("vstd" => "raw_ptr", "cast_ptr_to_usize");

            // cast_ptr_to_usize casts to a usize; we might need to do an additional
            // clip afterwards, so return with clip=true
            return Ok(Some(PtrCastKind::Complex(fun, typs, true)));
        }
        _ => Ok(None),
    }
}

pub(crate) fn maybe_do_ptr_cast<'tcx>(
    bctx: &BodyCtxt<'tcx>,
    dst_expr: &Expr,
    src_expr: &Expr,
    src_vir: &vir::ast::Expr,
) -> Result<Option<vir::ast::Expr>, VirErr> {
    let source_ty = bctx.types.expr_ty_adjusted(src_expr);
    let to_ty = bctx.types.expr_ty(dst_expr);
    match is_ptr_cast(bctx, dst_expr.span, source_ty, to_ty)? {
        Some(PtrCastKind::Trivial) => {
            return Ok(Some(src_vir.clone()));
        }
        Some(PtrCastKind::Complex(fun, typ_args, clip)) => {
            let autospec_usage =
                if bctx.in_ghost { AutospecUsage::IfMarked } else { AutospecUsage::Final };
            let call_target = CallTarget::Fun(
                vir::ast::CallTargetKind::Static,
                fun,
                typ_args,
                Arc::new(vec![]),
                autospec_usage,
            );
            let args = Arc::new(vec![src_vir.clone()]);
            let x = ExprX::Call(call_target, args, None);
            let expr_typ = typ_of_node(bctx, dst_expr.span, &dst_expr.hir_id, false)?;

            if clip {
                let expr_attrs = bctx.ctxt.tcx.hir_attrs(dst_expr.hir_id);
                let expr_vattrs = bctx.ctxt.get_verifier_attrs(expr_attrs)?;

                let expr =
                    bctx.spanned_typed_new(dst_expr.span, &Arc::new(TypX::Int(IntRange::USize)), x);
                return Ok(Some(mk_ty_clip(&expr_typ, &expr, expr_vattrs.truncate)));
            } else {
                let expr = bctx.spanned_typed_new(dst_expr.span, &expr_typ, x);
                return Ok(Some(expr));
            }
        }
        None => Ok(None),
    }
}

fn deref_expr_to_vir<'tcx>(
    bctx: &BodyCtxt<'tcx>,
    expr: &Expr<'tcx>,
    arg: &Expr<'tcx>,
    modifier: ExprModifier,
) -> Result<ExprOrPlace, VirErr> {
    let arg_ty = bctx.types.expr_ty_adjusted(arg);

    match arg_ty.kind() {
        TyKind::RawPtr(..) => {
            unsupported_err!(
                expr.span,
                format!(
                    "dereferencing a raw pointer. Currently, Verus only supports raw pointers through the permissioned raw_ptr interface: https://verus-lang.github.io/verus/verusdoc/vstd/raw_ptr/index.html"
                )
            );
        }
        _ => { /* report errors for dereferencing other types later */ }
    }

    let modifier = is_expr_typ_mut_ref(arg_ty, modifier)?;
    let inner_expr = expr_to_vir_inner(bctx, arg, modifier)?;

    if !bctx.types.is_method_call(expr) || auto_deref_supported_for_ty(bctx.ctxt.tcx, &arg_ty) {
        if bctx.ctxt.cmd_line_args.new_mut_ref
            && matches!(arg_ty.kind(), TyKind::Ref(_, _, rustc_ast::Mutability::Mut))
        {
            let place = inner_expr.to_place();
            let place = deref_mut(bctx, expr.span, &place);
            Ok(ExprOrPlace::Place(place))
        } else {
            // Normal dereference, just strip the inner expression.
            Ok(strip_vir_ref_decoration(inner_expr))
        }
    } else {
        // Overloaded dereference other than internally implemented ones.
        // Insert a function call to the overloaded method.
        let fn_def_id = bctx
            .types
            .type_dependent_def_id(expr.hir_id)
            .expect("cannot get the function definition id for a deref");
        let res_ty = bctx.types.node_type(expr.hir_id);
        let inner_ty = bctx.mid_ty_to_vir(expr.span, &res_ty, false)?;
        let inner_expr = inner_expr.consume(bctx, bctx.types.expr_ty_adjusted(arg));
        Ok(ExprOrPlace::Expr(crate::fn_call_to_vir::deref_to_vir(
            bctx, expr, fn_def_id, inner_expr, inner_ty, arg_ty, expr.span,
        )?))
    }
}

fn strip_vir_ref_decoration<'tcx>(mut inner_expr: ExprOrPlace) -> ExprOrPlace {
    let typ = match &mut inner_expr {
        ExprOrPlace::Expr(e) => &mut Arc::make_mut(e).typ,
        ExprOrPlace::Place(p) => &mut Arc::make_mut(p).typ,
    };
    if let TypX::Decorate(
        vir::ast::TypDecoration::MutRef
        | vir::ast::TypDecoration::Ref
        | vir::ast::TypDecoration::Box
        | vir::ast::TypDecoration::Rc
        | vir::ast::TypDecoration::Arc,
        _,
        inner_typ,
    ) = &**typ
    {
        *typ = inner_typ.clone();
    }
    inner_expr
}

fn add_vir_ref_decoration<'tcx>(mut inner_expr: vir::ast::Expr) -> vir::ast::Expr {
    let typ = &mut Arc::make_mut(&mut inner_expr).typ;
    *typ = Arc::new(TypX::Decorate(vir::ast::TypDecoration::Ref, None, typ.clone()));
    inner_expr
}

pub(crate) fn place_to_loc(place: &Place) -> Result<vir::ast::Expr, VirErr> {
    let x = match &place.x {
        PlaceX::Local(var_ident) => ExprX::VarLoc(var_ident.clone()),
        PlaceX::DerefMut(p) => {
            return place_to_loc(p);
        }
        PlaceX::Field(opr, p) => {
            let e = place_to_loc(p)?;
            ExprX::UnaryOpr(UnaryOpr::Field(opr.clone()), e)
        }
        PlaceX::Temporary(expr) => {
            return expr_to_loc_coerce_modes(expr);
        }
    };
    Ok(SpannedTyped::new(&place.span, &place.typ, x))
}

pub(crate) fn expr_to_loc_coerce_modes(expr: &vir::ast::Expr) -> Result<vir::ast::Expr, VirErr> {
    let x = match &expr.x {
        ExprX::ReadPlace(
            p,
            UnfinalizedReadKind {
                preliminary_kind: vir::ast::ReadKind::Move | vir::ast::ReadKind::Copy,
                id: _,
            },
        ) => {
            return place_to_loc(p);
        }
        ExprX::Unary(
            cm @ UnaryOp::CoerceMode {
                op_mode: _,
                from_mode: _,
                to_mode: _,
                kind: vir::ast::ModeCoercion::BorrowMut,
            },
            e,
        ) => {
            let e = expr_to_loc_coerce_modes(e)?;
            ExprX::Unary(*cm, e)
        }
        _ => {
            return Err(vir::messages::error(
                &expr.span,
                "complex arguments to &mut parameters are currently unsupported",
            ));
        }
    };
    Ok(SpannedTyped::new(&expr.span, &expr.typ, x))
}

fn deref_mut(bctx: &BodyCtxt, span: Span, place: &Place) -> Place {
    // `* &mut x` cancels out and we can just use x
    // This shows up a lot (in part due to adjustments) so we make the simplification
    // to avoid cluttering the encoding.

    match &place.x {
        PlaceX::Temporary(e) => match &e.x {
            ExprX::BorrowMut(place) => {
                return place.clone();
            }
            _ => {}
        },
        _ => {}
    }

    let t = match &*place.typ {
        TypX::MutRef(t) => t.clone(),
        _ => panic!("expected mut ref"),
    };
    bctx.spanned_typed_new(span, &t, PlaceX::DerefMut(place.clone()))
}

fn borrow_mut_vir(
    bctx: &BodyCtxt,
    span: Span,
    place: &Place,
    allow_two_phase: AllowTwoPhase,
) -> vir::ast::Expr {
    // In general, `&mut *x` does NOT cancel itself out;
    // this is a reborrow which has nontrivial semantics.
    // However, if x is a temporary, then it's ok.

    match &place.x {
        PlaceX::DerefMut(inner_place) => match &inner_place.x {
            PlaceX::Temporary(temp) => {
                return temp.clone();
            }
            _ => {}
        },
        _ => {}
    }

    let x = match allow_two_phase {
        AllowTwoPhase::Yes => {
            if place.x.uses_temporary() {
                ExprX::BorrowMut(place.clone())
            } else {
                ExprX::TwoPhaseBorrowMut(place.clone())
            }
        }
        AllowTwoPhase::No => ExprX::BorrowMut(place.clone()),
    };
    let typ = Arc::new(TypX::MutRef(place.typ.clone()));
    bctx.spanned_typed_new(span, &typ, x)
}<|MERGE_RESOLUTION|>--- conflicted
+++ resolved
@@ -1360,20 +1360,8 @@
                 );
                 let arg = arg.consume(bctx, get_inner_ty());
                 let args = Arc::new(vec![arg.clone()]);
-<<<<<<< HEAD
-                let x = ExprX::Call(call_target, args);
+                let x = ExprX::Call(call_target, args, None);
                 let expr_typ = bctx.mid_ty_to_vir(expr.span, &ty2, false)?;
-=======
-                let x = ExprX::Call(call_target, args, None);
-                let expr_typ = mid_ty_to_vir(
-                    bctx.ctxt.tcx,
-                    &bctx.ctxt.verus_items,
-                    bctx.fun_id,
-                    expr.span,
-                    &ty2,
-                    false,
-                )?;
->>>>>>> a51d895e
                 Ok(ExprOrPlace::Expr(bctx.spanned_typed_new(expr.span, &expr_typ, x)))
             } else {
                 unsupported_err!(
