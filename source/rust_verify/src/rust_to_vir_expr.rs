--- conflicted
+++ resolved
@@ -1250,64 +1250,7 @@
             }
         }
         ExprKind::Assign(lhs, rhs, _) => {
-<<<<<<< HEAD
             expr_assign_to_vir_innermost(bctx, tc, lhs, mk_expr, rhs, modifier, None)
-=======
-            fn init_not_mut<'tcx>(bctx: &BodyCtxt<'tcx>, lhs: &Expr) -> Result<bool, VirErr> {
-                Ok(match lhs.kind {
-                    ExprKind::Path(QPath::Resolved(
-                        None,
-                        rustc_hir::Path { res: Res::Local(id), .. },
-                    )) => {
-                        let not_mut = if let Node::Pat(pat) = bctx.ctxt.tcx.hir().get(*id) {
-                            let (mutable, _) = pat_to_mut_var(pat)?;
-                            let ty = bctx.types.node_type(*id);
-                            !(mutable || ty.ref_mutability() == Some(Mutability::Mut))
-                        } else {
-                            panic!("assignment to non-local");
-                        };
-                        if not_mut {
-                            match bctx.ctxt.tcx.hir().get_parent(*id) {
-                                Node::Param(_) => {
-                                    err_span(lhs.span, "cannot assign to non-mut parameter")?
-                                }
-                                Node::Local(_) => (),
-                                other => unsupported_err!(lhs.span, "assignee node", other),
-                            }
-                        }
-                        not_mut
-                    }
-                    ExprKind::Field(lhs, _) => {
-                        let deref_ghost = mid_ty_to_vir_ghost(
-                            bctx.ctxt.tcx,
-                            &bctx.ctxt.verus_items,
-                            None,
-                            lhs.span,
-                            &bctx.types.node_type(lhs.hir_id),
-                            false,
-                            true,
-                        )?
-                        .1;
-                        unsupported_err_unless!(
-                            !deref_ghost,
-                            lhs.span,
-                            "assignment through Ghost/Tracked"
-                        );
-                        init_not_mut(bctx, lhs)?
-                    }
-                    ExprKind::Unary(UnOp::Deref, _) => false,
-                    _ => {
-                        unsupported_err!(lhs.span, format!("assign lhs {:?}", lhs))
-                    }
-                })
-            }
-            let init_not_mut = init_not_mut(bctx, lhs)?;
-            mk_expr(ExprX::Assign {
-                init_not_mut,
-                lhs: expr_to_vir(bctx, lhs, ExprModifier::ADDR_OF)?,
-                rhs: expr_to_vir(bctx, rhs, modifier)?,
-            })
->>>>>>> c63e305a
         }
         ExprKind::Field(lhs, name) => {
             let lhs_modifier = is_expr_typ_mut_ref(bctx, lhs, modifier)?;
@@ -1858,6 +1801,7 @@
                 let deref_ghost = mid_ty_to_vir_ghost(
                     bctx.ctxt.tcx,
                     &bctx.ctxt.verus_items,
+                    None,
                     lhs.span,
                     &bctx.types.node_type(lhs.hir_id),
                     false,
