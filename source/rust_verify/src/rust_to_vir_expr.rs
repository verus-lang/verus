--- conflicted
+++ resolved
@@ -1873,54 +1873,7 @@
                     varg,
                 ))
             }
-<<<<<<< HEAD
-            UnOp::Deref => {
-                let inner_ty = bctx.types.expr_ty_adjusted(arg);
-                match inner_ty.kind() {
-                    TyKind::RawPtr(..) => 
-                    {
-                        unsupported_err!(
-                            expr.span,
-                            format!(
-                                "dereferencing a raw pointer. Currently, Verus only supports raw pointers through the permissioned raw_ptr interface: https://verus-lang.github.io/verus/verusdoc/vstd/raw_ptr/index.html"
-                            )
-                        );
-                    }
-                    TyKind::Ref(..) => { /* ok */ }
-                    TyKind::Adt(AdtDef(adt_def_data), _args)
-                        if matches!(
-                            verus_items::get_rust_item(tcx, adt_def_data.did),
-                            Some(RustItem::Box) | Some(RustItem::Rc) | Some(RustItem::Arc)
-                        ) =>
-                    { /* ok */ }
-                    _ => {
-                        unsupported_err!(
-                            expr.span,
-                            format!("dereferencing this type: {:?}", inner_ty)
-                        );
-                    }
-                }
-
-                let modifier = is_expr_typ_mut_ref(inner_ty, modifier)?;
-                let mut new_expr = expr_to_vir_inner(bctx, arg, modifier)?;
-                let typ = &mut Arc::make_mut(&mut new_expr).typ;
-                if let TypX::Decorate(
-                    vir::ast::TypDecoration::MutRef
-                    | vir::ast::TypDecoration::Ref
-                    | vir::ast::TypDecoration::Box
-                    | vir::ast::TypDecoration::Rc
-                    | vir::ast::TypDecoration::Arc,
-                    _,
-                    inner_typ,
-                ) = &**typ
-                {
-                    *typ = inner_typ.clone();
-                }
-                Ok(new_expr)
-            }
-=======
             UnOp::Deref => deref_expr_to_vir(bctx, expr, arg, modifier),
->>>>>>> e98af444
         },
         ExprKind::Binary(op, lhs, rhs) => {
             let vlhs = expr_to_vir(bctx, lhs, modifier)?;
