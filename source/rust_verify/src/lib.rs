#![feature(rustc_private)]
#![feature(internal_output_capture)]
#![feature(box_patterns)]
#![feature(exit_status_error)]

// not using this as a dependency, only necessary to make the rlib for the compiler crates
// available to cargo
extern crate rustc_driver;

extern crate rustc_arena;
extern crate rustc_ast;
extern crate rustc_data_structures;
extern crate rustc_error_messages;
extern crate rustc_errors;
extern crate rustc_hir;
extern crate rustc_hir_analysis;
extern crate rustc_hir_pretty;
extern crate rustc_infer;
extern crate rustc_interface;
extern crate rustc_lint;
extern crate rustc_macros;
extern crate rustc_middle;
extern crate rustc_mir_build;
extern crate rustc_query_system;
extern crate rustc_resolve;
extern crate rustc_session;
extern crate rustc_span;
extern crate rustc_trait_selection;
extern crate smallvec;

mod attributes;
mod buckets;
pub mod commands;
pub mod config;

#[path = "../../../tools/common/consts.rs"]
pub mod consts;

<<<<<<< HEAD
pub mod cargo_verus;
pub mod cargo_verus_dep_tracker;
=======
mod automatic_derive;
>>>>>>> e7e6d1dd
pub mod context;
pub mod debugger;
pub mod def;
pub mod driver;
pub mod erase;
mod expand_errors_driver;
pub mod external;
pub mod externs;
pub mod file_loader;
mod fn_call_to_vir;
mod hir_hide_reveal_rewrite;
mod import_export;
pub mod lifetime;
mod lifetime_ast;
mod lifetime_emit;
mod lifetime_generate;
pub mod profiler;
pub mod reveal_hide;
mod rust_intrinsics_to_vir;
pub mod rust_to_vir;
pub mod rust_to_vir_adts;
pub mod rust_to_vir_base;
pub mod rust_to_vir_expr;
pub mod rust_to_vir_func;
pub mod rust_to_vir_global;
mod rust_to_vir_impl;
pub mod rust_to_vir_trait;
#[cfg(feature = "singular")]
pub mod singular;
mod spans;
mod trait_conflicts;
mod user_filter;
pub mod util;
pub mod verifier;
pub mod verus_items;<|MERGE_RESOLUTION|>--- conflicted
+++ resolved
@@ -36,12 +36,9 @@
 #[path = "../../../tools/common/consts.rs"]
 pub mod consts;
 
-<<<<<<< HEAD
+mod automatic_derive;
 pub mod cargo_verus;
 pub mod cargo_verus_dep_tracker;
-=======
-mod automatic_derive;
->>>>>>> e7e6d1dd
 pub mod context;
 pub mod debugger;
 pub mod def;
