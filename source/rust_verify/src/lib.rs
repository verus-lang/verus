--- conflicted
+++ resolved
@@ -33,13 +33,10 @@
 mod erase_rewrite;
 pub mod file_loader;
 mod lifetime;
-<<<<<<< HEAD
 mod lifetime_ast;
 mod lifetime_emit;
 mod lifetime_generate;
-=======
 mod rust_intrinsics_to_vir;
->>>>>>> c46f2912
 pub mod rust_to_vir;
 pub mod rust_to_vir_adts;
 pub mod rust_to_vir_base;
