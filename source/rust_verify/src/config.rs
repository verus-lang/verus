use getopts::Options;
use std::sync::Arc;
use vir::printer::ToDebugSNodeOpts as VirLogOption;

pub const DEFAULT_RLIMIT_SECS: u32 = 10;

#[derive(Debug, Clone, Copy)]
pub enum ShowTriggers {
    Silent,
    Selective,
    Module,
    Verbose,
}
impl Default for ShowTriggers {
    fn default() -> Self {
        ShowTriggers::Selective
    }
}

pub const LOG_DIR: &str = ".verus-log";
pub const VIR_FILE_SUFFIX: &str = ".vir";
pub const VIR_SIMPLE_FILE_SUFFIX: &str = "-simple.vir";
pub const VIR_POLY_FILE_SUFFIX: &str = "-poly.vir";
pub const LIFETIME_FILE_SUFFIX: &str = "-lifetime.rs";
pub const INTERPRETER_FILE_SUFFIX: &str = ".interp";
pub const AIR_INITIAL_FILE_SUFFIX: &str = ".air";
pub const AIR_FINAL_FILE_SUFFIX: &str = "-final.air";
pub const SMT_FILE_SUFFIX: &str = ".smt2";
pub const SINGULAR_FILE_SUFFIX: &str = ".singular";
pub const TRIGGERS_FILE_SUFFIX: &str = ".triggers";

#[derive(Debug, Default)]
pub struct ArgsX {
    pub pervasive_path: Option<String>,
    pub export: Option<String>,
    pub import: Vec<(String, String)>,
    pub verify_root: bool,
    pub verify_module: Vec<String>,
    pub verify_function: Option<String>,
    pub verify_pervasive: bool,
    pub no_verify: bool,
    pub no_lifetime: bool,
    pub no_auto_recommends_check: bool,
    pub arch_word_bits: vir::prelude::ArchWordBits,
    pub time: bool,
    pub time_expanded: bool,
    pub output_json: bool,
    pub rlimit: u32,
    pub smt_options: Vec<(String, String)>,
    pub multiple_errors: u32,
    pub expand_errors: bool,
    pub log_dir: Option<String>,
    pub log_all: bool,
    pub log_vir: bool,
    pub log_vir_simple: bool,
    pub log_vir_poly: bool,
    pub vir_log_option: VirLogOption,
    pub log_lifetime: bool,
    pub log_interpreter: bool,
    pub log_air_initial: bool,
    pub log_air_final: bool,
    pub log_smt: bool,
    pub log_triggers: bool,
    pub show_triggers: ShowTriggers,
    pub print_erased: bool,
    pub print_erased_spec: bool,
    pub ignore_unexpected_smt: bool,
    pub debug: bool,
    pub profile: bool,
    pub profile_all: bool,
    pub no_vstd: bool,
    pub compile: bool,
    pub solver_version_check: bool,
    pub error_report: bool,
    pub version: bool,
    pub num_threads: usize,
}

pub type Args = Arc<ArgsX>;

pub fn enable_default_features_and_verus_attr(
    rustc_args: &mut Vec<String>,
    syntax_macro: bool,
    erase_ghost: bool,
) {
    if syntax_macro {
        // REVIEW: syntax macro adds superfluous parentheses and braces
        for allow in &["unused_parens", "unused_braces"] {
            rustc_args.push("-A".to_string());
            rustc_args.push(allow.to_string());
        }
    }
    if erase_ghost {
        for allow in &["unused_imports", "unused_mut"] {
            rustc_args.push("-A".to_string());
            rustc_args.push(allow.to_string());
        }
    }
    for feature in &[
        "stmt_expr_attributes",
        "box_syntax",
        "box_patterns",
        "negative_impls",
        "rustc_attrs",
        "unboxed_closures",
        "register_tool",
        "tuple_trait",
        "allocator_api",
    ] {
        rustc_args.push("-Z".to_string());
        rustc_args.push(format!("crate-attr=feature({})", feature));
    }

    rustc_args.push("-Zcrate-attr=register_tool(verus)".to_string());
    rustc_args.push("-Zcrate-attr=register_tool(verifier)".to_string());
}

pub fn parse_args_with_imports(
    program: &String,
    args: impl Iterator<Item = String>,
    vstd: Option<(String, String)>,
) -> (Args, Vec<String>) {
    const OPT_PERVASIVE_PATH: &str = "pervasive-path";
    const OPT_EXPORT: &str = "export";
    const OPT_IMPORT: &str = "import";
    const OPT_VERIFY_ROOT: &str = "verify-root";
    const OPT_VERIFY_MODULE: &str = "verify-module";
    const OPT_VERIFY_FUNCTION: &str = "verify-function";
    const OPT_VERIFY_PERVASIVE: &str = "verify-pervasive";
    const OPT_NO_VERIFY: &str = "no-verify";
    const OPT_NO_LIFETIME: &str = "no-lifetime";
    const OPT_NO_AUTO_RECOMMENDS_CHECK: &str = "no-auto-recommends-check";
    const OPT_ARCH_WORD_BITS: &str = "arch-word-bits";
    const OPT_TIME: &str = "time";
    const OPT_TIME_EXPANDED: &str = "time-expanded";
    const OPT_OUTPUT_JSON: &str = "output-json";
    const OPT_RLIMIT: &str = "rlimit";
    const OPT_SMT_OPTION: &str = "smt-option";
    const OPT_MULTIPLE_ERRORS: &str = "multiple-errors";
    const OPT_NO_VSTD: &str = "no-vstd";
    const OPT_EXPAND_ERRORS: &str = "expand-errors";
    const OPT_LOG_DIR: &str = "log-dir";
    const OPT_LOG_ALL: &str = "log-all";
    const OPT_LOG_VIR: &str = "log-vir";
    const OPT_LOG_VIR_SIMPLE: &str = "log-vir-simple";
    const OPT_LOG_VIR_POLY: &str = "log-vir-poly";
    const OPT_VIR_LOG_OPTION: &str = "vir-log-option";
    const OPT_LOG_LIFETIME: &str = "log-lifetime";
    const OPT_LOG_INTERPRETER: &str = "log-interpreter";
    const OPT_LOG_AIR_INITIAL: &str = "log-air";
    const OPT_LOG_AIR_FINAL: &str = "log-air-final";
    const OPT_LOG_SMT: &str = "log-smt";
    const OPT_LOG_TRIGGERS: &str = "log-triggers";
    const OPT_TRIGGERS_SILENT: &str = "triggers-silent";
    const OPT_TRIGGERS_SELECTIVE: &str = "triggers-selective";
    const OPT_TRIGGERS: &str = "triggers";
    const OPT_TRIGGERS_VERBOSE: &str = "triggers-verbose";
    const OPT_PRINT_ERASED: &str = "print-erased";
    const OPT_PRINT_ERASED_SPEC: &str = "print-erased-spec";
    const OPT_IGNORE_UNEXPECTED_SMT: &str = "ignore-unexpected-smt";
    const OPT_DEBUG: &str = "debug";
    const OPT_PROFILE: &str = "profile";
    const OPT_PROFILE_ALL: &str = "profile-all";
    const OPT_COMPILE: &str = "compile";
    const OPT_NO_SOLVER_VERSION_CHECK: &str = "no-solver-version-check";
    const OPT_VERSION: &str = "version";
<<<<<<< HEAD
    const OPT_ERROR_REPORT: &str = "error-report";
=======
    const OPT_NUM_THREADS: &str = "num-threads";

    let default_num_threads: usize = std::thread::available_parallelism()
        .map(|x| std::cmp::max(usize::from(x) - 1, 1))
        .unwrap_or(1);
>>>>>>> 58975744

    let mut opts = Options::new();
    opts.optflag("", OPT_VERSION, "Print version information");
    opts.optopt("", OPT_PERVASIVE_PATH, "Path of the pervasive module", "PATH");
    opts.optopt("", OPT_EXPORT, "Export Verus metadata for library crate", "CRATENAME=PATH");
    opts.optmulti("", OPT_IMPORT, "Import Verus metadata from library crate", "CRATENAME=PATH");
    opts.optflag("", OPT_VERIFY_ROOT, "Verify just the root module of crate");
    opts.optmulti(
        "",
        OPT_VERIFY_MODULE,
        "Verify just one submodule within crate (e.g. 'foo' or 'foo::bar'), can be repeated to verify only certain modules",
        "MODULE",
    );
    opts.optopt(
        "",
        OPT_VERIFY_FUNCTION,
        "Verify just one function (e.g. 'foo' or 'foo::bar') within the one module specified by verify-module or verify-root",
        "MODULE",
    );
    opts.optflag("", OPT_VERIFY_PERVASIVE, "Verify trusted pervasive modules (and nothing else)");
    opts.optflag("", OPT_NO_VERIFY, "Do not run verification");
    opts.optflag("", OPT_NO_LIFETIME, "Do not run lifetime checking on proofs");
    opts.optflag(
        "",
        OPT_NO_AUTO_RECOMMENDS_CHECK,
        "Do not automatically check recommends after verification failures",
    );
    opts.optopt("", OPT_ARCH_WORD_BITS, "Size in bits for usize/isize: valid options are either '32', '64', or '32,64'. (default: 32,64)\nWARNING: this flag is a temporary workaround and will be removed in the near future", "BITS");
    opts.optflag("", OPT_TIME, "Measure and report time taken");
    opts.optflag("", OPT_TIME_EXPANDED, "Measure and report time taken with module breakdown");
    opts.optflag("", OPT_OUTPUT_JSON, "Emit verification results and timing as json");
    opts.optopt(
        "",
        OPT_RLIMIT,
        format!("Set SMT resource limit (roughly in seconds). Default: {} (available parallelism on this system).", DEFAULT_RLIMIT_SECS)
            .as_str(),
        "INTEGER",
    );
    opts.optmulti("", OPT_SMT_OPTION, "Set an SMT option (e.g. smt.random_seed=7)", "OPTION=VALUE");
    opts.optopt("", OPT_MULTIPLE_ERRORS, "If 0, look for at most one error per function; if > 0, always find first error in function and make extra queries to find more errors (default: 2)", "INTEGER");
    opts.optflag("", OPT_NO_VSTD, "Do not load or link against the vstd library");
    opts.optflag(
        "",
        OPT_EXPAND_ERRORS,
        "When the proof fails, try to minimize the failing predicate",
    );
    opts.optopt(
        "",
        OPT_LOG_DIR,
        "Set directory for log file generation (default: .verus-log)",
        "DIRECTORY_NAME",
    );
    opts.optflag("", OPT_LOG_ALL, "Log everything");
    opts.optflag("", OPT_LOG_VIR, "Log VIR");
    opts.optflag("", OPT_LOG_VIR_SIMPLE, "Log simplified VIR");
    opts.optflag("", OPT_LOG_VIR_POLY, "Log poly VIR");
    opts.optmulti(
         "",
         OPT_VIR_LOG_OPTION,
         "Set VIR logging option (e.g. `--vir-log-option no_span+no_type`. Available options: `compact` `no_span` `no_type` `no_encoding` `no_fn_details`) (default: verbose)",
         "VIR_LOG_OPTION",
    );
    opts.optflag("", OPT_LOG_LIFETIME, "Log lifetime checking for --erasure macro");
    opts.optflag("", OPT_LOG_INTERPRETER, "Log assert_by_compute's interpreter progress");
    opts.optflag("", OPT_LOG_AIR_INITIAL, "Log AIR queries in initial form");
    opts.optflag("", OPT_LOG_AIR_FINAL, "Log AIR queries in final form");
    opts.optflag("", OPT_LOG_SMT, "Log SMT queries");
    opts.optflag("", OPT_LOG_TRIGGERS, "Log automatically chosen triggers");
    opts.optflag("", OPT_TRIGGERS_SILENT, "Do not show automatically chosen triggers");
    opts.optflag("", OPT_TRIGGERS_SELECTIVE, "Show automatically chosen triggers for some potentially ambiguous cases in verified modules (this is the default behavior)");
    opts.optflag("", OPT_TRIGGERS, "Show all automatically chosen triggers for verified modules");
    opts.optflag("", OPT_TRIGGERS_VERBOSE, "Show all automatically chosen triggers for verified modules and imported definitions from other modules");
    opts.optflag("", OPT_PRINT_ERASED, "Print code after erasing spec/proof (requires --compile)");
    opts.optflag("", OPT_PRINT_ERASED_SPEC, "Print code after erasing spec");
    opts.optflag("", OPT_IGNORE_UNEXPECTED_SMT, "Ignore unexpected SMT output");
    opts.optflag("", OPT_DEBUG, "Enable debugging of proof failures");
    opts.optflag(
        "",
        OPT_PROFILE,
        "Collect and report prover performance data when resource limits are hit",
    );
    opts.optflag("", OPT_PROFILE_ALL, "Always collect and report prover performance data");
    opts.optflag("", OPT_COMPILE, "Run Rustc compiler after verification");
    opts.optflag("", OPT_NO_SOLVER_VERSION_CHECK, "Skip the check that the solver has the expected version (useful to experiment with different versions of z3)");
    opts.optopt(
        "",
        OPT_NUM_THREADS,
        format!("Number of threads to use for verification. Default: {}.", default_num_threads)
            .as_str(),
        "INTEGER",
    );

    opts.optflag("h", "help", "print this help menu");
    opts.optflag(
        "",
        OPT_ERROR_REPORT,
        "Create zip file to reproduce verus error (with version info)",
    );

    let print_usage = || {
        let brief = format!("Usage: {} INPUT [options]", program);
        eprint!("{}", opts.usage(&brief));
    };

    let error = |msg: String| -> ! {
        eprintln!("Error: {}", msg);
        print_usage();
        std::process::exit(-1)
    };

    let (matches, unmatched) = match opts.parse_partial(args) {
        Ok((m, mut unmatched)) => {
            if m.opt_present("h") {
                print_usage();
                std::process::exit(0);
            }
            if m.free.len() == 0 && !m.opt_present("version") {
                print_usage();
                std::process::exit(-1);
            }
            unmatched.insert(0, program.clone());
            (m, unmatched)
        }
        Err(f) => error(f.to_string()),
    };

    let split_pair_eq = |pair: &String| {
        let v = pair.split('=').map(|s| s.trim()).collect::<Vec<_>>();
        if v.len() == 2 {
            (v[0].to_string(), v[1].to_string())
        } else {
            error("expected SMT option of form option_name=option_value".to_string())
        }
    };

    let no_vstd = matches.opt_present(OPT_NO_VSTD);

    let mut import =
        matches.opt_strs(OPT_IMPORT).iter().map(split_pair_eq).collect::<Vec<(String, String)>>();
    if let Some(vstd) = vstd {
        if !no_vstd {
            import.push(vstd);
        }
    }

    let args = ArgsX {
        pervasive_path: matches.opt_str(OPT_PERVASIVE_PATH),
        verify_root: matches.opt_present(OPT_VERIFY_ROOT),
        export: matches.opt_str(OPT_EXPORT),
        import: import,
        verify_module: matches.opt_strs(OPT_VERIFY_MODULE),
        verify_function: matches.opt_str(OPT_VERIFY_FUNCTION),
        verify_pervasive: matches.opt_present(OPT_VERIFY_PERVASIVE),
        no_verify: matches.opt_present(OPT_NO_VERIFY),
        no_lifetime: matches.opt_present(OPT_NO_LIFETIME),
        no_auto_recommends_check: matches.opt_present(OPT_NO_AUTO_RECOMMENDS_CHECK),
        arch_word_bits: matches
            .opt_str(OPT_ARCH_WORD_BITS)
            .map(|bits| {
                use vir::prelude::ArchWordBits;
                match bits.as_str() {
                    "32" => ArchWordBits::Exactly(32),
                    "64" => ArchWordBits::Exactly(64),
                    "32,64" => ArchWordBits::Either32Or64,
                    _ => error(format!(
                        "invalid {} option: it must be either '32', '64', or '32,64'",
                        OPT_ARCH_WORD_BITS
                    )),
                }
            })
            .unwrap_or(vir::prelude::ArchWordBits::Either32Or64),
        time: matches.opt_present(OPT_TIME) || matches.opt_present(OPT_TIME_EXPANDED),
        time_expanded: matches.opt_present(OPT_TIME_EXPANDED),
        output_json: matches.opt_present(OPT_OUTPUT_JSON),
        rlimit: matches
            .opt_get::<u32>(OPT_RLIMIT)
            .unwrap_or_else(|_| error("expected integer after rlimit".to_string()))
            .unwrap_or(DEFAULT_RLIMIT_SECS),
        smt_options: matches.opt_strs(OPT_SMT_OPTION).iter().map(split_pair_eq).collect(),
        multiple_errors: matches
            .opt_get::<u32>(OPT_MULTIPLE_ERRORS)
            .unwrap_or_else(|_| error("expected integer after multiple-errors".to_string()))
            .unwrap_or(2),
        expand_errors: matches.opt_present(OPT_EXPAND_ERRORS),
        log_dir: matches.opt_str(OPT_LOG_DIR),
        log_all: matches.opt_present(OPT_LOG_ALL),
        log_vir: matches.opt_present(OPT_LOG_VIR),
        log_vir_simple: matches.opt_present(OPT_LOG_VIR_SIMPLE),
        log_vir_poly: matches.opt_present(OPT_LOG_VIR_POLY),
        vir_log_option: {
            let vir_opts: Vec<String> = matches.opt_strs(OPT_VIR_LOG_OPTION);
            if vir_opts.len() == 0 {
                Default::default()
            } else if vir_opts.len() > 1 {
                error("expected VIR_LOG_OPTION of form OPT1+OPT2+OPT3".to_string())
            } else {
                let vir_opts = vir_opts[0].split('+').map(|s| s.trim()).collect::<Vec<_>>();
                if vir_opts.contains(&"compact") {
                    vir::printer::COMPACT_TONODEOPTS
                } else {
                    VirLogOption {
                        no_span: vir_opts.contains(&"no_span"),
                        no_type: vir_opts.contains(&"no_type"),
                        no_fn_details: vir_opts.contains(&"no_fn_details"),
                        no_encoding: vir_opts.contains(&"no_encoding"),
                    }
                }
            }
        },
        log_lifetime: matches.opt_present(OPT_LOG_LIFETIME),
        log_interpreter: matches.opt_present(OPT_LOG_INTERPRETER),
        log_air_initial: matches.opt_present(OPT_LOG_AIR_INITIAL),
        log_air_final: matches.opt_present(OPT_LOG_AIR_FINAL),
        log_smt: matches.opt_present(OPT_LOG_SMT),
        log_triggers: matches.opt_present(OPT_LOG_TRIGGERS),
        show_triggers: if matches.opt_present(OPT_TRIGGERS_VERBOSE) {
            ShowTriggers::Verbose
        } else if matches.opt_present(OPT_TRIGGERS) {
            ShowTriggers::Module
        } else if matches.opt_present(OPT_TRIGGERS_SELECTIVE) {
            ShowTriggers::Selective
        } else if matches.opt_present(OPT_TRIGGERS_SILENT) {
            ShowTriggers::Silent
        } else {
            ShowTriggers::default()
        },
        print_erased: matches.opt_present(OPT_PRINT_ERASED),
        print_erased_spec: matches.opt_present(OPT_PRINT_ERASED_SPEC),
        ignore_unexpected_smt: matches.opt_present(OPT_IGNORE_UNEXPECTED_SMT),
        debug: matches.opt_present(OPT_DEBUG),
        profile: matches.opt_present(OPT_PROFILE),
        profile_all: matches.opt_present(OPT_PROFILE_ALL),
        compile: matches.opt_present(OPT_COMPILE),
        no_vstd,
        solver_version_check: !matches.opt_present(OPT_NO_SOLVER_VERSION_CHECK),
        error_report: matches.opt_present(OPT_ERROR_REPORT),
        version: matches.opt_present(OPT_VERSION),
        num_threads: matches
            .opt_get::<usize>(OPT_NUM_THREADS)
            .unwrap_or_else(|_| error("expected integer after num_threads".to_string()))
            .unwrap_or(default_num_threads),
    };

    (Arc::new(args), unmatched)
}<|MERGE_RESOLUTION|>--- conflicted
+++ resolved
@@ -164,15 +164,12 @@
     const OPT_COMPILE: &str = "compile";
     const OPT_NO_SOLVER_VERSION_CHECK: &str = "no-solver-version-check";
     const OPT_VERSION: &str = "version";
-<<<<<<< HEAD
     const OPT_ERROR_REPORT: &str = "error-report";
-=======
     const OPT_NUM_THREADS: &str = "num-threads";
 
     let default_num_threads: usize = std::thread::available_parallelism()
         .map(|x| std::cmp::max(usize::from(x) - 1, 1))
         .unwrap_or(1);
->>>>>>> 58975744
 
     let mut opts = Options::new();
     opts.optflag("", OPT_VERSION, "Print version information");
