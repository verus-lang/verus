--- conflicted
+++ resolved
@@ -4,12 +4,8 @@
 use rustc_span::def_id::DefId;
 use rustc_span::SpanData;
 use std::sync::Arc;
-<<<<<<< HEAD
-use vir::ast::{Expr, Ident, InferMode, Mode, Pattern};
+use vir::ast::{Expr, Ident, Mode, Pattern};
 use vir::messages::AstId;
-=======
-use vir::ast::{Expr, Ident, Mode, Pattern};
->>>>>>> 831864da
 
 pub struct ErasureInfo {
     pub(crate) hir_vir_ids: Vec<(HirId, AstId)>,
