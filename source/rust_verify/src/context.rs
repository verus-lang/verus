use crate::{erase::ResolvedCall, verus_items::VerusItems};
use rustc_hir::Attribute;
use rustc_hir::def_id::LocalDefId;
use rustc_hir::{Crate, HirId};
use rustc_middle::ty::{TyCtxt, TypeckResults};
use rustc_mir_build_verus::verus::BodyErasure;
use rustc_span::SpanData;
use rustc_span::def_id::DefId;
use std::sync::Arc;
use vir::ast::{Ident, Mode, Path, Pattern, VirErr};
use vir::messages::AstId;

pub struct ErasureInfo {
    pub(crate) hir_vir_ids: Vec<(HirId, AstId)>,
    pub(crate) resolved_calls: Vec<(HirId, SpanData, ResolvedCall)>,
    pub(crate) resolved_pats: Vec<(SpanData, Pattern)>,
    pub(crate) direct_var_modes: Vec<(HirId, Mode)>,
    pub(crate) external_functions: Vec<vir::ast::Fun>,
    pub(crate) ignored_functions: Vec<(rustc_span::def_id::DefId, SpanData)>,
    pub(crate) bodies: Vec<(LocalDefId, BodyErasure)>,
}

type ErasureInfoRef = std::rc::Rc<std::cell::RefCell<ErasureInfo>>;

pub type Context<'tcx> = Arc<ContextX<'tcx>>;
#[derive(Clone)]
pub struct ContextX<'tcx> {
    pub(crate) cmd_line_args: crate::config::Args,
    pub(crate) tcx: TyCtxt<'tcx>,
    pub(crate) krate: &'tcx Crate<'tcx>,
    pub(crate) erasure_info: ErasureInfoRef,
    pub(crate) spans: crate::spans::SpanContext,
    pub(crate) verus_items: Arc<VerusItems>,
    pub(crate) diagnostics: std::rc::Rc<std::cell::RefCell<Vec<vir::ast::VirErrAs>>>,
    pub(crate) no_vstd: bool,
    pub(crate) arch_word_bits: Option<vir::ast::ArchWordBits>,
    pub(crate) crate_name: Ident,
    pub(crate) vstd_crate_name: Ident,
}

#[derive(Clone)]
pub(crate) struct BodyCtxt<'tcx> {
    pub(crate) ctxt: Context<'tcx>,
    pub(crate) types: &'tcx TypeckResults<'tcx>,
    pub(crate) fun_id: DefId,
    pub(crate) external_trait_from_to: Option<Arc<(Path, Path, Option<Path>)>>,
    pub(crate) mode: Mode,
    pub(crate) external_body: bool,
    pub(crate) in_ghost: bool,
    // loop_isolation for the nearest enclosing loop, false otherwise
    pub(crate) loop_isolation: bool,
}

<<<<<<< HEAD
impl ErasureInfo {
    pub(crate) fn resolve_call_modes(&mut self, vir_crate: &Krate) {
        use std::collections::HashMap;
        let mut functions: HashMap<Fun, Function> = HashMap::new();
        for f in vir_crate.functions.iter() {
            functions.insert(f.x.name.clone(), f.clone());
        }
        for (_, _, r) in &mut self.resolved_calls {
            if let ResolvedCall::CallPlaceholder(ufun, rfun, in_ghost) = r {
                // Note: in principle, the unresolved function ufun should always be present,
                // but we currently allow external declarations of resolved trait functions
                // without a corresponding external trait declaration.
                if let Some(f) = functions.get(ufun).or_else(|| functions.get(rfun)) {
                    if *in_ghost && f.x.mode == Mode::Exec {
                        // This must be an autospec, so change exec -> spec
                        let param_modes = Arc::new(f.x.params.iter().map(|_| Mode::Spec).collect());
                        *r = ResolvedCall::CallModes(Mode::Spec, param_modes);
                    } else {
                        let param_modes = Arc::new(f.x.params.iter().map(|p| p.x.mode).collect());
                        *r = ResolvedCall::CallModes(f.x.mode, param_modes);
                    }
                }
                // If the function is missing, just leave the CallPlaceholder as-is,
                // and any future attempt to use the CallPlaceholder
                // is considered an internal Verus error.
                // The function can be missing for various reasons:
                // - the call is to an external function with no spec,
                //   which we want to report as an error later, not here.
                // - the called function was pruned
            }
        }
    }
}

=======
>>>>>>> cc16ec51
impl<'tcx> ContextX<'tcx> {
    pub(crate) fn get_verus_item(&self, def_id: DefId) -> Option<&crate::verus_items::VerusItem> {
        self.verus_items.id_to_name.get(&def_id)
    }

    pub(crate) fn get_verifier_attrs(
        &self,
        attrs: &[Attribute],
    ) -> Result<crate::attributes::VerifierAttrs, VirErr> {
        crate::attributes::get_verifier_attrs(attrs, Some(&mut *self.diagnostics.borrow_mut()))
    }

    pub(crate) fn get_verifier_attrs_no_check(
        &self,
        attrs: &[Attribute],
    ) -> Result<crate::attributes::VerifierAttrs, VirErr> {
        crate::attributes::get_verifier_attrs_no_check(
            attrs,
            Some(&mut *self.diagnostics.borrow_mut()),
        )
    }

    pub(crate) fn get_external_attrs(
        &self,
        attrs: &[Attribute],
    ) -> Result<crate::attributes::ExternalAttrs, VirErr> {
        crate::attributes::get_external_attrs(attrs, Some(&mut *self.diagnostics.borrow_mut()))
    }

    pub(crate) fn push_body_erasure(&self, local_def_id: LocalDefId, c: BodyErasure) {
        let mut r = self.erasure_info.borrow_mut();
        r.bodies.push((local_def_id, c));
    }
}<|MERGE_RESOLUTION|>--- conflicted
+++ resolved
@@ -51,43 +51,6 @@
     pub(crate) loop_isolation: bool,
 }
 
-<<<<<<< HEAD
-impl ErasureInfo {
-    pub(crate) fn resolve_call_modes(&mut self, vir_crate: &Krate) {
-        use std::collections::HashMap;
-        let mut functions: HashMap<Fun, Function> = HashMap::new();
-        for f in vir_crate.functions.iter() {
-            functions.insert(f.x.name.clone(), f.clone());
-        }
-        for (_, _, r) in &mut self.resolved_calls {
-            if let ResolvedCall::CallPlaceholder(ufun, rfun, in_ghost) = r {
-                // Note: in principle, the unresolved function ufun should always be present,
-                // but we currently allow external declarations of resolved trait functions
-                // without a corresponding external trait declaration.
-                if let Some(f) = functions.get(ufun).or_else(|| functions.get(rfun)) {
-                    if *in_ghost && f.x.mode == Mode::Exec {
-                        // This must be an autospec, so change exec -> spec
-                        let param_modes = Arc::new(f.x.params.iter().map(|_| Mode::Spec).collect());
-                        *r = ResolvedCall::CallModes(Mode::Spec, param_modes);
-                    } else {
-                        let param_modes = Arc::new(f.x.params.iter().map(|p| p.x.mode).collect());
-                        *r = ResolvedCall::CallModes(f.x.mode, param_modes);
-                    }
-                }
-                // If the function is missing, just leave the CallPlaceholder as-is,
-                // and any future attempt to use the CallPlaceholder
-                // is considered an internal Verus error.
-                // The function can be missing for various reasons:
-                // - the call is to an external function with no spec,
-                //   which we want to report as an error later, not here.
-                // - the called function was pruned
-            }
-        }
-    }
-}
-
-=======
->>>>>>> cc16ec51
 impl<'tcx> ContextX<'tcx> {
     pub(crate) fn get_verus_item(&self, def_id: DefId) -> Option<&crate::verus_items::VerusItem> {
         self.verus_items.id_to_name.get(&def_id)
