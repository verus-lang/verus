use crate::attributes::get_verifier_attrs;
use crate::context::BodyCtxt;
<<<<<<< HEAD
use crate::sm_to_vir::{parse_state_machine_fn_attr, StateMachineFnAttr};
use crate::util::{err_span_str, err_span_string, unsupported_err_span};
=======
use crate::util::{err_span_str, unsupported_err_span};
>>>>>>> 7f21acd7
use crate::{unsupported, unsupported_err, unsupported_err_unless};
use rustc_ast::{IntTy, Mutability, UintTy};
use rustc_hir::def::{DefKind, Res};
use rustc_hir::definitions::DefPath;
use rustc_hir::{
    GenericBound, GenericParam, GenericParamKind, Generics, HirId, LifetimeParamKind, ParamName,
    PathSegment, PolyTraitRef, PrimTy, QPath, TraitBoundModifier, Ty, Visibility, VisibilityKind,
};
use rustc_middle::ty::{AdtDef, TyCtxt, TyKind};
use rustc_span::def_id::{DefId, LOCAL_CRATE};
use rustc_span::symbol::Ident;
use rustc_span::Span;
use std::sync::Arc;
use vir::ast::{GenericBoundX, Idents, IntRange, Path, PathX, Typ, TypBounds, TypX, Typs, VirErr};
use vir::ast_util::{path_as_rust_name, types_equal};

pub(crate) fn def_path_to_vir_path<'tcx>(tcx: TyCtxt<'tcx>, def_path: DefPath) -> Path {
    let krate = if def_path.krate == LOCAL_CRATE {
        None
    } else {
        Some(Arc::new(tcx.crate_name(def_path.krate).to_string()))
    };
    let segments =
        Arc::new(def_path.data.iter().map(|d| Arc::new(format!("{}", d))).collect::<Vec<_>>());
    Arc::new(PathX { krate, segments })
}

fn is_function_def_impl_item_node(node: rustc_hir::Node) -> bool {
    match node {
        rustc_hir::Node::ImplItem(rustc_hir::ImplItem {
            kind: rustc_hir::ImplItemKind::Fn(..),
            ..
        }) => true,
        _ => false,
    }
}

pub(crate) fn typ_path_and_ident_to_vir_path<'tcx>(path: &Path, ident: vir::ast::Ident) -> Path {
    let mut path = (**path).clone();
    Arc::make_mut(&mut path.segments).push(ident);
    Arc::new(path)
}

pub(crate) fn fn_item_hir_id_to_self_def_id<'tcx>(
    tcx: TyCtxt<'tcx>,
    hir_id: HirId,
) -> Option<DefId> {
    let parent_id = tcx.hir().get_parent_node(hir_id);
    let parent_node = tcx.hir().get(parent_id);
    match parent_node {
        rustc_hir::Node::Item(rustc_hir::Item {
            kind: rustc_hir::ItemKind::Impl(impll), ..
        }) => match &impll.self_ty.kind {
            rustc_hir::TyKind::Path(QPath::Resolved(
                None,
                rustc_hir::Path { res: rustc_hir::def::Res::Def(_, self_def_id), .. },
            )) => Some(*self_def_id),
            _ => {
                panic!("impl type is not given by a path");
            }
        },
        _ => None,
    }
}

pub(crate) fn def_id_to_vir_path<'tcx>(tcx: TyCtxt<'tcx>, def_id: DefId) -> Path {
    // The path that rustc gives a DefId might be given in terms of an 'impl' path
    // However, it makes for a better path name to use the path to the *type*.
    // So first, we check if the given DefId is the definition of a fn inside an impl.
    // If so, we construct a VIR path based on the VIR path for the type.
    if let Some(local_id) = def_id.as_local() {
        let hir = tcx.hir().local_def_id_to_hir_id(local_id);
        if is_function_def_impl_item_node(tcx.hir().get(hir)) {
            if let Some(self_def_id) = fn_item_hir_id_to_self_def_id(tcx, hir) {
                let ty_path = def_path_to_vir_path(tcx, tcx.def_path(self_def_id));
                return typ_path_and_ident_to_vir_path(&ty_path, def_to_path_ident(tcx, def_id));
            }
        }
    }
    // Otherwise build a path based on the segments rustc gives us
    // without doing anything fancy.
    def_path_to_vir_path(tcx, tcx.def_path(def_id))
}

pub(crate) fn def_to_path_ident<'tcx>(tcx: TyCtxt<'tcx>, def_id: DefId) -> vir::ast::Ident {
    let def_path = tcx.def_path(def_id);
    match def_path.data.last().expect("unexpected empty impl path").data {
        rustc_hir::definitions::DefPathData::ValueNs(name) => Arc::new(name.to_string()),
        _ => panic!("unexpected name of impl"),
    }
}

pub(crate) fn def_id_to_datatype<'tcx, 'hir>(
    tcx: TyCtxt<'tcx>,
    def_id: DefId,
    typ_args: Typs,
) -> TypX {
    TypX::Datatype(def_id_to_vir_path(tcx, def_id), typ_args)
}

pub(crate) fn def_id_to_datatype_segments<'tcx, 'hir>(
    tcx: TyCtxt<'tcx>,
    def_id: DefId,
    segments: &'hir [PathSegment<'hir>],
) -> TypX {
    let typ_args: Vec<Typ> = match &segments.last().expect("type must have a segment").args {
        None => vec![],
        Some(args) => args
            .args
            .iter()
            .map(|a| match a {
                rustc_hir::GenericArg::Type(t) => ty_to_vir(tcx, &t),
                _ => panic!("unexpected type arguments"),
            })
            .collect(),
    };
    TypX::Datatype(def_id_to_vir_path(tcx, def_id), Arc::new(typ_args))
}

// TODO: proper handling of def_ids
// use https://doc.rust-lang.org/stable/nightly-rustc/rustc_middle/ty/context/struct.TyCtxt.html#method.lang_items ?
pub(crate) fn hack_get_def_name<'tcx>(tcx: TyCtxt<'tcx>, def_id: DefId) -> String {
    let debug_name = tcx.def_path_debug_str(def_id);
    let last_colon = debug_name.rfind(':').unwrap();
    debug_name[last_colon + 1..].to_string()
}

pub(crate) fn ident_to_var<'tcx>(ident: &Ident) -> String {
    ident.to_string()
}

pub(crate) fn is_visibility_private(vis_kind: &VisibilityKind, inherited_is_private: bool) -> bool {
    match vis_kind {
        VisibilityKind::Inherited => inherited_is_private,
        VisibilityKind::Public => false,
        VisibilityKind::Crate(_) => false,
        VisibilityKind::Restricted { .. } => unsupported!("restricted visibility"),
    }
}

pub(crate) fn mk_visibility<'tcx>(
    owning_module: &Option<Path>,
    vis: &Visibility<'tcx>,
) -> vir::ast::Visibility {
    vir::ast::Visibility {
        owning_module: owning_module.clone(),
        is_private: is_visibility_private(&vis.node, true),
    }
}

<<<<<<< HEAD
#[derive(Debug)]
pub(crate) enum AttrTree {
    Fun(Span, String, Option<Box<[AttrTree]>>),
    Eq(Span, String, String),
}

pub(crate) fn token_to_string(token: &Token) -> Result<Option<String>, ()> {
    match token.kind {
        TokenKind::Literal(lit) => Ok(Some(lit.symbol.as_str().to_string())),
        TokenKind::Ident(symbol, _) => Ok(Some(symbol.as_str().to_string())),
        TokenKind::Comma => Ok(None),
        _ => Err(()),
    }
}

pub(crate) fn token_stream_to_trees(
    span: Span,
    stream: &TokenStream,
) -> Result<Box<[AttrTree]>, ()> {
    let mut token_trees: Vec<TokenTree> = Vec::new();
    for x in stream.trees() {
        token_trees.push(x);
    }
    let mut i = 0;
    let mut trees: Vec<AttrTree> = Vec::new();
    while i < token_trees.len() {
        match &token_trees[i] {
            TokenTree::Token(token) => {
                if let Some(name) = token_to_string(token)? {
                    let fargs = if i + 1 < token_trees.len() {
                        if let TokenTree::Delimited(_, _, token_stream) = &token_trees[i + 1] {
                            i += 1;
                            Some(token_stream_to_trees(span, token_stream)?)
                        } else {
                            None
                        }
                    } else {
                        None
                    };
                    trees.push(AttrTree::Fun(span, name, fargs));
                }
                i += 1;
            }
            _ => return Err(()),
        }
    }
    Ok(trees.into_boxed_slice())
}

pub(crate) fn mac_args_to_tree(span: Span, name: String, args: &MacArgs) -> Result<AttrTree, ()> {
    match args {
        MacArgs::Empty => Ok(AttrTree::Fun(span, name, None)),
        MacArgs::Delimited(_, _, token_stream) => {
            Ok(AttrTree::Fun(span, name, Some(token_stream_to_trees(span, token_stream)?)))
        }
        MacArgs::Eq(_, token) => match token_to_string(token)? {
            None => Err(()),
            Some(token) => Ok(AttrTree::Eq(span, name, token)),
        },
    }
}

pub(crate) fn attr_to_tree(attr: &Attribute) -> Result<AttrTree, ()> {
    match &attr.kind {
        AttrKind::Normal(item, _) => match &item.path.segments[..] {
            [segment] => {
                let name = ident_to_var(&segment.ident).as_str().to_string();
                mac_args_to_tree(attr.span, name, &item.args)
            }
            _ => Err(()),
        },
        _ => Err(()),
    }
}

pub(crate) fn attrs_to_trees(attrs: &[Attribute]) -> Vec<AttrTree> {
    let mut attr_trees: Vec<AttrTree> = Vec::new();
    for attr in attrs {
        if let Ok(tree) = attr_to_tree(attr) {
            attr_trees.push(tree);
        }
    }
    attr_trees
}

pub(crate) enum Attr {
    // specify mode (spec, proof, exec)
    Mode(Mode),
    // function return mode (spec, proof, exec)
    ReturnMode(Mode),
    // parse function to get header, but don't verify body
    ExternalBody,
    // don't parse function; function can't be called directly from verified code
    External,
    // hide body from other modules
    Abstract,
    // hide body (from all modules) until revealed
    Opaque,
    // export function's require/ensure as global forall
    ExportAsGlobalForall,
    // when used in a spec context, promote to spec by inserting .view()
    Autoview,
    // add manual trigger to expression inside quantifier
    Trigger(Option<Vec<u64>>),
    // custom error string to report for precondition failures
    CustomReqErr(String),
    // verify using bitvector theory
    BitVector,
    // for unforgeable token types
    Unforgeable,
    // for 'atomic' operations (e.g., CAS)
    Atomic,
    // specifies an invariant block
    InvariantBlock,
    // for state machines
    StateMachineStruct,
    StateMachineFn(StateMachineFnAttr),
}

fn get_trigger_arg(span: Span, attr_tree: &AttrTree) -> Result<u64, VirErr> {
    let i = match attr_tree {
        AttrTree::Fun(_, name, None) => match name.parse::<u64>() {
            Ok(i) => Some(i),
            _ => None,
        },
        _ => None,
    };
    match i {
        Some(i) => Ok(i),
        None => err_span_string(span, format!("expected integer constant, found {:?}", &attr_tree)),
    }
}

pub(crate) fn parse_attrs(attrs: &[Attribute]) -> Result<Vec<Attr>, VirErr> {
    let mut v: Vec<Attr> = Vec::new();
    for attr in attrs_to_trees(attrs) {
        match attr {
            AttrTree::Fun(_, name, None) if name == "spec" => v.push(Attr::Mode(Mode::Spec)),
            AttrTree::Fun(_, name, None) if name == "proof" => v.push(Attr::Mode(Mode::Proof)),
            AttrTree::Fun(_, name, None) if name == "exec" => v.push(Attr::Mode(Mode::Exec)),
            AttrTree::Fun(_, name, None) if name == "opaque" => v.push(Attr::Opaque),
            AttrTree::Fun(_, name, None) if name == "trigger" => v.push(Attr::Trigger(None)),
            AttrTree::Fun(span, name, Some(args)) if name == "trigger" => {
                let mut groups: Vec<u64> = Vec::new();
                for arg in args.iter() {
                    groups.push(get_trigger_arg(span, arg)?);
                }
                if groups.len() == 0 {
                    return err_span_str(
                        span,
                        "expected either #[trigger] or non-empty #[trigger(...)]",
                    );
                }
                v.push(Attr::Trigger(Some(groups)));
            }
            AttrTree::Fun(span, name, args) if name == "verifier" => match &args {
                Some(box [AttrTree::Fun(_, arg, None)]) if arg == "external_body" => {
                    v.push(Attr::ExternalBody)
                }
                Some(box [AttrTree::Fun(_, arg, None)]) if arg == "external" => {
                    v.push(Attr::External)
                }
                Some(box [AttrTree::Fun(_, arg, None)]) if arg == "pub_abstract" => {
                    v.push(Attr::Abstract)
                }
                Some(box [AttrTree::Fun(_, arg, None)]) if arg == "export_as_global_forall" => {
                    v.push(Attr::ExportAsGlobalForall)
                }
                Some(box [AttrTree::Fun(_, arg, None)]) if arg == "autoview" => {
                    v.push(Attr::Autoview)
                }
                Some(box [AttrTree::Fun(_, arg, None)]) if arg == "unforgeable" => {
                    v.push(Attr::Unforgeable)
                }
                Some(box [AttrTree::Fun(_, arg, None)]) if arg == "atomic" => v.push(Attr::Atomic),
                Some(box [AttrTree::Fun(_, arg, None)]) if arg == "invariant_block" => {
                    v.push(Attr::InvariantBlock)
                }
                Some(box [AttrTree::Fun(_, arg, None)]) if arg == "state_machine_struct" => {
                    v.push(Attr::StateMachineStruct)
                }
                Some(box [AttrTree::Fun(_, arg, Some(box [AttrTree::Fun(_, msg, None)]))])
                    if arg == "custom_req_err" =>
                {
                    v.push(Attr::CustomReqErr(msg.clone()))
                }
                Some(box [AttrTree::Fun(_, arg, None)]) if arg == "bit_vector" => {
                    v.push(Attr::BitVector)
                }
                Some(box [AttrTree::Fun(_, arg, Some(box [AttrTree::Fun(_, name, None)]))])
                    if arg == "returns" && name == "spec" =>
                {
                    v.push(Attr::ReturnMode(Mode::Spec))
                }
                Some(box [AttrTree::Fun(_, arg, Some(box [AttrTree::Fun(_, name, None)]))])
                    if arg == "returns" && name == "proof" =>
                {
                    v.push(Attr::ReturnMode(Mode::Proof))
                }
                Some(box [AttrTree::Fun(_, arg, Some(box [AttrTree::Fun(_, name, None)]))])
                    if arg == "returns" && name == "exec" =>
                {
                    v.push(Attr::ReturnMode(Mode::Exec))
                }
                Some(box [AttrTree::Fun(_, arg, Some(box [t]))]) if arg == "state_machine_fn" => {
                    v.push(Attr::StateMachineFn(parse_state_machine_fn_attr(t)?));
                }
                _ => return err_span_str(span, "unrecognized verifier attribute"),
            },
            _ => {}
        }
    }
    Ok(v)
}

pub(crate) fn parse_attrs_opt(attrs: &[Attribute]) -> Vec<Attr> {
    match parse_attrs(attrs) {
        Ok(attrs) => attrs,
        Err(_) => vec![],
    }
}

pub(crate) fn get_mode(default_mode: Mode, attrs: &[Attribute]) -> Mode {
    let mut mode = default_mode;
    for attr in parse_attrs_opt(attrs) {
        match attr {
            Attr::Mode(m) => mode = m,
            _ => {}
        }
    }
    mode
}

pub(crate) fn get_var_mode(function_mode: Mode, attrs: &[Attribute]) -> Mode {
    let default_mode = if function_mode == Mode::Proof { Mode::Spec } else { function_mode };
    get_mode(default_mode, attrs)
}

pub(crate) fn get_ret_mode(function_mode: Mode, attrs: &[Attribute]) -> Mode {
    let mut mode = get_var_mode(function_mode, &[]);
    for attr in parse_attrs_opt(attrs) {
        match attr {
            Attr::ReturnMode(m) => mode = m,
            _ => {}
        }
    }
    mode
}

pub(crate) fn get_trigger(attrs: &[Attribute]) -> Result<Vec<Option<u64>>, VirErr> {
    let mut groups: Vec<Option<u64>> = Vec::new();
    for attr in parse_attrs(attrs)? {
        match attr {
            Attr::Trigger(None) => groups.push(None),
            Attr::Trigger(Some(group_ids)) => {
                groups.extend(group_ids.into_iter().map(|id| Some(id)));
            }
            _ => {}
        }
    }
    Ok(groups)
}

pub(crate) fn get_fuel(attrs: &[Attribute]) -> u32 {
    let mut fuel: u32 = 1;
    for attr in parse_attrs_opt(attrs) {
        match attr {
            Attr::Opaque => fuel = 0,
            _ => {}
        }
    }
    fuel
}

pub(crate) struct VerifierAttrs {
    pub(crate) external_body: bool,
    pub(crate) external: bool,
    pub(crate) is_abstract: bool,
    pub(crate) export_as_global_forall: bool,
    pub(crate) autoview: bool,
    pub(crate) custom_req_err: Option<String>,
    pub(crate) bit_vector: bool,
    pub(crate) unforgeable: bool,
    pub(crate) atomic: bool,
    pub(crate) state_machine_struct: bool,
    pub(crate) state_machine_fn: Option<StateMachineFnAttr>,
}

pub(crate) fn get_verifier_attrs(attrs: &[Attribute]) -> Result<VerifierAttrs, VirErr> {
    let mut vs = VerifierAttrs {
        external_body: false,
        external: false,
        is_abstract: false,
        export_as_global_forall: false,
        autoview: false,
        custom_req_err: None,
        bit_vector: false,
        unforgeable: false,
        atomic: false,
        state_machine_struct: false,
        state_machine_fn: None,
    };
    for attr in parse_attrs(attrs)? {
        match attr {
            Attr::ExternalBody => vs.external_body = true,
            Attr::External => vs.external = true,
            Attr::Abstract => vs.is_abstract = true,
            Attr::ExportAsGlobalForall => vs.export_as_global_forall = true,
            Attr::Autoview => vs.autoview = true,
            Attr::CustomReqErr(s) => vs.custom_req_err = Some(s.clone()),
            Attr::BitVector => vs.bit_vector = true,
            Attr::Unforgeable => vs.unforgeable = true,
            Attr::Atomic => vs.atomic = true,
            Attr::StateMachineStruct => vs.state_machine_struct = true,
            Attr::StateMachineFn(a) => vs.state_machine_fn = Some(a.clone()),
            _ => {}
        }
    }
    Ok(vs)
}

=======
>>>>>>> 7f21acd7
pub(crate) fn get_range(typ: &Typ) -> IntRange {
    match &**typ {
        TypX::Int(range) => *range,
        _ => panic!("get_range {:?}", typ),
    }
}

pub(crate) fn mk_range<'tcx>(ty: rustc_middle::ty::Ty<'tcx>) -> IntRange {
    match ty.kind() {
        TyKind::Adt(_, _) if ty.to_string() == crate::typecheck::BUILTIN_INT => IntRange::Int,
        TyKind::Adt(_, _) if ty.to_string() == crate::typecheck::BUILTIN_NAT => IntRange::Nat,
        TyKind::Uint(rustc_middle::ty::UintTy::U8) => IntRange::U(8),
        TyKind::Uint(rustc_middle::ty::UintTy::U16) => IntRange::U(16),
        TyKind::Uint(rustc_middle::ty::UintTy::U32) => IntRange::U(32),
        TyKind::Uint(rustc_middle::ty::UintTy::U64) => IntRange::U(64),
        TyKind::Uint(rustc_middle::ty::UintTy::U128) => IntRange::U(128),
        TyKind::Uint(rustc_middle::ty::UintTy::Usize) => IntRange::USize,
        TyKind::Int(rustc_middle::ty::IntTy::I8) => IntRange::I(8),
        TyKind::Int(rustc_middle::ty::IntTy::I16) => IntRange::I(16),
        TyKind::Int(rustc_middle::ty::IntTy::I32) => IntRange::I(32),
        TyKind::Int(rustc_middle::ty::IntTy::I64) => IntRange::I(64),
        TyKind::Int(rustc_middle::ty::IntTy::I128) => IntRange::I(128),
        TyKind::Int(rustc_middle::ty::IntTy::Isize) => IntRange::ISize,
        _ => panic!("mk_range {:?}", ty),
    }
}

pub(crate) fn mid_ty_simplify<'tcx>(
    tcx: TyCtxt<'tcx>,
    ty: rustc_middle::ty::Ty<'tcx>,
    allow_mut_ref: bool,
) -> rustc_middle::ty::Ty<'tcx> {
    match ty.kind() {
        TyKind::Ref(_, t, Mutability::Not) => mid_ty_simplify(tcx, t, false),
        TyKind::Ref(_, t, Mutability::Mut) if allow_mut_ref => mid_ty_simplify(tcx, t, false),
        TyKind::Adt(AdtDef { did, .. }, args) => {
            if Some(*did) == tcx.lang_items().owned_box() && args.len() == 2 {
                if let rustc_middle::ty::subst::GenericArgKind::Type(t) = args[0].unpack() {
                    mid_ty_simplify(tcx, t, false)
                } else {
                    panic!("unexpected type argument")
                }
            } else {
                ty
            }
        }
        _ => ty,
    }
}

// TODO review and cosolidate type translation, e.g. with `ty_to_vir`, if possible
pub(crate) fn mid_ty_to_vir<'tcx>(tcx: TyCtxt<'tcx>, ty: rustc_middle::ty::Ty<'tcx>) -> Typ {
    match ty.kind() {
        TyKind::Bool => Arc::new(TypX::Bool),
        TyKind::Uint(_) | TyKind::Int(_) => Arc::new(TypX::Int(mk_range(ty))),
        TyKind::Ref(_, tys, rustc_ast::Mutability::Not) => mid_ty_to_vir(tcx, tys),
        TyKind::Param(param) => Arc::new(TypX::TypParam(Arc::new(param.name.to_string()))),
        TyKind::Never => {
            // All types are inhabited in SMT; we pick an arbitrary inhabited type for Never
            Arc::new(TypX::Tuple(Arc::new(vec![])))
        }
        TyKind::Tuple(_) => {
            let typs: Vec<Typ> = ty.tuple_fields().map(|t| mid_ty_to_vir(tcx, t)).collect();
            Arc::new(TypX::Tuple(Arc::new(typs)))
        }
        TyKind::Adt(AdtDef { did, .. }, args) => Arc::new({
            let s = ty.to_string();
            // TODO use lang items instead of string comparisons
            if s == crate::typecheck::BUILTIN_INT {
                TypX::Int(IntRange::Int)
            } else if s == crate::typecheck::BUILTIN_NAT {
                TypX::Int(IntRange::Nat)
            } else {
                let typ_args: Vec<Typ> = args
                    .iter()
                    .map(|arg| match arg.unpack() {
                        rustc_middle::ty::subst::GenericArgKind::Type(t) => mid_ty_to_vir(tcx, t),
                        _ => panic!("unexpected type argument"),
                    })
                    .collect();
                if Some(*did) == tcx.lang_items().owned_box() && typ_args.len() == 2 {
                    return typ_args[0].clone();
                }
                def_id_to_datatype(tcx, *did, Arc::new(typ_args))
            }
        }),
        TyKind::Closure(_def, substs) => {
            let sig = substs.as_closure().sig();
            let args: Vec<Typ> =
                sig.inputs().skip_binder().iter().map(|t| mid_ty_to_vir(tcx, t)).collect();
            let ret = mid_ty_to_vir(tcx, sig.output().skip_binder());
            Arc::new(TypX::Lambda(Arc::new(args), ret))
        }
        _ => {
            unsupported!(format!("type {:?}", ty))
        }
    }
}

// TODO remove if unused
pub(crate) fn _ty_resolved_path_to_debug_path(_tcx: TyCtxt<'_>, ty: &Ty) -> String {
    let Ty { hir_id: _, kind, span: _ } = ty;
    match kind {
        rustc_hir::TyKind::Path(QPath::Resolved(None, path)) => path
            .segments
            .iter()
            .map(|x| x.ident.name.to_ident_string())
            .collect::<Vec<_>>()
            .join("::"),
        _ => panic!("{:?} does not have a resolved path", ty),
    }
}

pub(crate) fn ty_to_vir<'tcx>(tcx: TyCtxt<'tcx>, ty: &Ty) -> Typ {
    let Ty { hir_id: _, kind, span } = ty;
    match kind {
        rustc_hir::TyKind::Tup(tys) => {
            Arc::new(TypX::Tuple(Arc::new(tys.iter().map(|t| ty_to_vir(tcx, t)).collect())))
        }
        rustc_hir::TyKind::Rptr(
            _,
            rustc_hir::MutTy { ty: tys, mutbl: rustc_ast::Mutability::Not },
        ) => ty_to_vir(tcx, tys),
        rustc_hir::TyKind::Path(QPath::Resolved(None, path)) => Arc::new(match path.res {
            Res::PrimTy(PrimTy::Bool) => TypX::Bool,
            Res::PrimTy(PrimTy::Uint(UintTy::U8)) => TypX::Int(IntRange::U(8)),
            Res::PrimTy(PrimTy::Uint(UintTy::U16)) => TypX::Int(IntRange::U(16)),
            Res::PrimTy(PrimTy::Uint(UintTy::U32)) => TypX::Int(IntRange::U(32)),
            Res::PrimTy(PrimTy::Uint(UintTy::U64)) => TypX::Int(IntRange::U(64)),
            Res::PrimTy(PrimTy::Uint(UintTy::U128)) => TypX::Int(IntRange::U(128)),
            Res::PrimTy(PrimTy::Uint(UintTy::Usize)) => TypX::Int(IntRange::USize),
            Res::PrimTy(PrimTy::Int(IntTy::I8)) => TypX::Int(IntRange::I(8)),
            Res::PrimTy(PrimTy::Int(IntTy::I16)) => TypX::Int(IntRange::I(16)),
            Res::PrimTy(PrimTy::Int(IntTy::I32)) => TypX::Int(IntRange::I(32)),
            Res::PrimTy(PrimTy::Int(IntTy::I64)) => TypX::Int(IntRange::I(64)),
            Res::PrimTy(PrimTy::Int(IntTy::I128)) => TypX::Int(IntRange::I(128)),
            Res::PrimTy(PrimTy::Int(IntTy::Isize)) => TypX::Int(IntRange::ISize),
            Res::Def(DefKind::TyParam, def_id) => {
                let path = def_id_to_vir_path(tcx, def_id);
                TypX::TypParam(path.segments.last().unwrap().clone())
            }
            Res::Def(DefKind::Struct, def_id) => {
                // TODO: consider using #[rust_diagnostic_item] and https://doc.rust-lang.org/stable/nightly-rustc/rustc_middle/ty/query/query_stored/type.diagnostic_items.html for the builtin lib
                let def_name = vir::ast_util::path_as_rust_name(&def_id_to_vir_path(tcx, def_id));
                if def_name == "builtin::int" {
                    TypX::Int(IntRange::Int)
                } else if def_name == "builtin::nat" {
                    TypX::Int(IntRange::Nat)
                } else if Some(def_id) == tcx.lang_items().owned_box() {
                    match &path.segments[0].args.expect("Box arg").args[0] {
                        rustc_hir::GenericArg::Type(t) => return ty_to_vir(tcx, t),
                        _ => panic!("unexpected arg to Box"),
                    }
                } else {
                    def_id_to_datatype_segments(tcx, def_id, &path.segments)
                }
            }
            Res::Def(DefKind::Enum, def_id) => {
                def_id_to_datatype_segments(tcx, def_id, &path.segments)
            }
            Res::SelfTy(None, Some((impl_def_id, false))) => {
                def_id_to_datatype_segments(tcx, impl_def_id, &path.segments)
            }
            _ => {
                unsupported!(format!("type {:#?} {:?} {:?}", kind, path.res, span))
            }
        }),
        _ => {
            unsupported!(format!("type {:#?} {:?}", kind, span))
        }
    }
}

pub(crate) fn typ_of_node<'tcx>(bctx: &BodyCtxt<'tcx>, id: &HirId) -> Typ {
    mid_ty_to_vir(bctx.ctxt.tcx, bctx.types.node_type(*id))
}

pub(crate) fn typ_of_node_expect_mut_ref<'tcx>(
    bctx: &BodyCtxt<'tcx>,
    id: &HirId,
    span: Span,
) -> Result<Typ, VirErr> {
    let ty = bctx.types.node_type(*id);
    if let TyKind::Ref(_, tys, rustc_ast::Mutability::Mut) = ty.kind() {
        Ok(mid_ty_to_vir(bctx.ctxt.tcx, tys))
    } else {
        err_span_str(span, "a mutable reference is expected here")
    }
}

pub(crate) fn implements_structural<'tcx>(
    tcx: TyCtxt<'tcx>,
    ty: &'tcx rustc_middle::ty::TyS<'tcx>,
) -> bool {
    let structural_def_id = tcx
        .get_diagnostic_item(rustc_span::Symbol::intern("builtin::Structural"))
        .expect("structural trait is not defined");
    let substs_ref = tcx.mk_substs([].iter());
    let ty_impls_structural = tcx.type_implements_trait((
        structural_def_id,
        ty,
        substs_ref,
        rustc_middle::ty::ParamEnv::empty(),
    ));
    ty_impls_structural
}

// Do equality operations on these operands translate into the SMT solver's == operation?
pub(crate) fn is_smt_equality<'tcx>(
    bctx: &BodyCtxt<'tcx>,
    _span: Span,
    id1: &HirId,
    id2: &HirId,
) -> bool {
    let (t1, t2) = (typ_of_node(bctx, id1), typ_of_node(bctx, id2));
    match (&*t1, &*t2) {
        (TypX::Bool, TypX::Bool) => true,
        (TypX::Int(_), TypX::Int(_)) => true,
        (TypX::Datatype(..), TypX::Datatype(..)) if types_equal(&t1, &t2) => {
            let ty = bctx.types.node_type(*id1);
            implements_structural(bctx.ctxt.tcx, &ty)
        }
        _ => false,
    }
}

// Do arithmetic operations on these operands translate into the SMT solver's <=, +, =>, etc.?
// (possibly with clipping/wrapping for finite-size integers?)
pub(crate) fn is_smt_arith<'tcx>(bctx: &BodyCtxt<'tcx>, id1: &HirId, id2: &HirId) -> bool {
    match (&*typ_of_node(bctx, id1), &*typ_of_node(bctx, id2)) {
        (TypX::Bool, TypX::Bool) => true,
        (TypX::Int(_), TypX::Int(_)) => true,
        _ => false,
    }
}

pub(crate) fn check_generic_bound<'tcx>(
    tcx: TyCtxt<'tcx>,
    span: Span,
    bound: &'tcx GenericBound<'tcx>,
) -> Result<vir::ast::GenericBound, VirErr> {
    match bound {
        GenericBound::Trait(
            PolyTraitRef { bound_generic_params: [], trait_ref, span: _ },
            TraitBoundModifier::None,
        ) => {
            let path = &trait_ref.path;
            let def_id = match path.res {
                rustc_hir::def::Res::Def(_, def_id) => def_id,
                _ => return unsupported_err!(span, "generic bounds"),
            };
            let f_name = path_as_rust_name(&def_id_to_vir_path(tcx, def_id));
            if f_name == "core::ops::function::Fn" {
                let args = &path.segments.last().expect("last segment").args.expect("GenericArgs");
                unsupported_err_unless!(args.args.len() == 1, span, "generic bounds");
                unsupported_err_unless!(args.bindings.len() == 1, span, "generic bounds");
                unsupported_err_unless!(
                    args.bindings[0].gen_args.args.len() == 0,
                    span,
                    "generic bounds"
                );
                let t_args = match &args.args[0] {
                    rustc_hir::GenericArg::Type(t) => ty_to_vir(tcx, &t),
                    _ => panic!("unexpected arg to Fn"),
                };
                let t_ret = match &args.bindings[0].kind {
                    rustc_hir::TypeBindingKind::Equality { ty } => ty_to_vir(tcx, ty),
                    _ => panic!("unexpected arg to Fn"),
                };
                let args = match &*t_args {
                    TypX::Tuple(args) => args.clone(),
                    _ => panic!("unexpected arg to Fn"),
                };
                Ok(Arc::new(GenericBoundX::FnSpec(args, t_ret)))
            } else {
                unsupported_err!(span, "generic bounds")
            }
        }
        _ => {
            unsupported_err!(span, "generic bounds")
        }
    }
}

pub(crate) fn check_generics_bounds<'tcx>(
    tcx: TyCtxt<'tcx>,
    generics: &'tcx Generics<'tcx>,
    function_decl: bool,
    check_that_external_body_datatype_declares_positivity: bool,
) -> Result<Vec<(vir::ast::Ident, vir::ast::GenericBound, bool)>, VirErr> {
    let Generics { params, where_clause, span: _ } = generics;
    let mut typ_params: Vec<(vir::ast::Ident, vir::ast::GenericBound, bool)> = Vec::new();
    for param in params.iter() {
        let vattrs = get_verifier_attrs(tcx.hir().attrs(param.hir_id))?;
        let neg = vattrs.maybe_negative;
        let pos = vattrs.strictly_positive;
        if neg && pos {
            return err_span_str(
                param.span,
                "type parameter cannot be both maybe_negative and strictly_positive",
            );
        }
        if check_that_external_body_datatype_declares_positivity && !neg && !pos {
            return err_span_str(
                param.span,
                "in external_body datatype, each type parameter must be either #[verifier(maybe_negative)] or #[verifier(strictly_positive)] (maybe_negative is always safe to use)",
            );
        }
        let strictly_positive = !neg; // strictly_positive is the default
        let GenericParam { hir_id: _, name, bounds, span: _, pure_wrt_drop, kind } = param;
        unsupported_err_unless!(bounds.len() <= 1, generics.span, "generic bounds");
        unsupported_err_unless!(!pure_wrt_drop, generics.span, "generic pure_wrt_drop");
        match (name, kind) {
            (ParamName::Plain(id), GenericParamKind::Type { default: None, synthetic: None }) => {
                let ident = Arc::new(id.name.as_str().to_string());
                let bound = if bounds.len() == 1 {
                    check_generic_bound(tcx, generics.span, &bounds[0])?
                } else {
                    Arc::new(GenericBoundX::None)
                };
                typ_params.push((ident, bound, strictly_positive));
            }
            (
                ParamName::Plain(_id),
                GenericParamKind::Lifetime { kind: LifetimeParamKind::Explicit },
            ) => {
                if !function_decl {
                    unsupported_err!(generics.span, "explicit lifetimes on non-function", generics)
                }
            }
            _ => unsupported_err!(generics.span, "complex generics", generics),
        }
    }
    unsupported_err_unless!(where_clause.predicates.len() == 0, generics.span, "where clause");
    Ok(typ_params)
}

pub(crate) fn check_generics_bounds_fun<'tcx>(
    tcx: TyCtxt<'tcx>,
    generics: &'tcx Generics<'tcx>,
) -> Result<TypBounds, VirErr> {
    Ok(Arc::new(
        check_generics_bounds(tcx, generics, true, false)?
            .into_iter()
            .map(|(a, b, _)| (a, b))
            .collect(),
    ))
}

pub(crate) fn check_generics<'tcx>(
    tcx: TyCtxt<'tcx>,
    generics: &'tcx Generics<'tcx>,
    function_decl: bool,
    check_that_external_body_datatype_declares_positivity: bool,
) -> Result<Vec<(vir::ast::Ident, bool)>, VirErr> {
    let typ_bounds = check_generics_bounds(
        tcx,
        generics,
        function_decl,
        check_that_external_body_datatype_declares_positivity,
    )?;
    let mut typ_params: Vec<(vir::ast::Ident, bool)> = Vec::new();
    for (x, bound, strictly_positive) in typ_bounds.iter() {
        // REVIEW:
        // We currently only allow bounds for functions, not for datatypes,
        // so that datatypes cannot refer to function types.
        // At some point, we may also want to allow bounds for datatypes.
        match &**bound {
            GenericBoundX::None => typ_params.push((x.clone(), *strictly_positive)),
            _ => {
                unsupported_err!(generics.span, "generic bounds");
            }
        }
    }
    Ok(typ_params)
}

pub(crate) fn check_generics_idents<'tcx>(
    tcx: TyCtxt<'tcx>,
    generics: &'tcx Generics<'tcx>,
    function_decl: bool,
) -> Result<Idents, VirErr> {
    Ok(Arc::new(
        check_generics(tcx, generics, function_decl, false)?.into_iter().map(|(a, _)| a).collect(),
    ))
}<|MERGE_RESOLUTION|>--- conflicted
+++ resolved
@@ -1,11 +1,6 @@
 use crate::attributes::get_verifier_attrs;
 use crate::context::BodyCtxt;
-<<<<<<< HEAD
-use crate::sm_to_vir::{parse_state_machine_fn_attr, StateMachineFnAttr};
-use crate::util::{err_span_str, err_span_string, unsupported_err_span};
-=======
 use crate::util::{err_span_str, unsupported_err_span};
->>>>>>> 7f21acd7
 use crate::{unsupported, unsupported_err, unsupported_err_unless};
 use rustc_ast::{IntTy, Mutability, UintTy};
 use rustc_hir::def::{DefKind, Res};
@@ -156,330 +151,6 @@
     }
 }
 
-<<<<<<< HEAD
-#[derive(Debug)]
-pub(crate) enum AttrTree {
-    Fun(Span, String, Option<Box<[AttrTree]>>),
-    Eq(Span, String, String),
-}
-
-pub(crate) fn token_to_string(token: &Token) -> Result<Option<String>, ()> {
-    match token.kind {
-        TokenKind::Literal(lit) => Ok(Some(lit.symbol.as_str().to_string())),
-        TokenKind::Ident(symbol, _) => Ok(Some(symbol.as_str().to_string())),
-        TokenKind::Comma => Ok(None),
-        _ => Err(()),
-    }
-}
-
-pub(crate) fn token_stream_to_trees(
-    span: Span,
-    stream: &TokenStream,
-) -> Result<Box<[AttrTree]>, ()> {
-    let mut token_trees: Vec<TokenTree> = Vec::new();
-    for x in stream.trees() {
-        token_trees.push(x);
-    }
-    let mut i = 0;
-    let mut trees: Vec<AttrTree> = Vec::new();
-    while i < token_trees.len() {
-        match &token_trees[i] {
-            TokenTree::Token(token) => {
-                if let Some(name) = token_to_string(token)? {
-                    let fargs = if i + 1 < token_trees.len() {
-                        if let TokenTree::Delimited(_, _, token_stream) = &token_trees[i + 1] {
-                            i += 1;
-                            Some(token_stream_to_trees(span, token_stream)?)
-                        } else {
-                            None
-                        }
-                    } else {
-                        None
-                    };
-                    trees.push(AttrTree::Fun(span, name, fargs));
-                }
-                i += 1;
-            }
-            _ => return Err(()),
-        }
-    }
-    Ok(trees.into_boxed_slice())
-}
-
-pub(crate) fn mac_args_to_tree(span: Span, name: String, args: &MacArgs) -> Result<AttrTree, ()> {
-    match args {
-        MacArgs::Empty => Ok(AttrTree::Fun(span, name, None)),
-        MacArgs::Delimited(_, _, token_stream) => {
-            Ok(AttrTree::Fun(span, name, Some(token_stream_to_trees(span, token_stream)?)))
-        }
-        MacArgs::Eq(_, token) => match token_to_string(token)? {
-            None => Err(()),
-            Some(token) => Ok(AttrTree::Eq(span, name, token)),
-        },
-    }
-}
-
-pub(crate) fn attr_to_tree(attr: &Attribute) -> Result<AttrTree, ()> {
-    match &attr.kind {
-        AttrKind::Normal(item, _) => match &item.path.segments[..] {
-            [segment] => {
-                let name = ident_to_var(&segment.ident).as_str().to_string();
-                mac_args_to_tree(attr.span, name, &item.args)
-            }
-            _ => Err(()),
-        },
-        _ => Err(()),
-    }
-}
-
-pub(crate) fn attrs_to_trees(attrs: &[Attribute]) -> Vec<AttrTree> {
-    let mut attr_trees: Vec<AttrTree> = Vec::new();
-    for attr in attrs {
-        if let Ok(tree) = attr_to_tree(attr) {
-            attr_trees.push(tree);
-        }
-    }
-    attr_trees
-}
-
-pub(crate) enum Attr {
-    // specify mode (spec, proof, exec)
-    Mode(Mode),
-    // function return mode (spec, proof, exec)
-    ReturnMode(Mode),
-    // parse function to get header, but don't verify body
-    ExternalBody,
-    // don't parse function; function can't be called directly from verified code
-    External,
-    // hide body from other modules
-    Abstract,
-    // hide body (from all modules) until revealed
-    Opaque,
-    // export function's require/ensure as global forall
-    ExportAsGlobalForall,
-    // when used in a spec context, promote to spec by inserting .view()
-    Autoview,
-    // add manual trigger to expression inside quantifier
-    Trigger(Option<Vec<u64>>),
-    // custom error string to report for precondition failures
-    CustomReqErr(String),
-    // verify using bitvector theory
-    BitVector,
-    // for unforgeable token types
-    Unforgeable,
-    // for 'atomic' operations (e.g., CAS)
-    Atomic,
-    // specifies an invariant block
-    InvariantBlock,
-    // for state machines
-    StateMachineStruct,
-    StateMachineFn(StateMachineFnAttr),
-}
-
-fn get_trigger_arg(span: Span, attr_tree: &AttrTree) -> Result<u64, VirErr> {
-    let i = match attr_tree {
-        AttrTree::Fun(_, name, None) => match name.parse::<u64>() {
-            Ok(i) => Some(i),
-            _ => None,
-        },
-        _ => None,
-    };
-    match i {
-        Some(i) => Ok(i),
-        None => err_span_string(span, format!("expected integer constant, found {:?}", &attr_tree)),
-    }
-}
-
-pub(crate) fn parse_attrs(attrs: &[Attribute]) -> Result<Vec<Attr>, VirErr> {
-    let mut v: Vec<Attr> = Vec::new();
-    for attr in attrs_to_trees(attrs) {
-        match attr {
-            AttrTree::Fun(_, name, None) if name == "spec" => v.push(Attr::Mode(Mode::Spec)),
-            AttrTree::Fun(_, name, None) if name == "proof" => v.push(Attr::Mode(Mode::Proof)),
-            AttrTree::Fun(_, name, None) if name == "exec" => v.push(Attr::Mode(Mode::Exec)),
-            AttrTree::Fun(_, name, None) if name == "opaque" => v.push(Attr::Opaque),
-            AttrTree::Fun(_, name, None) if name == "trigger" => v.push(Attr::Trigger(None)),
-            AttrTree::Fun(span, name, Some(args)) if name == "trigger" => {
-                let mut groups: Vec<u64> = Vec::new();
-                for arg in args.iter() {
-                    groups.push(get_trigger_arg(span, arg)?);
-                }
-                if groups.len() == 0 {
-                    return err_span_str(
-                        span,
-                        "expected either #[trigger] or non-empty #[trigger(...)]",
-                    );
-                }
-                v.push(Attr::Trigger(Some(groups)));
-            }
-            AttrTree::Fun(span, name, args) if name == "verifier" => match &args {
-                Some(box [AttrTree::Fun(_, arg, None)]) if arg == "external_body" => {
-                    v.push(Attr::ExternalBody)
-                }
-                Some(box [AttrTree::Fun(_, arg, None)]) if arg == "external" => {
-                    v.push(Attr::External)
-                }
-                Some(box [AttrTree::Fun(_, arg, None)]) if arg == "pub_abstract" => {
-                    v.push(Attr::Abstract)
-                }
-                Some(box [AttrTree::Fun(_, arg, None)]) if arg == "export_as_global_forall" => {
-                    v.push(Attr::ExportAsGlobalForall)
-                }
-                Some(box [AttrTree::Fun(_, arg, None)]) if arg == "autoview" => {
-                    v.push(Attr::Autoview)
-                }
-                Some(box [AttrTree::Fun(_, arg, None)]) if arg == "unforgeable" => {
-                    v.push(Attr::Unforgeable)
-                }
-                Some(box [AttrTree::Fun(_, arg, None)]) if arg == "atomic" => v.push(Attr::Atomic),
-                Some(box [AttrTree::Fun(_, arg, None)]) if arg == "invariant_block" => {
-                    v.push(Attr::InvariantBlock)
-                }
-                Some(box [AttrTree::Fun(_, arg, None)]) if arg == "state_machine_struct" => {
-                    v.push(Attr::StateMachineStruct)
-                }
-                Some(box [AttrTree::Fun(_, arg, Some(box [AttrTree::Fun(_, msg, None)]))])
-                    if arg == "custom_req_err" =>
-                {
-                    v.push(Attr::CustomReqErr(msg.clone()))
-                }
-                Some(box [AttrTree::Fun(_, arg, None)]) if arg == "bit_vector" => {
-                    v.push(Attr::BitVector)
-                }
-                Some(box [AttrTree::Fun(_, arg, Some(box [AttrTree::Fun(_, name, None)]))])
-                    if arg == "returns" && name == "spec" =>
-                {
-                    v.push(Attr::ReturnMode(Mode::Spec))
-                }
-                Some(box [AttrTree::Fun(_, arg, Some(box [AttrTree::Fun(_, name, None)]))])
-                    if arg == "returns" && name == "proof" =>
-                {
-                    v.push(Attr::ReturnMode(Mode::Proof))
-                }
-                Some(box [AttrTree::Fun(_, arg, Some(box [AttrTree::Fun(_, name, None)]))])
-                    if arg == "returns" && name == "exec" =>
-                {
-                    v.push(Attr::ReturnMode(Mode::Exec))
-                }
-                Some(box [AttrTree::Fun(_, arg, Some(box [t]))]) if arg == "state_machine_fn" => {
-                    v.push(Attr::StateMachineFn(parse_state_machine_fn_attr(t)?));
-                }
-                _ => return err_span_str(span, "unrecognized verifier attribute"),
-            },
-            _ => {}
-        }
-    }
-    Ok(v)
-}
-
-pub(crate) fn parse_attrs_opt(attrs: &[Attribute]) -> Vec<Attr> {
-    match parse_attrs(attrs) {
-        Ok(attrs) => attrs,
-        Err(_) => vec![],
-    }
-}
-
-pub(crate) fn get_mode(default_mode: Mode, attrs: &[Attribute]) -> Mode {
-    let mut mode = default_mode;
-    for attr in parse_attrs_opt(attrs) {
-        match attr {
-            Attr::Mode(m) => mode = m,
-            _ => {}
-        }
-    }
-    mode
-}
-
-pub(crate) fn get_var_mode(function_mode: Mode, attrs: &[Attribute]) -> Mode {
-    let default_mode = if function_mode == Mode::Proof { Mode::Spec } else { function_mode };
-    get_mode(default_mode, attrs)
-}
-
-pub(crate) fn get_ret_mode(function_mode: Mode, attrs: &[Attribute]) -> Mode {
-    let mut mode = get_var_mode(function_mode, &[]);
-    for attr in parse_attrs_opt(attrs) {
-        match attr {
-            Attr::ReturnMode(m) => mode = m,
-            _ => {}
-        }
-    }
-    mode
-}
-
-pub(crate) fn get_trigger(attrs: &[Attribute]) -> Result<Vec<Option<u64>>, VirErr> {
-    let mut groups: Vec<Option<u64>> = Vec::new();
-    for attr in parse_attrs(attrs)? {
-        match attr {
-            Attr::Trigger(None) => groups.push(None),
-            Attr::Trigger(Some(group_ids)) => {
-                groups.extend(group_ids.into_iter().map(|id| Some(id)));
-            }
-            _ => {}
-        }
-    }
-    Ok(groups)
-}
-
-pub(crate) fn get_fuel(attrs: &[Attribute]) -> u32 {
-    let mut fuel: u32 = 1;
-    for attr in parse_attrs_opt(attrs) {
-        match attr {
-            Attr::Opaque => fuel = 0,
-            _ => {}
-        }
-    }
-    fuel
-}
-
-pub(crate) struct VerifierAttrs {
-    pub(crate) external_body: bool,
-    pub(crate) external: bool,
-    pub(crate) is_abstract: bool,
-    pub(crate) export_as_global_forall: bool,
-    pub(crate) autoview: bool,
-    pub(crate) custom_req_err: Option<String>,
-    pub(crate) bit_vector: bool,
-    pub(crate) unforgeable: bool,
-    pub(crate) atomic: bool,
-    pub(crate) state_machine_struct: bool,
-    pub(crate) state_machine_fn: Option<StateMachineFnAttr>,
-}
-
-pub(crate) fn get_verifier_attrs(attrs: &[Attribute]) -> Result<VerifierAttrs, VirErr> {
-    let mut vs = VerifierAttrs {
-        external_body: false,
-        external: false,
-        is_abstract: false,
-        export_as_global_forall: false,
-        autoview: false,
-        custom_req_err: None,
-        bit_vector: false,
-        unforgeable: false,
-        atomic: false,
-        state_machine_struct: false,
-        state_machine_fn: None,
-    };
-    for attr in parse_attrs(attrs)? {
-        match attr {
-            Attr::ExternalBody => vs.external_body = true,
-            Attr::External => vs.external = true,
-            Attr::Abstract => vs.is_abstract = true,
-            Attr::ExportAsGlobalForall => vs.export_as_global_forall = true,
-            Attr::Autoview => vs.autoview = true,
-            Attr::CustomReqErr(s) => vs.custom_req_err = Some(s.clone()),
-            Attr::BitVector => vs.bit_vector = true,
-            Attr::Unforgeable => vs.unforgeable = true,
-            Attr::Atomic => vs.atomic = true,
-            Attr::StateMachineStruct => vs.state_machine_struct = true,
-            Attr::StateMachineFn(a) => vs.state_machine_fn = Some(a.clone()),
-            _ => {}
-        }
-    }
-    Ok(vs)
-}
-
-=======
->>>>>>> 7f21acd7
 pub(crate) fn get_range(typ: &Typ) -> IntRange {
     match &**typ {
         TypX::Int(range) => *range,
