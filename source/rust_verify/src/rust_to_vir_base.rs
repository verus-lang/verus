use crate::context::Context;
use crate::util::{err_span_str, err_span_string, unsupported_err_span};
use crate::{unsupported, unsupported_err, unsupported_err_unless};
use rustc_ast::token::{Token, TokenKind};
use rustc_ast::tokenstream::{TokenStream, TokenTree};
use rustc_ast::{AttrKind, Attribute, IntTy, MacArgs, UintTy};
use rustc_hir::def::{DefKind, Res};
use rustc_hir::definitions::DefPath;
use rustc_hir::{
    GenericBound, GenericParam, GenericParamKind, Generics, HirId, ParamName, PathSegment,
    PolyTraitRef, PrimTy, QPath, TraitBoundModifier, Ty, Visibility, VisibilityKind,
};
use rustc_middle::ty::{AdtDef, TyCtxt, TyKind, TypeckResults};
use rustc_span::def_id::{DefId, LOCAL_CRATE};
use rustc_span::symbol::Ident;
use rustc_span::Span;
use std::sync::Arc;
use vir::ast::{
    GenericBoundX, Idents, IntRange, Mode, Path, PathX, Typ, TypBounds, TypX, Typs, VirErr,
};
use vir::ast_util::{path_as_rust_name, types_equal};

pub(crate) fn def_path_to_vir_path<'tcx>(tcx: TyCtxt<'tcx>, def_path: DefPath) -> Path {
    let krate = if def_path.krate == LOCAL_CRATE {
        None
    } else {
        Some(Arc::new(tcx.crate_name(def_path.krate).to_string()))
    };
    let segments =
        Arc::new(def_path.data.iter().map(|d| Arc::new(format!("{}", d))).collect::<Vec<_>>());
    Arc::new(PathX { krate, segments })
}

pub(crate) fn def_id_to_vir_path<'tcx>(tcx: TyCtxt<'tcx>, def_id: DefId) -> Path {
    def_path_to_vir_path(tcx, tcx.def_path(def_id))
}

pub(crate) fn def_to_path_ident<'tcx>(tcx: TyCtxt<'tcx>, def_id: DefId) -> vir::ast::Ident {
    let def_path = tcx.def_path(def_id);
    match def_path.data.last().expect("unexpected empty impl path").data {
        rustc_hir::definitions::DefPathData::ValueNs(name) => Arc::new(name.to_string()),
        _ => panic!("unexpected name of impl"),
    }
}

pub(crate) fn def_id_to_datatype<'tcx, 'hir>(
    tcx: TyCtxt<'tcx>,
    def_id: DefId,
    typ_args: Typs,
) -> TypX {
    TypX::Datatype(def_id_to_vir_path(tcx, def_id), typ_args)
}

pub(crate) fn def_id_to_datatype_segments<'tcx, 'hir>(
    tcx: TyCtxt<'tcx>,
    def_id: DefId,
    segments: &'hir [PathSegment<'hir>],
) -> TypX {
    let typ_args: Vec<Typ> = match &segments.last().expect("type must have a segment").args {
        None => vec![],
        Some(args) => args
            .args
            .iter()
            .map(|a| match a {
                rustc_hir::GenericArg::Type(t) => ty_to_vir(tcx, &t),
                _ => panic!("unexpected type arguments"),
            })
            .collect(),
    };
    TypX::Datatype(def_id_to_vir_path(tcx, def_id), Arc::new(typ_args))
}

// TODO: proper handling of def_ids
// use https://doc.rust-lang.org/stable/nightly-rustc/rustc_middle/ty/context/struct.TyCtxt.html#method.lang_items ?
pub(crate) fn hack_get_def_name<'tcx>(tcx: TyCtxt<'tcx>, def_id: DefId) -> String {
    let debug_name = tcx.def_path_debug_str(def_id);
    let last_colon = debug_name.rfind(':').unwrap();
    debug_name[last_colon + 1..].to_string()
}

pub(crate) fn ident_to_var<'tcx>(ident: &Ident) -> String {
    ident.to_string()
}

pub(crate) fn is_visibility_private(vis_kind: &VisibilityKind, inherited_is_private: bool) -> bool {
    match vis_kind {
        VisibilityKind::Inherited => inherited_is_private,
        VisibilityKind::Public => false,
        VisibilityKind::Crate(_) => false,
        VisibilityKind::Restricted { .. } => unsupported!("restricted visibility"),
    }
}

pub(crate) fn mk_visibility<'tcx>(
    owning_module: &Option<Path>,
    vis: &Visibility<'tcx>,
) -> vir::ast::Visibility {
    vir::ast::Visibility {
        owning_module: owning_module.clone(),
        is_private: is_visibility_private(&vis.node, true),
    }
}

#[derive(Debug)]
pub(crate) enum AttrTree {
    Fun(Span, String, Option<Box<[AttrTree]>>),
    Eq(Span, String, String),
}

pub(crate) fn token_to_string(token: &Token) -> Result<Option<String>, ()> {
    match token.kind {
        TokenKind::Literal(lit) => Ok(Some(lit.symbol.as_str().to_string())),
        TokenKind::Ident(symbol, _) => Ok(Some(symbol.as_str().to_string())),
        TokenKind::Comma => Ok(None),
        _ => Err(()),
    }
}

pub(crate) fn token_stream_to_trees(
    span: Span,
    stream: &TokenStream,
) -> Result<Box<[AttrTree]>, ()> {
    let mut token_trees: Vec<TokenTree> = Vec::new();
    for x in stream.trees() {
        token_trees.push(x);
    }
    let mut i = 0;
    let mut trees: Vec<AttrTree> = Vec::new();
    while i < token_trees.len() {
        match &token_trees[i] {
            TokenTree::Token(token) => {
                if let Some(name) = token_to_string(token)? {
                    let fargs = if i + 1 < token_trees.len() {
                        if let TokenTree::Delimited(_, _, token_stream) = &token_trees[i + 1] {
                            i += 1;
                            Some(token_stream_to_trees(span, token_stream)?)
                        } else {
                            None
                        }
                    } else {
                        None
                    };
                    trees.push(AttrTree::Fun(span, name, fargs));
                }
                i += 1;
            }
            _ => return Err(()),
        }
    }
    Ok(trees.into_boxed_slice())
}

pub(crate) fn mac_args_to_tree(span: Span, name: String, args: &MacArgs) -> Result<AttrTree, ()> {
    match args {
        MacArgs::Empty => Ok(AttrTree::Fun(span, name, None)),
        MacArgs::Delimited(_, _, token_stream) => {
            Ok(AttrTree::Fun(span, name, Some(token_stream_to_trees(span, token_stream)?)))
        }
        MacArgs::Eq(_, token) => match token_to_string(token)? {
            None => Err(()),
            Some(token) => Ok(AttrTree::Eq(span, name, token)),
        },
    }
}

pub(crate) fn attr_to_tree(attr: &Attribute) -> Result<AttrTree, ()> {
    match &attr.kind {
        AttrKind::Normal(item, _) => match &item.path.segments[..] {
            [segment] => {
                let name = ident_to_var(&segment.ident).as_str().to_string();
                mac_args_to_tree(attr.span, name, &item.args)
            }
            _ => Err(()),
        },
        _ => Err(()),
    }
}

pub(crate) fn attrs_to_trees(attrs: &[Attribute]) -> Vec<AttrTree> {
    let mut attr_trees: Vec<AttrTree> = Vec::new();
    for attr in attrs {
        if let Ok(tree) = attr_to_tree(attr) {
            attr_trees.push(tree);
        }
    }
    attr_trees
}

pub(crate) enum Attr {
    // specify mode (spec, proof, exec)
    Mode(Mode),
    // function return mode (spec, proof, exec)
    ReturnMode(Mode),
    // parse function to get header, but don't verify body
    NoVerify,
    // don't parse function; function can't be called directly from verified code
    External,
    // hide body from other modules
    Abstract,
    // hide body (from all modules) until revealed
    Opaque,
    // export function's require/ensure as global forall
    ExportAsGlobalForall,
    // when used in a spec context, promote to spec by inserting .view()
    Autoview,
    // add manual trigger to expression inside quantifier
    Trigger(Option<Vec<u64>>),
    // custom error string to report for precondition failures
    CustomReqErr(String),
    // verify using bitvector theory, not converting back and forth with integer
    BitVector,
}

fn get_trigger_arg(span: Span, attr_tree: &AttrTree) -> Result<u64, VirErr> {
    let i = match attr_tree {
        AttrTree::Fun(_, name, None) => match name.parse::<u64>() {
            Ok(i) => Some(i),
            _ => None,
        },
        _ => None,
    };
    match i {
        Some(i) => Ok(i),
        None => err_span_string(span, format!("expected integer constant, found {:?}", &attr_tree)),
    }
}

pub(crate) fn parse_attrs(attrs: &[Attribute]) -> Result<Vec<Attr>, VirErr> {
    let mut v: Vec<Attr> = Vec::new();
    for attr in attrs_to_trees(attrs) {
        match attr {
            AttrTree::Fun(_, name, None) if name == "spec" => v.push(Attr::Mode(Mode::Spec)),
            AttrTree::Fun(_, name, None) if name == "proof" => v.push(Attr::Mode(Mode::Proof)),
            AttrTree::Fun(_, name, None) if name == "exec" => v.push(Attr::Mode(Mode::Exec)),
            AttrTree::Fun(_, name, None) if name == "opaque" => v.push(Attr::Opaque),
            AttrTree::Fun(_, name, None) if name == "trigger" => v.push(Attr::Trigger(None)),
            AttrTree::Fun(span, name, Some(args)) if name == "trigger" => {
                let mut groups: Vec<u64> = Vec::new();
                for arg in args.iter() {
                    groups.push(get_trigger_arg(span, arg)?);
                }
                if groups.len() == 0 {
                    return err_span_str(
                        span,
                        "expected either #[trigger] or non-empty #[trigger(...)]",
                    );
                }
                v.push(Attr::Trigger(Some(groups)));
            }
            AttrTree::Fun(span, name, args) if name == "verifier" => match &args {
                Some(box [AttrTree::Fun(_, arg, None)]) if arg == "no_verify" => {
                    v.push(Attr::NoVerify)
                }
                Some(box [AttrTree::Fun(_, arg, None)]) if arg == "external" => {
                    v.push(Attr::External)
                }
                Some(box [AttrTree::Fun(_, arg, None)]) if arg == "pub_abstract" => {
                    v.push(Attr::Abstract)
                }
                Some(box [AttrTree::Fun(_, arg, None)]) if arg == "export_as_global_forall" => {
                    v.push(Attr::ExportAsGlobalForall)
                }
                Some(box [AttrTree::Fun(_, arg, None)]) if arg == "autoview" => {
                    v.push(Attr::Autoview)
                }
                Some(box [AttrTree::Fun(_, arg, Some(box [AttrTree::Fun(_, msg, None)]))])
                    if arg == "custom_req_err" =>
                {
                    v.push(Attr::CustomReqErr(msg.clone()))
                }
<<<<<<< HEAD
                Some(box [AttrTree::Fun(_, arg, None)]) if arg == "bit_vector" => {
                    v.push(Attr::BitVector)
=======
                Some(box [AttrTree::Fun(_, arg, Some(box [AttrTree::Fun(_, name, None)]))])
                    if arg == "returns" && name == "spec" =>
                {
                    v.push(Attr::ReturnMode(Mode::Spec))
                }
                Some(box [AttrTree::Fun(_, arg, None), AttrTree::Fun(_, name, None)])
                    if arg == "returns" && name == "proof" =>
                {
                    v.push(Attr::ReturnMode(Mode::Proof))
                }
                Some(box [AttrTree::Fun(_, arg, None), AttrTree::Fun(_, name, None)])
                    if arg == "returns" && name == "exec" =>
                {
                    v.push(Attr::ReturnMode(Mode::Exec))
>>>>>>> fe6af3ce
                }
                _ => return err_span_str(span, "unrecognized verifier attribute"),
            },
            _ => {}
        }
    }
    Ok(v)
}

pub(crate) fn parse_attrs_opt(attrs: &[Attribute]) -> Vec<Attr> {
    match parse_attrs(attrs) {
        Ok(attrs) => attrs,
        Err(_) => vec![],
    }
}

pub(crate) fn get_mode(default_mode: Mode, attrs: &[Attribute]) -> Mode {
    let mut mode = default_mode;
    for attr in parse_attrs_opt(attrs) {
        match attr {
            Attr::Mode(m) => mode = m,
            _ => {}
        }
    }
    mode
}

pub(crate) fn get_var_mode(function_mode: Mode, attrs: &[Attribute]) -> Mode {
    let default_mode = if function_mode == Mode::Proof { Mode::Spec } else { function_mode };
    get_mode(default_mode, attrs)
}

pub(crate) fn get_ret_mode(function_mode: Mode, attrs: &[Attribute]) -> Mode {
    let mut mode = get_var_mode(function_mode, &[]);
    for attr in parse_attrs_opt(attrs) {
        match attr {
            Attr::ReturnMode(m) => mode = m,
            _ => {}
        }
    }
    mode
}

pub(crate) fn get_trigger(attrs: &[Attribute]) -> Result<Vec<Option<u64>>, VirErr> {
    let mut groups: Vec<Option<u64>> = Vec::new();
    for attr in parse_attrs(attrs)? {
        match attr {
            Attr::Trigger(None) => groups.push(None),
            Attr::Trigger(Some(group_ids)) => {
                groups.extend(group_ids.into_iter().map(|id| Some(id)));
            }
            _ => {}
        }
    }
    Ok(groups)
}

pub(crate) fn get_fuel(attrs: &[Attribute]) -> u32 {
    let mut fuel: u32 = 1;
    for attr in parse_attrs_opt(attrs) {
        match attr {
            Attr::Opaque => fuel = 0,
            _ => {}
        }
    }
    fuel
}

pub(crate) struct VerifierAttrs {
    pub(crate) do_verify: bool,
    pub(crate) external: bool,
    pub(crate) is_abstract: bool,
    pub(crate) export_as_global_forall: bool,
    pub(crate) autoview: bool,
    pub(crate) custom_req_err: Option<String>,
    pub(crate) bit_vector: bool,
}

pub(crate) fn get_verifier_attrs(attrs: &[Attribute]) -> Result<VerifierAttrs, VirErr> {
    let mut vs = VerifierAttrs {
        do_verify: true,
        external: false,
        is_abstract: false,
        export_as_global_forall: false,
        autoview: false,
        custom_req_err: None,
        bit_vector: false,

    };
    for attr in parse_attrs(attrs)? {
        match attr {
            Attr::NoVerify => vs.do_verify = false,
            Attr::External => vs.external = true,
            Attr::Abstract => vs.is_abstract = true,
            Attr::ExportAsGlobalForall => vs.export_as_global_forall = true,
            Attr::Autoview => vs.autoview = true,
            Attr::CustomReqErr(s) => vs.custom_req_err = Some(s.clone()),
            Attr::BitVector => vs.bit_vector = true,
            _ => {}
        }
    }
    Ok(vs)
}

pub(crate) fn get_range(typ: &Typ) -> IntRange {
    match &**typ {
        TypX::Int(range) => *range,
        _ => panic!("get_range {:?}", typ),
    }
}

pub(crate) fn mk_range<'tcx>(ty: rustc_middle::ty::Ty<'tcx>) -> IntRange {
    match ty.kind() {
        TyKind::Adt(_, _) if ty.to_string() == crate::typecheck::BUILTIN_INT => IntRange::Int,
        TyKind::Adt(_, _) if ty.to_string() == crate::typecheck::BUILTIN_NAT => IntRange::Nat,
        TyKind::Uint(rustc_middle::ty::UintTy::U8) => IntRange::U(8),
        TyKind::Uint(rustc_middle::ty::UintTy::U16) => IntRange::U(16),
        TyKind::Uint(rustc_middle::ty::UintTy::U32) => IntRange::U(32),
        TyKind::Uint(rustc_middle::ty::UintTy::U64) => IntRange::U(64),
        TyKind::Uint(rustc_middle::ty::UintTy::U128) => IntRange::U(128),
        TyKind::Uint(rustc_middle::ty::UintTy::Usize) => IntRange::USize,
        TyKind::Int(rustc_middle::ty::IntTy::I8) => IntRange::I(8),
        TyKind::Int(rustc_middle::ty::IntTy::I16) => IntRange::I(16),
        TyKind::Int(rustc_middle::ty::IntTy::I32) => IntRange::I(32),
        TyKind::Int(rustc_middle::ty::IntTy::I64) => IntRange::I(64),
        TyKind::Int(rustc_middle::ty::IntTy::I128) => IntRange::I(128),
        TyKind::Int(rustc_middle::ty::IntTy::Isize) => IntRange::ISize,
        _ => panic!("mk_range {:?}", ty),
    }
}

// TODO review and cosolidate type translation, e.g. with `ty_to_vir`, if possible
pub(crate) fn mid_ty_to_vir<'tcx>(tcx: TyCtxt<'tcx>, ty: rustc_middle::ty::Ty<'tcx>) -> Typ {
    match ty.kind() {
        TyKind::Bool => Arc::new(TypX::Bool),
        TyKind::Uint(_) | TyKind::Int(_) => Arc::new(TypX::Int(mk_range(ty))),
        TyKind::Ref(_, tys, rustc_ast::Mutability::Not) => mid_ty_to_vir(tcx, tys),
        TyKind::Param(param) => Arc::new(TypX::TypParam(Arc::new(param.name.to_string()))),
        TyKind::Never => {
            // All types are inhabited in SMT; we pick an arbitrary inhabited type for Never
            Arc::new(TypX::Tuple(Arc::new(vec![])))
        }
        TyKind::Tuple(_) => {
            let typs: Vec<Typ> = ty.tuple_fields().map(|t| mid_ty_to_vir(tcx, t)).collect();
            Arc::new(TypX::Tuple(Arc::new(typs)))
        }
        TyKind::Adt(AdtDef { did, .. }, args) => Arc::new({
            let s = ty.to_string();
            // TODO use lang items instead of string comparisons
            if s == crate::typecheck::BUILTIN_INT {
                TypX::Int(IntRange::Int)
            } else if s == crate::typecheck::BUILTIN_NAT {
                TypX::Int(IntRange::Nat)
            } else {
                let typ_args: Vec<Typ> = args
                    .iter()
                    .map(|arg| match arg.unpack() {
                        rustc_middle::ty::subst::GenericArgKind::Type(t) => mid_ty_to_vir(tcx, t),
                        _ => panic!("unexpected type argument"),
                    })
                    .collect();
                def_id_to_datatype(tcx, *did, Arc::new(typ_args))
            }
        }),
        TyKind::Closure(_def, substs) => {
            let sig = substs.as_closure().sig();
            let args: Vec<Typ> =
                sig.inputs().skip_binder().iter().map(|t| mid_ty_to_vir(tcx, t)).collect();
            let ret = mid_ty_to_vir(tcx, sig.output().skip_binder());
            Arc::new(TypX::Lambda(Arc::new(args), ret))
        }
        _ => {
            unsupported!(format!("type {:?}", ty))
        }
    }
}

pub(crate) fn mid_ty_to_vir_opt<'tcx>(
    tcx: TyCtxt<'tcx>,
    ty: rustc_middle::ty::Ty<'tcx>,
) -> Option<Typ> {
    match ty.kind() {
        TyKind::Never => None,
        TyKind::Tuple(_) if ty.tuple_fields().count() == 0 => None,
        _ => Some(mid_ty_to_vir(tcx, ty)),
    }
}

// TODO remove if unused
pub(crate) fn _ty_resolved_path_to_debug_path(_tcx: TyCtxt<'_>, ty: &Ty) -> String {
    let Ty { hir_id: _, kind, span: _ } = ty;
    match kind {
        rustc_hir::TyKind::Path(QPath::Resolved(None, path)) => path
            .segments
            .iter()
            .map(|x| x.ident.name.to_ident_string())
            .collect::<Vec<_>>()
            .join("::"),
        _ => panic!("{:?} does not have a resolved path", ty),
    }
}

pub(crate) fn ty_to_vir<'tcx>(tcx: TyCtxt<'tcx>, ty: &Ty) -> Typ {
    let Ty { hir_id: _, kind, span } = ty;
    match kind {
        rustc_hir::TyKind::Tup(tys) => {
            Arc::new(TypX::Tuple(Arc::new(tys.iter().map(|t| ty_to_vir(tcx, t)).collect())))
        }
        rustc_hir::TyKind::Rptr(
            _,
            rustc_hir::MutTy { ty: tys, mutbl: rustc_ast::Mutability::Not },
        ) => ty_to_vir(tcx, tys),
        rustc_hir::TyKind::Path(QPath::Resolved(None, path)) => Arc::new(match path.res {
            Res::PrimTy(PrimTy::Bool) => TypX::Bool,
            Res::PrimTy(PrimTy::Uint(UintTy::U8)) => TypX::Int(IntRange::U(8)),
            Res::PrimTy(PrimTy::Uint(UintTy::U16)) => TypX::Int(IntRange::U(16)),
            Res::PrimTy(PrimTy::Uint(UintTy::U32)) => TypX::Int(IntRange::U(32)),
            Res::PrimTy(PrimTy::Uint(UintTy::U64)) => TypX::Int(IntRange::U(64)),
            Res::PrimTy(PrimTy::Uint(UintTy::U128)) => TypX::Int(IntRange::U(128)),
            Res::PrimTy(PrimTy::Uint(UintTy::Usize)) => TypX::Int(IntRange::USize),
            Res::PrimTy(PrimTy::Int(IntTy::I8)) => TypX::Int(IntRange::I(8)),
            Res::PrimTy(PrimTy::Int(IntTy::I16)) => TypX::Int(IntRange::I(16)),
            Res::PrimTy(PrimTy::Int(IntTy::I32)) => TypX::Int(IntRange::I(32)),
            Res::PrimTy(PrimTy::Int(IntTy::I64)) => TypX::Int(IntRange::I(64)),
            Res::PrimTy(PrimTy::Int(IntTy::I128)) => TypX::Int(IntRange::I(128)),
            Res::PrimTy(PrimTy::Int(IntTy::Isize)) => TypX::Int(IntRange::ISize),
            Res::Def(DefKind::TyParam, def_id) => {
                let path = def_id_to_vir_path(tcx, def_id);
                TypX::TypParam(path.segments.last().unwrap().clone())
            }
            Res::Def(DefKind::Struct, def_id) => {
                // TODO: consider using #[rust_diagnostic_item] and https://doc.rust-lang.org/stable/nightly-rustc/rustc_middle/ty/query/query_stored/type.diagnostic_items.html for the builtin lib
                let def_name = vir::ast_util::path_as_rust_name(&def_id_to_vir_path(tcx, def_id));
                if def_name == "builtin::int" {
                    TypX::Int(IntRange::Int)
                } else if def_name == "builtin::nat" {
                    TypX::Int(IntRange::Nat)
                } else if def_name == "alloc::boxed::Box" {
                    match &path.segments[0].args.expect("Box arg").args[0] {
                        rustc_hir::GenericArg::Type(t) => return ty_to_vir(tcx, t),
                        _ => panic!("unexpected arg to Box"),
                    }
                } else {
                    def_id_to_datatype_segments(tcx, def_id, &path.segments)
                }
            }
            Res::Def(DefKind::Enum, def_id) => {
                def_id_to_datatype_segments(tcx, def_id, &path.segments)
            }
            Res::SelfTy(None, Some((impl_def_id, false))) => {
                def_id_to_datatype_segments(tcx, impl_def_id, &path.segments)
            }
            _ => {
                unsupported!(format!("type {:#?} {:?} {:?}", kind, path.res, span))
            }
        }),
        _ => {
            unsupported!(format!("type {:#?} {:?}", kind, span))
        }
    }
}

pub(crate) struct BodyCtxt<'tcx> {
    pub(crate) ctxt: Context<'tcx>,
    pub(crate) types: &'tcx TypeckResults<'tcx>,
    pub(crate) mode: Mode,
}

pub(crate) fn typ_of_node<'tcx>(bctx: &BodyCtxt<'tcx>, id: &HirId) -> Typ {
    mid_ty_to_vir(bctx.ctxt.tcx, bctx.types.node_type(*id))
}

pub(crate) fn implements_structural<'tcx>(
    tcx: TyCtxt<'tcx>,
    ty: &'tcx rustc_middle::ty::TyS<'tcx>,
) -> bool {
    let structural_def_id = tcx
        .get_diagnostic_item(rustc_span::Symbol::intern("builtin::Structural"))
        .expect("structural trait is not defined");
    let substs_ref = tcx.mk_substs([].iter());
    let ty_impls_structural = tcx.type_implements_trait((
        structural_def_id,
        ty,
        substs_ref,
        rustc_middle::ty::ParamEnv::empty(),
    ));
    ty_impls_structural
}

// Do equality operations on these operands translate into the SMT solver's == operation?
pub(crate) fn is_smt_equality<'tcx>(
    bctx: &BodyCtxt<'tcx>,
    _span: Span,
    id1: &HirId,
    id2: &HirId,
) -> bool {
    let (t1, t2) = (typ_of_node(bctx, id1), typ_of_node(bctx, id2));
    match (&*t1, &*t2) {
        (TypX::Bool, TypX::Bool) => true,
        (TypX::Int(_), TypX::Int(_)) => true,
        (TypX::Datatype(..), TypX::Datatype(..)) if types_equal(&t1, &t2) => {
            let ty = bctx.types.node_type(*id1);
            implements_structural(bctx.ctxt.tcx, &ty)
        }
        _ => false,
    }
}

// Do arithmetic operations on these operands translate into the SMT solver's <=, +, =>, etc.?
// (possibly with clipping/wrapping for finite-size integers?)
pub(crate) fn is_smt_arith<'tcx>(bctx: &BodyCtxt<'tcx>, id1: &HirId, id2: &HirId) -> bool {
    match (&*typ_of_node(bctx, id1), &*typ_of_node(bctx, id2)) {
        (TypX::Bool, TypX::Bool) => true,
        (TypX::Int(_), TypX::Int(_)) => true,
        _ => false,
    }
}

pub(crate) fn check_generic_bound<'tcx>(
    tcx: TyCtxt<'tcx>,
    span: Span,
    bound: &'tcx GenericBound<'tcx>,
) -> Result<vir::ast::GenericBound, VirErr> {
    match bound {
        GenericBound::Trait(
            PolyTraitRef { bound_generic_params: [], trait_ref, span: _ },
            TraitBoundModifier::None,
        ) => {
            let path = &trait_ref.path;
            let def_id = match path.res {
                rustc_hir::def::Res::Def(_, def_id) => def_id,
                _ => return unsupported_err!(span, "generic bounds"),
            };
            let f_name = path_as_rust_name(&def_id_to_vir_path(tcx, def_id));
            if f_name == "core::ops::function::Fn" {
                let args = &path.segments.last().expect("last segment").args.expect("GenericArgs");
                unsupported_err_unless!(args.args.len() == 1, span, "generic bounds");
                unsupported_err_unless!(args.bindings.len() == 1, span, "generic bounds");
                unsupported_err_unless!(
                    args.bindings[0].gen_args.args.len() == 0,
                    span,
                    "generic bounds"
                );
                let t_args = match &args.args[0] {
                    rustc_hir::GenericArg::Type(t) => ty_to_vir(tcx, &t),
                    _ => panic!("unexpected arg to Fn"),
                };
                let t_ret = match &args.bindings[0].kind {
                    rustc_hir::TypeBindingKind::Equality { ty } => ty_to_vir(tcx, ty),
                    _ => panic!("unexpected arg to Fn"),
                };
                let args = match &*t_args {
                    TypX::Tuple(args) => args.clone(),
                    _ => panic!("unexpected arg to Fn"),
                };
                Ok(Arc::new(GenericBoundX::FnSpec(args, t_ret)))
            } else {
                unsupported_err!(span, "generic bounds")
            }
        }
        _ => {
            unsupported_err!(span, "generic bounds")
        }
    }
}

pub(crate) fn check_generics_bounds<'tcx>(
    tcx: TyCtxt<'tcx>,
    generics: &'tcx Generics<'tcx>,
) -> Result<TypBounds, VirErr> {
    let Generics { params, where_clause, span: _ } = generics;
    let mut typ_params: Vec<(vir::ast::Ident, vir::ast::GenericBound)> = Vec::new();
    for param in params.iter() {
        let GenericParam { hir_id: _, name, bounds, span: _, pure_wrt_drop, kind } = param;
        unsupported_err_unless!(bounds.len() <= 1, generics.span, "generic bounds");
        unsupported_err_unless!(!pure_wrt_drop, generics.span, "generic pure_wrt_drop");
        match (name, kind) {
            (ParamName::Plain(id), GenericParamKind::Type { default: None, synthetic: None }) => {
                let ident = Arc::new(id.name.as_str().to_string());
                let bound = if bounds.len() == 1 {
                    check_generic_bound(tcx, generics.span, &bounds[0])?
                } else {
                    Arc::new(GenericBoundX::None)
                };
                typ_params.push((ident, bound));
            }
            _ => unsupported_err!(generics.span, "complex generics"),
        }
    }
    unsupported_err_unless!(where_clause.predicates.len() == 0, generics.span, "where clause");
    Ok(Arc::new(typ_params))
}

pub(crate) fn check_generics<'tcx>(
    tcx: TyCtxt<'tcx>,
    generics: &'tcx Generics<'tcx>,
) -> Result<Idents, VirErr> {
    let typ_bounds = check_generics_bounds(tcx, generics)?;
    let mut typ_params: Vec<vir::ast::Ident> = Vec::new();
    for (x, bound) in typ_bounds.iter() {
        // REVIEW:
        // We currently only allow bounds for functions, not for datatypes,
        // so that datatypes cannot refer to function types.
        // If we allow function types in fields of datatypes, we will need to have VIR perform
        // a positivity check (recursive types only allowed in positive positions) for soundness.
        match &**bound {
            GenericBoundX::None => typ_params.push(x.clone()),
            _ => {
                unsupported_err!(generics.span, "generic bounds");
            }
        }
    }
    Ok(Arc::new(typ_params))
}<|MERGE_RESOLUTION|>--- conflicted
+++ resolved
@@ -268,10 +268,9 @@
                 {
                     v.push(Attr::CustomReqErr(msg.clone()))
                 }
-<<<<<<< HEAD
                 Some(box [AttrTree::Fun(_, arg, None)]) if arg == "bit_vector" => {
                     v.push(Attr::BitVector)
-=======
+                }
                 Some(box [AttrTree::Fun(_, arg, Some(box [AttrTree::Fun(_, name, None)]))])
                     if arg == "returns" && name == "spec" =>
                 {
@@ -286,7 +285,6 @@
                     if arg == "returns" && name == "exec" =>
                 {
                     v.push(Attr::ReturnMode(Mode::Exec))
->>>>>>> fe6af3ce
                 }
                 _ => return err_span_str(span, "unrecognized verifier attribute"),
             },
