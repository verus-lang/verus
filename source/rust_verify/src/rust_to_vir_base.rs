use crate::attributes::get_verifier_attrs;
use crate::context::{BodyCtxt, Context};
use crate::rust_to_vir_impl::ExternalInfo;
use crate::util::{err_span, unsupported_err_span};
use crate::verus_items::{self, BuiltinTypeItem, RustItem, VerusItem};
use crate::{unsupported_err, unsupported_err_unless};
use rustc_ast::{BindingMode, ByRef, Mutability};
use rustc_hir::definitions::DefPath;
use rustc_hir::{GenericParam, GenericParamKind, Generics, HirId, LifetimeParamKind, QPath, Ty};
use rustc_infer::infer::TyCtxtInferExt;
use rustc_middle::ty::fold::BoundVarReplacerDelegate;
use rustc_middle::ty::TraitPredicate;
use rustc_middle::ty::Visibility;
use rustc_middle::ty::{AdtDef, TyCtxt, TyKind};
use rustc_middle::ty::{Clause, ClauseKind, GenericParamDefKind};
use rustc_middle::ty::{
    ConstKind, GenericArg, GenericArgKind, GenericArgsRef, ParamConst, TypeFoldable, TypeFolder,
    TypeSuperFoldable, TypeVisitableExt, ValTree,
};
use rustc_span::def_id::{DefId, LOCAL_CRATE};
use rustc_span::symbol::{kw, Ident};
use rustc_span::Span;
use rustc_trait_selection::infer::InferCtxtExt;
use std::collections::HashMap;
use std::sync::Arc;
use vir::ast::{
    Dt, GenericBoundX, Idents, ImplPath, IntRange, IntegerTypeBitwidth, Path, PathX, Primitive,
    Typ, TypDecorationArg, TypX, Typs, VarIdent, VirErr, VirErrAs,
};
use vir::ast_util::{str_unique_var, types_equal, undecorate_typ};

// TODO: eventually, this should just always be true
thread_local! {
    pub(crate) static MULTI_CRATE: std::sync::atomic::AtomicBool =
        std::sync::atomic::AtomicBool::new(false);
}

fn def_path_to_vir_path<'tcx>(tcx: TyCtxt<'tcx>, def_path: DefPath) -> Option<Path> {
    let multi_crate = MULTI_CRATE.with(|m| m.load(std::sync::atomic::Ordering::Relaxed));
    let krate = if def_path.krate == LOCAL_CRATE && !multi_crate {
        None
    } else {
        Some(Arc::new(tcx.crate_name(def_path.krate).to_string()))
    };
    let mut segments: Vec<vir::ast::Ident> = Vec::new();
    for d in def_path.data.iter() {
        use rustc_hir::definitions::DefPathData;
        match &d.data {
            DefPathData::ValueNs(symbol) | DefPathData::TypeNs(symbol) => {
                segments.push(Arc::new(symbol.to_string()));
            }
            DefPathData::Ctor => {
                segments.push(Arc::new(vir::def::RUST_DEF_CTOR.to_string()));
            }
            DefPathData::Impl => {
                segments.push(vir::def::impl_ident(d.disambiguator));
            }
            DefPathData::ForeignMod => {
                // this segment can be ignored
            }
            _ => return None,
        }
    }
    Some(Arc::new(PathX { krate, segments: Arc::new(segments) }))
}

pub(crate) fn typ_path_and_ident_to_vir_path<'tcx>(path: &Path, ident: vir::ast::Ident) -> Path {
    let mut path = (**path).clone();
    Arc::make_mut(&mut path.segments).push(ident);
    Arc::new(path)
}

// Register an alternative "friendly" paths for printing better error messages
// or for the command-line --verify-function arguments.
fn register_friendly_path_as_rust_name<'tcx>(tcx: TyCtxt<'tcx>, def_id: DefId, path: &Path) {
    let hir_id = if let Some(local_id) = def_id.as_local() {
        tcx.local_def_id_to_hir_id(local_id)
    } else {
        return;
    };
    let node = tcx.hir_node(hir_id);
    let is_impl_item_fn = matches!(
        node,
        rustc_hir::Node::ImplItem(rustc_hir::ImplItem {
            kind: rustc_hir::ImplItemKind::Fn(..),
            ..
        })
    );
    if !is_impl_item_fn {
        return;
    }
    let mut parent_node = tcx.hir().parent_iter(hir_id);
    let (_, parent_node) = parent_node.next().expect("unexpected empty impl path");
    let friendly_self_ty = match parent_node {
        rustc_hir::Node::Item(rustc_hir::Item {
            kind: rustc_hir::ItemKind::Impl(impll),
            owner_id,
            ..
        }) => match &impll.self_ty.kind {
            rustc_hir::TyKind::Path(QPath::Resolved(
                None,
                rustc_hir::Path { res: rustc_hir::def::Res::Def(_, self_def_id), .. },
            )) => def_path_to_vir_path(tcx, tcx.def_path(*self_def_id)),
            _ => {
                // To handle cases like [T] which are not syntactically datatypes
                // but converted into VIR datatypes.
                let self_ty = tcx.type_of(owner_id.to_def_id()).skip_binder();
                match self_ty.kind() {
                    TyKind::Slice(_) => Some(vir::def::slice_type()),
                    _ => None,
                }
            }
        },
        _ => None,
    };
    if let Some(ty_path) = friendly_self_ty {
        let friendly_path =
            typ_path_and_ident_to_vir_path(&ty_path, def_to_path_ident(tcx, def_id));
        vir::ast_util::set_path_as_rust_name(path, &friendly_path);
    }
}

fn def_to_path_ident<'tcx>(tcx: TyCtxt<'tcx>, def_id: DefId) -> vir::ast::Ident {
    let def_path = tcx.def_path(def_id);
    match def_path.data.last().expect("unexpected empty impl path").data {
        rustc_hir::definitions::DefPathData::ValueNs(name) => Arc::new(name.to_string()),
        _ => panic!("unexpected name of impl"),
    }
}

pub(crate) fn def_id_to_vir_path_option<'tcx>(
    tcx: TyCtxt<'tcx>,
    verus_items: Option<&crate::verus_items::VerusItems>,
    def_id: DefId,
) -> Option<Path> {
    if let Some(verus_items) = verus_items {
        let verus_item = verus_items.id_to_name.get(&def_id);
        if let Some(VerusItem::Vstd(_, Some(fn_name))) = verus_item {
            // interpreter.rs and def.rs refer directly to some impl methods,
            // so make sure we use the fn_name names from `verus_items`
            let segments = fn_name.split("::").map(|x| Arc::new(x.to_string())).collect();
            let krate = Some(Arc::new("vstd".to_string()));
            return Some(Arc::new(PathX { krate, segments: Arc::new(segments) }));
        }
    }
    let path = def_path_to_vir_path(tcx, tcx.def_path(def_id));
    if let Some(path) = &path {
        register_friendly_path_as_rust_name(tcx, def_id, path);
    }
    path
}

pub(crate) fn def_id_to_vir_path_ignoring_diagnostic_rename<'tcx>(
    tcx: TyCtxt<'tcx>,
    def_id: DefId,
) -> Path {
    def_id_to_vir_path_option(tcx, None, def_id)
        .unwrap_or_else(|| panic!("unhandled name {:?}", def_id))
}

pub(crate) fn def_id_to_vir_path<'tcx>(
    tcx: TyCtxt<'tcx>,
    verus_items: &crate::verus_items::VerusItems,
    def_id: DefId,
) -> Path {
    def_id_to_vir_path_option(tcx, Some(verus_items), def_id)
        .unwrap_or_else(|| panic!("unhandled name {:?}", def_id))
}

pub(crate) fn def_id_to_datatype<'tcx, 'hir>(
    tcx: TyCtxt<'tcx>,
    verus_items: &crate::verus_items::VerusItems,
    def_id: DefId,
    typ_args: Typs,
    impl_paths: vir::ast::ImplPaths,
) -> TypX {
    TypX::Datatype(Dt::Path(def_id_to_vir_path(tcx, verus_items, def_id)), typ_args, impl_paths)
}

pub(crate) fn no_body_param_to_var<'tcx>(ident: &Ident) -> VarIdent {
    str_unique_var(ident.as_str(), vir::ast::VarIdentDisambiguate::NoBodyParam)
}

pub(crate) fn local_to_var<'tcx>(
    ident: &Ident,
    local_id: rustc_hir::hir_id::ItemLocalId,
) -> VarIdent {
    let dis = vir::ast::VarIdentDisambiguate::RustcId(local_id.index());
    str_unique_var(&ident.to_string(), dis)
}

pub(crate) fn qpath_to_ident<'tcx>(
    tcx: TyCtxt<'tcx>,
    qpath: &QPath<'tcx>,
) -> Option<vir::ast::VarIdent> {
    use rustc_hir::def::Res;
    use rustc_hir::{Node, Pat, PatKind};
    if let QPath::Resolved(None, rustc_hir::Path { res: Res::Local(id), .. }) = qpath {
        if let Node::Pat(Pat {
            kind: PatKind::Binding(BindingMode(ByRef::No, Mutability::Not), hir_id, x, None),
            ..
        }) = tcx.hir_node(*id)
        {
            Some(local_to_var(x, hir_id.local_id))
        } else {
            None
        }
    } else {
        None
    }
}

fn clean_all_escaping_bound_vars<'tcx, T: rustc_middle::ty::TypeFoldable<TyCtxt<'tcx>>>(
    tcx: TyCtxt<'tcx>,
    value: T,
    param_env_src: DefId,
) -> T {
    let mut regions = HashMap::new();
    let delegate = rustc_middle::ty::fold::FnMutDelegate {
        regions: &mut |br| {
            *regions.entry(br).or_insert(rustc_middle::ty::Region::new_late_param(
                tcx,
                param_env_src,
                br.kind,
            ))
        },
        types: &mut |b| panic!("unexpected bound ty in binder: {:?}", b),
        consts: &mut |b, ty| panic!("unexpected bound ct in binder: {:?} {}", b, ty),
    };

    replace_all_escaping_bound_vars_uncached(tcx, value, delegate)
}

// This implementation is based off of of the impl of
// replace_escaping_bound_vars with a minor change
// https://doc.rust-lang.org/1.73.0/nightly-rustc/src/rustc_middle/ty/fold.rs.html#296
//
// The reason we need to modify it is this:
// when we move into a binder (via 'skip_binder') we need to
// replace all the vars in the binder. 'replace_escaping_bound_vars_uncached' is meant
// to do this, but it only replaces the vars at one level, the level currently being
// stripped off. However, when we're ready to call this, we might have already
// called skip_binder multiple times before ever even calling get_impl_paths.
//
// This modified version of replace_escaping_bound_vars_uncached will replace ALL
// escaped bound vars, including the ones at higher binding levels.
fn replace_all_escaping_bound_vars_uncached<
    'tcx,
    T: rustc_middle::ty::TypeFoldable<TyCtxt<'tcx>>,
>(
    tcx: TyCtxt<'tcx>,
    value: T,
    delegate: impl BoundVarReplacerDelegate<'tcx>,
) -> T {
    if !value.has_escaping_bound_vars() {
        value
    } else {
        let mut replacer = BoundVarReplacer::new(tcx, delegate);
        value.fold_with(&mut replacer)
    }
}

struct BoundVarReplacer<'tcx, D> {
    tcx: TyCtxt<'tcx>,
    current_index: rustc_middle::ty::DebruijnIndex,
    delegate: D,
}

impl<'tcx, D: BoundVarReplacerDelegate<'tcx>> BoundVarReplacer<'tcx, D> {
    fn new(tcx: TyCtxt<'tcx>, delegate: D) -> Self {
        BoundVarReplacer { tcx, current_index: rustc_middle::ty::INNERMOST, delegate }
    }
}

impl<'tcx, D> TypeFolder<TyCtxt<'tcx>> for BoundVarReplacer<'tcx, D>
where
    D: BoundVarReplacerDelegate<'tcx>,
{
    fn interner(&self) -> TyCtxt<'tcx> {
        self.tcx
    }

    fn fold_binder<T: TypeFoldable<TyCtxt<'tcx>>>(
        &mut self,
        t: rustc_middle::ty::Binder<'tcx, T>,
    ) -> rustc_middle::ty::Binder<'tcx, T> {
        self.current_index.shift_in(1);
        let t = t.super_fold_with(self);
        self.current_index.shift_out(1);
        t
    }

    fn fold_ty(&mut self, t: rustc_middle::ty::Ty<'tcx>) -> rustc_middle::ty::Ty<'tcx> {
        match *t.kind() {
            rustc_middle::ty::Bound(debruijn, bound_ty) if debruijn == self.current_index => {
                let ty = self.delegate.replace_ty(bound_ty);
                debug_assert!(!ty.has_vars_bound_above(rustc_middle::ty::INNERMOST));
                rustc_middle::ty::fold::shift_vars(self.tcx, ty, self.current_index.as_u32())
            }
            _ if t.has_vars_bound_at_or_above(self.current_index) => t.super_fold_with(self),
            _ => t,
        }
    }

    fn fold_region(&mut self, r: rustc_middle::ty::Region<'tcx>) -> rustc_middle::ty::Region<'tcx> {
        match *r {
            // NOTE(verus): This is the one change, we replace == with >=
            rustc_middle::ty::ReBound(debruijn, br) if debruijn >= self.current_index => {
                let region = self.delegate.replace_region(br);
                if let rustc_middle::ty::ReBound(debruijn1, br) = *region {
                    assert_eq!(debruijn1, rustc_middle::ty::INNERMOST);
                    rustc_middle::ty::Region::new_bound(self.tcx, debruijn, br)
                } else {
                    region
                }
            }
            _ => r,
        }
    }

    fn fold_const(&mut self, ct: rustc_middle::ty::Const<'tcx>) -> rustc_middle::ty::Const<'tcx> {
        match ct.kind() {
            ConstKind::Bound(debruijn, bound_const) if debruijn == self.current_index => {
                let ct = self.delegate.replace_const(bound_const, ct.ty());
                debug_assert!(!ct.has_vars_bound_above(rustc_middle::ty::INNERMOST));
                rustc_middle::ty::fold::shift_vars(self.tcx, ct, self.current_index.as_u32())
            }
            _ => ct.super_fold_with(self),
        }
    }

    fn fold_predicate(
        &mut self,
        p: rustc_middle::ty::Predicate<'tcx>,
    ) -> rustc_middle::ty::Predicate<'tcx> {
        if p.has_vars_bound_at_or_above(self.current_index) { p.super_fold_with(self) } else { p }
    }
}

#[derive(Clone, Debug, PartialEq, Eq)]
pub(crate) struct ClauseFrom<'tcx> {
    clause: Clause<'tcx>,
    is_self_trait_bound: bool,
    source_id: DefId,
    span: Span,
}

fn instantiate_pred_clauses<'tcx>(
    tcx: TyCtxt<'tcx>,
    mut def_id: DefId,
    args: rustc_middle::ty::GenericArgsRef<'tcx>,
) -> Vec<(Option<ClauseFrom<'tcx>>, Clause<'tcx>)> {
    // We could get the information directly like this:
    let direct_clauses = tcx.predicates_of(def_id).instantiate(tcx, args).predicates;
    // but we need a little more information, so we manually reimplement some of instantiate here:
    let mut ancestors: Vec<DefId> = Vec::new();
    loop {
        ancestors.push(def_id);
        let preds = tcx.predicates_of(def_id);
        if let Some(id) = preds.parent {
            def_id = id;
        } else {
            break;
        }
    }
    let mut clauses: Vec<(Option<ClauseFrom<'tcx>>, Clause<'tcx>)> = Vec::new();
    for def_id in ancestors.iter().rev() {
        let preds = tcx.predicates_of(def_id);
        let preds_on = tcx.predicates_defined_on(def_id);
        assert!(
            preds.predicates.len() == preds_on.predicates.len()
                || preds.predicates.len() == preds_on.predicates.len() + 1
        );
        assert!(preds_on.predicates.iter().all(|p| preds.predicates.contains(p)));
        for (clause, span) in preds.predicates {
            // This is based on GenericPredicates.instantiate_into, which is close to what
            // we need but doesn't track the relation between the uninstantiated and
            // instantiated clauses.
            let inst = rustc_middle::ty::EarlyBinder::bind(*clause).instantiate(tcx, args);
            let is_self_trait_bound = !preds_on.predicates.contains(&(*clause, *span));
            if is_self_trait_bound {
                if let ClauseKind::Trait(TraitPredicate { trait_ref, .. }) =
                    clause.kind().skip_binder()
                {
                    assert!(trait_ref.def_id == *def_id);
                    assert!(args.len() > 0);
                    match trait_ref.args.types().collect::<Vec<_>>()[0].kind() {
                        TyKind::Param(param) if param.name == kw::SelfUpper => (),
                        _ => panic!("expected Self: Trait bound to have args[0] = Self"),
                    }
                } else {
                    panic!("expected Self: Trait bound to be TraitPredicate");
                }
            }
            let clause_from = ClauseFrom {
                clause: *clause,
                is_self_trait_bound,
                source_id: *def_id,
                span: *span,
            };
            clauses.push((Some(clause_from), inst));
        }
    }
    // just in case, check that the results mach the direct version of instantiate:
    assert!(direct_clauses == clauses.iter().map(|(_, c)| *c).collect::<Vec<_>>());
    clauses
}

pub(crate) fn get_impl_paths<'tcx>(
    tcx: TyCtxt<'tcx>,
    verus_items: &crate::verus_items::VerusItems,
    param_env_src: DefId,
    target_id: DefId,
    node_substs: &'tcx rustc_middle::ty::List<rustc_middle::ty::GenericArg<'tcx>>,
    remove_self_trait_bound: Option<(DefId, &mut Option<vir::ast::ImplPath>)>,
) -> vir::ast::ImplPaths {
    let clauses = instantiate_pred_clauses(tcx, target_id, node_substs);
    get_impl_paths_for_clauses(tcx, verus_items, param_env_src, clauses, remove_self_trait_bound)
}

pub(crate) fn get_impl_paths_for_clauses<'tcx>(
    tcx: TyCtxt<'tcx>,
    verus_items: &crate::verus_items::VerusItems,
    param_env_src: DefId,
    clauses: Vec<(Option<ClauseFrom<'tcx>>, Clause<'tcx>)>,
    mut remove_self_trait_bound: Option<(DefId, &mut Option<vir::ast::ImplPath>)>,
) -> vir::ast::ImplPaths {
    let mut impl_paths = Vec::new();
    let param_env = tcx.param_env(param_env_src);

    // REVIEW: do we need this?
    // let normalized_substs = tcx.normalize_erasing_regions(param_env, node_substs);

    // We traverse all trait bounds that need to be instantiated, and the trait bounds
    // needed to satisfy those trait bounds, and so on. We traverse breadth-first.
    // Our goal is to just to collect all the impl paths, but a generic trait impl
    // might get reached multiple times for different instantiations. We need to process
    // each of these instantiations independently, since each one might lead to different
    // impl instantiatons. Thus, the worklist is over predicates (i.e., specific trait bounds)
    // not impls.

    let mut predicate_worklist: Vec<(Option<ClauseFrom<'tcx>>, Clause<'tcx>)> = clauses;

    let mut idx = 0;
    while idx < predicate_worklist.len() {
        if idx == 100000 {
            panic!("get_impl_paths nesting depth exceeds 1000");
        }

        let (inst_bound, inst_pred) = &predicate_worklist[idx];
        idx += 1;

        if let ClauseKind::Trait(_) = inst_pred.kind().skip_binder() {
            let inst_pred_kind = inst_pred.kind().skip_binder();
            let inst_pred_kind = clean_all_escaping_bound_vars(tcx, inst_pred_kind, param_env_src);

            let trait_refs = if let ClauseKind::Trait(tp) = &inst_pred_kind {
                tp.trait_ref
            } else {
                unreachable!()
            };

            let candidate = tcx.codegen_select_candidate((param_env, trait_refs));
            let candidate = candidate.or_else(|_| {
                let trait_refs = tcx.normalize_erasing_regions(param_env, trait_refs);
                tcx.codegen_select_candidate((param_env, trait_refs))
            });
            if let Ok(impl_source) = candidate {
                if let rustc_middle::traits::ImplSource::UserDefined(u) = impl_source {
                    let impl_path = def_id_to_vir_path(tcx, verus_items, u.impl_def_id);
                    let impl_path = ImplPath::TraitImplPath(impl_path);
                    match (&mut remove_self_trait_bound, inst_bound) {
                        (Some((expected_id, self_trait_impl_path)), Some(b))
                            if *expected_id == b.source_id && b.is_self_trait_bound =>
                        {
                            assert!(self_trait_impl_path.is_none());
                            **self_trait_impl_path = Some(impl_path);
                        }
                        _ => {
                            impl_paths.push(impl_path);
                        }
                    }

                    let clauses = instantiate_pred_clauses(tcx, u.impl_def_id, u.args);
                    for p in clauses {
                        if !predicate_worklist.contains(&p) {
                            predicate_worklist.push(p);
                        }
                    }
                } else if let rustc_middle::traits::ImplSource::Builtin(
                    rustc_middle::traits::BuiltinImplSource::Misc,
                    _,
                ) = impl_source
                {
                    // When the needed trait bound is `FnDef(f) : FnOnce(...)`
                    // The `impl_source` doesn't have the information we need,
                    // so we have to special case this here.

                    // REVIEW: need to see if there are other problematic cases here;
                    // I think codegen_select_candidate lacks some information because
                    // it's used for codegen

                    match inst_pred_kind {
                        ClauseKind::Trait(TraitPredicate {
                            trait_ref:
                                rustc_middle::ty::TraitRef {
                                    def_id: trait_def_id,
                                    args: trait_args,
                                    ..
                                },
                            polarity: rustc_middle::ty::PredicatePolarity::Positive,
                        }) => {
                            if Some(trait_def_id) == tcx.lang_items().fn_trait()
                                || Some(trait_def_id) == tcx.lang_items().fn_mut_trait()
                                || Some(trait_def_id) == tcx.lang_items().fn_once_trait()
                            {
                                match trait_args.into_type_list(tcx)[0].kind() {
                                    TyKind::FnDef(fn_def_id, fn_node_substs) => {
                                        let fn_path =
                                            def_id_to_vir_path(tcx, verus_items, *fn_def_id);
                                        let fn_fun = Arc::new(vir::ast::FunX { path: fn_path });
                                        impl_paths.push(ImplPath::FnDefImplPath(fn_fun));

                                        let clauses = instantiate_pred_clauses(
                                            tcx,
                                            *fn_def_id,
                                            fn_node_substs,
                                        );
                                        for p in clauses {
                                            if !predicate_worklist.contains(&p) {
                                                predicate_worklist.push(p);
                                            }
                                        }
                                    }
                                    _ => {}
                                }
                            }
                        }
                        _ => {}
                    }
                }
            }
        }
    }
    Arc::new(impl_paths)
}

pub(crate) fn mk_visibility<'tcx>(ctxt: &Context<'tcx>, def_id: DefId) -> vir::ast::Visibility {
    mk_visibility_from_vis(ctxt, ctxt.tcx.visibility(def_id))
}

pub(crate) fn mk_visibility_from_vis<'tcx>(
    ctxt: &Context<'tcx>,
    visibility: rustc_middle::ty::Visibility<DefId>,
) -> vir::ast::Visibility {
    let restricted_to = match visibility {
        Visibility::Public => None,
        Visibility::Restricted(id) => Some(def_id_to_vir_path(ctxt.tcx, &ctxt.verus_items, id)),
    };
    vir::ast::Visibility { restricted_to }
}

pub(crate) fn get_range(typ: &Typ) -> IntRange {
    match &*undecorate_typ(typ) {
        TypX::Int(range) => *range,
        _ => panic!("get_range {:?}", typ),
    }
}

pub(crate) fn bitwidth_and_signedness_of_integer_type<'tcx>(
    verus_items: &crate::verus_items::VerusItems,
    ty: rustc_middle::ty::Ty<'tcx>,
) -> (Option<IntegerTypeBitwidth>, bool) {
    match mk_range(verus_items, &ty) {
        IntRange::U(w) => (Some(IntegerTypeBitwidth::Width(w)), false),
        IntRange::I(w) => (Some(IntegerTypeBitwidth::Width(w)), true),
        IntRange::USize => (Some(IntegerTypeBitwidth::ArchWordSize), false),
        IntRange::ISize => (Some(IntegerTypeBitwidth::ArchWordSize), true),
        IntRange::Nat => (None, false),
        IntRange::Int => (None, true),
        IntRange::Char => panic!("bitwidth_and_signedness_of_integer_type did not expect char"),
    }
}

pub(crate) fn mk_range<'tcx>(
    verus_items: &crate::verus_items::VerusItems,
    ty: &rustc_middle::ty::Ty<'tcx>,
) -> IntRange {
    match ty.kind() {
        TyKind::Adt(AdtDef(adt_def_data), _) => {
            let did = adt_def_data.did;
            let verus_item = verus_items.id_to_name.get(&did);
            match verus_item {
                Some(VerusItem::BuiltinType(BuiltinTypeItem::Int)) => IntRange::Int,
                Some(VerusItem::BuiltinType(BuiltinTypeItem::Nat)) => IntRange::Nat,
                _ => panic!("mk_range {:?}", ty),
            }
        }
        TyKind::Uint(rustc_middle::ty::UintTy::U8) => IntRange::U(8),
        TyKind::Uint(rustc_middle::ty::UintTy::U16) => IntRange::U(16),
        TyKind::Uint(rustc_middle::ty::UintTy::U32) => IntRange::U(32),
        TyKind::Uint(rustc_middle::ty::UintTy::U64) => IntRange::U(64),
        TyKind::Uint(rustc_middle::ty::UintTy::U128) => IntRange::U(128),
        TyKind::Uint(rustc_middle::ty::UintTy::Usize) => IntRange::USize,
        TyKind::Int(rustc_middle::ty::IntTy::I8) => IntRange::I(8),
        TyKind::Int(rustc_middle::ty::IntTy::I16) => IntRange::I(16),
        TyKind::Int(rustc_middle::ty::IntTy::I32) => IntRange::I(32),
        TyKind::Int(rustc_middle::ty::IntTy::I64) => IntRange::I(64),
        TyKind::Int(rustc_middle::ty::IntTy::I128) => IntRange::I(128),
        TyKind::Int(rustc_middle::ty::IntTy::Isize) => IntRange::ISize,
        _ => panic!("mk_range {:?}", ty),
    }
}

pub(crate) fn is_integer_ty<'tcx>(
    verus_items: &crate::verus_items::VerusItems,
    ty: &rustc_middle::ty::Ty<'tcx>,
) -> bool {
    match ty.kind() {
        TyKind::Adt(AdtDef(adt_def_data), _) => {
            let did = adt_def_data.did;
            let verus_item = verus_items.id_to_name.get(&did);
            match verus_item {
                Some(VerusItem::BuiltinType(BuiltinTypeItem::Int)) => true,
                Some(VerusItem::BuiltinType(BuiltinTypeItem::Nat)) => true,
                _ => false,
            }
        }
        TyKind::Uint(_) => true,
        TyKind::Int(_) => true,
        _ => false,
    }
}

pub(crate) fn mid_ty_simplify<'tcx>(
    tcx: TyCtxt<'tcx>,
    verus_items: &crate::verus_items::VerusItems,
    ty: &rustc_middle::ty::Ty<'tcx>,
    allow_mut_ref: bool,
) -> rustc_middle::ty::Ty<'tcx> {
    match ty.kind() {
        TyKind::Ref(_, t, Mutability::Mut) if allow_mut_ref => {
            mid_ty_simplify(tcx, verus_items, t, allow_mut_ref)
        }
        TyKind::Adt(AdtDef(adt_def_data), args) => {
            let did = adt_def_data.did;
            let is_ghost_or_tracked = matches!(
                verus_items.id_to_name.get(&did),
                Some(VerusItem::BuiltinType(BuiltinTypeItem::Ghost | BuiltinTypeItem::Tracked))
            );
            let rust_item = verus_items::get_rust_item(tcx, did);
            let is_box = rust_item == Some(verus_items::RustItem::Box);
            let is_smart_ptr =
                (matches!(rust_item, Some(verus_items::RustItem::Rc | verus_items::RustItem::Arc))
                    || is_ghost_or_tracked)
                    && args.len() == 1;
            if is_box || is_smart_ptr {
                if let rustc_middle::ty::GenericArgKind::Type(t) = args[0].unpack() {
                    mid_ty_simplify(tcx, verus_items, &t, false)
                } else {
                    panic!("unexpected type argument")
                }
            } else {
                ty.to_owned()
            }
        }
        _ => ty.to_owned(),
    }
}

// Return true if we support the type and therefore can use a trait impl that mentions it
// (This is meant to be a quick prefilter; if it incorrectly returns true, we may end up
// dropping the results of trait_impl_to_vir, which is ok.)
pub(crate) fn mid_ty_filter_for_external_impls<'tcx>(
    ctxt: &Context<'tcx>,
    ty: &rustc_middle::ty::Ty<'tcx>,
    external_info: &mut ExternalInfo,
) -> bool {
    match ty.kind() {
        TyKind::Bool => true,
        TyKind::Uint(_) | TyKind::Int(_) => true,
        TyKind::Char => true,
        TyKind::Ref(_, _, rustc_ast::Mutability::Not) => true,
        TyKind::Param(_) => true,
        TyKind::Tuple(_) => true,
        TyKind::Slice(_) => true,
        TyKind::RawPtr(_) => true,
        TyKind::Array(..) => true,
        TyKind::Closure(..) => true,
        TyKind::FnDef(..) => true,
        TyKind::Str => true,

        // HACK for now:
        // See https://github.com/rust-lang/rust/issues/64715
        // See https://github.com/rust-lang/rust/blob/master/library/core/src/convert/mod.rs
        // The "impl<T> From<!> for T" causes a real conflict with "impl<T> From<T> for T",
        // so don't auto-import ! for now.
        TyKind::Never => false,

        TyKind::Alias(rustc_middle::ty::AliasKind::Opaque, _) => false,
        TyKind::Alias(rustc_middle::ty::AliasKind::Weak, _) => false,
        TyKind::Float(..) => false,
        TyKind::Foreign(..) => false,
        TyKind::Ref(_, _, rustc_ast::Mutability::Mut) => false,
        TyKind::FnPtr(..) => false,
        TyKind::Dynamic(..) => false,
        TyKind::Coroutine(..) => false,
        TyKind::CoroutineWitness(..) => false,
        TyKind::Bound(..) => false,
        TyKind::Placeholder(..) => false,
        TyKind::Infer(..) => false,
        TyKind::Error(..) => false,

        TyKind::Adt(rustc_middle::ty::AdtDef(adt_def_data), _) => {
            external_info.has_type_id(ctxt, adt_def_data.did)
        }
        TyKind::Alias(
            rustc_middle::ty::AliasKind::Projection | rustc_middle::ty::AliasKind::Inherent,
            t,
        ) => {
            let trait_def = ctxt.tcx.generics_of(t.def_id).parent;
            let t_args: Vec<_> = t.args.iter().filter(|x| x.as_region().is_none()).collect();
            t_args.iter().find(|x| x.as_type().is_none()).is_none()
                && trait_def.is_some()
                && t_args.len() >= 1
        }
    }
}

pub(crate) fn mid_arg_filter_for_external_impls<'tcx>(
    ctxt: &Context<'tcx>,
    type_walker: rustc_middle::ty::walk::TypeWalker<'tcx>,
    external_info: &mut ExternalInfo,
) -> bool {
    let mut all_types_supported = true;
    for arg in type_walker {
        if let rustc_middle::ty::GenericArgKind::Type(t) = arg.unpack() {
<<<<<<< HEAD
            let supported = match t.kind() {
                TyKind::Bool => true,
                TyKind::Uint(_) | TyKind::Int(_) => true,
                TyKind::Char => true,
                TyKind::Ref(_, _, rustc_ast::Mutability::Not) => true,
                TyKind::Param(_) => true,
                TyKind::Never => true,
                TyKind::Tuple(_) => true,
                TyKind::Slice(_) => true,
                TyKind::RawPtr(_, _) => true,
                TyKind::Array(..) => true,
                TyKind::Closure(..) => true,
                TyKind::FnDef(..) => true,
                TyKind::Str => true,

                TyKind::Alias(rustc_middle::ty::AliasKind::Opaque, _) => false,
                TyKind::Alias(rustc_middle::ty::AliasKind::Weak, _) => false,
                TyKind::Float(..) => false,
                TyKind::Foreign(..) => false,
                TyKind::Ref(_, _, rustc_ast::Mutability::Mut) => false,
                TyKind::FnPtr(..) => false,
                TyKind::Dynamic(..) => false,
                TyKind::Coroutine(..) => false,
                TyKind::CoroutineWitness(..) => false,
                TyKind::Bound(..) => false,
                TyKind::Placeholder(..) => false,
                TyKind::Infer(..) => false,
                TyKind::Error(..) => false,

                TyKind::Adt(rustc_middle::ty::AdtDef(adt_def_data), _) => {
                    external_info.type_ids.contains(&adt_def_data.did)
                }
                TyKind::Alias(
                    rustc_middle::ty::AliasKind::Projection | rustc_middle::ty::AliasKind::Inherent,
                    t,
                ) => {
                    let trait_def = tcx.generics_of(t.def_id).parent;
                    let t_args: Vec<_> =
                        t.args.iter().filter(|x| x.as_region().is_none()).collect();
                    t_args.iter().find(|x| x.as_type().is_none()).is_none()
                        && trait_def.is_some()
                        && t_args.len() >= 1
                }

                TyKind::CoroutineClosure(_, _) => false,
                TyKind::Pat(_, _) => false,
            };
=======
            let supported = mid_ty_filter_for_external_impls(ctxt, &t, external_info);
>>>>>>> 601e1e72
            all_types_supported = all_types_supported && supported;
        }
    }
    all_types_supported
}

// Return true if we support the generics and therefore can use a trait impl that mentions it
// (This is meant to be a quick prefilter; if it incorrectly returns true, we may end up
// dropping the results of trait_impl_to_vir, which is ok.)
pub(crate) fn mid_generics_filter_for_external_impls<'tcx>(
    ctxt: &Context<'tcx>,
    def_id: DefId,
    external_info: &mut ExternalInfo,
) -> bool {
    let tcx = ctxt.tcx;
    let generics = tcx.generics_of(def_id);
    for (i, param) in generics.params.iter().enumerate() {
        if i == 0 && param.name == kw::SelfUpper {
            continue;
        }
        match &param.kind {
            GenericParamDefKind::Lifetime { .. } => continue,
            GenericParamDefKind::Type { has_default: false, synthetic: true | false } => {}
            GenericParamDefKind::Type { has_default: true, .. } => {
                return false;
            }
            GenericParamDefKind::Const { is_host_effect: true, .. } => continue,
            GenericParamDefKind::Const { .. } => {}
        }
        if param.pure_wrt_drop {
            return false;
        }
    }
    let predicates = tcx.predicates_of(def_id);
    for (predicate, _span) in predicates.predicates.iter() {
        match predicate.kind().skip_binder() {
            ClauseKind::RegionOutlives(_) | ClauseKind::TypeOutlives(_) => {}
            ClauseKind::Trait(TraitPredicate {
                trait_ref,
                polarity: rustc_middle::ty::PredicatePolarity::Positive,
            }) => {
                let trait_def_id = trait_ref.def_id;
                if Some(trait_def_id) == tcx.lang_items().fn_trait()
                    || Some(trait_def_id) == tcx.lang_items().fn_mut_trait()
                    || Some(trait_def_id) == tcx.lang_items().fn_once_trait()
                {
                    continue;
                }
                if !external_info.trait_id_set.contains(&trait_def_id) {
                    return false;
                }
                for arg in trait_ref.args.types() {
                    if !mid_arg_filter_for_external_impls(ctxt, arg.walk(), external_info) {
                        return false;
                    }
                }
            }
            ClauseKind::Projection(pred) => {
                if Some(pred.projection_ty.def_id) == tcx.lang_items().fn_once_output() {
                    continue;
                }
                if pred.term.ty().is_none() {
                    return false;
                }
                let trait_def_id = pred.projection_ty.trait_def_id(tcx);
                if !external_info.trait_id_set.contains(&trait_def_id) {
                    return false;
                }
                for arg in pred.projection_ty.args.types() {
                    if !mid_arg_filter_for_external_impls(ctxt, arg.walk(), external_info) {
                        return false;
                    }
                }
            }
            ClauseKind::ConstArgHasType(..) => {}
            _ => {
                return false;
            }
        }
    }
    true
}

// returns VIR Typ and whether Ghost/Tracked was erased from around the outside of the VIR Typ
pub(crate) fn mid_ty_to_vir_ghost<'tcx>(
    tcx: TyCtxt<'tcx>,
    verus_items: &crate::verus_items::VerusItems,
    param_env_src: DefId,
    span: Span,
    ty: &rustc_middle::ty::Ty<'tcx>,
    allow_mut_ref: bool,
) -> Result<(Typ, bool), VirErr> {
    use vir::ast::TypDecoration;
    let t_rec = |t: &rustc_middle::ty::Ty<'tcx>| {
        mid_ty_to_vir_ghost(tcx, verus_items, param_env_src, span, t, allow_mut_ref)
    };
    let t_rec_flags = |t: &rustc_middle::ty::Ty<'tcx>, allow_mut_ref: bool| {
        mid_ty_to_vir_ghost(tcx, verus_items, param_env_src, span, t, allow_mut_ref)
    };
    let t = match ty.kind() {
        TyKind::Bool => (Arc::new(TypX::Bool), false),
        TyKind::Uint(_) | TyKind::Int(_) => (Arc::new(TypX::Int(mk_range(verus_items, ty))), false),
        TyKind::Char => (Arc::new(TypX::Int(IntRange::Char)), false),
        TyKind::Ref(_, tys, rustc_ast::Mutability::Not) => {
            let (t0, ghost) = t_rec(tys)?;
            (Arc::new(TypX::Decorate(TypDecoration::Ref, None, t0.clone())), ghost)
        }
        TyKind::Ref(_, tys, rustc_ast::Mutability::Mut) if allow_mut_ref => {
            let (t0, ghost) = t_rec(tys)?;
            (Arc::new(TypX::Decorate(TypDecoration::MutRef, None, t0.clone())), ghost)
        }
        TyKind::Param(param) if param.name == kw::SelfUpper => {
            (Arc::new(TypX::TypParam(vir::def::trait_self_type_param())), false)
        }
        TyKind::Param(param) => {
            (Arc::new(TypX::TypParam(Arc::new(param_ty_to_vir_name(param)))), false)
        }
        TyKind::Never => {
            // All types are inhabited in SMT; we pick an arbitrary inhabited type for Never
            let tuple0 = vir::ast_util::unit_typ();
            (Arc::new(TypX::Decorate(TypDecoration::Never, None, tuple0)), false)
        }
        TyKind::Tuple(_) => {
            let mut typs: Vec<Typ> = Vec::new();
            for t in ty.tuple_fields().iter() {
                typs.push(t_rec(&t)?.0);
            }
            (vir::ast_util::mk_tuple_typ(&Arc::new(typs)), false)
        }
        TyKind::Slice(ty) => {
            let typ = t_rec(ty)?.0;
            let typs = Arc::new(vec![typ]);
            (Arc::new(TypX::Primitive(Primitive::Slice, typs)), false)
        }
        TyKind::Str => (Arc::new(TypX::Primitive(Primitive::StrSlice, Arc::new(vec![]))), false),
        TyKind::RawPtr(ty, mutbl) => {
            let typ = t_rec(ty)?.0;
            let typs = Arc::new(vec![typ]);

            let typ = Arc::new(TypX::Primitive(Primitive::Ptr, typs));
            let dec_typ = match mutbl {
                Mutability::Not => Arc::new(TypX::Decorate(TypDecoration::ConstPtr, None, typ)),
                Mutability::Mut => typ,
            };
            (dec_typ, false)
        }
        TyKind::Array(ty, const_len) => {
            let typ =
                mid_ty_to_vir_ghost(tcx, verus_items, param_env_src, span, ty, allow_mut_ref)?.0;
            let len = mid_ty_const_to_vir(tcx, Some(span), const_len)?;
            let typs = Arc::new(vec![typ, len]);
            (Arc::new(TypX::Primitive(Primitive::Array, typs)), false)
        }
        TyKind::Adt(AdtDef(adt_def_data), args) => {
            let did = adt_def_data.did;
            let verus_item = verus_items.id_to_name.get(&did);
            if let Some(VerusItem::BuiltinType(BuiltinTypeItem::Int)) = verus_item {
                (Arc::new(TypX::Int(IntRange::Int)), false)
            } else if let Some(VerusItem::BuiltinType(BuiltinTypeItem::Nat)) = verus_item {
                (Arc::new(TypX::Int(IntRange::Nat)), false)
            } else {
                let rust_item = verus_items::get_rust_item(tcx, did);

                if let Some(RustItem::AllocGlobal) = rust_item {
                    return Ok((
                        Arc::new(TypX::Primitive(Primitive::Global, Arc::new(vec![]))),
                        false,
                    ));
                }

                let mut typ_args: Vec<(Typ, bool)> = Vec::new();
                for arg in args.iter() {
                    match arg.unpack() {
                        rustc_middle::ty::GenericArgKind::Type(t) => {
                            typ_args.push(t_rec(&t)?);
                        }
                        rustc_middle::ty::GenericArgKind::Lifetime(_) => {}
                        rustc_middle::ty::GenericArgKind::Const(cnst) => {
                            typ_args.push((mid_ty_const_to_vir(tcx, Some(span), &cnst)?, false));
                        }
                    }
                }
                if Some(did) == tcx.lang_items().owned_box() && typ_args.len() == 2 {
                    let (t0, ghost) = &typ_args[0];
                    let alloc_dec = Some(TypDecorationArg { allocator_typ: typ_args[1].0.clone() });
                    return Ok((
                        Arc::new(TypX::Decorate(TypDecoration::Box, alloc_dec, t0.clone())),
                        *ghost,
                    ));
                }
                if typ_args.len() >= 1 {
                    let (t0, ghost) = &typ_args[0];
                    let decorate = |d: TypDecoration, darg, ghost: bool| {
                        Ok((Arc::new(TypX::Decorate(d, darg, t0.clone())), ghost))
                    };
                    let verus_item = verus_items.id_to_name.get(&did);
                    match (verus_item, rust_item) {
                        (Some(VerusItem::BuiltinType(BuiltinTypeItem::Ghost)), _) => {
                            assert!(typ_args.len() == 1);
                            return decorate(TypDecoration::Ghost, None, true);
                        }
                        (Some(VerusItem::BuiltinType(BuiltinTypeItem::Tracked)), _) => {
                            assert!(typ_args.len() == 1);
                            return decorate(TypDecoration::Tracked, None, true);
                        }
                        (_, Some(RustItem::Rc)) => {
                            assert!(typ_args.len() == 2);
                            let alloc_dec =
                                Some(TypDecorationArg { allocator_typ: typ_args[1].0.clone() });
                            return decorate(TypDecoration::Rc, alloc_dec, *ghost);
                        }
                        (_, Some(RustItem::Arc)) => {
                            assert!(typ_args.len() == 2);
                            let alloc_dec =
                                Some(TypDecorationArg { allocator_typ: typ_args[1].0.clone() });
                            return decorate(TypDecoration::Arc, alloc_dec, *ghost);
                        }
                        _ => {}
                    }
                }
                if let Some(VerusItem::BuiltinType(BuiltinTypeItem::FnSpec)) =
                    verus_items.id_to_name.get(&did)
                {
                    assert!(typ_args.len() == 2);
                    let typ_arg_tuple = typ_args[0].0.clone();
                    let ret_typ = typ_args[1].0.clone();
                    let param_typs = match &*typ_arg_tuple {
                        TypX::Datatype(Dt::Tuple(_), typs, _) => typs.clone(),
                        _ => {
                            // TODO proper user-facing error msg here
                            panic!("expected first type argument of spec_fn to be a tuple");
                        }
                    };
                    return Ok((Arc::new(TypX::SpecFn(param_typs, ret_typ)), false));
                }
                let typ_args = typ_args.into_iter().map(|(t, _)| t).collect();
                let impl_paths = get_impl_paths(tcx, verus_items, param_env_src, did, args, None);
                let datatypex =
                    def_id_to_datatype(tcx, verus_items, did, Arc::new(typ_args), impl_paths);
                (Arc::new(datatypex), false)
            }
        }
        TyKind::Closure(def, substs) => {
            let sig = substs.as_closure().sig();
            let mut args: Vec<Typ> = Vec::new();
            for t in sig.inputs().skip_binder().iter() {
                args.push(t_rec(t)?.0);
            }
            assert!(args.len() == 1);
            let args = match &*args[0] {
                TypX::Datatype(Dt::Tuple(_), typs, _) => typs.clone(),
                _ => panic!("expected tuple type"),
            };

            let ret = t_rec(&sig.output().skip_binder())?.0;
            let id = def.as_local().unwrap().local_def_index.index();
            (Arc::new(TypX::AnonymousClosure(args, ret, id)), false)
        }
        TyKind::Alias(
            rustc_middle::ty::AliasKind::Projection | rustc_middle::ty::AliasKind::Inherent,
            t,
        ) => {
            // First, try to normalize to a non-projection type.
            // This can enable concrete operations on the type (e.g.
            // arithmetic if the normalized type is int) that
            // wouldn't be allowed if the type were left in an unnormalized form.
            use crate::rustc_trait_selection::traits::NormalizeExt;
            let param_env = tcx.param_env(param_env_src);
            let infcx = tcx.infer_ctxt().ignoring_regions().build();
            let cause = rustc_infer::traits::ObligationCause::dummy();
            let at = infcx.at(&cause, param_env);
            let ty = &clean_all_escaping_bound_vars(tcx, *ty, param_env_src);
            let norm = at.normalize(*ty);
            if norm.value != *ty {
                let mut has_infer = false;
                for arg in norm.value.walk().into_iter() {
                    if let GenericArgKind::Type(t) = arg.unpack() {
                        if let TyKind::Infer(..) = t.kind() {
                            // It's not clear why normalize returns Infer
                            // but it's not what we want
                            has_infer = true;
                        }
                    }
                }
                if !has_infer {
                    return t_rec(&norm.value);
                }
            }
            // If normalization isn't possible, return a projection type:
            let assoc_item = tcx.associated_item(t.def_id);
            let name = Arc::new(assoc_item.name.to_string());
            // Note: this looks like it would work, but trait_item_def_id is sometimes None:
            //   use crate::rustc_middle::ty::DefIdTree;
            //   let trait_def = tcx.parent(assoc_item.trait_item_def_id.expect("..."));
            let trait_def = tcx.generics_of(t.def_id).parent;
            let t_args: Vec<_> = t.args.iter().filter(|x| x.as_region().is_none()).collect();
            if t_args.iter().find(|x| x.as_type().is_none()).is_some() {
                unsupported_err!(span, "projection type")
            }
            match trait_def {
                Some(trait_def) if t_args.len() >= 1 => {
                    let trait_path = def_id_to_vir_path(tcx, verus_items, trait_def);
                    // In rustc, see create_substs_for_ast_path and create_substs_for_generic_args
                    let mut trait_typ_args = Vec::new();
                    for ty in t_args.iter() {
                        let ty = ty.as_type().expect("already checked for as_type");
                        trait_typ_args.push(t_rec_flags(&ty, false)?.0);
                    }
                    let trait_typ_args = Arc::new(trait_typ_args);
                    let proj = TypX::Projection { trait_typ_args, trait_path, name };
                    return Ok((Arc::new(proj), false));
                }
                _ => {
                    unsupported_err!(span, "projection type")
                }
            }
        }
        TyKind::Alias(rustc_middle::ty::AliasKind::Opaque, _) => {
            unsupported_err!(span, "opaque type")
        }
        TyKind::Alias(rustc_middle::ty::AliasKind::Weak, _) => {
            unsupported_err!(span, "opaque type")
        }
        TyKind::FnDef(def_id, args) => {
            let param_env = tcx.param_env(param_env_src);
            let normalized_substs = tcx.normalize_erasing_regions(param_env, *args);
            let inst =
                rustc_middle::ty::Instance::resolve(tcx, param_env, *def_id, normalized_substs);
            let mut resolved = None;
            if let Ok(Some(inst)) = inst {
                if let rustc_middle::ty::InstanceDef::Item(did) = inst.def {
                    let path = def_id_to_vir_path(tcx, verus_items, did);
                    let fun = Arc::new(vir::ast::FunX { path });
                    resolved = Some(fun);
                }
            }

            let mut typ_args: Vec<(Typ, bool)> = Vec::new();
            for arg in args.iter() {
                match arg.unpack() {
                    rustc_middle::ty::GenericArgKind::Type(t) => {
                        typ_args.push(mid_ty_to_vir_ghost(
                            tcx,
                            verus_items,
                            param_env_src,
                            span,
                            &t,
                            allow_mut_ref,
                        )?);
                    }
                    rustc_middle::ty::GenericArgKind::Lifetime(_) => {}
                    rustc_middle::ty::GenericArgKind::Const(cnst) => {
                        typ_args.push((mid_ty_const_to_vir(tcx, Some(span), &cnst)?, false));
                    }
                }
            }
            let typ_args = typ_args.into_iter().map(|(t, _)| t).collect();
            let path = def_id_to_vir_path(tcx, verus_items, *def_id);
            let fun = Arc::new(vir::ast::FunX { path });

            let typx = TypX::FnDef(fun, Arc::new(typ_args), resolved);
            (Arc::new(typx), false)
        }
        TyKind::Float(..) => unsupported_err!(span, "floating point types"),
        TyKind::Foreign(..) => unsupported_err!(span, "foreign types"),
        TyKind::Ref(_, _, rustc_ast::Mutability::Mut) => {
            unsupported_err!(span, "&mut types, except in special cases")
        }
        TyKind::FnPtr(..) => unsupported_err!(span, "function pointer types"),
        TyKind::Dynamic(..) => unsupported_err!(span, "dynamic types"),
        TyKind::Coroutine(..) => unsupported_err!(span, "generator types"),
        TyKind::CoroutineWitness(..) => unsupported_err!(span, "generator witness types"),
        TyKind::Bound(..) => unsupported_err!(span, "for<'a> types"),
        TyKind::Placeholder(..) => unsupported_err!(span, "type inference Placeholder types"),
        TyKind::Infer(..) => unsupported_err!(span, "type inference Infer types"),
        TyKind::Error(..) => unsupported_err!(span, "type inference error types"),
        TyKind::CoroutineClosure(_, _) => unsupported_err!(span, "coroutine closure types"),
        TyKind::Pat(_, _) => unsupported_err!(span, "pattern types"),
    };
    Ok(t)
}

/*
pub(crate) fn mid_ty_to_vir_datatype<'tcx>(
    tcx: TyCtxt<'tcx>,
    verus_items: &crate::verus_items::VerusItems,
    param_env_src: DefId,
    span: Span,
    ty: rustc_middle::ty::Ty<'tcx>,
    allow_mut_ref: bool,
) -> Result<Typ, VirErr> {
    Ok(mid_ty_to_vir_ghost(tcx, verus_items, param_env_src, span, &ty, true, allow_mut_ref)?.0)
}
*/

pub(crate) fn mid_ty_to_vir<'tcx>(
    tcx: TyCtxt<'tcx>,
    verus_items: &crate::verus_items::VerusItems,
    param_env_src: DefId,
    span: Span,
    ty: &rustc_middle::ty::Ty<'tcx>,
    allow_mut_ref: bool,
) -> Result<Typ, VirErr> {
    Ok(mid_ty_to_vir_ghost(tcx, verus_items, param_env_src, span, ty, allow_mut_ref)?.0)
}

pub(crate) fn mid_ty_const_to_vir<'tcx>(
    tcx: TyCtxt<'tcx>,
    span: Option<Span>,
    cnst: &rustc_middle::ty::Const<'tcx>,
) -> Result<Typ, VirErr> {
    let cnst_kind = match cnst.kind() {
        ConstKind::Unevaluated(unevaluated) => {
            let valtree = cnst.eval(
                tcx,
                tcx.param_env(unevaluated.def),
                span.expect("expected span since 1.79.0"),
            );
            if valtree.is_err() {
                unsupported_err!(span.expect("span"), format!("error evaluating const"));
            }
            ConstKind::Value(valtree.unwrap())
        }
        kind => kind,
    };
    match cnst_kind {
        ConstKind::Param(param) => Ok(Arc::new(TypX::TypParam(Arc::new(param.name.to_string())))),
        ConstKind::Value(ValTree::Leaf(i)) => {
            let c = num_bigint::BigInt::from(i.assert_bits(i.size()));
            Ok(Arc::new(TypX::ConstInt(c)))
        }
        _ => {
            unsupported_err!(span.expect("span"), format!("const type argument {:?}", cnst))
        }
    }
}

pub(crate) fn is_type_std_rc_or_arc_or_ref<'tcx>(
    tcx: TyCtxt<'tcx>,
    ty: rustc_middle::ty::Ty<'tcx>,
) -> bool {
    match ty.kind() {
        TyKind::Adt(AdtDef(adt_def_data), _args) => {
            let did = adt_def_data.did;
            if let Some(RustItem::Rc | RustItem::Arc) = verus_items::get_rust_item(tcx, did) {
                return true;
            }
        }
        TyKind::Ref(_, _, Mutability::Not) => {
            return true;
        }
        _ => {}
    }
    false
}

// TODO remove if unused
pub(crate) fn _ty_resolved_path_to_debug_path(_tcx: TyCtxt<'_>, ty: &Ty) -> String {
    let Ty { hir_id: _, kind, span: _ } = ty;
    match kind {
        rustc_hir::TyKind::Path(QPath::Resolved(None, path)) => path
            .segments
            .iter()
            .map(|x| x.ident.name.to_ident_string())
            .collect::<Vec<_>>()
            .join("::"),
        _ => panic!("{:?} does not have a resolved path", ty),
    }
}

pub(crate) fn typ_of_node<'tcx>(
    bctx: &BodyCtxt<'tcx>,
    span: Span,
    id: &HirId,
    allow_mut_ref: bool,
) -> Result<Typ, VirErr> {
    mid_ty_to_vir(
        bctx.ctxt.tcx,
        &bctx.ctxt.verus_items,
        bctx.fun_id,
        span,
        &bctx.types.node_type(*id),
        allow_mut_ref,
    )
}

pub(crate) fn typ_of_node_expect_mut_ref<'tcx>(
    bctx: &BodyCtxt<'tcx>,
    span: Span,
    id: &HirId,
) -> Result<Typ, VirErr> {
    let ty = bctx.types.node_type(*id);
    if let TyKind::Ref(_, _tys, rustc_ast::Mutability::Mut) = ty.kind() {
        mid_ty_to_vir(bctx.ctxt.tcx, &bctx.ctxt.verus_items, bctx.fun_id, span, &ty, true)
    } else {
        err_span(span, "a mutable reference is expected here")
    }
}

pub(crate) fn implements_structural<'tcx>(
    ctxt: &Context<'tcx>,
    ty: rustc_middle::ty::Ty<'tcx>,
) -> bool {
    let structural_def_id = ctxt
        .verus_items
        .name_to_id
        .get(&VerusItem::Marker(crate::verus_items::MarkerItem::Structural))
        .expect("structural trait is not defined");

    let infcx = ctxt.tcx.infer_ctxt().build();
    let ty = ctxt.tcx.erase_regions(ty);
    if ty.has_escaping_bound_vars() {
        return false;
    }
    let ty_impls_structural = infcx
        .type_implements_trait(
            *structural_def_id,
            vec![ty].into_iter(),
            rustc_middle::ty::ParamEnv::empty(),
        )
        .must_apply_modulo_regions();
    ty_impls_structural
}

// Do equality operations on these operands translate into the SMT solver's == operation?
pub(crate) fn is_smt_equality<'tcx>(
    bctx: &BodyCtxt<'tcx>,
    span: Span,
    id1: &HirId,
    id2: &HirId,
) -> Result<bool, VirErr> {
    let (t1, t2) = (typ_of_node(bctx, span, id1, false)?, typ_of_node(bctx, span, id2, false)?);
    match (&*undecorate_typ(&t1), &*undecorate_typ(&t2)) {
        (TypX::Bool, TypX::Bool) => Ok(true),
        (TypX::Int(_), TypX::Int(_)) => Ok(true),
        (TypX::Datatype(..), TypX::Datatype(..)) if types_equal(&t1, &t2) => {
            let ty = bctx.types.node_type(*id1);
            Ok(implements_structural(&bctx.ctxt, ty))
        }
        _ => Ok(false),
    }
}

// Do arithmetic operations on these operands translate into the SMT solver's <=, +, =>, etc.?
// (possibly with clipping/wrapping for finite-size integers?)
pub(crate) fn is_smt_arith<'tcx>(
    bctx: &BodyCtxt<'tcx>,
    span1: Span,
    span2: Span,
    id1: &HirId,
    id2: &HirId,
) -> Result<bool, VirErr> {
    let (t1, t2) = (typ_of_node(bctx, span1, id1, false)?, typ_of_node(bctx, span2, id2, false)?);
    match (&*undecorate_typ(&t1), &*undecorate_typ(&t2)) {
        (TypX::Bool, TypX::Bool) => Ok(true),
        (TypX::Int(_), TypX::Int(_)) => Ok(true),
        _ => Ok(false),
    }
}

pub(crate) fn check_generic_bound<'tcx>(
    tcx: TyCtxt<'tcx>,
    verus_items: &crate::verus_items::VerusItems,
    param_env_src: DefId,
    span: Span,
    trait_def_id: DefId,
    args: &[GenericArg<'tcx>],
) -> Result<Option<vir::ast::GenericBound>, VirErr> {
    if Some(trait_def_id) == tcx.lang_items().sized_trait()
        || Some(trait_def_id) == tcx.lang_items().copy_trait()
        || Some(trait_def_id) == tcx.lang_items().unpin_trait()
        || Some(trait_def_id) == tcx.lang_items().sync_trait()
        || Some(trait_def_id) == tcx.lang_items().tuple_trait()
        || Some(trait_def_id) == tcx.get_diagnostic_item(rustc_span::sym::Send)
    {
        // Rust language marker traits are ignored in VIR
        // TODO: these should not be ignored in VIR
        Ok(None)
    } else {
        let mut vir_args = vec![];
        for arg in args.iter() {
            match arg.unpack() {
                GenericArgKind::Lifetime(_) => {}
                GenericArgKind::Type(ty) => {
                    vir_args.push(mid_ty_to_vir(
                        tcx,
                        verus_items,
                        param_env_src,
                        span,
                        &ty,
                        false,
                    )?);
                }
                GenericArgKind::Const(cnst) => {
                    vir_args.push(mid_ty_const_to_vir(tcx, Some(span), &cnst)?);
                }
            }
        }
        let trait_name = def_id_to_vir_path(tcx, verus_items, trait_def_id);
        Ok(Some(Arc::new(GenericBoundX::Trait(trait_name, Arc::new(vir_args)))))
    }
}

// These 2 functions map a GenericParamDef or ParamTy to the name we use for that type
// parameter in VIR.
//
// In rustc_middle, all the type params have a symbol and an index.
// The indices are all unique. The symbols are unique for all the user-declared type
// params, but they aren't necessarily unique for synthetic params.
// (A synthetic param is a nameless type parameter created when the user writes
// something like `x: impl SomeTrait`.)
//
// In order to keep the AIR readable, though, we want to use the symbol names when
// possible. So:
//  - For synthetic params, use impl%{index} for the name.
//  - For other type params, just use the user-given type param name.

fn generic_param_def_to_vir_name(gen: &rustc_middle::ty::GenericParamDef) -> String {
    let is_synthetic = match gen.kind {
        GenericParamDefKind::Type { synthetic, .. } => synthetic,
        GenericParamDefKind::Const { .. } => false,
        _ => panic!("expected GenericParamDefKind::Type"),
    };

    if is_synthetic {
        vir::def::PREFIX_IMPL_TYPE_PARAM.to_string() + &gen.index.to_string()
    } else {
        gen.name.as_str().to_string()
    }
}

pub(crate) fn param_ty_to_vir_name(param: &rustc_middle::ty::ParamTy) -> String {
    let name = param.name.as_str();
    if name.starts_with("impl ") {
        vir::def::PREFIX_IMPL_TYPE_PARAM.to_string() + &param.index.to_string()
    } else {
        name.to_string()
    }
}

pub(crate) fn process_predicate_bounds<'tcx, 'a>(
    tcx: TyCtxt<'tcx>,
    param_env_src: DefId,
    verus_items: &crate::verus_items::VerusItems,
    predicates: impl Iterator<Item = &'a (Clause<'tcx>, Span)>,
    generics: &'tcx rustc_middle::ty::Generics,
) -> Result<Vec<vir::ast::GenericBound>, VirErr>
where
    'tcx: 'a,
{
    let mut bounds: Vec<vir::ast::GenericBound> = Vec::new();
    for (predicate, span) in predicates {
        // REVIEW: rustc docs say that skip_binder is "dangerous"
        match predicate.kind().skip_binder() {
            ClauseKind::RegionOutlives(_) | ClauseKind::TypeOutlives(_) => {
                // can ignore lifetime bounds
            }
            ClauseKind::Trait(TraitPredicate {
                trait_ref,
                polarity: rustc_middle::ty::PredicatePolarity::Positive,
            }) => {
                let substs = trait_ref.args;

                // For a bound like `T: SomeTrait<X, Y, Z>`, then:
                // T should be index 0,
                // X, Y, Z, should be the rest
                // The SomeTrait is given by the def_id

                // Note that
                // T, X, Y, Z are actually all handled symmetrically
                // in the formal theory of Rust's traits;
                // i.e., the `Self` of a trait is actually the same as any of the other
                // type parameters, it's just special in the notation for convenience.

                let trait_def_id = trait_ref.def_id;

                if Some(trait_def_id) == tcx.lang_items().fn_trait()
                    || Some(trait_def_id) == tcx.lang_items().fn_mut_trait()
                    || Some(trait_def_id) == tcx.lang_items().fn_once_trait()
                {
                    // Ignore Fn bounds
                    continue;
                }

                let substs = remove_host_arg(tcx, trait_def_id, substs, *span)?;

                let generic_bound = check_generic_bound(
                    tcx,
                    verus_items,
                    param_env_src,
                    *span,
                    trait_def_id,
                    substs,
                )?;
                if let Some(bound) = generic_bound {
                    bounds.push(bound);
                }
            }
            ClauseKind::Projection(pred) => {
                let item_def_id = pred.projection_ty.def_id;

                if Some(item_def_id) == tcx.lang_items().fn_once_output() {
                    // The trait bound `F: Fn(A) -> B`
                    // is really more like a trait bound `F: Fn<A, Output=B>`
                    // The trait bounds that use = are called projections.
                    // When Rust sees a trait bound like this, it actually creates *two*
                    // bounds, a Trait bound for `F: Fn<A>` and a Projection for `Output=B`.
                    //
                    // Do nothing
                    // (What Verus actually cares about is the builtin 'FnWithSpecification'
                    // trait which Fn/FnMut/FnOnce all get automatically.)
                    continue;
                }
                let typ = if let Some(ty) = pred.term.ty() {
                    mid_ty_to_vir(tcx, verus_items, param_env_src, *span, &ty, false)?
                } else {
                    return err_span(*span, "Verus does not yet support this type of bound");
                };
                let substs = pred.projection_ty.args;
                let trait_def_id = pred.projection_ty.trait_def_id(tcx);
                let assoc_item = tcx.associated_item(item_def_id);
                let name = Arc::new(assoc_item.name.to_string());
                let generic_bound = check_generic_bound(
                    tcx,
                    verus_items,
                    param_env_src,
                    *span,
                    trait_def_id,
                    substs,
                )?;
                if let Some(generic_bound) = generic_bound {
                    if let GenericBoundX::Trait(path, typs) = &*generic_bound {
                        let bound = GenericBoundX::TypEquality(
                            path.clone(),
                            typs.clone(),
                            name.clone(),
                            typ.clone(),
                        );
                        bounds.push(Arc::new(bound));
                    } else {
                        return err_span(*span, "Verus does not yet support this type of bound");
                    }
                } else {
                    panic!("internal error: generic_bound should return GenericBoundX::Trait")
                }
            }
            ClauseKind::ConstArgHasType(cnst, ty) => {
                let is_host = match cnst.kind() {
                    ConstKind::Param(ParamConst { index, name: _ }) => {
                        generics.host_effect_index == Some(index as usize)
                    }
                    _ => false,
                };

                if !is_host {
                    let t1 = mid_ty_const_to_vir(tcx, Some(*span), &cnst)?;
                    let t2 = mid_ty_to_vir(tcx, verus_items, param_env_src, *span, &ty, false)?;
                    let bound = GenericBoundX::ConstTyp(t1, t2);
                    bounds.push(Arc::new(bound));
                }
            }
            _ => {
                return err_span(*span, "Verus does not yet support this type of bound");
            }
        }
    }
    Ok(bounds)
}

// REVIEW: Consider using rustc_middle generics instead of hir generics
pub(crate) fn check_item_external_generics<'tcx>(
    self_generics: Option<(&'tcx Generics, DefId)>,
    generics: &'tcx Generics<'tcx>,
    skip_implicit_lifetimes: bool,
    substs_ref: &rustc_middle::ty::GenericArgs<'tcx>,
    skip_self: bool,
    span: Span,
) -> Result<(), VirErr> {
    let mut generics_params: Vec<GenericParam> = vec![];
    if let Some((gen, _)) = self_generics {
        generics_params.extend(gen.params.iter().cloned());
    }
    generics_params.extend(generics.params.iter().cloned());

    if skip_implicit_lifetimes {
        generics_params = generics_params
            .into_iter()
            .filter(|gp| {
                !matches!(gp.kind, GenericParamKind::Lifetime { kind: LifetimeParamKind::Elided })
            })
            .collect();
    }

    use rustc_middle::ty::ScalarInt;
    // Check that the generics match (important because we do the substitution to get
    // the types from the external definition)
    let n_skip = if skip_self { 1 } else { 0 };
    let mut substs_ref: Vec<_> = substs_ref.iter().skip(n_skip).collect();
    substs_ref.retain(|arg| match arg.unpack() {
        GenericArgKind::Const(cnst) => match (cnst.kind(), cnst.ty().kind()) {
            (ConstKind::Value(ValTree::Leaf(ScalarInt::TRUE)), TyKind::Bool) => false,
            _ => true,
        },
        _ => true,
    });
    let err = || {
        err_span(
            span,
            format!(
                "expected generics to match: \n expected {}\n found {}",
                generics_params
                    .iter()
                    .map(|x| x.name.ident().to_string())
                    .collect::<Vec<_>>()
                    .join(", "),
                substs_ref.iter().map(|x| x.to_string()).collect::<Vec<_>>().join(", "),
            ),
        )
    };

    if substs_ref.len() != generics_params.len() {
        return err();
    }
    for (generic_arg, generic_param) in substs_ref.iter().zip(generics_params.iter()) {
        // So if we have like
        //    struct ProxyName<X, 'a>(External<X, 'a>);
        // We need to check the <X, 'a> line up
        // The 'generic_param' (hir) is from ProxyName<X, 'a>
        // and the 'generic_arg' (middle) is from the External<X, 'a>
        let param_name = match generic_param.name {
            rustc_hir::ParamName::Plain(ident) => ident.as_str().to_string(),
            _ => {
                return err();
            }
        };

        match (generic_arg.unpack(), &generic_param.kind) {
            (
                GenericArgKind::Lifetime(region),
                GenericParamKind::Lifetime { kind: LifetimeParamKind::Explicit },
            ) => {
                // I guess this check doesn't really matter since we ignore lifetimes anyway
                match region.get_name() {
                    Some(name) if name.as_str() == param_name => { /* okay */ }
                    _ => {
                        return err();
                    }
                }
            }
            (
                GenericArgKind::Type(ty),
                GenericParamKind::Type { default: None, synthetic: false },
            ) => {
                match ty.kind() {
                    TyKind::Param(param) if param.name.as_str() == param_name => { /* okay */ }
                    _ => {
                        return err();
                    }
                }
            }
            (GenericArgKind::Const(_), GenericParamKind::Const { .. }) => {
                return err_span(
                    span,
                    "external_type_specification: Const params not yet supported",
                );
            }
            _ => {
                return err();
            }
        }
    }
    Ok(())
}

fn check_generics_bounds_main<'tcx>(
    tcx: TyCtxt<'tcx>,
    verus_items: &crate::verus_items::VerusItems,
    span: Span,
    hir_generics: Option<&'tcx Generics<'tcx>>,
    check_that_external_body_datatype_declares_positivity: bool,
    error_on_polarity: bool,
    def_id: DefId,
    vattrs: Option<&crate::attributes::VerifierAttrs>,
    mut diagnostics: Option<&mut Vec<vir::ast::VirErrAs>>,
) -> Result<(vir::ast::TypPositives, vir::ast::GenericBounds), VirErr> {
    use vir::ast::AcceptRecursiveType;
    let mut accept_recs: HashMap<String, AcceptRecursiveType> = HashMap::new();

    if let Some(hir_generics) = hir_generics {
        for hir_param in hir_generics.params.iter() {
            let GenericParam {
                hir_id: _,
                name: _,
                span,
                pure_wrt_drop: _,
                kind: _,
                def_id: _,
                colon_span: _,
                source: _,
            } = hir_param;

            let vattrs = get_verifier_attrs(
                tcx.hir().attrs(hir_param.hir_id),
                if let Some(diagnostics) = &mut diagnostics { Some(diagnostics) } else { None },
                None,
            )?;
            if vattrs.reject_recursive_types
                || vattrs.reject_recursive_types_in_ground_variants
                || vattrs.accept_recursive_types
            {
                let (attr_name, attr) = if vattrs.reject_recursive_types {
                    ("reject_recursive_types", AcceptRecursiveType::Reject)
                } else if vattrs.reject_recursive_types_in_ground_variants {
                    (
                        "reject_recursive_types_in_ground_variants",
                        AcceptRecursiveType::RejectInGround,
                    )
                } else {
                    ("accept_recursive_types", AcceptRecursiveType::Accept)
                };
                let ident = hir_param.name.ident();
                let name = ident.as_str();

                // TODO stop supporthing this entirely
                //return err_span(
                //    *span,
                //    format!("use the attribute style `#[{attr_name:}({name:})]` at the item level"),
                //);

                accept_recs.insert(name.to_string(), attr);

                if let Some(diagnostics) = &mut diagnostics {
                    diagnostics.push(VirErrAs::Warning(crate::util::err_span_bare(
                        *span,
                        format!(
                            "use the attribute style `#[{attr_name:}({name:})]` at the item level"
                        ),
                    )));
                }
            }
        }
    }

    let generics = tcx.generics_of(def_id);

    let mut mid_params: Vec<&rustc_middle::ty::GenericParamDef> = vec![];
    for param in generics.params.iter() {
        match &param.kind {
            GenericParamDefKind::Lifetime { .. } => {} // ignore
            GenericParamDefKind::Type { .. }
            | GenericParamDefKind::Const { has_default: _, is_host_effect: false } => {
                mid_params.push(param);
            }
            GenericParamDefKind::Const { is_host_effect: true, .. } => {}
        }
    }

    let mut typ_params: Vec<(vir::ast::Ident, vir::ast::AcceptRecursiveType)> = Vec::new();

    // Process all trait bounds.
    let predicates = tcx.predicates_of(def_id);
    let bounds =
        process_predicate_bounds(tcx, def_id, verus_items, predicates.predicates.iter(), generics)?;

    // In traits, the first type param is Self. This is handled specially,
    // so we skip it here.
    // (Skipping it also allows the HIR type params and middle type params to line up.)
    let first_param_is_self = mid_params.len() > 0 && mid_params[0].name == kw::SelfUpper;
    let skip_n = if first_param_is_self { 1 } else { 0 };

    if let Some(vattrs) = vattrs {
        for (x, acc) in &vattrs.accept_recursive_type_list {
            if accept_recs.contains_key(x) {
                return err_span(span, format!("duplicate parameter attribute {x}"));
            }
            accept_recs.insert(x.clone(), *acc);
        }
    }

    for mid_param in mid_params.iter().skip(skip_n) {
        unsupported_err_unless!(!mid_param.pure_wrt_drop, span, "may_dangle attribute");

        match mid_param.kind {
            GenericParamDefKind::Type { .. }
            | GenericParamDefKind::Const { is_host_effect: false, .. } => {}
            _ => {
                continue;
            }
        }

        let mut neg = false;
        let mut pos_some = false;
        let mut pos_all = false;
        let param_name = generic_param_def_to_vir_name(mid_param);
        match accept_recs.get(&param_name) {
            None => {}
            Some(AcceptRecursiveType::Reject) => neg = true,
            Some(AcceptRecursiveType::RejectInGround) => pos_some = true,
            Some(AcceptRecursiveType::Accept) => pos_all = true,
        }
        if accept_recs.contains_key(&param_name) {
            if error_on_polarity {
                return err_span(
                    span,
                    "the accept_recursive_type/reject_recursive_type attributes are not expected for this kind of item",
                );
            }
            accept_recs.remove(&param_name);
        }
        let accept_rec = match (neg, pos_some, pos_all) {
            (true, false, false) => AcceptRecursiveType::Reject,
            // RejectInGround is the default
            (false, true, false) | (false, false, false) => AcceptRecursiveType::RejectInGround,
            (false, false, true) => AcceptRecursiveType::Accept,
            _ => {
                return err_span(
                    span,
                    "type parameter can only have one of reject_recursive_types, reject_recursive_types_in_ground_variants, accept_recursive_types",
                );
            }
        };

        if let GenericParamDefKind::Type { .. } = &mid_param.kind {
            if check_that_external_body_datatype_declares_positivity
                && !neg
                && !pos_some
                && !pos_all
            {
                return err_span(
                    span,
                    "in external_body datatype, each type parameter must be one of: #[verifier::reject_recursive_types], #[verifier::reject_recursive_types_in_ground_variants], #[verifier::accept_recursive_types] (reject_recursive_types is always safe to use)",
                );
            }
        }

        match &mid_param.kind {
            GenericParamDefKind::Const { .. }
            | GenericParamDefKind::Type { has_default: false, synthetic: true | false } => {
                // trait/function bounds
                typ_params.push((Arc::new(param_name), accept_rec));
            }
            _ => {
                unsupported_err!(span, "this kind of generic param");
            }
        }
    }
    for x in accept_recs.keys() {
        return err_span(span, format!("unused parameter attribute {x}"));
    }
    Ok((Arc::new(typ_params), Arc::new(bounds)))
}

pub(crate) fn check_generics_bounds_no_polarity<'tcx>(
    tcx: TyCtxt<'tcx>,
    verus_items: &crate::verus_items::VerusItems,
    span: Span,
    hir_generics: Option<&'tcx Generics<'tcx>>,
    def_id: DefId,
    diagnostics: Option<&mut Vec<vir::ast::VirErrAs>>,
) -> Result<(Idents, vir::ast::GenericBounds), VirErr> {
    let (typ_params, typ_bounds) = check_generics_bounds_main(
        tcx,
        verus_items,
        span,
        hir_generics,
        false,
        true,
        def_id,
        None,
        diagnostics,
    )?;
    let typ_params = typ_params.iter().map(|(x, _)| x.clone()).collect();
    Ok((Arc::new(typ_params), typ_bounds))
}

pub(crate) fn check_generics_bounds_with_polarity<'tcx>(
    tcx: TyCtxt<'tcx>,
    verus_items: &crate::verus_items::VerusItems,
    span: Span,
    hir_generics: Option<&'tcx Generics<'tcx>>,
    check_that_external_body_datatype_declares_positivity: bool,
    def_id: DefId,
    vattrs: Option<&crate::attributes::VerifierAttrs>,
    diagnostics: Option<&mut Vec<vir::ast::VirErrAs>>,
) -> Result<(vir::ast::TypPositives, vir::ast::GenericBounds), VirErr> {
    check_generics_bounds_main(
        tcx,
        verus_items,
        span,
        hir_generics,
        check_that_external_body_datatype_declares_positivity,
        false,
        def_id,
        vattrs,
        diagnostics,
    )
}

pub(crate) fn auto_deref_supported_for_ty<'tcx>(
    tcx: TyCtxt<'tcx>,
    ty: &rustc_middle::ty::Ty<'tcx>,
) -> bool {
    match ty.kind() {
        TyKind::Adt(AdtDef(adt_def_data), _args) => {
            let did = adt_def_data.did;
            let rust_item = verus_items::get_rust_item(tcx, did);
            return matches!(rust_item, Some(RustItem::Box | RustItem::Rc | RustItem::Arc));
        }
        _ => false,
    }
}

pub(crate) fn remove_host_arg<'tcx>(
    tcx: TyCtxt<'tcx>,
    f_id: DefId,
    substs: GenericArgsRef<'tcx>,
    span: Span,
) -> Result<GenericArgsRef<'tcx>, VirErr> {
    let generics = tcx.generics_of(f_id);

    if generics.count() != substs.len() {
        return err_span(
            span,
            format!("Verus Internal Error: incorrect application of remove_host_arg"),
        );
    }

    if let Some(index) = generics.host_effect_index {
        let mut s: Vec<_> = substs.iter().collect();
        if !matches!(s[index].unpack(), GenericArgKind::Const(_)) {
            return err_span(span, format!("Verus Internal Error: remove_host_arg expected Const"));
        }
        s.remove(index);
        Ok(tcx.mk_args(&s))
    } else {
        Ok(substs)
    }
}

pub(crate) fn ty_remove_references<'tcx>(
    ty: &'tcx rustc_middle::ty::Ty<'tcx>,
) -> &'tcx rustc_middle::ty::Ty<'tcx> {
    match ty.kind() {
        TyKind::Ref(_, t, Mutability::Not) => ty_remove_references(&t),
        _ => ty,
    }
}<|MERGE_RESOLUTION|>--- conflicted
+++ resolved
@@ -684,7 +684,7 @@
         TyKind::Param(_) => true,
         TyKind::Tuple(_) => true,
         TyKind::Slice(_) => true,
-        TyKind::RawPtr(_) => true,
+        TyKind::RawPtr(_, _) => true,
         TyKind::Array(..) => true,
         TyKind::Closure(..) => true,
         TyKind::FnDef(..) => true,
@@ -724,6 +724,9 @@
                 && trait_def.is_some()
                 && t_args.len() >= 1
         }
+
+        TyKind::CoroutineClosure(_, _) => false,
+        TyKind::Pat(_, _) => false,
     }
 }
 
@@ -735,57 +738,7 @@
     let mut all_types_supported = true;
     for arg in type_walker {
         if let rustc_middle::ty::GenericArgKind::Type(t) = arg.unpack() {
-<<<<<<< HEAD
-            let supported = match t.kind() {
-                TyKind::Bool => true,
-                TyKind::Uint(_) | TyKind::Int(_) => true,
-                TyKind::Char => true,
-                TyKind::Ref(_, _, rustc_ast::Mutability::Not) => true,
-                TyKind::Param(_) => true,
-                TyKind::Never => true,
-                TyKind::Tuple(_) => true,
-                TyKind::Slice(_) => true,
-                TyKind::RawPtr(_, _) => true,
-                TyKind::Array(..) => true,
-                TyKind::Closure(..) => true,
-                TyKind::FnDef(..) => true,
-                TyKind::Str => true,
-
-                TyKind::Alias(rustc_middle::ty::AliasKind::Opaque, _) => false,
-                TyKind::Alias(rustc_middle::ty::AliasKind::Weak, _) => false,
-                TyKind::Float(..) => false,
-                TyKind::Foreign(..) => false,
-                TyKind::Ref(_, _, rustc_ast::Mutability::Mut) => false,
-                TyKind::FnPtr(..) => false,
-                TyKind::Dynamic(..) => false,
-                TyKind::Coroutine(..) => false,
-                TyKind::CoroutineWitness(..) => false,
-                TyKind::Bound(..) => false,
-                TyKind::Placeholder(..) => false,
-                TyKind::Infer(..) => false,
-                TyKind::Error(..) => false,
-
-                TyKind::Adt(rustc_middle::ty::AdtDef(adt_def_data), _) => {
-                    external_info.type_ids.contains(&adt_def_data.did)
-                }
-                TyKind::Alias(
-                    rustc_middle::ty::AliasKind::Projection | rustc_middle::ty::AliasKind::Inherent,
-                    t,
-                ) => {
-                    let trait_def = tcx.generics_of(t.def_id).parent;
-                    let t_args: Vec<_> =
-                        t.args.iter().filter(|x| x.as_region().is_none()).collect();
-                    t_args.iter().find(|x| x.as_type().is_none()).is_none()
-                        && trait_def.is_some()
-                        && t_args.len() >= 1
-                }
-
-                TyKind::CoroutineClosure(_, _) => false,
-                TyKind::Pat(_, _) => false,
-            };
-=======
             let supported = mid_ty_filter_for_external_impls(ctxt, &t, external_info);
->>>>>>> 601e1e72
             all_types_supported = all_types_supported && supported;
         }
     }
@@ -1574,7 +1527,7 @@
         generics_params = generics_params
             .into_iter()
             .filter(|gp| {
-                !matches!(gp.kind, GenericParamKind::Lifetime { kind: LifetimeParamKind::Elided })
+                !matches!(gp.kind, GenericParamKind::Lifetime { kind: LifetimeParamKind::Elided(_) })
             })
             .collect();
     }
