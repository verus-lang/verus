--- conflicted
+++ resolved
@@ -45,12 +45,9 @@
             }
             DefPathData::Impl => {
                 segments.push(vir::def::impl_ident(d.disambiguator));
-<<<<<<< HEAD
-=======
             }
             DefPathData::ForeignMod => {
                 // this segment can be ignored
->>>>>>> 9a067e48
             }
             _ => return None,
         }
@@ -58,8 +55,6 @@
     Some(Arc::new(PathX { krate, segments: Arc::new(segments) }))
 }
 
-<<<<<<< HEAD
-=======
 pub(crate) fn def_path_to_vir_module<'tcx>(tcx: TyCtxt<'tcx>, def_path: DefPath) -> Path {
     let multi_crate = MULTI_CRATE.with(|m| m.load(std::sync::atomic::Ordering::Relaxed));
     let krate = if def_path.krate == LOCAL_CRATE && !multi_crate {
@@ -84,7 +79,6 @@
     def_path_to_vir_module(tcx, tcx.def_path(def_id))
 }
 
->>>>>>> 9a067e48
 pub(crate) fn typ_path_and_ident_to_vir_path<'tcx>(path: &Path, ident: vir::ast::Ident) -> Path {
     let mut path = (**path).clone();
     Arc::make_mut(&mut path.segments).push(ident);
@@ -373,10 +367,6 @@
                     let (t0, ghost) = &typ_args[0];
                     return Ok((Arc::new(TypX::Decorate(TypDecoration::Box, t0.clone())), *ghost));
                 }
-<<<<<<< HEAD
-                let def_name = vir::ast_util::path_as_rust_name(&def_id_to_vir_path(tcx, did));
-=======
->>>>>>> 9a067e48
                 if typ_args.len() == 1 {
                     let (t0, ghost) = &typ_args[0];
                     let decorate = |d: TypDecoration, ghost: bool| {
