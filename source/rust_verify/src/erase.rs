//! This module erases the non-compiled code ("ghost code") so that Rust can compile the
//! remaining code.  Ghost code includes #[spec] and #[proof] code.
//! This "erasure" step happens after verification, since the ghost code is needed
//! for verification.
//!
//! There are many possible ways we could potentially implement erasure:
//! - Erase ghost code from the VIR (vir::ast).  This would have the advantage that VIR contains
//!   the information that determines which code is ghost and which code is compiled.
//!   However, VIR is designed for verification and not compilation.
//!   It doesn't contain all of the original Rust code that the Rust compiler needs for
//!   compilation -- the translation from Rust to VIR is lossy and we can't recover the
//!   original Rust code from the VIR.
//! - Erase ghost code from Rust MIR or HIR.  These would be the most principled approaches:
//!   we would first verify the HIR/VIR code, and then remove the ghost code at a later
//!   stage in the overall Rust pipeline (AST -> HIR -> MIR -> LLVM -> machine code).
//!   However, this is easier said than done.  Erasure is a global operation that changes
//!   not just statements and expressions, but also datatypes and function types
//!   (for example, by removing fields from structs or parameters from functions).
//!   Doing this on HIR or MIR would likely require intrusive changes to the Rust compiler,
//!   which we're trying to avoid.
//! - After verifying HIR/VIR, throw away the HIR/VIR code, back up to an earlier stage
//!   (like Rust AST), erase the ghost code from that, and then run the whole pipeline
//!   (AST -> HIR -> MIR -> ...) on the erased code.  This isn't elegant, but it's relatively
//!   simple to implement, and it's therefore what we do.
//!
//! Specifically, after verifying HIR/VIR, we rerun the Rust compiler, but in this second
//! run, we intercept and rewrite the Rust AST to remove ghost code.
//! Deciding which code is ghost depends on the HIR/VIR analysis from the first run,
//! so we have to save information from the first run and pass it into the second run
//! (this information is passed in the ErasureHints struct defined below.)
//! In this saved information, we rely on Spans to match expressions and statements in the
//! HIR/VIR with the corresponding expressions and statements in the AST.
//!
//! In fact, we actually make three runs, because we want to run Rust's lifetime checking
//! on #[proof] variables.  In this run, we erase #[spec] but not #[proof] and #[exec],
//! then we run mir_borrowck, then we stop and throw away the results.
//!
//! Summary of three runs:
//! 1) AST -> HIR -> VIR for verification on #[exec], #[proof], #[spec]
//! 2) AST -> HIR -> VIR -> MIR for mir_borrowck on #[exec], #[proof]
//! 3) AST -> HIR -> VIR -> MIR -> ... for compilation of #[exec]
//!
//! Notes:
//!
//! #[verifier(external)] functions are kept verbatim.
//! #[verifier(external_body)] functions, on the other hand, need erasure to remove requires/ensures.

use crate::attributes::{get_mode, get_verifier_attrs};
use crate::rust_to_vir_expr::attrs_is_invariant_block;
use crate::unsupported;
use crate::util::{from_raw_span, vec_map};
use crate::verifier::DiagnosticOutputBuffer;

use air::ast::AstId;

use rustc_ast::ast::{
    AngleBracketedArg, AngleBracketedArgs, Arm, AssocItem, AssocItemKind, BinOpKind, Block, Crate,
    EnumDef, Expr, ExprField, ExprKind, FieldDef, FnDecl, FnRetTy, FnSig, GenericArg, GenericArgs,
    GenericParam, GenericParamKind, Generics, Impl, Item, ItemKind, Lit, LitIntType, LitKind,
    Local, LocalKind, ModKind, NodeId, Param, Pat, PatField, PatKind, PathSegment, Stmt, StmtKind,
    StructExpr, StructRest, Trait, Ty, TyKind, Variant, VariantData,
};
use rustc_ast::ptr::P;
use rustc_data_structures::thin_vec::ThinVec;
use rustc_hir::HirId;
use rustc_interface::interface::Compiler;
use rustc_span::symbol::{Ident, Symbol};
use rustc_span::{Span, SpanData};

use std::cell::Cell;
use std::collections::{HashMap, HashSet};
use std::sync::{Arc, Mutex};
use std::time::{Duration, Instant};

use vir::ast::{
    Datatype, ExprX, FieldOpr, Fun, Function, GenericBoundX, Krate, Mode, Path, Pattern, PatternX,
    UnaryOpr,
};
use vir::ast_util::get_field;
use vir::modes::{mode_join, ErasureModes};

/// Information about each call in the AST (each ExprKind::Call).
#[derive(Clone, Debug)]
pub enum ResolvedCall {
    /// The call is to a spec or proof function, and should be erased
    Spec,
    /// The call is to an operator like == or + that should be compiled.
    CompilableOperator,
    /// The call is to a function, and we record the resolved name of the function here.
    Call(Fun),
    /// Path and variant of datatype constructor
    Ctor(Path, vir::ast::Ident),
    /// The call is to a dynamically computed function, and is exec
    NonStaticExec,
}

#[derive(Clone)]
pub struct ErasureHints {
    /// Copy of the entire VIR crate that was created in the first run's HIR -> VIR transformation
    pub vir_crate: Krate,
    /// Connect expression and pattern HirId to corresponding vir AstId
    pub hir_vir_ids: Vec<(HirId, AstId)>,
    /// Details of each call in the first run's HIR
    pub resolved_calls: Vec<(HirId, SpanData, ResolvedCall)>,
    /// Details of some expressions in first run's HIR
    pub resolved_exprs: Vec<(SpanData, vir::ast::Expr)>,
    /// Details of some patterns in first run's HIR
    pub resolved_pats: Vec<(SpanData, Pattern)>,
    /// Results of mode (spec/proof/exec) inference from first run's VIR
    pub erasure_modes: ErasureModes,
    /// List of #[verifier(external)] functions.  (These don't appear in vir_crate,
    /// so we need to record them separately here.)
    pub external_functions: Vec<Fun>,
    /// List of function spans ignored by the verifier. These should not be erased
    pub ignored_functions: Vec<(rustc_span::def_id::DefId, SpanData)>,
}

#[derive(Clone)]
pub struct Ctxt {
    /// Copy of the entire VIR crate that was created in the first run's HIR -> VIR transformation
    _vir_crate: Krate,
    /// Map each function path to its VIR Function, or to None if it is a #[verifier(external)]
    /// function
    functions: HashMap<Fun, Option<Function>>,
    /// Map each datatype path to its VIR Datatype
    datatypes: HashMap<Path, Datatype>,
    /// Map each function span to its VIR Function, excluding #[verifier(external)] functions.
    /// Spans of functions ignored by the verifier map to None.
    functions_by_span: HashMap<Span, Option<Function>>,
    /// Details of each call in the first run's HIR
    calls: HashMap<Span, ResolvedCall>,
    /// Details of some expressions in first run's HIR
    resolved_exprs: HashMap<Span, vir::ast::Expr>,
    /// Details of some patterns in first run's HIR
    resolved_pats: HashMap<Span, Pattern>,
    /// Mode of each if/else or match condition, used to decide how to erase if/else and match
    /// condition.  For example, in "if x < 10 { x + 1 } else { x + 2 }", this will record the span
    /// and mode of the expression "x < 10"
    condition_modes: HashMap<Span, Mode>,
    /// Mode of each variable declaration and use.  For example, in
    /// "if x < 10 { x + 1 } else { x + 2 }", we will have three entries, one for each
    /// occurence of "x"
    var_modes: HashMap<Span, Mode>,
    /// Keep #[proof] variables, code if true, erase #[proof] if false
    keep_proofs: bool,
    /// counter to generate arbitrary unique integers
    arbitrary_counter: Cell<u64>,
}

struct MCtxt<'a> {
    // Allocate a fresh NodeId
    f_next_node_id: &'a mut dyn FnMut() -> NodeId,
    // Unfortunately for us, Rust likes to include surrounding parentheses in an
    // expression's span in HIR, but not in Rust AST.
    // For an expression "((5))", the span is like "((5))" in HIR and like "5" in AST.
    // Keep a mapping from "5" to "(5)" to "((5))" so we can correct for this.
    remap_parens: HashMap<Span, Span>,
    // Mode of current function's return value
    ret_mode: Option<Mode>,
    external_body: bool,
}

impl<'a> MCtxt<'a> {
    fn next_node_id(&mut self) -> NodeId {
        (self.f_next_node_id)()
    }

    fn find_span_opt<'m, A>(&self, map: &'m HashMap<Span, A>, mut span: Span) -> Option<&'m A> {
        loop {
            if let Some(a) = map.get(&span) {
                return Some(a);
            }
            if let Some(s) = self.remap_parens.get(&span) {
                span = *s;
            } else {
                return None;
            }
        }
    }

    fn find_span<'m, A>(&self, map: &'m HashMap<Span, A>, span: Span) -> &'m A {
        if let Some(a) = self.find_span_opt(map, span) {
            a
        } else {
            panic!("internal error: could not find span {:#?}", span);
        }
    }
}

fn call_arbitrary(ctxt: &Ctxt, mctxt: &mut MCtxt, span: Span) -> Expr {
    // builtin::internal_arbitrary
    let strs = vec!["builtin", "internal_arbitrary"];
    let segments = vec_map(&strs, |s| PathSegment {
        ident: Ident::from_str(s),
        id: mctxt.next_node_id(),
        args: None,
    });
    let path = rustc_ast::ast::Path { span, segments, tokens: None };
    let kind = ExprKind::Path(None, path);
    let attrs = ThinVec::new();
    let id = mctxt.next_node_id();
    let expr_path = Expr { id, kind, span, attrs, tokens: None };

    // n
    let n = ctxt.arbitrary_counter.get();
    ctxt.arbitrary_counter.set(n + 1);
    let kind = rustc_ast::token::LitKind::Integer;
    let symbol = Symbol::intern(&n.to_string());
    let token = rustc_ast::token::Lit::new(kind, symbol, None);
    let kind = LitKind::Int(n as u128, LitIntType::Unsuffixed);
    let lit = Lit { token, kind, span };
    let kind = ExprKind::Lit(lit);
    let id = mctxt.next_node_id();
    let attrs = ThinVec::new();
    let expr_n = Expr { id, kind, span, attrs, tokens: None };

    // builtin::internal_arbitrary(n)
    let kind = ExprKind::Call(P(expr_path), vec![P(expr_n)]);
    let id = mctxt.next_node_id();
    let attrs = ThinVec::new();
    Expr { id, kind, span, attrs, tokens: None }
}

fn phantom_data_segments(mctxt: &mut MCtxt, span: Span) -> Vec<PathSegment> {
    let phantom_data = Symbol::intern("PhantomData");
    let syms = vec![rustc_span::sym::core, rustc_span::sym::marker, phantom_data];
    syms.into_iter()
        .map(|s| PathSegment { ident: Ident::new(s, span), id: mctxt.next_node_id(), args: None })
        .collect()
}

fn phantom_data_expr(mctxt: &mut MCtxt, span: Span) -> Expr {
    let segments = phantom_data_segments(mctxt, span);
    let path = rustc_ast::Path { span, segments, tokens: None };
    let kind = ExprKind::Path(None, path);
    let id = mctxt.next_node_id();
    Expr { id, kind, span, attrs: ThinVec::new(), tokens: None }
}

fn keep_mode(ctxt: &Ctxt, mode: Mode) -> bool {
    match mode {
        Mode::Spec => false,
        Mode::Proof => ctxt.keep_proofs,
        Mode::Exec => true,
    }
}

fn update_item<K>(item: &Item<K>, kind: K) -> Item<K> {
    let Item { id, span, ident, .. } = *item; // for asymptotic efficiency, don't call item.clone()
    let Item { vis, attrs, tokens, .. } = item;
    Item { id, span, ident, kind, vis: vis.clone(), attrs: attrs.clone(), tokens: tokens.clone() }
}

/// Replace expr with e1; e2; ...; en, simplifying if possible
fn replace_with_exprs_span(
    mctxt: &mut MCtxt,
    span: Span,
    expr: Option<&Expr>,
    exprs: Vec<Option<Expr>>,
) -> Option<Expr> {
    let mut exprs: Vec<Expr> = exprs.into_iter().filter_map(|e| e).collect();
    if exprs.len() == 0 {
        None
    } else if exprs.len() == 1 {
        Some(exprs.swap_remove(0))
    } else {
        let len = exprs.len();
        let stmts: Vec<Stmt> = exprs
            .into_iter()
            .enumerate()
            .map(|(i, expr)| {
                let id = mctxt.next_node_id();
                let span = expr.span;
                let kind =
                    if i == len - 1 { StmtKind::Expr(P(expr)) } else { StmtKind::Semi(P(expr)) };
                Stmt { id, kind, span }
            })
            .collect();
        let rules = rustc_ast::BlockCheckMode::Default;
        let id = mctxt.next_node_id();
        let block = Block { stmts, id, rules, span, tokens: None, could_be_bare_literal: false };
        let kind = ExprKind::Block(P(block), None);
        match expr {
            None => {
                let id = mctxt.next_node_id();
                Some(Expr { id, kind, span, attrs: ThinVec::new(), tokens: None })
            }
            Some(expr) => Some(Expr {
                id: expr.id,
                kind,
                span,
                attrs: expr.attrs.clone(),
                tokens: expr.tokens.clone(),
            }),
        }
    }
}

fn replace_with_exprs(mctxt: &mut MCtxt, expr: &Expr, exprs: Vec<Option<Expr>>) -> Option<Expr> {
    replace_with_exprs_span(mctxt, expr.span, Some(expr), exprs)
}

fn erase_field_pat(ctxt: &Ctxt, mctxt: &mut MCtxt, fpat: &PatField) -> PatField {
    let PatField { ident, is_shorthand, id, span, is_placeholder, .. } = *fpat;
    let pat = P(erase_pat(ctxt, mctxt, &fpat.pat));
    PatField { ident, pat, is_shorthand, attrs: fpat.attrs.clone(), id, span, is_placeholder }
}

fn erase_pat(ctxt: &Ctxt, mctxt: &mut MCtxt, pat: &Pat) -> Pat {
    let kind = match &pat.kind {
        PatKind::Wild => return pat.clone(),
        PatKind::Ident(_, _, None) => return pat.clone(),
        PatKind::Struct(qself, path, fields, recovered) => match &ctxt.resolved_pats[&pat.span].x {
            PatternX::Constructor(vir_path, variant, _) => {
                let datatype = &ctxt.datatypes[vir_path];
                let variant = &datatype.x.get_variant(variant).a;
                let mut fpats: Vec<PatField> = Vec::new();
                for fpat in fields {
                    let name = Arc::new(fpat.ident.as_str().to_string());
                    let (_, mode, _) = get_field(variant, &name).a;
                    let p = if keep_mode(ctxt, mode) {
                        erase_field_pat(ctxt, mctxt, fpat)
                    } else {
                        let mut p = fpat.clone();
                        p.pat.kind = PatKind::Wild;
                        p
                    };
                    fpats.push(p);
                }
                PatKind::Struct(qself.clone(), path.clone(), fpats, *recovered)
            }
            _ => panic!("internal error: expected PatternX::Constructor"),
        },
        PatKind::TupleStruct(qself, path, pats0) => match &ctxt.resolved_pats[&pat.span].x {
            PatternX::Constructor(vir_path, variant, _) => {
                let datatype = &ctxt.datatypes[vir_path];
                let variant = &datatype.x.get_variant(variant).a;
                let mut pats: Vec<P<Pat>> = Vec::new();
                for (field, pat) in variant.iter().zip(pats0.iter()) {
                    let (_, mode, _) = field.a;
                    let p = if keep_mode(ctxt, mode) {
                        erase_pat(ctxt, mctxt, pat)
                    } else {
                        Pat { kind: PatKind::Wild, ..(**pat).clone() }
                    };
                    pats.push(P(p));
                }
                PatKind::TupleStruct(qself.clone(), path.clone(), pats)
            }
            _ => panic!("internal error: expected PatternX::Constructor"),
        },
        PatKind::Path(..) => return pat.clone(),
        PatKind::Tuple(pats) => {
            let pats = vec_map(pats, |p| P(erase_pat(ctxt, mctxt, p)));
            PatKind::Tuple(pats)
        }
        PatKind::Paren(p) => PatKind::Paren(P(erase_pat(ctxt, mctxt, p))),
        PatKind::Or(pats) => {
            let pats = vec_map(pats, |p| P(erase_pat(ctxt, mctxt, p)));
            PatKind::Or(pats)
        }
        _ => panic!("internal error: unsupported pattern"),
    };
    let Pat { id, span, .. } = *pat; // for asymptotic efficiency, don't call pat.clone()
    Pat { id, kind, span, tokens: pat.tokens.clone() }
}

fn erase_arm(ctxt: &Ctxt, mctxt: &mut MCtxt, expect: Mode, arm: &Arm) -> Arm {
    let pat = P(erase_pat(ctxt, mctxt, &*arm.pat));
    let guard = arm.guard.as_ref().map(|e| P(erase_expr(ctxt, mctxt, expect, e)));
    let body = P(erase_expr(ctxt, mctxt, expect, &*arm.body));
    // for asymptotic efficiency, don't call arm.clone()
    let Arm { span, id, is_placeholder, .. } = *arm;
    let Arm { attrs, .. } = arm;
    Arm { attrs: attrs.clone(), pat, guard, body, span, id, is_placeholder }
}

fn erase_call(
    ctxt: &Ctxt,
    mctxt: &mut MCtxt,
    segment: &PathSegment,
    f_name: &Fun,
    args: &Vec<P<Expr>>,
) -> Option<Option<(PathSegment, Vec<P<Expr>>)>> {
    // TODO this is a temporary diagnostic until the erasure code is refactored
    if !ctxt.functions.contains_key(f_name) {
        let f_name = vir::ast_util::path_as_rust_name(&f_name.path);
        panic!(
            "function {} is unknown to erasure; possibly an uncaught mode-checking error",
            f_name
        );
    }
    let f = &ctxt.functions[f_name];
    if let Some(f) = f {
        let mut segment = segment.clone();
        if let Some(args) = &segment.args {
            match &**args {
                GenericArgs::AngleBracketed(args) => {
                    let mut new_args: Vec<AngleBracketedArg> = Vec::new();
                    let mut typ_bounds_iter = f.x.typ_bounds.iter();
                    for arg in args.args.iter() {
                        match arg {
                            AngleBracketedArg::Arg(GenericArg::Type(_)) => {
                                let (_, bounds) =
                                    typ_bounds_iter.next().expect("missing typ_bound");
                                match &**bounds {
                                    GenericBoundX::Traits(_) => new_args.push(arg.clone()),
                                }
                            }
                            AngleBracketedArg::Arg(GenericArg::Lifetime(_)) => {
                                new_args.push(arg.clone());
                            }
                            _ => {}
                        }
                    }
                    let args = AngleBracketedArgs { span: args.span, args: new_args };
                    segment.args = Some(P(GenericArgs::AngleBracketed(args)));
                }
                GenericArgs::Parenthesized(_) => {
                    unsupported!("parenthesized generic arguments");
                }
            }
        }
        if keep_mode(ctxt, f.x.mode) {
            let mut new_args: Vec<P<Expr>> = Vec::new();
            for (arg, param) in args.iter().zip(f.x.params.iter()) {
                if keep_mode(ctxt, param.x.mode) {
                    new_args.push(P(erase_expr(ctxt, mctxt, param.x.mode, arg)));
                }
            }
            Some(Some((segment, new_args)))
        } else {
            Some(None)
        }
    } else {
        None
    }
}

fn erase_expr(ctxt: &Ctxt, mctxt: &mut MCtxt, expect: Mode, expr: &Expr) -> Expr {
    erase_expr_opt(ctxt, mctxt, expect, expr).unwrap_or_else(|| {
        println!("tried to erase: {:#?}", expr);
        panic!("internal error: expected Some(Expr) {:?}", &expr.span)
    })
}

/// Erase ghost code from expr, and return Some resulting expression.
/// If the entire expression is ghost, return None.
fn erase_expr_opt(ctxt: &Ctxt, mctxt: &mut MCtxt, expect: Mode, expr: &Expr) -> Option<Expr> {
    if mctxt.external_body {
        match &expr.kind {
            ExprKind::Block(..) => {}
            ExprKind::Call(f_expr, _) => match mctxt.find_span_opt(&ctxt.calls, f_expr.span) {
                Some(ResolvedCall::Spec) => return None,
                _ => return Some(expr.clone()),
            },
            _ => return Some(expr.clone()),
        }
    }

    let kind = match &expr.kind {
        ExprKind::Lit(_) => {
            if keep_mode(ctxt, expect) {
                expr.kind.clone()
            } else {
                return None;
            }
        }
        ExprKind::Path(_, _) => {
            if keep_mode(ctxt, expect) {
                if mctxt.find_span_opt(&ctxt.calls, expr.span).is_some() {
                    // 0-argument datatype constructor
                    expr.kind.clone()
                } else if keep_mode(ctxt, *mctxt.find_span(&ctxt.var_modes, expr.span)) {
                    expr.kind.clone()
                } else {
                    return None;
                }
            } else {
                return None;
            }
        }
        ExprKind::Paren(e) => {
            mctxt.remap_parens.insert(e.span, expr.span).map(|_| panic!("{:?}", e.span));
            match erase_expr_opt(ctxt, mctxt, expect, e) {
                None => return None,
                Some(e) => ExprKind::Paren(P(e)),
            }
        }
        ExprKind::Cast(e1, ty) => {
            if keep_mode(ctxt, expect) {
                let e1 = erase_expr(ctxt, mctxt, expect, e1);
                ExprKind::Cast(P(e1), ty.clone())
            } else {
                let e1 = erase_expr_opt(ctxt, mctxt, expect, e1);
                return replace_with_exprs(mctxt, expr, vec![e1]);
            }
        }
        ExprKind::AddrOf(borrow, mutability, e1) => {
            if keep_mode(ctxt, expect) {
                let e1 = erase_expr(ctxt, mctxt, expect, e1);
                ExprKind::AddrOf(*borrow, *mutability, P(e1))
            } else {
                let e1 = erase_expr_opt(ctxt, mctxt, expect, e1);
                return replace_with_exprs(mctxt, expr, vec![e1]);
            }
        }
        ExprKind::Box(e1) => {
            if keep_mode(ctxt, expect) {
                let e1 = erase_expr(ctxt, mctxt, expect, e1);
                ExprKind::Box(P(e1))
            } else {
                let e1 = erase_expr_opt(ctxt, mctxt, expect, e1);
                return replace_with_exprs(mctxt, expr, vec![e1]);
            }
        }
        ExprKind::Unary(op, e1) => {
            if keep_mode(ctxt, expect) {
                let e1 = erase_expr(ctxt, mctxt, expect, e1);
                ExprKind::Unary(*op, P(e1))
            } else {
                let e1 = erase_expr_opt(ctxt, mctxt, expect, e1);
                return replace_with_exprs(mctxt, expr, vec![e1]);
            }
        }
        ExprKind::Binary(op, e1, e2) => {
            if keep_mode(ctxt, expect) {
                let e1 = erase_expr(ctxt, mctxt, expect, e1);
                let e2 = erase_expr(ctxt, mctxt, expect, e2);
                ExprKind::Binary(*op, P(e1), P(e2))
            } else {
                let e1 = erase_expr_opt(ctxt, mctxt, expect, e1);
                let e2 = erase_expr_opt(ctxt, mctxt, expect, e2);
                return replace_with_exprs(mctxt, expr, vec![e1, e2]);
            }
        }
        ExprKind::AssignOp(
            op @ rustc_span::source_map::Spanned { node: BinOpKind::Shr, .. },
            e1,
            e2,
        ) => {
            if keep_mode(ctxt, expect) {
                let e1 = erase_expr(ctxt, mctxt, expect, e1);
                let e2 = erase_expr(ctxt, mctxt, expect, e2);
                ExprKind::AssignOp(*op, P(e1), P(e2))
            } else {
                let e1 = erase_expr_opt(ctxt, mctxt, expect, e1);
                let e2 = erase_expr_opt(ctxt, mctxt, expect, e2);
                return replace_with_exprs(mctxt, expr, vec![e1, e2]);
            }
        }
        ExprKind::Assign(e1, e2, span) => {
            fn underef(e: &Expr) -> &Expr {
                match &e.kind {
                    rustc_ast::ExprKind::Paren(e) => underef(e),
                    rustc_ast::ExprKind::Unary(rustc_ast::UnOp::Deref, e) => e,
                    _ => e,
                }
            }
            let mode1 = *mctxt.find_span(&ctxt.var_modes, underef(e1).span);
            if keep_mode(ctxt, mode1) {
                let e1 = erase_expr(ctxt, mctxt, mode1, e1);
                let e2 = erase_expr(ctxt, mctxt, mode1, e2);
                ExprKind::Assign(P(e1), P(e2), *span)
            } else {
                let e1 = erase_expr_opt(ctxt, mctxt, mode1, e1);
                let e2 = erase_expr_opt(ctxt, mctxt, expect, e2);
                return replace_with_exprs(mctxt, expr, vec![e1, e2]);
            }
        }
        ExprKind::Call(f_expr, args) => {
            let call = mctxt.find_span(&ctxt.calls, f_expr.span).clone();

            match &call {
                ResolvedCall::Spec => return None,
                ResolvedCall::CompilableOperator => {
                    if keep_mode(ctxt, expect) {
                        ExprKind::Call(
                            f_expr.clone(),
                            vec_map(args, |e| P(erase_expr(ctxt, mctxt, expect, e))),
                        )
                    } else {
                        return None;
                    }
                }
                ResolvedCall::Call(f_name) => {
                    let (qself, path) = match &f_expr.kind {
                        ExprKind::Path(qself, path)
                            if mctxt.find_span_opt(&ctxt.calls, f_expr.span).is_some() =>
                        {
                            (qself, path)
                        }
                        ExprKind::Path(..) => {
                            panic!("internal error: missing function: {:?}", f_expr.span)
                        }
                        _ => {
                            unsupported!("complex function call", f_expr)
                        }
                    };

                    let segment = path.segments.last().expect("path with segments");
                    match erase_call(ctxt, mctxt, segment, f_name, args) {
                        None => return Some(expr.clone()),
                        Some(None) => return None,
                        Some(Some((segment, args))) => {
                            let mut path = path.clone();
                            *path.segments.last_mut().unwrap() = segment;
                            let kind = ExprKind::Path(qself.clone(), path);
                            let f_expr = P(Expr { kind, ..(**f_expr).clone() });
                            ExprKind::Call(f_expr, args)
                        }
                    }
                }
                ResolvedCall::NonStaticExec => {
                    let new_f_expr = P(erase_expr(ctxt, mctxt, Mode::Exec, f_expr));
                    let mut new_args: Vec<P<Expr>> = Vec::new();
                    for arg in args.iter() {
                        new_args.push(P(erase_expr(ctxt, mctxt, Mode::Exec, arg)));
                    }
                    ExprKind::Call(new_f_expr, new_args)
                }
                ResolvedCall::Ctor(path, variant) => {
                    if keep_mode(ctxt, expect) {
                        let datatype = &ctxt.datatypes[path];
                        let mut new_args: Vec<P<Expr>> = Vec::new();
                        let variant = datatype.x.get_variant(variant);
                        for (field, arg) in variant.a.iter().zip(args.iter()) {
                            let (_, field_mode, _) = field.a;
                            let e = if keep_mode(ctxt, field_mode) {
                                erase_expr(ctxt, mctxt, mode_join(expect, field_mode), &arg)
                            } else {
                                phantom_data_expr(mctxt, arg.span)
                            };
                            new_args.push(P(e));
                        }
                        ExprKind::Call(f_expr.clone(), new_args)
                    } else {
                        return None;
                    }
                }
            }
        }
        ExprKind::MethodCall(m_path, args, span) => {
            let call = mctxt.find_span(&ctxt.calls, *span).clone();
            match &call {
                ResolvedCall::Call(f_path) => match erase_call(ctxt, mctxt, m_path, f_path, args) {
                    None => return Some(expr.clone()),
                    Some(None) => return None,
                    Some(Some((segment, args))) => {
                        if args.len() == 0 {
                            return None;
                        } else {
                            ExprKind::MethodCall(segment, args, *span)
                        }
                    }
                },
                ResolvedCall::Spec => return None,
                ResolvedCall::CompilableOperator => {
                    if keep_mode(ctxt, expect) {
                        ExprKind::MethodCall(
                            m_path.clone(),
                            vec_map(args, |e| P(erase_expr(ctxt, mctxt, expect, e))),
                            span.clone(),
                        )
                    } else {
                        return None;
                    }
                }
                _ => panic!("internal error: MethodCall ResolvedCall {:?}", call),
            }
        }
        ExprKind::Tup(exprs) => {
            if keep_mode(ctxt, expect) {
                ExprKind::Tup(vec_map(exprs, |e| P(erase_expr(ctxt, mctxt, expect, e))))
            } else {
                let exprs = vec_map(exprs, |e| erase_expr_opt(ctxt, mctxt, expect, e));
                return replace_with_exprs(mctxt, expr, exprs);
            }
        }
        ExprKind::Struct(strct) => {
            let StructExpr { qself, path, fields, rest } = &**strct;
            if keep_mode(ctxt, expect) {
                let rest = match rest {
                    StructRest::None | StructRest::Rest(_) => rest.clone(),
                    StructRest::Base(e) => StructRest::Base(P(erase_expr(ctxt, mctxt, expect, e))),
                };
                let (vir_path, variant) = match mctxt.find_span(&ctxt.calls, expr.span) {
                    ResolvedCall::Ctor(path, variant) => (path, variant),
                    _ => panic!("internal error: expected Ctor"),
                };
                let datatype = &ctxt.datatypes[vir_path];
                let mut new_fields: Vec<ExprField> = Vec::new();
                let variant = datatype.x.get_variant(variant);
                for field in fields {
                    let name = Arc::new(field.ident.as_str().to_string());
                    let (_, field_mode, _) = get_field(&variant.a, &name).a;
                    let e = if keep_mode(ctxt, field_mode) {
                        erase_expr(ctxt, mctxt, mode_join(expect, field_mode), &field.expr)
                    } else {
                        phantom_data_expr(mctxt, field.span)
                    };
                    // for asymptotic efficiency, don't call field.clone():
                    let ExprField {
                        id, span, ident, is_shorthand, is_placeholder, ref attrs, ..
                    } = *field;
                    let field = ExprField {
                        attrs: attrs.clone(),
                        id,
                        span,
                        ident,
                        expr: P(e),
                        is_shorthand,
                        is_placeholder,
                    };
                    new_fields.push(field);
                }
                // TODO: instantiate any type parameters left unused after erasure
                ExprKind::Struct(P(StructExpr {
                    qself: qself.clone(),
                    path: path.clone(),
                    fields: new_fields,
                    rest,
                }))
            } else {
                let mut exprs = vec_map(fields, |f| erase_expr_opt(ctxt, mctxt, expect, &f.expr));
                match rest {
                    StructRest::None | StructRest::Rest(_) => {}
                    StructRest::Base(e) => exprs.push(erase_expr_opt(ctxt, mctxt, expect, e)),
                }
                return replace_with_exprs(mctxt, expr, exprs);
            }
        }
        ExprKind::Field(e1, field) => {
            let field_mode = match &mctxt.find_span(&ctxt.resolved_exprs, expr.span).x {
                ExprX::UnaryOpr(UnaryOpr::Field(FieldOpr { datatype, variant, field }), _) => {
                    let datatype = &ctxt.datatypes[datatype];
                    let variant = datatype.x.get_variant(variant);
                    get_field(&variant.a, field).a.1
                }
                ExprX::UnaryOpr(UnaryOpr::TupleField { .. }, _) => Mode::Exec,
                _ => panic!("internal error: expected Field"),
            };
            if keep_mode(ctxt, field_mode) && keep_mode(ctxt, expect) {
                let e1 = erase_expr(ctxt, mctxt, expect, e1);
                ExprKind::Field(P(e1), field.clone())
            } else {
                let e1 = erase_expr_opt(ctxt, mctxt, expect, e1);
                return replace_with_exprs(mctxt, expr, vec![e1]);
            }
        }
        ExprKind::Closure(cby, asyn, mov, fn_decl, body, span) => {
            let e = erase_expr(ctxt, mctxt, Mode::Exec, body);
            ExprKind::Closure(
                cby.clone(),
                asyn.clone(),
                mov.clone(),
                fn_decl.clone(),
                P(e),
                span.clone(),
            )
        }
        ExprKind::If(eb, e1, e2_opt) => {
            let modeb = *mctxt.find_span(&ctxt.condition_modes, expr.span);
            let eb_erase = match &eb.kind {
                ExprKind::Let(pat, eb1, _span) => {
                    let eb1 = erase_expr_opt(ctxt, mctxt, modeb, eb1);
                    if let Some(eb1) = eb1 {
                        let pat = erase_pat(ctxt, mctxt, pat);
                        let Expr { id, span, .. } = **eb; // for asymptotic efficiency, don't call eb.clone()
                        let kind = ExprKind::Let(P(pat), P(eb1), span);
                        let attrs = eb.attrs.clone();
                        Some(Expr { id, kind, span, attrs, tokens: eb.tokens.clone() })
                    } else {
                        None
                    }
                }
                _ => erase_expr_opt(ctxt, mctxt, modeb, eb),
            };
            let keep = |mctxt: &mut MCtxt, eb| {
                let e1 = erase_block(ctxt, mctxt, expect, e1);
                let e2_opt = e2_opt.as_ref().map(|e2| P(erase_expr(ctxt, mctxt, expect, e2)));
                ExprKind::If(P(eb), P(e1), e2_opt)
            };
            if modeb == Mode::Exec {
                let eb = eb_erase.expect("erase_expr");
                keep(mctxt, eb)
            } else {
                assert!(expect != Mode::Exec);
                if !ctxt.keep_proofs {
                    return eb_erase;
                } else if ctxt.keep_proofs && modeb == Mode::Spec || eb_erase.is_none() {
                    // We erase eb, so we have no bool for the If.
                    // Create a nondeterministic boolean to take eb's place.
                    let e_nondet = call_arbitrary(ctxt, mctxt, expr.span);
                    let eb = replace_with_exprs_span(
                        mctxt,
                        expr.span,
                        None,
                        vec![eb_erase, Some(e_nondet)],
                    );
                    keep(mctxt, eb.expect("e_nondet"))
                } else {
                    let eb = eb_erase.expect("erase_expr");
                    keep(mctxt, eb)
                }
            }
        }
        ExprKind::Match(e0, arms0) => {
            let mode0 = *mctxt.find_span(&ctxt.condition_modes, expr.span);
            let keep = |mctxt: &mut MCtxt, e0| {
                let arms = vec_map(&arms0, |arm| erase_arm(ctxt, mctxt, expect, arm));
                ExprKind::Match(P(e0), arms)
            };
            if mode0 == Mode::Exec {
                let e0 = erase_expr(ctxt, mctxt, mode0, e0);
                keep(mctxt, e0)
            } else {
                assert!(expect != Mode::Exec);
                if !ctxt.keep_proofs {
                    return erase_expr_opt(ctxt, mctxt, mode0, e0);
                } else if ctxt.keep_proofs && mode0 == Mode::Spec {
                    let e0_erase = erase_expr_opt(ctxt, mctxt, mode0, e0);
                    // We erase e0, so we have no value to match on.
                    // Create nondeterministic booleans to take e0's place
                    // and a series of if/else to replace the match.
                    // if non_det1 e1 else if non_det2 e2 else ... else en
                    let mut if_else: Option<Expr> = None;
                    assert!(arms0.len() > 0); // already enforced by mode checker
                    for i in (0..arms0.len()).rev() {
                        // Turn arms0[i].body into block
                        let arm = &arms0[i];
                        let span = expr.span;
                        let stmts = erase_expr_opt(ctxt, mctxt, expect, &arm.body)
                            .map(|body| {
                                let kind = StmtKind::Expr(P(body));
                                let id = mctxt.next_node_id();
                                Stmt { id, kind, span }
                            })
                            .into_iter()
                            .collect();
                        let id = mctxt.next_node_id();
                        let rules = rustc_ast::BlockCheckMode::Default;
                        let block = Block {
                            stmts,
                            id,
                            rules,
                            span,
                            tokens: None,
                            could_be_bare_literal: false,
                        };
                        // Create if/else
                        let kind = if i == arms0.len() - 1 {
                            ExprKind::Block(P(block), None)
                        } else {
                            let e_nondet = call_arbitrary(ctxt, mctxt, expr.span);
                            ExprKind::If(P(e_nondet), P(block), Some(P(if_else.unwrap())))
                        };
                        let id = mctxt.next_node_id();
                        let e = Expr { id, kind, span, attrs: ThinVec::new(), tokens: None };
                        if_else = Some(e);
                    }
                    return replace_with_exprs(mctxt, expr, vec![e0_erase, if_else]);
                } else {
                    let e0 = erase_expr(ctxt, mctxt, mode0, e0);
                    keep(mctxt, e0)
                }
            }
        }
        ExprKind::Loop(block, label) => {
            // The mode checker only allows loops for Mode::Exec
            let block = erase_block(ctxt, mctxt, Mode::Exec, block);
            ExprKind::Loop(P(block), *label)
        }
        ExprKind::While(eb, block, label) => {
            // The mode checker only allows loops for Mode::Exec
            let eb = erase_expr(ctxt, mctxt, Mode::Exec, eb);
            let block = erase_block(ctxt, mctxt, Mode::Exec, block);
            ExprKind::While(P(eb), P(block), *label)
        }
        ExprKind::Ret(None) => ExprKind::Ret(None),
        ExprKind::Ret(Some(e1)) => {
            let e1 = erase_expr_opt(ctxt, mctxt, mctxt.ret_mode.expect("erase: ret_mode"), e1);
            ExprKind::Ret(e1.map(|e1| P(e1)))
        }
        ExprKind::Break(label, None) => ExprKind::Break(label.clone(), None),
        ExprKind::Continue(label) => ExprKind::Continue(label.clone()),
        ExprKind::Block(block, None) => {
            let is_inv_block = attrs_is_invariant_block(&expr.attrs).expect("attrs fail");
            if is_inv_block {
                ExprKind::Block(P(erase_inv_block(ctxt, mctxt, expect, block)), None)
            } else {
                ExprKind::Block(P(erase_block(ctxt, mctxt, expect, block)), None)
            }
        }
        _ => {
            unsupported!("unsupported expr", expr)
        }
    };
    let Expr { id, span, .. } = *expr; // for asymptotic efficiency, don't call expr.clone()
    Some(Expr { id, kind, span, attrs: expr.attrs.clone(), tokens: expr.tokens.clone() })
}

/// Erase ghost code from stmt, and return Some resulting statement.
/// If the entire statment is ghost, return None.
fn erase_stmt(
    ctxt: &Ctxt,
    mctxt: &mut MCtxt,
    expect: Mode,
    stmt: &Stmt,
    is_last: bool,
) -> Option<Stmt> {
    if mctxt.external_body {
        match &stmt.kind {
            StmtKind::Expr(..) | StmtKind::Semi(..) => {}
            _ => return Some(stmt.clone()),
        }
    }

    let kind = match &stmt.kind {
        StmtKind::Local(local) => {
            let mut inner_pat = &local.pat;
            while let PatKind::Paren(p) = &inner_pat.kind {
                inner_pat = p;
            }

            let mode1 = *mctxt.find_span(&ctxt.var_modes, inner_pat.span);
            let Local { id, span, ref ty, ref kind, ref attrs, ref tokens, .. } = **local;
            if keep_mode(ctxt, mode1) {
                let kind = match kind {
                    LocalKind::Decl => LocalKind::Decl,
                    LocalKind::Init(expr) => {
                        LocalKind::Init(P(erase_expr(ctxt, mctxt, mode1, expr)))
                    }
                    LocalKind::InitElse(_, _) => unsupported!("unsupported stmt", stmt),
                };
                let pat = P(erase_pat(ctxt, mctxt, &local.pat));
                let ty = ty.clone();
                let attrs = attrs.clone();
                let tokens = tokens.clone();
                let local = Local { id, pat, ty, kind, span, attrs, tokens };

                Some(StmtKind::Local(P(local)))
            } else {
                match kind {
                    LocalKind::Decl => None,
                    LocalKind::Init(expr) => {
                        erase_expr_opt(ctxt, mctxt, mode1, expr).map(|expr| StmtKind::Semi(P(expr)))
                    }
                    LocalKind::InitElse(_, _) => unsupported!("unsupported stmt", stmt),
                }
            }
        }
        StmtKind::Expr(expr) if is_last => {
            erase_expr_opt(ctxt, mctxt, expect, expr).map(|e| StmtKind::Expr(P(e)))
        }
        StmtKind::Expr(expr) => {
            erase_expr_opt(ctxt, mctxt, Mode::Spec, expr).map(|e| StmtKind::Expr(P(e)))
        }
        StmtKind::Semi(expr) => {
            erase_expr_opt(ctxt, mctxt, Mode::Spec, expr).map(|e| StmtKind::Semi(P(e)))
        }
        StmtKind::Empty => Some(stmt.kind.clone()),
        _ => {
            unsupported!("unsupported stmt", stmt)
        }
    };
    let Stmt { id, span, .. } = *stmt; // for asymptotic efficiency, don't call stmt.clone()
    kind.map(|kind| Stmt { id, kind, span })
}

fn erase_inv_block(ctxt: &Ctxt, mctxt: &mut MCtxt, expect: Mode, block: &Block) -> Block {
    if block.stmts.len() != 3 {
        panic!(
            "erase_inv_block: the checks in invariant_block_to_vir should ensure the block has exactly 3 statements"
        );
    }

    let mut result_stmts = Vec::new();

    // First statement:
    //   let (guard, mut ident) = open_atomic_invariant_begin(arg);
    // or
    //   let (guard, mut ident) = open_local_invariant_begin(arg);

    // first, pattern match to get at the arg

    let open_stmt = &block.stmts[0];
    match &open_stmt.kind {
        StmtKind::Local(local) => {
            let init = match &local.kind {
                LocalKind::Decl => panic!(
                    "erase_inv_block: the checks in invariant_block_to_vir should ensure the first statement is an initializer"
                ),
                LocalKind::Init(init) => init,
                LocalKind::InitElse(_, _) => unsupported!("unsupported stmt", open_stmt),
            };
            match &**init {
                Expr { kind: ExprKind::Call(callfn, args), span, id, attrs, tokens } => {
                    let arg = &args[0];
                    let expr_opt = erase_expr_opt(ctxt, mctxt, Mode::Proof, arg);
                    if ctxt.keep_proofs {
                        let expr = expr_opt.expect("erase_inv_block: arg shouldn't be erased");
                        // Reconstruct the call statement with the new expression
                        let kind = StmtKind::Local(P(Local {
                            pat: local.pat.clone(),
                            attrs: local.attrs.clone(),
                            id: local.id,
                            span: local.span.clone(),
                            tokens: local.tokens.clone(),
                            ty: local.ty.clone(),
                            kind: LocalKind::Init(P(Expr {
                                kind: ExprKind::Call(callfn.clone(), vec![P(expr)]),
                                span: span.clone(),
                                id: *id,
                                attrs: attrs.clone(),
                                tokens: tokens.clone(),
                            })),
                        }));
                        let id = open_stmt.id;
                        let span = open_stmt.span.clone();
                        result_stmts.push(Stmt { id, kind, span });
                    } else {
                        match expr_opt {
                            None => {
                                // expr was erased; just erase the whole statement
                            }
                            Some(expr) => {
                                // Erase the open_invariant_begin call, but keep whatever is left of arg
                                let id = open_stmt.id;
                                let span = open_stmt.span.clone();
                                let kind = StmtKind::Semi(P(expr));
                                result_stmts.push(Stmt { id, kind, span });
                            }
                        }
                    }
                }
                _ => {
                    panic!(
                        "erase_inv_block: the checks in invariant_block_to_vir should ensure this match statement succeeds"
                    );
                }
            }
        }
        _ => {
            panic!(
                "erase_inv_block: the checks in invariant_block_to_vir should ensure this match statement succeeds"
            );
        }
    }

    // Middle statement: the user-supplied block
    if let Some(stmt) = erase_stmt(ctxt, mctxt, expect, &block.stmts[1], false) {
        result_stmts.push(stmt);
    }

    // Final statement:
    // open_invariant_end(guard, ident);
    // This is purely proof code. Keep it iff we keep proof-code.
    if ctxt.keep_proofs {
        result_stmts.push(block.stmts[2].clone());
    }

    let Block { id, rules, span, .. } = *block;
    Block {
        stmts: result_stmts,
        id,
        rules,
        span,
        tokens: block.tokens.clone(),
        could_be_bare_literal: false,
    }
}

fn erase_block(ctxt: &Ctxt, mctxt: &mut MCtxt, expect: Mode, block: &Block) -> Block {
    let stmts: Vec<Stmt> = block
        .stmts
        .iter()
        .enumerate()
        .filter_map(|(i, stmt)| erase_stmt(ctxt, mctxt, expect, stmt, i == block.stmts.len() - 1))
        .collect();
    let Block { id, rules, span, .. } = *block; // for asymptotic efficiency, don't call block.clone()
    Block { stmts, id, rules, span, tokens: block.tokens.clone(), could_be_bare_literal: false }
}

fn get_typ_bound_by_name<'a>(v: &'a vir::ast::TypBounds, name: &str) -> &'a vir::ast::GenericBound {
    for typ_bound in v.iter() {
        if *typ_bound.0 == name {
            return &typ_bound.1;
        }
    }
    panic!("get_typ_bound_by_name failed");
}

fn erase_fn(
    ctxt: &Ctxt,
    mctxt: &mut MCtxt,
    f: &rustc_ast::ast::Fn,
    external_body: bool,
    is_trait: bool,
) -> Option<rustc_ast::ast::Fn> {
    let rustc_ast::ast::Fn { defaultness, sig, generics, body: body_opt } = f;
    let f_vir = if let Some(f_vir) = &ctxt.functions_by_span[&sig.span] {
        f_vir
    } else {
        return Some(f.clone());
    };
    if !keep_mode(ctxt, f_vir.x.mode) {
        return None;
    }
    let Generics { params, where_clause, span: generics_span } = generics;
    let mut new_params: Vec<GenericParam> = Vec::new();

    for param in params.iter() {
        match param.kind {
            GenericParamKind::Lifetime => {
                new_params.push(param.clone());
            }
            GenericParamKind::Type { .. } => {
                let bound =
                    get_typ_bound_by_name(&f_vir.x.typ_bounds, &param.ident.name.to_string());

                // TODO: also erase other type parameters left unused after erasure
                match &**bound {
                    GenericBoundX::Traits(_) => new_params.push(param.clone()),
                }
            }
            _ => {}
        }
    }
    let generics =
        Generics { params: new_params, where_clause: where_clause.clone(), span: *generics_span };
    let FnSig { header: _, decl, span: _ } = sig;
    let FnDecl { inputs, output } = &**decl;
    let mut new_inputs: Vec<Param> = Vec::new();
    for (input, param) in inputs.iter().zip(f_vir.x.params.iter()) {
        if keep_mode(ctxt, param.x.mode) {
            new_inputs.push(input.clone());
        }
    }
    let ret_mode = f_vir.x.ret.x.mode;
    let output =
        if keep_mode(ctxt, ret_mode) { output.clone() } else { FnRetTy::Default(sig.span) };
    let decl = FnDecl { inputs: new_inputs, output };
    let sig = FnSig { decl: P(decl), ..sig.clone() };
    mctxt.ret_mode = Some(ret_mode);
    mctxt.external_body = external_body;
    let body_opt = if is_trait { &None } else { body_opt };
    let body_opt = body_opt.as_ref().map(|body| P(erase_block(ctxt, mctxt, ret_mode, &**body)));
    mctxt.ret_mode = None;
    mctxt.external_body = false;
    Some(rustc_ast::ast::Fn { defaultness: *defaultness, sig, generics, body: body_opt })
}

fn erase_assoc_item(
    ctxt: &Ctxt,
    mctxt: &mut MCtxt,
    item: &AssocItem,
    is_trait: bool,
) -> Option<AssocItem> {
    match &item.kind {
        AssocItemKind::Fn(f) => {
            let vattrs = get_verifier_attrs(&item.attrs).expect("get_verifier_attrs");
            if vattrs.external {
                return Some(item.clone());
            }
            if vattrs.is_variant.is_some() || vattrs.get_variant.is_some() {
                return None;
            }
            let erased = erase_fn(ctxt, mctxt, f, vattrs.external_body, is_trait);
            erased.map(|f| update_item(item, AssocItemKind::Fn(Box::new(f))))
        }
        AssocItemKind::TyAlias(_) => Some(item.clone()),
        _ => panic!("unsupported AssocItemKind"),
    }
}

fn erase_mod(ctxt: &Ctxt, mctxt: &mut MCtxt, module: &ModKind) -> ModKind {
    match module {
        ModKind::Loaded(items, inlined, span) => {
            let items: Vec<P<Item>> =
                items.iter().map(|item| erase_item(ctxt, mctxt, item)).flatten().collect();
            ModKind::Loaded(items, *inlined, *span)
        }
        _ => {
            unsupported!("unsupported module", module)
        }
    }
}

fn erase_fields(ctxt: &Ctxt, mctxt: &mut MCtxt, old_fields: &Vec<FieldDef>) -> Vec<FieldDef> {
    let mut fields: Vec<FieldDef> = Vec::new();
    for field in old_fields {
        let mode = get_mode(Mode::Exec, &field.attrs[..]);
        if keep_mode(ctxt, mode) {
            fields.push(field.clone());
        } else {
            // Replace erased field of type t with std::marker::PhantomData<t>
            let span = field.span;
            let mut field = field.clone();
            let arg = GenericArg::Type(field.ty.clone());
            let arg = AngleBracketedArg::Arg(arg);
            let args = AngleBracketedArgs { span, args: vec![arg] };
            let args = GenericArgs::AngleBracketed(args);
            let mut segments = phantom_data_segments(mctxt, span);
            segments.last_mut().unwrap().args = Some(P(args));
            let path = rustc_ast::Path { span, segments, tokens: None };
            let kind = TyKind::Path(None, path);
            let id = mctxt.next_node_id();
            field.ty = P(Ty { id, kind, span, tokens: None });
            fields.push(field.clone());
        }
    }
    fields
}

fn erase_variant_data(ctxt: &Ctxt, mctxt: &mut MCtxt, variant: &VariantData) -> VariantData {
    match variant {
        VariantData::Struct(fields, recovered) => {
            VariantData::Struct(erase_fields(ctxt, mctxt, fields), *recovered)
        }
        VariantData::Tuple(fields, id) => {
            VariantData::Tuple(erase_fields(ctxt, mctxt, fields), *id)
        }
        VariantData::Unit(_) => variant.clone(),
    }
}

fn erase_variant(ctxt: &Ctxt, mctxt: &mut MCtxt, variant: &Variant) -> Variant {
    let Variant { id, span, ident, is_placeholder, .. } = *variant;
    let Variant { attrs, vis, data, disr_expr, .. } = variant;
    let attrs = attrs.clone();
    let vis = vis.clone();
    let data = erase_variant_data(ctxt, mctxt, data);
    let disr_expr = disr_expr.clone();
    Variant { attrs, id, span, vis, ident, data, disr_expr, is_placeholder }
}

fn erase_trait(ctxt: &Ctxt, mctxt: &mut MCtxt, tr: &Trait) -> Box<Trait> {
    let Trait { unsafety, is_auto, .. } = *tr;
    let Trait { generics, bounds, .. } = tr;
    let generics = generics.clone();
    let bounds = bounds.clone();
    let mut items: Vec<P<AssocItem>> = Vec::new();
    for item in &tr.items {
        if let Some(item) = erase_assoc_item(ctxt, mctxt, &item, true) {
            items.push(P(item));
        }
    }
    let tr = Trait { unsafety, is_auto, generics, bounds, items };
    Box::new(tr.clone())
}

fn erase_item(ctxt: &Ctxt, mctxt: &mut MCtxt, item: &Item) -> Vec<P<Item>> {
    let kind = match &item.kind {
        ItemKind::ExternCrate(_) => item.kind.clone(),
        ItemKind::Use(_) => item.kind.clone(),
        ItemKind::Mod(unsafety, kind) => {
            let vattrs = get_verifier_attrs(&item.attrs).expect("get_verifier_attrs");
            if vattrs.external {
                return vec![P(item.clone())];
            }
            ItemKind::Mod(*unsafety, erase_mod(ctxt, mctxt, kind))
        }
        ItemKind::ForeignMod { .. } => item.kind.clone(),
        ItemKind::Struct(variant, generics) => {
            ItemKind::Struct(erase_variant_data(ctxt, mctxt, variant), generics.clone())
        }
        ItemKind::Enum(EnumDef { variants }, generics) => {
            let variants = vec_map(&variants, |v| erase_variant(ctxt, mctxt, v));
            ItemKind::Enum(EnumDef { variants }, generics.clone())
        }
        ItemKind::Fn(kind) => {
            let vattrs = get_verifier_attrs(&item.attrs).expect("get_verifier_attrs");
            if vattrs.external {
                return vec![P(item.clone())];
            }
            match erase_fn(ctxt, mctxt, kind, vattrs.external_body, false) {
                None => return vec![],
                Some(kind) => ItemKind::Fn(Box::new(kind)),
            }
        }
        ItemKind::Impl(kind) => {
            let vattrs = get_verifier_attrs(&item.attrs).expect("get_verifier_attrs");
            if vattrs.external {
                ItemKind::Impl(kind.clone())
            } else {
                let mut items: Vec<P<AssocItem>> = Vec::new();
                for item in &kind.items {
                    if let Some(item) = erase_assoc_item(ctxt, mctxt, &item, false) {
                        items.push(P(item));
                    }
                }
                // TODO we may need to erase some generic params
                // for asymptotic efficiency, don't call kind.clone():
                let Impl {
                    unsafety,
                    polarity,
                    defaultness,
                    constness,
                    ref generics,
                    ref of_trait,
                    ref self_ty,
                    ..
                } = **kind;
                let kind = Impl {
                    unsafety,
                    polarity,
                    defaultness,
                    constness,
                    generics: generics.clone(),
                    of_trait: of_trait.clone(),
                    self_ty: self_ty.clone(),
                    items,
                };
                ItemKind::Impl(Box::new(kind))
            }
        }
        ItemKind::Static(..) => item.kind.clone(),
        ItemKind::Const(..) => {
            if let Some(f_vir) = &ctxt.functions_by_span[&item.span] {
                if keep_mode(ctxt, f_vir.x.ret.x.mode) {
                    item.kind.clone()
                } else {
                    return vec![];
                }
            } else {
                item.kind.clone()
            }
        }
        ItemKind::MacroDef(..) => item.kind.clone(),
        ItemKind::TyAlias(..) => item.kind.clone(),
        ItemKind::Trait(tr) => ItemKind::Trait(erase_trait(ctxt, mctxt, tr)),
        ItemKind::GlobalAsm(..) => item.kind.clone(),
        _ => {
            unsupported!("unsupported item", item)
        }
    };
    vec![P(update_item(item, kind))]
}

fn erase_crate(ctxt: &Ctxt, mctxt: &mut MCtxt, krate: &Crate) -> Crate {
    let Crate { attrs, items, span } = krate;
    let mut new_items: Vec<P<Item>> = Vec::new();
    for item in items {
        new_items.extend(erase_item(ctxt, mctxt, item));
    }
    Crate { items: new_items, attrs: attrs.clone(), span: *span }
}

fn mk_ctxt(erasure_hints: &ErasureHints, known_spans: &HashSet<Span>, keep_proofs: bool) -> Ctxt {
    let mut functions = HashMap::new();
    let mut functions_by_span = HashMap::new();
    let mut datatypes = HashMap::new();
    let mut calls: HashMap<Span, ResolvedCall> = HashMap::new();
    let mut resolved_exprs: HashMap<Span, vir::ast::Expr> = HashMap::new();
    let mut resolved_pats: HashMap<Span, Pattern> = HashMap::new();
    for f in &erasure_hints.vir_crate.functions {
        functions.insert(f.x.name.clone(), Some(f.clone())).map(|_| panic!("{:?}", &f.x.name));
        let span = from_raw_span(&f.span.raw_span);
        assert!(known_spans.contains(&span));
        functions_by_span.insert(span, Some(f.clone())).map(|_| panic!("{:?}", &f.span));
    }
    for name in &erasure_hints.external_functions {
        functions.insert(name.clone(), None).map(|_| panic!("{:?}", name));
    }
    for (_id, span) in &erasure_hints.ignored_functions {
        assert!(known_spans.contains(&span.span()));
        functions_by_span.insert(span.span(), None).map(|v| v.map(|_| panic!("{:?}", span)));
    }
    for d in &erasure_hints.vir_crate.datatypes {
        datatypes.insert(d.x.path.clone(), d.clone()).map(|_| panic!("{:?}", &d.x.path));
    }
    for (_, span, call) in &erasure_hints.resolved_calls {
        assert!(known_spans.contains(&span.span()));
        calls.insert(span.span(), call.clone()).map(|_| panic!("{:?}", span));
    }
    for (span, expr) in &erasure_hints.resolved_exprs {
        assert!(known_spans.contains(&span.span()));
        resolved_exprs.insert(span.span(), expr.clone()).map(|_| panic!("{:?}", span));
    }
    for (span, expr) in &erasure_hints.resolved_pats {
        assert!(known_spans.contains(&span.span()));
        resolved_pats.insert(span.span(), expr.clone()).map(|_| panic!("{:?}", span));
    }
    let mut condition_modes: HashMap<Span, Mode> = HashMap::new();
    let mut var_modes: HashMap<Span, Mode> = HashMap::new();
    for (span, mode) in &erasure_hints.erasure_modes.condition_modes {
        let span = from_raw_span(&span.raw_span);
        assert!(known_spans.contains(&span));
        condition_modes.insert(span, *mode).map(|_| panic!("{:?}", span));
    }
    for (span, mode) in &erasure_hints.erasure_modes.var_modes {
        let span = from_raw_span(&span.raw_span);
        assert!(known_spans.contains(&span));
        var_modes.insert(span, *mode).map(|v| panic!("{:?} {:?}", span, v));
    }
    Ctxt {
        _vir_crate: erasure_hints.vir_crate.clone(),
        functions,
        functions_by_span,
        datatypes,
        calls,
        resolved_exprs,
        resolved_pats,
        condition_modes,
        var_modes,
        keep_proofs,
        arbitrary_counter: Cell::new(0),
    }
}

#[derive(Clone)]
pub struct CompilerCallbacksEraseAst {
    pub erasure_hints: ErasureHints,
    pub lifetimes_only: bool,
    pub print: bool,
    pub test_capture_output: Option<std::sync::Arc<std::sync::Mutex<Vec<u8>>>>,
    pub time_erasure: Arc<Mutex<Duration>>,
}

impl CompilerCallbacksEraseAst {
    fn maybe_print<'tcx>(
        &self,
        compiler: &Compiler,
        queries: &'tcx rustc_interface::Queries<'tcx>,
    ) {
        if self.print {
            let krate = &queries.expansion().expect("expansion").peek().0;
            rustc_driver::pretty::print_after_parsing(
                &compiler.session(),
                &compiler.input(),
                krate,
                rustc_session::config::PpMode::Source(rustc_session::config::PpSourceMode::Normal),
                None,
            );
        }
    }
}

/// Implement the callback from Rust that rewrites the AST
/// (Rust will call rewrite_crate just before transforming AST into HIR).
impl rustc_lint::FormalVerifierRewrite for CompilerCallbacksEraseAst {
    fn rewrite_crate(
        &mut self,
        krate: &rustc_ast::ast::Crate,
        next_node_id: &mut dyn FnMut() -> NodeId,
    ) -> rustc_ast::ast::Crate {
        use crate::rustc_ast::mut_visit::MutVisitor;
        let mut krate = krate.clone();
        let mut visitor = crate::erase_rewrite::Visitor::new();
        visitor.visit_crate(&mut krate);

        let ctxt = mk_ctxt(&self.erasure_hints, &visitor.spans, self.lifetimes_only);
        let mut mctxt = MCtxt {
            f_next_node_id: next_node_id,
            remap_parens: HashMap::new(),
            ret_mode: None,
            external_body: false,
        };
        let time0 = Instant::now();
        let krate = crate::erase::erase_crate(&ctxt, &mut mctxt, &krate);
        let time1 = Instant::now();
        (*self.time_erasure.lock().unwrap()) += time1 - time0;
        krate
    }
}

<<<<<<< HEAD
impl rustc_driver::Callbacks for CompilerCallbacksEraseAst {
=======
impl rustc_driver::Callbacks for CompilerCallbacks {
    fn config(&mut self, config: &mut rustc_interface::interface::Config) {
        if let Some(target) = &self.test_capture_output {
            config.diagnostic_output =
                rustc_session::DiagnosticOutput::Raw(Box::new(DiagnosticOutputBuffer {
                    output: target.clone(),
                }));
        }
    }

>>>>>>> c46f2912
    fn after_parsing<'tcx>(
        &mut self,
        compiler: &Compiler,
        queries: &'tcx rustc_interface::Queries<'tcx>,
    ) -> rustc_driver::Compilation {
        let _ = {
            // Install the rewrite_crate callback so that Rust will later call us back on the AST
            let registration = queries.register_plugins().expect("register_plugins");
            let peeked = registration.peek();
            let lint_store = &peeked.1;
            lint_store.formal_verifier_callback.replace(Some(Box::new(self.clone())));
        };
        if self.lifetimes_only {
            self.maybe_print(compiler, queries);
            crate::lifetime::check(queries);
            rustc_driver::Compilation::Stop
        } else {
            rustc_driver::Compilation::Continue
        }
    }

    fn after_expansion<'tcx>(
        &mut self,
        compiler: &Compiler,
        queries: &'tcx rustc_interface::Queries<'tcx>,
    ) -> rustc_driver::Compilation {
        self.maybe_print(compiler, queries);
        rustc_driver::Compilation::Continue
    }
}<|MERGE_RESOLUTION|>--- conflicted
+++ resolved
@@ -1465,10 +1465,7 @@
     }
 }
 
-<<<<<<< HEAD
 impl rustc_driver::Callbacks for CompilerCallbacksEraseAst {
-=======
-impl rustc_driver::Callbacks for CompilerCallbacks {
     fn config(&mut self, config: &mut rustc_interface::interface::Config) {
         if let Some(target) = &self.test_capture_output {
             config.diagnostic_output =
@@ -1478,7 +1475,6 @@
         }
     }
 
->>>>>>> c46f2912
     fn after_parsing<'tcx>(
         &mut self,
         compiler: &Compiler,
