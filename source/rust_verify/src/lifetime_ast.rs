--- conflicted
+++ resolved
@@ -185,14 +185,9 @@
     pub(crate) sig_span: Span,
     pub(crate) name_span: Span,
     pub(crate) name: Id,
-<<<<<<< HEAD
-    pub(crate) generics: Vec<GenericParam>,
-    pub(crate) params: Vec<(Option<Span>, Id, Typ, bool)>,
-=======
     pub(crate) generic_params: Vec<GenericParam>,
     pub(crate) generic_bounds: Vec<GenericBound>,
-    pub(crate) params: Vec<(Option<Span>, Id, Typ)>,
->>>>>>> 2dc6a178
+    pub(crate) params: Vec<(Option<Span>, Id, Typ, bool)>,
     pub(crate) ret: Option<(Option<Span>, Typ)>,
     pub(crate) body: Exp,
 }