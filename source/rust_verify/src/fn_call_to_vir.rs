--- conflicted
+++ resolved
@@ -595,52 +595,6 @@
             let c = vir::ast::Constant::StrSlice(Arc::new(s.to_string()));
             mk_expr(ExprX::Const(c))
         }
-<<<<<<< HEAD
-        Some(VerusItem::Assert(assert_item)) => match assert_item {
-            AssertItem::Assert => {
-                unsupported_err_unless!(len == 1, expr.span, "expected assert", &args);
-                let exp = expr_to_vir(bctx, &args[0], ExprModifier::REGULAR)?;
-                return mk_expr(ExprX::AssertAssume { is_assume: false, expr: exp });
-            }
-            AssertItem::AssertBy => {
-                unsupported_err_unless!(len == 2, expr.span, "expected assert_by", &args);
-                let vars = Arc::new(vec![]);
-                let require = bctx.spanned_typed_new(
-                    expr.span,
-                    &Arc::new(TypX::Bool),
-                    ExprX::Const(Constant::Bool(true)),
-                );
-                let ensure = expr_to_vir(bctx, &args[0], ExprModifier::REGULAR)?;
-                let proof = expr_to_vir(bctx, &args[1], ExprModifier::REGULAR)?;
-                return mk_expr(ExprX::AssertBy { vars, require, ensure, proof });
-            }
-            AssertItem::AssertByCompute => {
-                unsupported_err_unless!(len == 1, expr.span, "expected assert_by_compute", &args);
-                let exp = expr_to_vir(bctx, &args[0], ExprModifier::REGULAR)?;
-                return mk_expr(ExprX::AssertCompute(exp, ComputeMode::Z3));
-            }
-            AssertItem::AssertByComputeOnly => {
-                unsupported_err_unless!(
-                    len == 1,
-                    expr.span,
-                    "expected assert_by_compute_only",
-                    &args
-                );
-                let exp = expr_to_vir(bctx, &args[0], ExprModifier::REGULAR)?;
-                return mk_expr(ExprX::AssertCompute(exp, ComputeMode::ComputeOnly));
-            }
-            AssertItem::AssertNonlinearBy | AssertItem::AssertBitvectorBy => {
-                unsupported_err_unless!(
-                    len == 1,
-                    expr.span,
-                    "expected assert_nonlinear_by/assert_bitvector_by with one argument",
-                    &args
-                );
-                let mut vir_expr = expr_to_vir(bctx, &args[0], ExprModifier::REGULAR)?;
-                let header = vir::headers::read_header(&mut vir_expr)?;
-                let requires = if header.require.len() >= 1 {
-                    header.require
-=======
         VerusItem::CompilableOpr(
             compilable_opr @ (CompilableOprItem::GhostExec | CompilableOprItem::TrackedExec),
         ) => {
@@ -691,7 +645,6 @@
                         kind: ModeCoercion::Other,
                     };
                     mk_expr(ExprX::Unary(op, vir_arg))
->>>>>>> e3a8b6d2
                 } else {
                     // TrackedExec
                     let op = UnaryOp::CoerceMode {
@@ -722,7 +675,7 @@
                     );
                     let ensure = expr_to_vir(bctx, &args[0], ExprModifier::REGULAR)?;
                     let proof = expr_to_vir(bctx, &args[1], ExprModifier::REGULAR)?;
-                    mk_expr(ExprX::Forall { vars, require, ensure, proof })
+                    mk_expr(ExprX::AssertBy { vars, require, ensure, proof })
                 }
                 AssertItem::AssertByCompute => {
                     unsupported_err_unless!(
