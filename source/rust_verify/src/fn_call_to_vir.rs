use crate::attributes::{GhostBlockAttr, get_ghost_block_opt};
use crate::context::BodyCtxt;
use crate::erase::{CompilableOperator, ResolvedCall};
use crate::resolve_traits::{ResolutionResult, ResolvedItem, resolve_trait_item};
use crate::reveal_hide::RevealHideResult;
use crate::rust_to_vir_base::{
    bitwidth_and_signedness_of_integer_type, def_id_to_vir_path, is_smt_arith,
    is_type_std_rc_or_arc_or_ref, mid_ty_to_vir, typ_of_node, typ_of_node_expect_mut_ref,
};
use crate::rust_to_vir_expr::{
    ExprModifier, check_lit_int, closure_param_typs, closure_to_vir, expr_to_vir, extract_array,
    extract_tuple, get_fn_path, is_expr_typ_mut_ref, mk_ty_clip, pat_to_var,
};
use crate::util::{err_span, vec_map, vec_map_result, vir_err_span_str};
use crate::verus_items::{
    self, ArithItem, AssertItem, BinaryOpItem, BuiltinFunctionItem, ChainedItem, CompilableOprItem,
    DirectiveItem, EqualityItem, ExprItem, QuantItem, RustItem, SpecArithItem,
    SpecGhostTrackedItem, SpecItem, SpecLiteralItem, SpecOrdItem, UnaryOpItem, VerusItem,
};
use crate::{unsupported_err, unsupported_err_unless};
use air::ast_util::str_ident;
use rustc_ast::LitKind;
use rustc_hir::def::Res;
use rustc_hir::{Block, BlockCheckMode, Expr, ExprKind, Node, QPath, StmtKind};
use rustc_middle::ty::{GenericArg, GenericArgKind, TyKind, TypingEnv};
use rustc_mir_build_verus::verus::BodyErasure;
use rustc_span::Span;
use rustc_span::def_id::DefId;
use rustc_span::source_map::Spanned;
use rustc_trait_selection::infer::InferCtxtExt;
use std::sync::Arc;
use vir::ast::{
    ArithOp, AssertQueryMode, AutospecUsage, BinaryOp, BitwiseOp, BuiltinSpecFun, CallTarget,
    ChainedOp, ComputeMode, Constant, ExprX, FieldOpr, FunX, HeaderExpr, HeaderExprX, InequalityOp,
    IntRange, IntegerTypeBoundKind, Mode, ModeCoercion, MultiOp, Quant, Typ, TypX, UnaryOp,
    UnaryOpr, VarAt, VarBinder, VarBinderX, VarIdent, VariantCheck, VirErr,
};
use vir::ast_util::{
    const_int_from_string, mk_tuple_typ, mk_tuple_x, typ_to_diagnostic_str, types_equal,
    undecorate_typ, unit_typ, unpack_tuple,
};
use vir::def::field_ident_from_rust;

pub(crate) fn fn_call_to_vir<'tcx>(
    bctx: &BodyCtxt<'tcx>,
    expr: &Expr<'tcx>,
    f: DefId,
    node_substs: &'tcx rustc_middle::ty::List<rustc_middle::ty::GenericArg<'tcx>>,
    _fn_span: Span,
    args: Vec<&'tcx Expr<'tcx>>,
    outer_modifier: ExprModifier,
    is_method: bool,
) -> Result<vir::ast::Expr, VirErr> {
    let tcx = bctx.ctxt.tcx;

    let expr_typ = || typ_of_node(bctx, expr.span, &expr.hir_id, false);

    let rust_item = verus_items::get_rust_item(tcx, f);
    let verus_item = bctx.ctxt.get_verus_item(f);

    if bctx.external_body
        && !matches!(
            verus_item,
            Some(
                VerusItem::Spec(
                    SpecItem::Requires
                        | SpecItem::Recommends
                        | SpecItem::Ensures
                        | SpecItem::Returns
                        | SpecItem::OpensInvariantsNone
                        | SpecItem::OpensInvariantsAny
                        | SpecItem::OpensInvariants
                        | SpecItem::OpensInvariantsExcept
                        | SpecItem::NoUnwind
                        | SpecItem::NoUnwindWhen
                ) | VerusItem::Directive(DirectiveItem::ExtraDependency)
            )
        )
    {
        return Ok(bctx.spanned_typed_new(
            expr.span,
            &expr_typ()?,
            ExprX::Block(Arc::new(vec![]), None),
        ));
    }

    match rust_item {
        Some(RustItem::BoxNew) if bctx.in_ghost => {
            record_compilable_operator(bctx, expr, CompilableOperator::BoxNew);
            return mk_one_vir_arg(bctx, expr.span, &args);
        }
        Some(RustItem::RcNew) if bctx.in_ghost => {
            record_compilable_operator(bctx, expr, CompilableOperator::RcNew);
            return mk_one_vir_arg(bctx, expr.span, &args);
        }
        Some(RustItem::ArcNew) if bctx.in_ghost => {
            record_compilable_operator(bctx, expr, CompilableOperator::ArcNew);
            return mk_one_vir_arg(bctx, expr.span, &args);
        }
        Some(RustItem::Panic) => {
            return err_span(
                expr.span,
                format!(
                    "panic is not supported (if you used Rust's `assert!` macro, you may have meant to use Verus's `assert` function)"
                ),
            );
        }
        Some(RustItem::CloneClone) => {
            // Special case `clone` for standard Rc and Arc types
            // (Could also handle it for other types where cloning is the identity
            // operation in the SMT encoding.)
            let arg_typ = match node_substs[0].unpack() {
                GenericArgKind::Type(ty) => ty,
                _ => {
                    panic!("clone expected type argument");
                }
            };

            if is_type_std_rc_or_arc_or_ref(bctx.ctxt.tcx, arg_typ) {
                let arg = mk_one_vir_arg(bctx, expr.span, &args)?;
                record_compilable_operator(
                    bctx,
                    expr,
                    CompilableOperator::SmartPtrClone { is_method },
                );
                return Ok(arg);
            }
        }
        Some(RustItem::CloneFrom) => {
            return err_span(expr.span, "Verus does not yet support `clone_from`");
        }
        _ => {}
    }

    if let Some(verus_item) = verus_item {
        match verus_item {
            VerusItem::Vstd(_, _)
            | VerusItem::Marker(_)
            | VerusItem::BuiltinType(_)
            | VerusItem::External(_) => (),
            _ => {
                return verus_item_to_vir(
                    bctx,
                    expr,
                    expr_typ,
                    verus_item,
                    &args,
                    tcx,
                    node_substs,
                    f,
                    outer_modifier,
                );
            }
        }
    }

    let f_attrs = bctx.ctxt.tcx.get_attrs_unchecked(f);
    if crate::attributes::is_get_field_many_variants(
        f_attrs,
        Some(&mut *bctx.ctxt.diagnostics.borrow_mut()),
    )? {
        return Err(vir::messages::error(
            &crate::spans::err_air_span(expr.span),
            format!("this field is present in multiple variants, cannot use -> syntax"),
        )
        .help("use `matches` instead"));
    }

    // Normal function call

    unsupported_err_unless!(
        bctx.ctxt
            .tcx
            .impl_of_method(f)
            .and_then(|method_def_id| bctx.ctxt.tcx.trait_id_of_impl(method_def_id))
            .is_none(),
        expr.span,
        "call of trait impl"
    );

    let path = def_id_to_vir_path(tcx, &bctx.ctxt.verus_items, f);
    let name = Arc::new(FunX { path: path.clone() });
    let autospec_usage = if bctx.in_ghost { AutospecUsage::IfMarked } else { AutospecUsage::Final };

    // Compute the 'target_kind'.
    //
    // If the target is a "trait function" then we try to resolve it to a statically known
    // implementation of that function. The target_kind stores this information,
    // known or unknown.
    //
    // If the resolution is statically known, we record the resolved function for the
    // to be used by lifetime_generate.

    let node_substs = fix_node_substs(tcx, bctx.types, node_substs, rust_item, &args, expr);

    let mut record_name = name.clone();
    let target_kind = if tcx.trait_of_item(f).is_none() {
        vir::ast::CallTargetKind::Static
    } else {
        let typing_env = TypingEnv::post_analysis(tcx, bctx.fun_id);
        let res = resolve_trait_item(expr.span, tcx, typing_env, f, node_substs)?;
        match res {
            ResolutionResult::Resolved {
                impl_def_id: _,
                impl_args: _,
                impl_item_args: _,
                resolved_item: ResolvedItem::FromImpl(did, args),
            } => {
                let typs = mk_typ_args(bctx, args, did, expr.span)?;
                let impl_paths = get_impl_paths(bctx, did, args, None);

                let f =
                    Arc::new(FunX { path: def_id_to_vir_path(tcx, &bctx.ctxt.verus_items, did) });
                record_name = f.clone();

                vir::ast::CallTargetKind::DynamicResolved {
                    resolved: f,
                    typs,
                    impl_paths,
                    is_trait_default: false,
                }
            }
            ResolutionResult::Resolved {
                impl_def_id: _,
                impl_args: _,
                impl_item_args: _,
                resolved_item: ResolvedItem::FromTrait(did, args),
            } => {
                // We resolved to the trait method itself, which means this must be
                // a default method implementation in the trait.
                // Redirect this to the appropriate per-instance copy of the default method.

                let typs = mk_typ_args(bctx, args, did, expr.span)?;

                let mut self_trait_impl_path = None;
                let trait_id = tcx.trait_of_item(did).unwrap();
                let remove_self_trait_bound = Some((trait_id, &mut self_trait_impl_path));
                let impl_paths = get_impl_paths(bctx, did, args, remove_self_trait_bound);

                let Some(vir::ast::ImplPath::TraitImplPath(impl_path)) = self_trait_impl_path
                else {
                    panic!("{} {:?}", "could not resolve call to trait default method", &expr.span);
                };

                let f =
                    Arc::new(FunX { path: def_id_to_vir_path(tcx, &bctx.ctxt.verus_items, did) });
                record_name = f.clone();

                let f = vir::def::trait_inherit_default_name(&f, &impl_path);

                vir::ast::CallTargetKind::DynamicResolved {
                    resolved: f,
                    typs,
                    impl_paths,
                    is_trait_default: true,
                }
            }
            ResolutionResult::Builtin(b) => {
                unsupported_err!(expr.span, format!("built-in instance {:?}", b));
            }
            ResolutionResult::Unresolved => {
                // Method is generic
                vir::ast::CallTargetKind::Dynamic
            }
        }
    };

    record_call(
        bctx,
        expr,
        ResolvedCall::CallPlaceholder(name.clone(), record_name, bctx.in_ghost),
    );

    let vir_args = mk_vir_args(bctx, node_substs, f, &args)?;

    let typ_args = mk_typ_args(bctx, node_substs, f, expr.span)?;
    let impl_paths = get_impl_paths(bctx, f, node_substs, None);
    let target = CallTarget::Fun(target_kind, name, typ_args, impl_paths, autospec_usage);
    Ok(bctx.spanned_typed_new(expr.span, &expr_typ()?, ExprX::Call(target, Arc::new(vir_args))))
}

pub(crate) fn deref_to_vir<'tcx>(
    bctx: &BodyCtxt<'tcx>,
    expr: &Expr<'tcx>,
    trait_fun_id: DefId,
    arg: vir::ast::Expr,
    expr_typ: Typ,
    arg_ty: rustc_middle::ty::Ty<'tcx>,
    span: Span,
) -> Result<vir::ast::Expr, VirErr> {
    let tcx = bctx.ctxt.tcx;
    let typing_env = TypingEnv::post_analysis(tcx, bctx.fun_id);
    // The `arg_ty`, if `&T`, should be Rust automatically adding the `&`
    // reference for calling `deref`. We strip it for trait resolution.
    //
    // Otherwise, it may be `deref` coercion. Leave it as-is.
    let arg_ty =
        if let TyKind::Ref(_, arg_ty, _) = arg_ty.kind() { arg_ty.clone() } else { arg_ty };
    let node_substs = tcx.mk_args(&[GenericArg::from(arg_ty)]);

    let trait_fun =
        Arc::new(FunX { path: def_id_to_vir_path(tcx, &bctx.ctxt.verus_items, trait_fun_id) });
    let mut record_trait_fun = trait_fun.clone();

    let res = resolve_trait_item(span, tcx, typing_env, trait_fun_id, node_substs)?;
    let target_kind = match res {
        ResolutionResult::Resolved { resolved_item: ResolvedItem::FromImpl(did, args), .. } => {
            let typs = mk_typ_args(bctx, args, did, span)?;
            let impl_paths = get_impl_paths(bctx, did, args, None);
            let resolved =
                Arc::new(FunX { path: def_id_to_vir_path(tcx, &bctx.ctxt.verus_items, did) });

            record_trait_fun = resolved.clone();

            vir::ast::CallTargetKind::DynamicResolved {
                resolved,
                typs,
                impl_paths,
                is_trait_default: false,
            }
        }
        ResolutionResult::Unresolved => vir::ast::CallTargetKind::Dynamic,
        _ => crate::internal_err!(span, "unexpected deref"),
    };

    let autospec_usage = if bctx.in_ghost { AutospecUsage::IfMarked } else { AutospecUsage::Final };

    record_call(
        bctx,
        expr,
        ResolvedCall::CallPlaceholder(trait_fun.clone(), record_trait_fun, bctx.in_ghost),
    );

    let typ_args = mk_typ_args(bctx, node_substs, trait_fun_id, span)?;
    let impl_paths = get_impl_paths(bctx, trait_fun_id, node_substs, None);
    let call_target = CallTarget::Fun(target_kind, trait_fun, typ_args, impl_paths, autospec_usage);
    let args = Arc::new(vec![arg.clone()]);
    let x = ExprX::Call(call_target, args);

    Ok(bctx.spanned_typed_new(span, &expr_typ, x))
}

fn verus_item_to_vir<'tcx, 'a>(
    bctx: &'a BodyCtxt<'tcx>,
    expr: &'a Expr<'tcx>,
    expr_typ: impl Fn() -> Result<Arc<TypX>, VirErr>,
    verus_item: &VerusItem,
    args: &'a Vec<&'tcx Expr<'tcx>>,
    tcx: rustc_middle::ty::TyCtxt<'tcx>,
    node_substs: &'tcx rustc_middle::ty::List<rustc_middle::ty::GenericArg<'tcx>>,
    f: DefId,
    outer_modifier: ExprModifier,
) -> Result<vir::ast::Expr, VirErr> {
    // DO NOT use f_name to find items (i.e. do not use f_name == "core::cmp::Eq"),
    // use `crate::verus_item::get_rust_item` instead
    let f_name = tcx.def_path_str(f);
    let args_len = args.len();

    let mk_expr = |x: ExprX| Ok(bctx.spanned_typed_new(expr.span, &expr_typ()?, x));
    let mk_expr_span = |span: Span, x: ExprX| Ok(bctx.spanned_typed_new(span, &expr_typ()?, x));
    match verus_item {
        VerusItem::OpenInvariantBlock(_) => err_span(
            expr.span,
            format!(
                "{} should never be used except through open_atomic_invariant or open_local_invariant macro",
                f_name
            ),
        ),
        VerusItem::UnaryOp(UnaryOpItem::SpecLiteral(spec_literal_item)) => {
            record_spec_fn_allow_proof_args(bctx, expr);

            unsupported_err_unless!(args_len == 1, expr.span, "expected spec_literal_*", &args);
            let arg = &args[0];
            let s = get_string_lit_arg(&args[0], &f_name)?;
            let is_num = s.chars().count() > 0 && s.chars().all(|c| c.is_digit(10));
            if is_num {
                // TODO: negative literals for is_spec_literal_int and is_spec_literal_integer
                if spec_literal_item == &SpecLiteralItem::Integer {
                    // TODO: big integers for int, nat
                    let i: u128 = match s.to_string().parse() {
                        Ok(i) => i,
                        Err(err) => {
                            return err_span(arg.span, format!("integer out of range {}", err));
                        }
                    };
                    let in_negative_literal = false;
                    check_lit_int(&bctx.ctxt, expr.span, in_negative_literal, i, &expr_typ()?)?
                }
                mk_expr(ExprX::Const(const_int_from_string(s.to_string())))
            } else {
                err_span(arg.span, "spec_literal_* requires a string literal")
            }
        }
        VerusItem::Spec(spec_item) => match spec_item {
            SpecItem::NoMethodBody => {
                record_spec_fn_no_proof_args(bctx, expr);
                mk_expr(ExprX::Header(Arc::new(HeaderExprX::NoMethodBody)))
            }
            SpecItem::Requires
            | SpecItem::Recommends
            | SpecItem::OpensInvariants
            | SpecItem::Returns => {
                record_spec_fn_no_proof_args(bctx, expr);
                unsupported_err_unless!(
                    args_len == 1,
                    expr.span,
                    "expected requires/recommends",
                    &args
                );
                let bctx = &BodyCtxt { external_body: false, in_ghost: true, ..bctx.clone() };
                let subargs = extract_array(args[0]);

                let vir_args =
                    vec_map_result(&subargs, |arg| expr_to_vir(&bctx, arg, ExprModifier::REGULAR))?;

                if matches!(spec_item, SpecItem::Returns) && subargs.len() != 1 {
                    return err_span(
                        expr.span,
                        "`returns` clause should have exactly 1 expression",
                    );
                }

                for (arg, vir_arg) in subargs.iter().zip(vir_args.iter()) {
                    let typ = vir::ast_util::undecorate_typ(&vir_arg.typ);
                    match spec_item {
                        SpecItem::Requires | SpecItem::Recommends => match &*typ {
                            TypX::Bool => {}
                            _ => {
                                return err_span(
                                    arg.span,
                                    "requires/recommends needs a bool expression",
                                );
                            }
                        },
                        SpecItem::OpensInvariants => match &*typ {
                            TypX::Int(_) => {}
                            _ => {
                                return err_span(
                                    arg.span,
                                    "opens_invariants needs an int expression",
                                );
                            }
                        },
                        SpecItem::Returns => {
                            // type is checked in well_formed.rs
                        }
                        _ => unreachable!(),
                    }
                }

                let header = match spec_item {
                    SpecItem::Requires => Arc::new(HeaderExprX::Requires(Arc::new(vir_args))),
                    SpecItem::Recommends => Arc::new(HeaderExprX::Recommends(Arc::new(vir_args))),
                    SpecItem::OpensInvariants => Arc::new(HeaderExprX::InvariantOpens(
                        bctx.ctxt.spans.to_air_span(expr.span.clone()),
                        Arc::new(vir_args),
                    )),
                    SpecItem::Returns => Arc::new(HeaderExprX::Returns(vir_args[0].clone())),
                    _ => unreachable!(),
                };
                mk_expr(ExprX::Header(header))
            }
            SpecItem::OpensInvariantsExcept => {
                record_spec_fn_no_proof_args(bctx, expr);
                err_span(
                    expr.span,
                    "'is_opens_invariants' and 'is_opens_invariants_except' are not yet implemented",
                )
            }
            SpecItem::OpensInvariantsNone => {
                record_spec_fn_no_proof_args(bctx, expr);
                let header = Arc::new(HeaderExprX::InvariantOpens(
                    bctx.ctxt.spans.to_air_span(expr.span.clone()),
                    Arc::new(Vec::new()),
                ));
                mk_expr(ExprX::Header(header))
            }
            SpecItem::OpensInvariantsAny => {
                record_spec_fn_no_proof_args(bctx, expr);
                let header = Arc::new(HeaderExprX::InvariantOpensExcept(
                    bctx.ctxt.spans.to_air_span(expr.span.clone()),
                    Arc::new(Vec::new()),
                ));
                mk_expr(ExprX::Header(header))
            }
            SpecItem::OpensInvariantsSet => {
                record_spec_fn_no_proof_args(bctx, expr);
                let bctx = &BodyCtxt { external_body: false, in_ghost: true, ..bctx.clone() };
                let arg = mk_one_vir_arg(bctx, expr.span, &args)?;
                let header = Arc::new(HeaderExprX::InvariantOpensSet(arg));
                mk_expr(ExprX::Header(header))
            }
            SpecItem::Ensures => {
                record_spec_fn_no_proof_args(bctx, expr);
                unsupported_err_unless!(args_len == 1, expr.span, "expected ensures", &args);
                let bctx = &BodyCtxt { external_body: false, in_ghost: true, ..bctx.clone() };
                let header = extract_ensures(&bctx, args[0])?;
                // extract_ensures does most of the necessary work, so we can return at this point
                mk_expr_span(args[0].span, ExprX::Header(header))
            }
            SpecItem::Decreases => {
                record_spec_fn_no_proof_args(bctx, expr);
                unsupported_err_unless!(args_len == 1, expr.span, "expected decreases", &args);
                let subargs = extract_tuple(args[0]);
                let bctx = &BodyCtxt { external_body: false, in_ghost: true, ..bctx.clone() };
                let vir_args =
                    vec_map_result(&subargs, |arg| expr_to_vir(&bctx, arg, ExprModifier::REGULAR))?;
                let header = Arc::new(HeaderExprX::Decreases(Arc::new(vir_args)));
                mk_expr(ExprX::Header(header))
            }
            SpecItem::InvariantExceptBreak | SpecItem::Invariant => {
                record_spec_fn_no_proof_args(bctx, expr);
                unsupported_err_unless!(args_len == 1, expr.span, "expected invariant", &args);
                let subargs = extract_array(args[0]);
                for arg in &subargs {
                    if !matches!(bctx.types.expr_ty_adjusted(arg).kind(), TyKind::Bool) {
                        return err_span(arg.span, "invariant needs a bool expression");
                    }
                }
                let bctx = &BodyCtxt { external_body: false, in_ghost: true, ..bctx.clone() };
                let vir_args =
                    vec_map_result(&subargs, |arg| expr_to_vir(&bctx, arg, ExprModifier::REGULAR))?;
                let header = match spec_item {
                    SpecItem::InvariantExceptBreak => {
                        Arc::new(HeaderExprX::InvariantExceptBreak(Arc::new(vir_args)))
                    }
                    SpecItem::Invariant => Arc::new(HeaderExprX::Invariant(Arc::new(vir_args))),
                    _ => unreachable!(),
                };
                mk_expr(ExprX::Header(header))
            }
            SpecItem::DecreasesBy | SpecItem::RecommendsBy => {
                record_spec_fn_no_proof_args(bctx, expr);
                unsupported_err_unless!(args_len == 1, expr.span, "expected function", &args);
                let x = get_fn_path(bctx, &args[0])?;
                let header = Arc::new(HeaderExprX::DecreasesBy(x));
                mk_expr(ExprX::Header(header))
            }
            SpecItem::DecreasesWhen => {
                record_spec_fn_no_proof_args(bctx, expr);
                let arg = mk_one_vir_arg(bctx, expr.span, &args)?;
                let header = Arc::new(HeaderExprX::DecreasesWhen(arg));
                mk_expr(ExprX::Header(header))
            }
            SpecItem::NoUnwind => {
                record_spec_fn_no_proof_args(bctx, expr);
                let header = Arc::new(HeaderExprX::NoUnwind);
                mk_expr(ExprX::Header(header))
            }
            SpecItem::NoUnwindWhen => {
                record_spec_fn_no_proof_args(bctx, expr);
                let bctx = &BodyCtxt { external_body: false, in_ghost: true, ..bctx.clone() };
                let arg = mk_one_vir_arg(bctx, expr.span, &args)?;
                let header = Arc::new(HeaderExprX::NoUnwindWhen(arg));
                mk_expr(ExprX::Header(header))
            }
            SpecItem::Admit => {
                record_spec_fn_no_proof_args(bctx, expr);
                unsupported_err_unless!(args_len == 0, expr.span, "expected admit", args);
                let f = bctx.spanned_typed_new(
                    expr.span,
                    &Arc::new(TypX::Bool),
                    ExprX::Const(Constant::Bool(false)),
                );
                mk_expr(ExprX::AssertAssume { is_assume: true, expr: f })
            }
            SpecItem::Assume => {
                record_spec_fn_no_proof_args(bctx, expr);
                let arg = mk_one_vir_arg(bctx, expr.span, &args)?;
                mk_expr(ExprX::AssertAssume { is_assume: true, expr: arg })
            }
        },
        VerusItem::Quant(quant_item) => {
            record_spec_fn_no_proof_args(bctx, expr);
            unsupported_err_unless!(args_len == 1, expr.span, "expected forall/exists", &args);
            let quant = match quant_item {
                QuantItem::Forall => air::ast::Quant::Forall,
                QuantItem::Exists => air::ast::Quant::Exists,
            };
            let quant = Quant { quant };
            extract_quant(bctx, expr.span, quant, args[0])
        }
        VerusItem::Directive(directive_item) => match directive_item {
            DirectiveItem::ExtraDependency => {
                record_spec_fn_no_proof_args(bctx, expr);
                unsupported_err_unless!(
                    args_len == 1,
                    expr.span,
                    "expected hide / extra dependency",
                    &args
                );
                let x = get_fn_path(bctx, &args[0])?;
                let header = Arc::new(HeaderExprX::ExtraDependency(x));
                mk_expr(ExprX::Header(header))
            }
            DirectiveItem::RevealHide => {
                // {
                //     ::builtin::reveal_({
                //             #[verus::internal(reveal_fn)]
                //             fn __VERUS_REVEAL_INTERNAL__() {
                //                 ::builtin::reveal_internal_path_(function::path)
                //             }
                //             ;
                //             __VERUS_REVEAL_INTERNAL__
                //         }, 1);
                // }

                record_spec_fn_no_proof_args(bctx, expr);
                let RevealHideResult::Expr(expr) = crate::reveal_hide::handle_reveal_hide(
                    &bctx.ctxt,
                    expr,
                    args_len,
                    args,
                    tcx,
                    Some(mk_expr),
                )?
                else {
                    panic!("handle_reveal_hide must return an Expr");
                };
                Ok(expr)
            }
            DirectiveItem::RevealHideInternalPath => {
                err_span(expr.span, "reveal_internal_path is only for internal verus use")
            }
            DirectiveItem::RevealStrlit => {
                record_spec_fn_no_proof_args(bctx, expr);
                if let Some(s) = if let ExprKind::Lit(lit0) = &args[0].kind {
                    if let rustc_ast::LitKind::Str(s, _) = lit0.node { Some(s) } else { None }
                } else {
                    None
                } {
                    mk_expr(ExprX::RevealString(Arc::new(s.to_string())))
                } else {
                    err_span(args[0].span, "string literal expected".to_string())
                }
            }
            DirectiveItem::InlineAirStmt => {
                if bctx.ctxt.cmd_line_args.allow_inline_air {
                    record_spec_fn_no_proof_args(bctx, expr);
                    unsupported_err_unless!(
                        args_len == 1,
                        expr.span,
                        "expected air statement",
                        &args
                    );
                    let s = get_string_lit_arg(&args[0], &f_name)?;
                    mk_expr(ExprX::AirStmt(Arc::new(s)))
                } else {
                    err_span(
                        expr.span,
                        "inline AIR is only allowed with the relevant command line flag"
                            .to_string(),
                    )
                }
            }
        },
        VerusItem::Expr(expr_item) => match expr_item {
            ExprItem::Choose => {
                record_spec_fn_no_proof_args(bctx, expr);
                unsupported_err_unless!(args_len == 1, expr.span, "expected choose", &args);
                extract_choose(bctx, expr.span, args[0], false, expr_typ()?)
            }
            ExprItem::ChooseTuple => {
                record_spec_fn_no_proof_args(bctx, expr);
                unsupported_err_unless!(args_len == 1, expr.span, "expected choose", &args);
                extract_choose(bctx, expr.span, args[0], true, expr_typ()?)
            }
            ExprItem::Old => {
                record_spec_fn_no_proof_args(bctx, expr);
                if let ExprKind::Path(QPath::Resolved(
                    None,
                    rustc_hir::Path { res: Res::Local(id), .. },
                )) = &args[0].kind
                {
                    if let Node::Pat(pat) = tcx.hir_node(*id) {
                        let typ = typ_of_node_expect_mut_ref(bctx, args[0].span, &expr.hir_id)?;
                        return Ok(bctx.spanned_typed_new(
                            expr.span,
                            &typ,
                            ExprX::VarAt(pat_to_var(pat)?, VarAt::Pre),
                        ));
                    }
                }
                err_span(expr.span, "only a variable binding is allowed as the argument to old")
            }
            ExprItem::ArrayIndex => {
                record_spec_fn_no_proof_args(bctx, expr);
                match &expr.kind {
                    ExprKind::Call(_, args) if args.len() == 2 => {
                        let arg0 = args.first().unwrap();
                        let arg0 = expr_to_vir(bctx, arg0, ExprModifier::REGULAR).expect(
                            "invalid parameter for builtin::array_index at arg0, arg0 must be self",
                        );
                        let arg1 = &args[1];
                        let arg1 = expr_to_vir(bctx, arg1, ExprModifier::REGULAR)
                            .expect("invalid parameter for builtin::array_index at arg1; arg1 must be an integer");
                        mk_expr(ExprX::Binary(BinaryOp::ArrayIndex, arg0, arg1))
                    }
                    _ => panic!(
                        "Expected a call for builtin::array_index with two argument but did not receive it"
                    ),
                }
            }
            ExprItem::StrSliceLen => {
                record_spec_fn_no_proof_args(bctx, expr);
                match &expr.kind {
                    ExprKind::Call(_, args) => {
                        assert!(args.len() == 1);
                        let arg0 = args.first().unwrap();
                        let arg0 = expr_to_vir(bctx, arg0, ExprModifier::REGULAR)
                            .expect("internal compiler error");
                        mk_expr(ExprX::Unary(UnaryOp::StrLen, arg0))
                    }
                    _ => panic!(
                        "Expected a call for builtin::strslice_len with one argument but did not receive it"
                    ),
                }
            }
            ExprItem::StrSliceGetChar => {
                record_spec_fn_no_proof_args(bctx, expr);
                match &expr.kind {
                    ExprKind::Call(_, args) if args.len() == 2 => {
                        let arg0 = args.first().unwrap();
                        let arg0 = expr_to_vir(bctx, arg0, ExprModifier::REGULAR).expect(
                            "invalid parameter for builtin::strslice_get_char at arg0, arg0 must be self",
                        );
                        let arg1 = &args[1];
                        let arg1 = expr_to_vir(bctx, arg1, ExprModifier::REGULAR)
                            .expect("invalid parameter for builtin::strslice_get_char at arg1, arg1 must be an integer");
                        mk_expr(ExprX::Binary(BinaryOp::StrGetChar, arg0, arg1))
                    }
                    _ => panic!(
                        "Expected a call for builtin::strslice_get_char with two argument but did not receive it"
                    ),
                }
            }
            ExprItem::StrSliceIsAscii => {
                record_spec_fn_no_proof_args(bctx, expr);
                match &expr.kind {
                    ExprKind::Call(_, args) => {
                        assert!(args.len() == 1);
                        let arg0 = args.first().unwrap();
                        let arg0 = expr_to_vir(bctx, arg0, ExprModifier::REGULAR)
                            .expect("internal compiler error");
                        mk_expr(ExprX::Unary(UnaryOp::StrIsAscii, arg0))
                    }
                    _ => panic!(
                        "Expected a call for builtin::strslice_is_ascii with one argument but did not receive it"
                    ),
                }
            }
            ExprItem::ArchWordBits => {
                record_spec_fn_no_proof_args(bctx, expr);
                assert!(args.len() == 0);
                let arg = bctx.spanned_typed_new(
                    expr.span,
                    &Arc::new(TypX::Int(IntRange::Int)),
                    ExprX::Const(vir::ast_util::const_int_from_u128(0)),
                );

                let kind = IntegerTypeBoundKind::ArchWordBits;

                mk_expr(ExprX::UnaryOpr(UnaryOpr::IntegerTypeBound(kind, Mode::Spec), arg))
            }
            ExprItem::ClosureToFnSpec | ExprItem::ClosureToFnProof => {
                unsupported_err_unless!(args_len == 1, expr.span, "expected closure_to_fn", &args);
                if !bctx.in_ghost {
                    if matches!(expr_item, ExprItem::ClosureToFnSpec) {
                        return err_span(args[0].span, "cannot use spec_fn closure in 'exec' mode");
                    } else {
                        return err_span(
                            args[0].span,
                            "cannot use proof_fn closure in 'exec' mode",
                        );
                    }
                }
                if let ExprKind::Closure(..) = &args[0].kind {
                    let is_spec_fn = matches!(expr_item, ExprItem::ClosureToFnSpec);

                    let proof_fn_modes = if matches!(expr_item, ExprItem::ClosureToFnProof) {
                        let ty = bctx.types.node_type(expr.hir_id);
                        if let Some((arg_modes, ret_mode)) =
                            crate::rust_to_vir_base::try_get_proof_fn_modes(
                                &bctx.ctxt, expr.span, &ty,
                            )?
                        {
                            let op = CompilableOperator::ClosureToFnProof(ret_mode);
                            record_call(bctx, expr, ResolvedCall::CompilableOperator(op));
                            Some((Arc::new(arg_modes), ret_mode))
                        } else {
                            panic!("unexpected closure_to_proof_fn type")
                        }
                    } else {
                        record_spec_fn_no_proof_args(bctx, expr);
                        None
                    };
                    closure_to_vir(
                        bctx,
                        &args[0],
                        expr_typ()?,
                        is_spec_fn,
                        proof_fn_modes,
                        ExprModifier::REGULAR,
                    )
                } else {
                    err_span(args[0].span, "the argument to `closure_to_fn` must be a closure")
                }
            }
            ExprItem::SignedMin | ExprItem::SignedMax | ExprItem::UnsignedMax => {
                record_spec_fn_no_proof_args(bctx, expr);
                assert!(args.len() == 1);
                let arg = expr_to_vir(bctx, &args[0], ExprModifier::REGULAR)?;
                let kind = match expr_item {
                    ExprItem::SignedMin => IntegerTypeBoundKind::SignedMin,
                    ExprItem::SignedMax => IntegerTypeBoundKind::SignedMax,
                    ExprItem::UnsignedMax => IntegerTypeBoundKind::UnsignedMax,
                    _ => unreachable!(),
                };
                mk_expr(ExprX::UnaryOpr(UnaryOpr::IntegerTypeBound(kind, Mode::Spec), arg))
            }
            ExprItem::IsSmallerThan
            | ExprItem::IsSmallerThanLexicographic
            | ExprItem::IsSmallerThanRecursiveFunctionField => {
                record_spec_fn_no_proof_args(bctx, expr);
                assert!(args.len() == 2);
                let (args0, args1) = if expr_item == &ExprItem::IsSmallerThanLexicographic {
                    match (&args[0].kind, &args[1].kind) {
                        (ExprKind::Tup(_), ExprKind::Tup(_)) => {
                            (extract_tuple(args[0]), extract_tuple(args[1]))
                        }
                        _ => unsupported_err!(
                            expr.span,
                            "is_smaller_than_lexicographic requires tuple arguments"
                        ),
                    }
                } else {
                    (vec![args[0]], vec![args[1]])
                };
                mk_is_smaller_than(
                    bctx,
                    expr.span,
                    args0,
                    args1,
                    expr_item == &ExprItem::IsSmallerThanRecursiveFunctionField,
                )
            }
            ExprItem::DefaultEnsures => {
                return err_span(expr.span, "default_ensures not allowed here");
            }
            ExprItem::InferSpecForLoopIter => {
                record_spec_fn_no_proof_args(bctx, expr);
                assert!(args.len() == 3);
                let arg = if bctx.loop_isolation {
                    expr_to_vir(bctx, &args[1], ExprModifier::REGULAR)?
                } else {
                    expr_to_vir(bctx, &args[0], ExprModifier::REGULAR)?
                };
                let print_hint = matches!(
                    &args[2],
                    Expr { kind: ExprKind::Lit(Spanned { node: LitKind::Bool(true), .. }), .. }
                );
                mk_expr(ExprX::Unary(UnaryOp::InferSpecForLoopIter { print_hint }, arg))
            }
            ExprItem::IsVariant => {
                record_spec_fn_allow_proof_args(bctx, expr);
                assert!(args.len() == 2);
                let adt_arg = expr_to_vir(bctx, &args[0], ExprModifier::REGULAR)?;
                let variant_name = get_string_lit_arg(&args[1], &f_name)?;

                let (adt_path, _) =
                    check_variant_field(bctx, expr.span, args[0], &variant_name, None)?;

                mk_expr(ExprX::UnaryOpr(
                    UnaryOpr::IsVariant { datatype: adt_path, variant: str_ident(&variant_name) },
                    adt_arg,
                ))
            }
            ExprItem::GetVariantField => {
                record_spec_fn_allow_proof_args(bctx, expr);
                assert!(args.len() == 3);
                let adt_arg = expr_to_vir(bctx, &args[0], ExprModifier::REGULAR)?;
                let variant_name = get_string_lit_arg(&args[1], &f_name)?;
                let field_name = get_string_lit_arg(&args[2], &f_name)?;

                let (adt_path, variant_field) = check_variant_field(
                    bctx,
                    expr.span,
                    args[0],
                    &variant_name,
                    Some((field_name, &bctx.types.expr_ty(expr))),
                )?;

                mk_expr(ExprX::UnaryOpr(
                    UnaryOpr::Field(FieldOpr {
                        datatype: adt_path,
                        variant: str_ident(&variant_name),
                        field: variant_field.unwrap(),
                        get_variant: true,
                        check: VariantCheck::None,
                    }),
                    adt_arg,
                ))
            }
            ExprItem::GetUnionField => {
                record_spec_fn_allow_proof_args(bctx, expr);
                assert!(args.len() == 2);
                let adt_arg = expr_to_vir(bctx, &args[0], ExprModifier::REGULAR)?;
                let field_name = get_string_lit_arg(&args[1], &f_name)?;

                let adt_path = check_union_field(
                    bctx,
                    expr.span,
                    args[0],
                    &field_name,
                    &bctx.types.expr_ty(expr),
                )?;

                let field_ident = str_ident(&field_name);
                mk_expr(ExprX::UnaryOpr(
                    UnaryOpr::Field(FieldOpr {
                        datatype: adt_path,
                        variant: field_ident.clone(),
                        field: field_ident_from_rust(&field_ident),
                        get_variant: true,
                        check: VariantCheck::None,
                    }),
                    adt_arg,
                ))
            }
        },
        VerusItem::CompilableOpr(
            compilable_opr @ (CompilableOprItem::GhostExec | CompilableOprItem::TrackedExec),
        ) => {
            record_compilable_operator(
                bctx,
                expr,
                match compilable_opr {
                    CompilableOprItem::GhostExec => CompilableOperator::GhostExec,
                    CompilableOprItem::TrackedExec => CompilableOperator::TrackedExec,
                    _ => unreachable!(),
                },
            );

            unsupported_err_unless!(args_len == 1, expr.span, "expected Ghost/Tracked", &args);
            let arg = &args[0];
            if get_ghost_block_opt(bctx.ctxt.tcx.hir_attrs(expr.hir_id))
                == Some(GhostBlockAttr::Wrapper)
            {
                let bctx = &BodyCtxt { in_ghost: true, ..bctx.clone() };
                let vir_args = mk_vir_args(bctx, node_substs, f, &args)?;
                let vir_arg = vir_args[0].clone();
                match (compilable_opr, get_ghost_block_opt(bctx.ctxt.tcx.hir_attrs(arg.hir_id))) {
                    (CompilableOprItem::GhostExec, Some(GhostBlockAttr::GhostWrapped)) => {
                        let exprx = ExprX::Ghost {
                            alloc_wrapper: true,
                            tracked: false,
                            expr: vir_arg.clone(),
                        };
                        Ok(bctx.spanned_typed_new(arg.span, &vir_arg.typ.clone(), exprx))
                    }
                    (CompilableOprItem::TrackedExec, Some(GhostBlockAttr::TrackedWrapped)) => {
                        let exprx = ExprX::Ghost {
                            alloc_wrapper: true,
                            tracked: true,
                            expr: vir_arg.clone(),
                        };
                        Ok(bctx.spanned_typed_new(arg.span, &vir_arg.typ.clone(), exprx))
                    }
                    (_, attr) => {
                        err_span(expr.span, format!("unexpected ghost block attribute {:?}", attr))
                    }
                }
            } else {
                let vir_args = mk_vir_args(bctx, node_substs, f, &args)?;
                let vir_arg = vir_args[0].clone();
                if matches!(verus_item, VerusItem::CompilableOpr(CompilableOprItem::GhostExec)) {
                    let op = UnaryOp::CoerceMode {
                        op_mode: Mode::Exec,
                        from_mode: Mode::Spec,
                        to_mode: Mode::Exec,
                        kind: ModeCoercion::Other,
                    };
                    mk_expr(ExprX::Unary(op, vir_arg))
                } else {
                    // TrackedExec
                    let op = UnaryOp::CoerceMode {
                        op_mode: Mode::Exec,
                        from_mode: Mode::Proof,
                        to_mode: Mode::Exec,
                        kind: ModeCoercion::Other,
                    };
                    mk_expr(ExprX::Unary(op, vir_arg))
                }
            }
        }
        VerusItem::Assert(assert_item) => {
            record_spec_fn_no_proof_args(bctx, expr);
            match assert_item {
                AssertItem::Assert => {
                    unsupported_err_unless!(args_len == 1, expr.span, "expected assert", &args);
                    let exp = expr_to_vir(bctx, &args[0], ExprModifier::REGULAR)?;
                    mk_expr(ExprX::AssertAssume { is_assume: false, expr: exp })
                }
                AssertItem::AssertBy => {
                    unsupported_err_unless!(args_len == 2, expr.span, "expected assert_by", &args);
                    let vars = Arc::new(vec![]);
                    let require = bctx.spanned_typed_new(
                        expr.span,
                        &Arc::new(TypX::Bool),
                        ExprX::Const(Constant::Bool(true)),
                    );
                    let ensure = expr_to_vir(bctx, &args[0], ExprModifier::REGULAR)?;
                    let proof = expr_to_vir(bctx, &args[1], ExprModifier::REGULAR)?;
                    mk_expr(ExprX::AssertBy { vars, require, ensure, proof })
                }
                AssertItem::AssertByCompute => {
                    unsupported_err_unless!(
                        args_len == 1,
                        expr.span,
                        "expected assert_by_compute",
                        &args
                    );
                    let exp = expr_to_vir(bctx, &args[0], ExprModifier::REGULAR)?;
                    mk_expr(ExprX::AssertCompute(exp, ComputeMode::Z3))
                }
                AssertItem::AssertByComputeOnly => {
                    unsupported_err_unless!(
                        args_len == 1,
                        expr.span,
                        "expected assert_by_compute_only",
                        &args
                    );
                    let exp = expr_to_vir(bctx, &args[0], ExprModifier::REGULAR)?;
                    mk_expr(ExprX::AssertCompute(exp, ComputeMode::ComputeOnly))
                }
                AssertItem::AssertNonlinearBy | AssertItem::AssertBitvectorBy => {
                    unsupported_err_unless!(
                        args_len == 1,
                        expr.span,
                        "expected assert_nonlinear_by/assert_bitvector_by with one argument",
                        &args
                    );
                    let mut vir_expr = expr_to_vir(bctx, &args[0], ExprModifier::REGULAR)?;
                    use vir::headers::{HeaderAllow, HeaderAllows};
                    let header = vir::headers::read_header(
                        &mut vir_expr,
                        &HeaderAllows::Some(vec![HeaderAllow::Require, HeaderAllow::Ensure]),
                    )?;
                    let requires = if header.require.len() >= 1 {
                        header.require
                    } else {
                        Arc::new(vec![bctx.spanned_typed_new(
                            expr.span,
                            &Arc::new(TypX::Bool),
                            ExprX::Const(Constant::Bool(true)),
                        )])
                    };
                    if header.ensure.0.len() == 0 {
                        return err_span(
                            expr.span,
                            "assert_nonlinear_by/assert_bitvector_by must have at least one ensures",
                        );
                    }
                    assert!(header.ensure.1.len() == 0);
                    let ensures = header.ensure.0;
                    let proof = vir_expr;

                    let expr_attrs = bctx.ctxt.tcx.hir_attrs(expr.hir_id);
                    let expr_vattrs = bctx.ctxt.get_verifier_attrs(expr_attrs)?;
                    if expr_vattrs.spinoff_prover {
                        return err_span(
                            expr.span,
                            "#[verifier::spinoff_prover] is implied for assert by nonlinear_arith and assert by bit_vector",
                        );
                    }
                    mk_expr(ExprX::AssertQuery {
                        requires,
                        ensures,
                        proof,
                        mode: match assert_item {
                            AssertItem::AssertNonlinearBy => AssertQueryMode::NonLinear,
                            AssertItem::AssertBitvectorBy => AssertQueryMode::BitVector,
                            _ => unreachable!(),
                        },
                    })
                }
                AssertItem::AssertForallBy => {
                    unsupported_err_unless!(
                        args_len == 1,
                        expr.span,
                        "expected assert_forall_by",
                        &args
                    );
                    extract_assert_forall_by(bctx, expr.span, args[0])
                }
                // internally translate this into `assert_bitvector_by`. REVIEW: consider deprecating this at all
                AssertItem::AssertBitVector => {
                    let vir_expr = expr_to_vir(bctx, &args[0], ExprModifier::REGULAR)?;
                    let requires = Arc::new(vec![bctx.spanned_typed_new(
                        expr.span,
                        &Arc::new(TypX::Bool),
                        ExprX::Const(Constant::Bool(true)),
                    )]);
                    let ensures = Arc::new(vec![vir_expr]);
                    let proof = bctx.spanned_typed_new(
                        expr.span,
                        &unit_typ(),
                        ExprX::Block(Arc::new(vec![]), None),
                    );
                    mk_expr(ExprX::AssertQuery {
                        requires,
                        ensures,
                        proof,
                        mode: AssertQueryMode::BitVector,
                    })
                }
            }
        }
        VerusItem::UseTypeInvariant => {
            record_compilable_operator(bctx, expr, CompilableOperator::UseTypeInvariant);
            unsupported_err_unless!(args_len == 1, expr.span, "expected use_type_invariant", &args);
            if !bctx.in_ghost {
                return err_span(expr.span, "use_type_invariant must be in a 'proof' block");
            }
            let exp = expr_to_vir(bctx, &args[0], ExprModifier::REGULAR)?;

            // We need to check there's no 'Ghost' decoration.
            let arg_typ = bctx.types.expr_ty_adjusted(&args[0]);
            let t = mid_ty_to_vir(
                tcx,
                &bctx.ctxt.verus_items,
                bctx.fun_id,
                expr.span,
                &arg_typ,
                false,
            )?;
            vir::user_defined_type_invariants::check_typ_ok_for_use_typ_invariant(&exp.span, &t)?;

            // The correct fun is filled in later, in the pass that elaborates these conditions
            mk_expr(ExprX::AssertAssumeUserDefinedTypeInvariant {
                is_assume: true,
                expr: exp,
                fun: vir::fun!("" => "use_type_invariant_fake_placeholder_fun"),
            })
        }
        VerusItem::WithTriggers => {
            record_spec_fn_no_proof_args(bctx, expr);
            unsupported_err_unless!(args_len == 2, expr.span, "expected with_triggers", &args);
            let modifier = ExprModifier::REGULAR;
            let triggers_tuples = expr_to_vir(bctx, args[0], modifier)?;
            let body = expr_to_vir(bctx, args[1], modifier)?;
            let mut trigs: Vec<vir::ast::Exprs> = Vec::new();
            if let Some(triggers) = unpack_tuple(&triggers_tuples) {
                for trigger_tuple in triggers.iter() {
                    if let Some(terms) = unpack_tuple(trigger_tuple) {
                        trigs.push(Arc::new(terms));
                    } else {
                        return err_span(expr.span, "expected tuple arguments to with_triggers");
                    }
                }
            } else {
                return err_span(expr.span, "expected tuple arguments to with_triggers");
            }
            let triggers = Arc::new(trigs);
            mk_expr(ExprX::WithTriggers { triggers, body })
        }
        VerusItem::UnaryOp(UnaryOpItem::SpecCastInteger) => {
            record_spec_fn_allow_proof_args(bctx, expr);
            let to_ty = undecorate_typ(&expr_typ()?);
            let source_vir = mk_one_vir_arg(bctx, expr.span, &args)?;
            let source_ty = undecorate_typ(&source_vir.typ);

            if let Some(expr) =
                crate::rust_to_vir_expr::maybe_do_ptr_cast(bctx, expr, &args[0], &source_vir)?
            {
                return Ok(expr);
            }

            let source_is_integer = {
                let integer_trait_def_id = bctx.ctxt.verus_items.name_to_id
                    [&VerusItem::BuiltinTrait(verus_items::BuiltinTraitItem::Integer)];
                let ty = bctx.types.node_type(args[0].hir_id);
                let infcx = rustc_infer::infer::TyCtxtInferExt::infer_ctxt(tcx)
                    .build(rustc_type_ir::TypingMode::PostAnalysis);
                matches!(&*source_vir.typ, TypX::TypParam(_))
                    && infcx
                        .type_implements_trait(
                            integer_trait_def_id,
                            vec![ty],
                            tcx.param_env(bctx.fun_id),
                        )
                        .must_apply_modulo_regions()
            };
            match ((&*source_ty, source_is_integer), &*to_ty) {
                ((TypX::Int(IntRange::U(_)), _), TypX::Int(IntRange::Nat)) => Ok(source_vir),
                ((TypX::Int(IntRange::USize), _), TypX::Int(IntRange::Nat)) => Ok(source_vir),
                ((TypX::Int(IntRange::Nat), _), TypX::Int(IntRange::Nat)) => Ok(source_vir),
                ((TypX::Int(IntRange::Int), _), TypX::Int(IntRange::Nat)) => {
                    Ok(mk_ty_clip(&to_ty, &source_vir, true))
                }
                ((TypX::Int(_), _), TypX::Int(_)) => {
                    let expr_attrs = bctx.ctxt.tcx.hir_attrs(expr.hir_id);
                    let expr_vattrs = bctx.ctxt.get_verifier_attrs(expr_attrs)?;
                    Ok(mk_ty_clip(&to_ty, &source_vir, expr_vattrs.truncate))
                }
                ((TypX::Bool, _), TypX::Int(_)) => {
                    let zero = mk_expr(ExprX::Const(vir::ast_util::const_int_from_u128(0)))?;
                    let one = mk_expr(ExprX::Const(vir::ast_util::const_int_from_u128(1)))?;
                    mk_expr(ExprX::If(source_vir, one, Some(zero)))
                }
                ((_, true), TypX::Int(IntRange::Int)) => {
                    mk_expr(ExprX::Unary(UnaryOp::CastToInteger, source_vir))
                }
                ((_, true), TypX::Int(IntRange::Nat)) => {
                    let cast_to_integer =
                        mk_expr(ExprX::Unary(UnaryOp::CastToInteger, source_vir))?;
                    let expr_attrs = bctx.ctxt.tcx.hir_attrs(expr.hir_id);
                    let expr_vattrs = bctx.ctxt.get_verifier_attrs(expr_attrs)?;
                    Ok(mk_ty_clip(&to_ty, &cast_to_integer, expr_vattrs.truncate))
                }
                ((_, false), TypX::Int(_)) if bctx.types.node_type(args[0].hir_id).is_enum() => {
                    let cast_to = crate::rust_to_vir_expr::expr_cast_enum_int_to_vir(
                        bctx, args[0], source_vir, mk_expr,
                    )?;
                    let expr_attrs = bctx.ctxt.tcx.hir_attrs(expr.hir_id);
                    let expr_vattrs = bctx.ctxt.get_verifier_attrs(expr_attrs)?;
                    Ok(mk_ty_clip(&to_ty, &cast_to, expr_vattrs.truncate))
                }
                _ => err_span(
                    expr.span,
                    "Verus currently only supports casts from integer types, bool, enum (unit-only or field-less), `char`, and pointer types to integer types",
                ),
            }
        }
        VerusItem::UnaryOp(UnaryOpItem::SpecNeg) => {
            record_spec_fn_allow_proof_args(bctx, expr);

            match *undecorate_typ(&typ_of_node(bctx, args[0].span, &args[0].hir_id, false)?) {
                TypX::Int(_) => {}
                _ => {
                    return err_span(expr.span, "spec_neg expected int type");
                }
            }

            let varg = mk_one_vir_arg(bctx, expr.span, &args)?;
            let zero_const = vir::ast_util::const_int_from_u128(0);
            let zero = mk_expr(ExprX::Const(zero_const))?;
            mk_expr(ExprX::Binary(BinaryOp::Arith(ArithOp::Sub, Mode::Spec), zero, varg))
        }
        VerusItem::Chained(chained_item) => {
            record_spec_fn_allow_proof_args(bctx, expr);
            let vir_args = mk_vir_args(bctx, node_substs, f, &args)?;
            match chained_item {
                ChainedItem::Value => {
                    unsupported_err_unless!(args_len == 1, expr.span, "spec_chained_value", &args);
                    unsupported_err_unless!(
                        matches!(*undecorate_typ(&vir_args[0].typ), TypX::Int(_)),
                        expr.span,
                        "chained inequalities for non-integer types",
                        &args
                    );
                    let exprx = ExprX::Multi(
                        MultiOp::Chained(Arc::new(vec![])),
                        Arc::new(vec![vir_args[0].clone()]),
                    );
                    Ok(bctx.spanned_typed_new(expr.span, &Arc::new(TypX::Bool), exprx))
                }
                ChainedItem::Cmp => {
                    unsupported_err_unless!(args_len == 1, expr.span, "spec_chained_cmp", args);
                    Ok(vir_args[0].clone())
                }
                ChainedItem::Le
                | ChainedItem::Lt
                | ChainedItem::Ge
                | ChainedItem::Gt
                | ChainedItem::Eq => {
                    unsupported_err_unless!(args_len == 2, expr.span, "chained inequality", &args);
                    unsupported_err_unless!(
                        matches!(&vir_args[0].x, ExprX::Multi(MultiOp::Chained(_), _)),
                        expr.span,
                        "chained inequalities for non-integer types",
                        &args
                    );
                    unsupported_err_unless!(
                        matches!(*undecorate_typ(&vir_args[1].typ), TypX::Int(_)),
                        expr.span,
                        "chained inequalities for non-integer types",
                        &args
                    );
                    let op = match chained_item {
                        ChainedItem::Le => ChainedOp::Inequality(InequalityOp::Le),
                        ChainedItem::Lt => ChainedOp::Inequality(InequalityOp::Lt),
                        ChainedItem::Ge => ChainedOp::Inequality(InequalityOp::Ge),
                        ChainedItem::Gt => ChainedOp::Inequality(InequalityOp::Gt),
                        ChainedItem::Eq => ChainedOp::MultiEq,
                        ChainedItem::Value | ChainedItem::Cmp => unreachable!(),
                    };
                    if let ExprX::Multi(MultiOp::Chained(ops), es) = &vir_args[0].x {
                        let mut ops = (**ops).clone();
                        let mut es = (**es).clone();
                        ops.push(op);
                        es.push(vir_args[1].clone());
                        let exprx = ExprX::Multi(MultiOp::Chained(Arc::new(ops)), Arc::new(es));
                        Ok(bctx.spanned_typed_new(expr.span, &Arc::new(TypX::Bool), exprx))
                    } else {
                        panic!("is_chained_ineq")
                    }
                }
            }
        }
        VerusItem::CompilableOpr(CompilableOprItem::GhostNew)
        | VerusItem::UnaryOp(UnaryOpItem::SpecGhostTracked(
            SpecGhostTrackedItem::GhostView
            | SpecGhostTrackedItem::GhostBorrow
            | SpecGhostTrackedItem::TrackedView,
        )) => {
            if matches!(verus_item, VerusItem::CompilableOpr(CompilableOprItem::GhostNew)) {
                record_compilable_operator(bctx, expr, CompilableOperator::GhostExec);
            } else {
                record_spec_fn_no_proof_args(bctx, expr);
            }

            let vir_args = mk_vir_args(bctx, node_substs, f, &args)?;
            assert!(vir_args.len() == 1);
            let is_ghost_new = verus_item == &VerusItem::CompilableOpr(CompilableOprItem::GhostNew);
            let op = UnaryOp::CoerceMode {
                op_mode: Mode::Spec,
                from_mode: Mode::Spec,
                to_mode: if is_ghost_new { Mode::Proof } else { Mode::Spec },
                kind: ModeCoercion::Other,
            };
            mk_expr(ExprX::Unary(op, vir_args[0].clone()))
        }
        VerusItem::CompilableOpr(CompilableOprItem::TrackedNew) => {
            record_compilable_operator(bctx, expr, CompilableOperator::TrackedNew);
            let vir_args = mk_vir_args(bctx, node_substs, f, &args)?;
            assert!(vir_args.len() == 1);
            let op = UnaryOp::CoerceMode {
                op_mode: Mode::Proof,
                from_mode: Mode::Proof,
                to_mode: Mode::Proof,
                kind: ModeCoercion::Other,
            };
            mk_expr(ExprX::Unary(op, vir_args[0].clone()))
        }
        VerusItem::CompilableOpr(CompilableOprItem::TrackedExecBorrow) => {
            record_compilable_operator(bctx, expr, CompilableOperator::TrackedExecBorrow);
            let vir_args = mk_vir_args(bctx, node_substs, f, &args)?;
            assert!(vir_args.len() == 1);
            let op = UnaryOp::CoerceMode {
                op_mode: Mode::Exec,
                from_mode: Mode::Proof,
                to_mode: Mode::Exec,
                kind: ModeCoercion::Other,
            };
            mk_expr(ExprX::Unary(op, vir_args[0].clone()))
        }
        VerusItem::CompilableOpr(
            opr @ (CompilableOprItem::TrackedGet | CompilableOprItem::TrackedBorrow),
        ) => {
            record_compilable_operator(
                bctx,
                expr,
                match opr {
                    CompilableOprItem::TrackedGet => CompilableOperator::TrackedGet,
                    CompilableOprItem::TrackedBorrow => CompilableOperator::TrackedBorrow,
                    _ => unreachable!(),
                },
            );

            let vir_args = mk_vir_args(bctx, node_substs, f, &args)?;
            assert!(vir_args.len() == 1);
            let op = UnaryOp::CoerceMode {
                op_mode: Mode::Proof,
                from_mode: Mode::Proof,
                to_mode: Mode::Proof,
                kind: ModeCoercion::Other,
            };
            mk_expr(ExprX::Unary(op, vir_args[0].clone()))
        }
        VerusItem::UnaryOp(UnaryOpItem::SpecGhostTracked(SpecGhostTrackedItem::GhostBorrowMut)) => {
            record_spec_fn_no_proof_args(bctx, expr);

            assert!(args.len() == 1);
            let modif = is_expr_typ_mut_ref(bctx.types.expr_ty_adjusted(&args[0]), outer_modifier)?;
            let vir_arg = expr_to_vir(bctx, &args[0], modif)?;

            let op = UnaryOp::CoerceMode {
                op_mode: Mode::Proof,
                from_mode: Mode::Proof,
                to_mode: Mode::Spec,
                kind: ModeCoercion::BorrowMut,
            };
            let typ = typ_of_node(bctx, expr.span, &expr.hir_id, true)?;
            Ok(bctx.spanned_typed_new(expr.span, &typ, ExprX::Unary(op, vir_arg)))
        }
        VerusItem::CompilableOpr(CompilableOprItem::TrackedBorrowMut) => {
            record_compilable_operator(bctx, expr, CompilableOperator::TrackedBorrowMut);

            assert!(args.len() == 1);
            let modif = is_expr_typ_mut_ref(bctx.types.expr_ty_adjusted(&args[0]), outer_modifier)?;
            let vir_arg = expr_to_vir(bctx, &args[0], modif)?;

            let op = UnaryOp::CoerceMode {
                op_mode: Mode::Proof,
                from_mode: Mode::Proof,
                to_mode: Mode::Proof,
                kind: ModeCoercion::BorrowMut,
            };
            let typ = typ_of_node(bctx, expr.span, &expr.hir_id, true)?;
            Ok(bctx.spanned_typed_new(expr.span, &typ, ExprX::Unary(op, vir_arg)))
        }
        VerusItem::BinaryOp(BinaryOpItem::Equality(equ_item)) => {
            record_spec_fn_allow_proof_args(bctx, expr);

            if matches!(equ_item, EqualityItem::SpecEq) {
                let t1 = typ_of_node(bctx, args[0].span, &args[0].hir_id, true)?;
                let t2 = typ_of_node(bctx, args[1].span, &args[1].hir_id, true)?;
                // REVIEW: there's some code that (harmlessly) uses == on types that are
                // different in decoration; Rust would reject this, but we currently allow it:
                let t1 = undecorate_typ(&t1);
                let t2 = undecorate_typ(&t2);
                if !(types_equal(&t1, &t2)
                    || is_smt_arith(
                        bctx,
                        args[0].span,
                        args[1].span,
                        &args[0].hir_id,
                        &args[1].hir_id,
                    )?)
                {
                    return Err(vir_err_span_str(expr.span, "mismatched types; types must be compatible to use == or !=")
                        .secondary_label(&crate::spans::err_air_span(args[0].span), format!("this is `{}`", typ_to_diagnostic_str(&t1)))
                        .secondary_label(&crate::spans::err_air_span(args[1].span), format!("this is `{}`", typ_to_diagnostic_str(&t2)))
                        .help("decorations (like &,&mut,Ghost,Tracked,Box,Rc,...) are transparent for == or != in spec code"));
                }
            }

            // REVIEW: mk_vir_args handles mutable ref arguments, so you can do, e.g.,
            // `x == y` where x has type `&mut T` and y has type `T`.
            // Is this intentional?
            let vir_args = mk_vir_args(bctx, node_substs, f, &args)?;
            let lhs = vir_args[0].clone();
            let rhs = vir_args[1].clone();

            if matches!(equ_item, EqualityItem::ExtEqual | EqualityItem::ExtEqualDeep) {
                assert!(node_substs.len() == 1);
                let t = match node_substs[0].unpack() {
                    GenericArgKind::Type(ty) => mid_ty_to_vir(
                        tcx,
                        &bctx.ctxt.verus_items,
                        bctx.fun_id,
                        expr.span,
                        &ty,
                        false,
                    )?,
                    _ => panic!("unexpected ext_equal type argument"),
                };
                let vop = vir::ast::BinaryOpr::ExtEq(equ_item == &EqualityItem::ExtEqualDeep, t);
                mk_expr(ExprX::BinaryOpr(vop, lhs, rhs))
            } else {
                let vop = BinaryOp::Eq(Mode::Spec);
                mk_expr(ExprX::Binary(vop, lhs, rhs))
            }
        }
        VerusItem::CompilableOpr(CompilableOprItem::Implies) => {
            // REVIEW: should this really be a 'compilable operator'?
            // Imply is marked as unimplemented! in builtin.
            record_compilable_operator(bctx, expr, CompilableOperator::Implies);

            let (lhs, rhs) = mk_two_vir_args(bctx, expr.span, &args)?;
            let vop = BinaryOp::Implies;
            mk_expr(ExprX::Binary(vop, lhs, rhs))
        }
        VerusItem::BinaryOp(
            BinaryOpItem::Arith(_)
            | BinaryOpItem::SpecArith(_)
            | BinaryOpItem::SpecBitwise(_)
            | BinaryOpItem::SpecOrd(_),
        ) => {
            record_spec_fn_allow_proof_args(bctx, expr);

            if !is_smt_arith(bctx, args[0].span, args[1].span, &args[0].hir_id, &args[1].hir_id)? {
                let t1 = bctx.types.expr_ty_adjusted(&args[0]);
                let t2 = bctx.types.expr_ty_adjusted(&args[1]);
                return err_span(
                    expr.span,
                    format!(
                        "types are not compatible with this operator (got {:?} and {:?})",
                        t1, t2
                    ),
                );
            }

            let (lhs, rhs) = mk_two_vir_args(bctx, expr.span, &args)?;

            let vop = match verus_item {
                VerusItem::BinaryOp(BinaryOpItem::SpecOrd(spec_ord_item)) => match spec_ord_item {
                    SpecOrdItem::Le => BinaryOp::Inequality(InequalityOp::Le),
                    SpecOrdItem::Ge => BinaryOp::Inequality(InequalityOp::Ge),
                    SpecOrdItem::Lt => BinaryOp::Inequality(InequalityOp::Lt),
                    SpecOrdItem::Gt => BinaryOp::Inequality(InequalityOp::Gt),
                },
                VerusItem::BinaryOp(BinaryOpItem::Arith(arith_item)) => {
                    let mode_for_ghostness = if bctx.in_ghost { Mode::Spec } else { Mode::Exec };
                    match arith_item {
                        ArithItem::BuiltinAdd => BinaryOp::Arith(ArithOp::Add, mode_for_ghostness),
                        ArithItem::BuiltinSub => BinaryOp::Arith(ArithOp::Sub, mode_for_ghostness),
                        ArithItem::BuiltinMul => BinaryOp::Arith(ArithOp::Mul, mode_for_ghostness),
                    }
                }
                VerusItem::BinaryOp(BinaryOpItem::SpecArith(spec_arith_item)) => {
                    match spec_arith_item {
                        SpecArithItem::Add => BinaryOp::Arith(ArithOp::Add, Mode::Spec),
                        SpecArithItem::Sub => BinaryOp::Arith(ArithOp::Sub, Mode::Spec),
                        SpecArithItem::Mul => BinaryOp::Arith(ArithOp::Mul, Mode::Spec),
                        SpecArithItem::EuclideanDiv => {
                            BinaryOp::Arith(ArithOp::EuclideanDiv, Mode::Spec)
                        }
                        SpecArithItem::EuclideanMod => {
                            BinaryOp::Arith(ArithOp::EuclideanMod, Mode::Spec)
                        }
                    }
                }
                VerusItem::BinaryOp(BinaryOpItem::SpecBitwise(spec_bitwise)) => {
                    match spec_bitwise {
                        verus_items::SpecBitwiseItem::BitAnd => {
                            BinaryOp::Bitwise(BitwiseOp::BitAnd, Mode::Spec)
                        }
                        verus_items::SpecBitwiseItem::BitOr => {
                            BinaryOp::Bitwise(BitwiseOp::BitOr, Mode::Spec)
                        }
                        verus_items::SpecBitwiseItem::BitXor => {
                            if matches!(*lhs.typ, TypX::Bool) {
                                BinaryOp::Xor
                            } else {
                                BinaryOp::Bitwise(BitwiseOp::BitXor, Mode::Spec)
                            }
                        }
                        verus_items::SpecBitwiseItem::Shl => {
                            let (Some(w), s) = bitwidth_and_signedness_of_integer_type(
                                &bctx.ctxt.verus_items,
                                bctx.types.expr_ty(expr),
                            ) else {
                                return err_span(expr.span, "expected finite integer width");
                            };
                            BinaryOp::Bitwise(BitwiseOp::Shl(w, s), Mode::Spec)
                        }
                        verus_items::SpecBitwiseItem::Shr => {
                            let (Some(w), _s) = bitwidth_and_signedness_of_integer_type(
                                &bctx.ctxt.verus_items,
                                bctx.types.expr_ty(expr),
                            ) else {
                                return err_span(expr.span, "expected finite integer width");
                            };
                            BinaryOp::Bitwise(BitwiseOp::Shr(w), Mode::Spec)
                        }
                    }
                }
                _ => {
                    crate::internal_err!(expr.span, "unexpected verus item")
                }
            };

            let e = mk_expr(ExprX::Binary(vop, lhs, rhs))?;
            if matches!(
                verus_item,
                VerusItem::BinaryOp(BinaryOpItem::Arith(_) | BinaryOpItem::SpecArith(_))
            ) {
                Ok(mk_ty_clip(&expr_typ()?, &e, true))
            } else {
                Ok(e)
            }
        }
        VerusItem::BuiltinFunction(
            re @ (BuiltinFunctionItem::CallRequires | BuiltinFunctionItem::CallEnsures),
        ) => {
            record_spec_fn_no_proof_args(bctx, expr);

            let bsf = match re {
                BuiltinFunctionItem::CallRequires => {
                    assert!(args.len() == 2);
                    BuiltinSpecFun::ClosureReq
                }
                BuiltinFunctionItem::CallEnsures => {
                    assert!(args.len() == 3);
                    BuiltinSpecFun::ClosureEns
                }
            };

            let vir_args = args
                .iter()
                .map(|arg| expr_to_vir(bctx, &arg, ExprModifier::REGULAR))
                .collect::<Result<Vec<_>, _>>()?;

            let typ_args = mk_typ_args(bctx, node_substs, f, expr.span)?;
            let mut typ_args = (*typ_args).clone();
            // Put the args in the order [function type, args type]
            typ_args.swap(0, 1);
            let typ_args = Arc::new(typ_args);

            let impl_paths = get_impl_paths(bctx, f, node_substs, None);

            return mk_expr(ExprX::Call(
                CallTarget::BuiltinSpecFun(bsf, typ_args, impl_paths),
                Arc::new(vir_args),
            ));
        }
        VerusItem::ErasedGhostValue | VerusItem::DummyCapture(_) => {
            return err_span(
                expr.span,
                format!("this builtin item should not appear in user code",),
            );
        }
        VerusItem::Vstd(_, _)
        | VerusItem::Marker(_)
        | VerusItem::BuiltinType(_)
        | VerusItem::BuiltinTrait(_)
        | VerusItem::External(_)
        | VerusItem::Global(_) => unreachable!(),
    }
}

fn get_impl_paths<'tcx>(
    bctx: &BodyCtxt<'tcx>,
    f: DefId,
    node_substs: &'tcx rustc_middle::ty::List<rustc_middle::ty::GenericArg<'tcx>>,
    remove_self_trait_bound: Option<(DefId, &mut Option<vir::ast::ImplPath>)>,
) -> vir::ast::ImplPaths {
    if let rustc_middle::ty::FnDef(fid, _fsubsts) = bctx.ctxt.tcx.type_of(f).skip_binder().kind() {
        crate::rust_to_vir_base::get_impl_paths(
            bctx.ctxt.tcx,
            &bctx.ctxt.verus_items,
            bctx.fun_id,
            *fid,
            node_substs,
            remove_self_trait_bound,
        )
    } else {
        panic!("unexpected function {:?}", f)
    }
}

fn extract_ensures<'tcx>(
    bctx: &BodyCtxt<'tcx>,
    expr: &'tcx Expr<'tcx>,
) -> Result<HeaderExpr, VirErr> {
    let expr = skip_closure_coercion(bctx, expr);
    let tcx = bctx.ctxt.tcx;
    use vir::ast::Exprs;
    let get_args = |body_value: &'tcx Expr<'tcx>| -> Result<(Exprs, Exprs), VirErr> {
        let args = vec_map_result(&extract_array(body_value), |e| get_ensures_arg(bctx, e))?;
        let args0 =
            args.iter().filter_map(|(b, e)| if !*b { Some(e.clone()) } else { None }).collect();
        let args1 =
            args.iter().filter_map(|(b, e)| if *b { Some(e.clone()) } else { None }).collect();
        Ok((Arc::new(args0), Arc::new(args1)))
    };
    match &expr.kind {
        ExprKind::Closure(closure) => {
            bctx.ctxt.push_body_erasure(
                closure.def_id,
                BodyErasure { erase_body: true, ret_spec: true },
            );

            let typs: Vec<Typ> = closure_param_typs(bctx, expr)?;
            let body = tcx.hir_body(closure.body);
            let mut xs: Vec<VarIdent> = Vec::new();
            for param in body.params.iter() {
                xs.push(pat_to_var(param.pat)?);
            }
            let expr = &body.value;
            let args = get_args(expr)?;
            if typs.len() == 1 && xs.len() == 1 {
                let id_typ = Some((xs[0].clone(), typs[0].clone()));
                Ok(Arc::new(HeaderExprX::Ensures(id_typ, args)))
            } else if typs.len() == 0 && xs.len() == 0 {
                Ok(Arc::new(HeaderExprX::Ensures(None, args)))
            } else {
                err_span(expr.span, "expected 1 parameter in closure")
            }
        }
        _ => {
            let args = get_args(expr)?;
            Ok(Arc::new(HeaderExprX::Ensures(None, args)))
        }
    }
}

fn extract_quant<'tcx>(
    bctx: &BodyCtxt<'tcx>,
    span: Span,
    quant: Quant,
    expr: &'tcx Expr<'tcx>,
) -> Result<vir::ast::Expr, VirErr> {
    let expr = skip_closure_coercion(bctx, expr);
    let tcx = bctx.ctxt.tcx;
    match &expr.kind {
        ExprKind::Closure(closure) => {
            bctx.ctxt.push_body_erasure(
                closure.def_id,
                BodyErasure { erase_body: true, ret_spec: true },
            );

            let body = tcx.hir_body(closure.body);
            let typs = closure_param_typs(bctx, expr)?;
            assert!(typs.len() == body.params.len());
            let mut binders: Vec<VarBinder<Typ>> = Vec::new();
            for (x, t) in body.params.iter().zip(typs) {
                binders.push(Arc::new(VarBinderX { name: pat_to_var(x.pat)?, a: t }));
            }
            let expr = &body.value;
            let mut vir_expr = expr_to_vir(bctx, expr, ExprModifier::REGULAR)?;
            let _ = vir::headers::read_header(
                &mut vir_expr,
                &vir::headers::HeaderAllows::Some(vec![]),
            )?;
            let typ = Arc::new(TypX::Bool);
            if !matches!(bctx.types.expr_ty_adjusted(expr).kind(), TyKind::Bool) {
                return err_span(expr.span, "forall/ensures needs a bool expression");
            }
            Ok(bctx.spanned_typed_new(span, &typ, ExprX::Quant(quant, Arc::new(binders), vir_expr)))
        }
        _ => err_span(expr.span, "argument to forall/exists must be a closure"),
    }
}

fn get_ensures_arg<'tcx>(
    bctx: &BodyCtxt<'tcx>,
    mut expr: &Expr<'tcx>,
) -> Result<(bool, vir::ast::Expr), VirErr> {
    if matches!(bctx.types.expr_ty_adjusted(expr).kind(), TyKind::Bool) {
        let mut default_ensures = false;
        if let ExprKind::Call(fun, args) = &expr.kind {
            if let ExprKind::Path(qpath) = &fun.kind {
                let def = bctx.types.qpath_res(&qpath, fun.hir_id);
                if let rustc_hir::def::Res::Def(_, def_id) = def {
                    let verus_item = bctx.ctxt.verus_items.id_to_name.get(&def_id);
                    if verus_item == Some(&VerusItem::Expr(ExprItem::DefaultEnsures)) {
                        assert!(args.len() == 1);
                        default_ensures = true;
                        expr = &args[0];
                    }
                }
            }
        }
        Ok((default_ensures, expr_to_vir(bctx, expr, ExprModifier::REGULAR)?))
    } else {
        err_span(expr.span, "ensures needs a bool expression")
    }
}

fn extract_assert_forall_by<'tcx>(
    bctx: &BodyCtxt<'tcx>,
    span: Span,
    expr: &'tcx Expr<'tcx>,
) -> Result<vir::ast::Expr, VirErr> {
    let expr = skip_closure_coercion(bctx, expr);
    let tcx = bctx.ctxt.tcx;
    match &expr.kind {
        ExprKind::Closure(closure) => {
            bctx.ctxt.push_body_erasure(
                closure.def_id,
                BodyErasure { erase_body: true, ret_spec: true },
            );

            let body = tcx.hir_body(closure.body);
            let typs = closure_param_typs(bctx, expr)?;
            assert!(body.params.len() == typs.len());
            let mut binders: Vec<VarBinder<Typ>> = Vec::new();
            for (x, t) in body.params.iter().zip(typs) {
                binders.push(Arc::new(VarBinderX { name: pat_to_var(x.pat)?, a: t }));
            }
            let expr = &body.value;
            let mut vir_expr = expr_to_vir(bctx, expr, ExprModifier::REGULAR)?;
            use vir::headers::{HeaderAllow, HeaderAllows};
            let header = vir::headers::read_header(
                &mut vir_expr,
                &HeaderAllows::Some(vec![HeaderAllow::Require, HeaderAllow::Ensure]),
            )?;
            assert!(header.ensure.1.len() == 0);
            if header.require.len() > 1 {
                return err_span(expr.span, "assert_forall_by can have at most one requires");
            }
            if header.ensure.0.len() != 1 {
                return err_span(expr.span, "assert_forall_by must have exactly one ensures");
            }
            if header.ensure_id_typ.is_some() {
                return err_span(expr.span, "ensures clause must be a bool");
            }
            let typ = unit_typ();
            let vars = Arc::new(binders);
            let require = if header.require.len() == 1 {
                header.require[0].clone()
            } else {
                bctx.spanned_typed_new(
                    span,
                    &Arc::new(TypX::Bool),
                    ExprX::Const(Constant::Bool(true)),
                )
            };
            let ensure = header.ensure.0[0].clone();
            let forallx = ExprX::AssertBy { vars, require, ensure, proof: vir_expr };
            Ok(bctx.spanned_typed_new(span, &typ, forallx))
        }
        _ => err_span(expr.span, "argument to forall/exists must be a closure"),
    }
}

fn extract_choose<'tcx>(
    bctx: &BodyCtxt<'tcx>,
    span: Span,
    expr: &'tcx Expr<'tcx>,
    tuple: bool,
    expr_typ: Typ,
) -> Result<vir::ast::Expr, VirErr> {
    let expr = skip_closure_coercion(bctx, expr);
    let tcx = bctx.ctxt.tcx;
    match &expr.kind {
        ExprKind::Closure(closure) => {
            bctx.ctxt.push_body_erasure(
                closure.def_id,
                BodyErasure { erase_body: true, ret_spec: true },
            );

            let closure_body = tcx.hir_body(closure.body);
            let mut params: Vec<VarBinder<Typ>> = Vec::new();
            let mut vars: Vec<vir::ast::Expr> = Vec::new();
            let typs = closure_param_typs(bctx, expr)?;
            assert!(closure_body.params.len() == typs.len());
            for (x, typ) in closure_body.params.iter().zip(typs) {
                let name = pat_to_var(x.pat)?;
                let vir_expr = bctx.spanned_typed_new(x.span, &typ, ExprX::Var(name.clone()));
                let mut erasure_info = bctx.ctxt.erasure_info.borrow_mut();
                erasure_info.hir_vir_ids.push((x.pat.hir_id, vir_expr.span.id));
                vars.push(vir_expr);
                params.push(Arc::new(VarBinderX { name, a: typ }));
            }
            let typs = vec_map(&params, |p| p.a.clone());
            let cond_expr = &closure_body.value;
            let cond = expr_to_vir(bctx, cond_expr, ExprModifier::REGULAR)?;
            let body = if tuple {
                let typ = mk_tuple_typ(&Arc::new(typs));
                if !vir::ast_util::types_equal(&typ, &expr_typ) {
                    return err_span(
                        expr.span,
                        format!(
                            "expected choose_tuple to have type {:?}, found type {:?}",
                            typ, expr_typ
                        ),
                    );
                }
                bctx.spanned_typed_new(span, &typ, mk_tuple_x(&Arc::new(vars)))
            } else {
                if params.len() != 1 {
                    return err_span(
                        expr.span,
                        "choose expects exactly one parameter (use choose_tuple for multiple parameters)",
                    );
                }
                vars[0].clone()
            };
            let params = Arc::new(params);
            Ok(bctx.spanned_typed_new(
                span,
                &body.clone().typ,
                ExprX::Choose { params, cond, body },
            ))
        }
        _ => {
            dbg!(&expr);
            err_span(expr.span, "argument to choose must be a closure")
        }
    }
}

/// If `expr` is of the form `closure_to_spec_fn(e)` then return `e`.
/// Otherwise, return `expr`.
///
/// This is needed because the syntax macro can often create expressions that look like:
/// forall(closure_to_fn_spec(|x| { ... }))

fn skip_closure_coercion<'tcx>(bctx: &BodyCtxt<'tcx>, expr: &'tcx Expr<'tcx>) -> &'tcx Expr<'tcx> {
    match &expr.kind {
        ExprKind::Call(fun, args_slice) => match &fun.kind {
            ExprKind::Path(qpath) => {
                let def = bctx.types.qpath_res(&qpath, fun.hir_id);
                match def {
                    rustc_hir::def::Res::Def(_, def_id) => {
                        let verus_item = bctx.ctxt.verus_items.id_to_name.get(&def_id);
                        if verus_item == Some(&VerusItem::Expr(ExprItem::ClosureToFnSpec)) {
                            return skip_closure_coercion(bctx, &args_slice[0]);
                        }
                    }
                    _ => {}
                }
            }
            _ => {}
        },
        ExprKind::Block(
            Block {
                stmts,
                expr: Some(e),
                hir_id: _,
                rules: BlockCheckMode::DefaultBlock,
                span: _,
                targeted_by_break: false,
            },
            None,
        ) => {
            if stmts.len() == 1 {
                match &stmts[0].kind {
                    StmtKind::Let(rustc_hir::LetStmt { init: Some(init), .. }) => {
                        if crate::rust_to_vir_expr::is_ignorable_dummy_capture_operation(bctx, init)
                        {
                            return skip_closure_coercion(bctx, e);
                        }
                    }
                    _ => {}
                }
            }
        }
        _ => {}
    }

    expr
}

fn mk_is_smaller_than<'tcx>(
    bctx: &BodyCtxt<'tcx>,
    span: Span,
    args0: Vec<&'tcx Expr>,
    args1: Vec<&'tcx Expr>,
    recursive_function_field: bool,
) -> Result<vir::ast::Expr, VirErr> {
    // convert is_smaller_than((x0, y0, z0), (x1, y1, z1)) into
    // x0 < x1 || (x0 == x1 && (y0 < y1 || (y0 == y1 && z0 < z1)))
    // see also check_decrease in recursion.rs
    let tbool = Arc::new(TypX::Bool);
    let tint = Arc::new(TypX::Int(IntRange::Int));
    let when_equalx = ExprX::Const(Constant::Bool(args1.len() < args0.len()));
    let when_equal = bctx.spanned_typed_new(span, &tbool, when_equalx);
    let mut dec_exp: vir::ast::Expr = when_equal;
    for (i, (exp0, exp1)) in args0.iter().zip(args1.iter()).rev().enumerate() {
        let mk_bop = |op: BinaryOp, e1: vir::ast::Expr, e2: vir::ast::Expr| {
            bctx.spanned_typed_new(span, &tbool, ExprX::Binary(op, e1, e2))
        };
        let mk_cmp = |lt: bool| -> Result<vir::ast::Expr, VirErr> {
            let e0 = expr_to_vir(bctx, exp0, ExprModifier::REGULAR)?;
            let e1 = expr_to_vir(bctx, exp1, ExprModifier::REGULAR)?;
            if vir::recursion::height_is_int(&e0.typ) && vir::recursion::height_is_int(&e1.typ) {
                if lt {
                    // 0 <= x < y
                    let zerox = ExprX::Const(vir::ast_util::const_int_from_u128(0));
                    let zero = bctx.spanned_typed_new(span, &tint, zerox);
                    let op0 = BinaryOp::Inequality(InequalityOp::Le);
                    let cmp0 = mk_bop(op0, zero, e0);
                    let op1 = BinaryOp::Inequality(InequalityOp::Lt);
                    let e0 = expr_to_vir(bctx, exp0, ExprModifier::REGULAR)?;
                    let cmp1 = mk_bop(op1, e0, e1);
                    Ok(mk_bop(BinaryOp::And, cmp0, cmp1))
                } else {
                    Ok(mk_bop(BinaryOp::Eq(Mode::Spec), e0, e1))
                }
            } else {
                let cmp = BinaryOp::HeightCompare { strictly_lt: lt, recursive_function_field };
                Ok(mk_bop(cmp, e0, e1))
            }
        };
        if i == 0 {
            // i == 0 means last shared exp0/exp1, which we visit first
            if args1.len() < args0.len() {
                // if z0 == z1, we can ignore the extra args0:
                // z0 < z1 || z0 == z1
                dec_exp = mk_bop(BinaryOp::Or, mk_cmp(true)?, mk_cmp(false)?);
            } else {
                // z0 < z1
                dec_exp = mk_cmp(true)?;
            }
        } else {
            // x0 < x1 || (x0 == x1 && dec_exp)
            let and = mk_bop(BinaryOp::And, mk_cmp(false)?, dec_exp);
            dec_exp = mk_bop(BinaryOp::Or, mk_cmp(true)?, and);
        }
    }
    return Ok(dec_exp);
}

pub(crate) fn fix_node_substs<'tcx, 'a>(
    tcx: rustc_middle::ty::TyCtxt<'tcx>,
    types: &'tcx rustc_middle::ty::TypeckResults<'tcx>,
    node_substs: &'tcx rustc_middle::ty::List<rustc_middle::ty::GenericArg<'tcx>>,
    rust_item: Option<RustItem>,
    args: &'a [&'tcx Expr<'tcx>],
    expr: &'a Expr<'tcx>,
) -> &'tcx rustc_middle::ty::List<rustc_middle::ty::GenericArg<'tcx>> {
    match rust_item {
        Some(RustItem::TryTraitBranch) => {
            // I don't understand why, but in this case, node_substs is empty instead
            // of having the type argument. Let's fix it here.
            // `branch` has type `fn branch(self) -> ...`
            // so we can get the Self argument from the first argument.
            let generic_arg = GenericArg::from(types.expr_ty_adjusted(&args[0]));
            tcx.mk_args(&[generic_arg])
        }
        Some(RustItem::ResidualTraitFromResidual) => {
            // `fn from_residual(residual: R) -> Self;`
            let generic_arg0 = GenericArg::from(types.expr_ty(expr));
            let generic_arg1 = GenericArg::from(types.expr_ty_adjusted(&args[0]));
            tcx.mk_args(&[generic_arg0, generic_arg1])
        }
        _ => node_substs,
    }
}

fn mk_typ_args<'tcx>(
    bctx: &BodyCtxt<'tcx>,
    substs: &'tcx rustc_middle::ty::List<rustc_middle::ty::GenericArg<'tcx>>,
    _f: DefId,
    span: Span,
) -> Result<vir::ast::Typs, VirErr> {
    let tcx = bctx.ctxt.tcx;
    let mut typ_args: Vec<Typ> = Vec::new();
    for typ_arg in substs {
        match typ_arg.unpack() {
            GenericArgKind::Type(ty) => {
                typ_args.push(mid_ty_to_vir(
                    tcx,
                    &bctx.ctxt.verus_items,
                    bctx.fun_id,
                    span,
                    &ty,
                    false,
                )?);
            }
            GenericArgKind::Lifetime(_) => {}
            GenericArgKind::Const(cnst) => {
                typ_args.push(crate::rust_to_vir_base::mid_ty_const_to_vir(
                    tcx,
                    Some(span),
                    &cnst,
                )?);
            }
        }
    }
    Ok(Arc::new(typ_args))
}

fn mk_vir_args<'tcx>(
    bctx: &BodyCtxt<'tcx>,
    node_substs: &rustc_middle::ty::List<rustc_middle::ty::GenericArg<'tcx>>,
    f: DefId,
    args: &Vec<&'tcx Expr<'tcx>>,
) -> Result<Vec<vir::ast::Expr>, VirErr> {
    // TODO(main_new) is calling `subst` still correct with the new API?
    let tcx = bctx.ctxt.tcx;
    let raw_inputs = bctx.ctxt.tcx.fn_sig(f).instantiate(tcx, node_substs).skip_binder().inputs();
    assert!(raw_inputs.len() == args.len());
    args.iter()
        .zip(raw_inputs)
        .map(|(arg, raw_param)| {
            let is_mut_ref_param = match raw_param.kind() {
                TyKind::Ref(_, _, rustc_hir::Mutability::Mut) => true,
                _ => false,
            };
            if is_mut_ref_param {
                let expr =
                    expr_to_vir(bctx, arg, ExprModifier { deref_mut: true, addr_of_mut: true })?;
                Ok(bctx.spanned_typed_new(arg.span, &expr.typ.clone(), ExprX::Loc(expr)))
            } else {
                expr_to_vir(
                    bctx,
                    arg,
                    is_expr_typ_mut_ref(bctx.types.expr_ty_adjusted(arg), ExprModifier::REGULAR)?,
                )
            }
        })
        .collect::<Result<Vec<_>, _>>()
}

fn mk_one_vir_arg<'tcx>(
    bctx: &BodyCtxt<'tcx>,
    span: Span,
    args: &Vec<&'tcx Expr<'tcx>>,
) -> Result<vir::ast::Expr, VirErr> {
    unsupported_err_unless!(args.len() == 1, span, "expected 1 argument", &args);
    expr_to_vir(bctx, &args[0], ExprModifier::REGULAR)
}

fn mk_two_vir_args<'tcx>(
    bctx: &BodyCtxt<'tcx>,
    span: Span,
    args: &Vec<&'tcx Expr<'tcx>>,
) -> Result<(vir::ast::Expr, vir::ast::Expr), VirErr> {
    unsupported_err_unless!(args.len() == 2, span, "expected 2 arguments", &args);
    let e0 = expr_to_vir(bctx, &args[0], ExprModifier::REGULAR)?;
    let e1 = expr_to_vir(bctx, &args[1], ExprModifier::REGULAR)?;
    Ok((e0, e1))
}

fn get_string_lit_arg<'tcx>(
    arg: &'tcx Expr<'tcx>,
    fn_name_for_error_msg: &str,
) -> Result<String, VirErr> {
    match arg {
        Expr { kind: ExprKind::Lit(Spanned { node: LitKind::Str(s, _), .. }), .. } => {
            Ok(s.to_string())
        }
        _ => err_span(
            arg.span,
            format!("Verus builtin `{fn_name_for_error_msg:}` requires a string literal"),
        ),
    }
}

pub(crate) fn check_variant_field<'tcx>(
    bctx: &BodyCtxt<'tcx>,
    span: Span,
    adt_arg: &'tcx Expr<'tcx>,
    variant_name: &String,
    field_name_typ: Option<(String, &rustc_middle::ty::Ty<'tcx>)>,
) -> Result<(vir::ast::Dt, Option<vir::ast::Ident>), VirErr> {
    let tcx = bctx.ctxt.tcx;

    let ty = bctx.types.expr_ty_adjusted(adt_arg);
    let ty = match ty.kind() {
        rustc_middle::ty::TyKind::Ref(_, t, rustc_ast::Mutability::Not) => t,
        _ => &ty,
    };
    let (adt, substs) = match ty.kind() {
        rustc_middle::ty::TyKind::Adt(adt, substs) => (adt, substs),
        _ => {
            return err_span(span, format!("expected type to be datatype"));
        }
    };

    let vir_adt_ty = mid_ty_to_vir(tcx, &bctx.ctxt.verus_items, bctx.fun_id, span, &ty, false)?;
    let adt_path = match &*vir_adt_ty {
        TypX::Datatype(path, _, _) => path.clone(),
        _ => {
            return err_span(span, format!("expected type to be datatype"));
        }
    };

    if adt.is_union() {
        if field_name_typ.is_some() {
            // Don't use get_variant_field with unions
            return err_span(
                span,
                format!("this datatype is a union; consider `get_union_field` instead"),
            );
        }
        let variant = adt.non_enum_variant();
        let field_opt = variant.fields.iter().find(|f| f.ident(tcx).as_str() == variant_name);
        if field_opt.is_none() {
            return err_span(span, format!("no field `{variant_name:}` for this union"));
        }

        return Ok((adt_path, None));
    }

    // Enum case:

    let variant_opt = adt.variants().iter().find(|v| v.ident(tcx).as_str() == variant_name);
    let Some(variant) = variant_opt else {
        return err_span(span, format!("no variant `{variant_name:}` for this datatype"));
    };

    match field_name_typ {
        None => Ok((adt_path, None)),
        Some((field_name, expected_field_typ)) => {
            // The 'get_variant_field' case
            let field_opt = variant.fields.iter().find(|f| f.ident(tcx).as_str() == field_name);
            let Some(field) = field_opt else {
                return err_span(span, format!("no field `{field_name:}` for this variant"));
            };

            let field_ty = field.ty(tcx, substs);
            let vir_field_ty =
                mid_ty_to_vir(tcx, &bctx.ctxt.verus_items, bctx.fun_id, span, &field_ty, false)?;
            let vir_expected_field_ty = mid_ty_to_vir(
                tcx,
                &bctx.ctxt.verus_items,
                bctx.fun_id,
                span,
                &expected_field_typ,
                false,
            )?;
            if !types_equal(&vir_field_ty, &vir_expected_field_ty) {
                return err_span(span, "field has the wrong type");
            }

            let field_ident = field_ident_from_rust(&field_name);

            Ok((adt_path, Some(field_ident)))
        }
    }
}

fn check_union_field<'tcx>(
    bctx: &BodyCtxt<'tcx>,
    span: Span,
    adt_arg: &'tcx Expr<'tcx>,
    field_name: &String,
    expected_field_typ: &rustc_middle::ty::Ty<'tcx>,
) -> Result<vir::ast::Dt, VirErr> {
    let tcx = bctx.ctxt.tcx;

    let ty = bctx.types.expr_ty_adjusted(adt_arg);
    let ty = match ty.kind() {
        rustc_middle::ty::TyKind::Ref(_, t, rustc_ast::Mutability::Not) => t,
        _ => &ty,
    };
    let (adt, substs) = match ty.kind() {
        rustc_middle::ty::TyKind::Adt(adt, substs) => (adt, substs),
        _ => {
            return err_span(span, format!("expected type to be datatype"));
        }
    };

    if !adt.is_union() {
        return err_span(span, format!("get_union_field expects a union type"));
    }

    let variant = adt.non_enum_variant();

    let field_opt = variant.fields.iter().find(|f| f.ident(tcx).as_str() == field_name);
    let Some(field) = field_opt else {
        return err_span(span, format!("no field `{field_name:}` for this union"));
    };

    let field_ty = field.ty(tcx, substs);
    let vir_field_ty =
        mid_ty_to_vir(tcx, &bctx.ctxt.verus_items, bctx.fun_id, span, &field_ty, false)?;
    let vir_expected_field_ty =
        mid_ty_to_vir(tcx, &bctx.ctxt.verus_items, bctx.fun_id, span, &expected_field_typ, false)?;
    if !types_equal(&vir_field_ty, &vir_expected_field_ty) {
        return err_span(span, "field has the wrong type");
    }

    let vir_adt_ty = mid_ty_to_vir(tcx, &bctx.ctxt.verus_items, bctx.fun_id, span, &ty, false)?;
    let adt_path = match &*vir_adt_ty {
        TypX::Datatype(path, _, _) => path.clone(),
        _ => {
            return err_span(span, format!("expected type to be datatype"));
        }
    };

    Ok(adt_path)
}

fn record_compilable_operator<'tcx>(bctx: &BodyCtxt<'tcx>, expr: &Expr, op: CompilableOperator) {
    record_call(bctx, expr, ResolvedCall::CompilableOperator(op));
}

fn record_spec_fn_allow_proof_args<'tcx>(bctx: &BodyCtxt<'tcx>, expr: &Expr) {
    record_call(bctx, expr, ResolvedCall::SpecAllowProofArgs);
}

fn record_spec_fn_no_proof_args<'tcx>(bctx: &BodyCtxt<'tcx>, expr: &Expr) {
    record_call(bctx, expr, ResolvedCall::Spec)
}

<<<<<<< HEAD
pub(crate) fn record_call<'tcx>(bctx: &BodyCtxt<'tcx>, expr: &Expr, resolved_call: ResolvedCall) {
=======
fn record_call<'tcx>(bctx: &BodyCtxt<'tcx>, expr: &Expr, resolved_call: ResolvedCall) {
    let resolved_call = match (resolved_call, &bctx.external_trait_from_to) {
        (ResolvedCall::CallPlaceholder(ufun, rfun, in_ghost), Some(paths)) if paths.2.is_some() => {
            let (from_path, _to_path, to_spec_path) = &**paths;
            use vir::traits::rewrite_fun;
            let ufun = rewrite_fun(from_path, to_spec_path.as_ref().unwrap(), &ufun);
            let rfun = rewrite_fun(from_path, to_spec_path.as_ref().unwrap(), &rfun);
            ResolvedCall::CallPlaceholder(ufun, rfun, in_ghost)
        }
        (resolved_call, _) => resolved_call,
    };
>>>>>>> 076ae9f4
    let mut erasure_info = bctx.ctxt.erasure_info.borrow_mut();
    erasure_info.resolved_calls.push((expr.hir_id, expr.span.data(), resolved_call));
}<|MERGE_RESOLUTION|>--- conflicted
+++ resolved
@@ -2261,9 +2261,6 @@
     record_call(bctx, expr, ResolvedCall::Spec)
 }
 
-<<<<<<< HEAD
-pub(crate) fn record_call<'tcx>(bctx: &BodyCtxt<'tcx>, expr: &Expr, resolved_call: ResolvedCall) {
-=======
 fn record_call<'tcx>(bctx: &BodyCtxt<'tcx>, expr: &Expr, resolved_call: ResolvedCall) {
     let resolved_call = match (resolved_call, &bctx.external_trait_from_to) {
         (ResolvedCall::CallPlaceholder(ufun, rfun, in_ghost), Some(paths)) if paths.2.is_some() => {
@@ -2275,7 +2272,6 @@
         }
         (resolved_call, _) => resolved_call,
     };
->>>>>>> 076ae9f4
     let mut erasure_info = bctx.ctxt.erasure_info.borrow_mut();
     erasure_info.resolved_calls.push((expr.hir_id, expr.span.data(), resolved_call));
 }