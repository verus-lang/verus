--- conflicted
+++ resolved
@@ -31,19 +31,11 @@
 use rustc_trait_selection::infer::InferCtxtExt;
 use std::sync::Arc;
 use vir::ast::{
-<<<<<<< HEAD
     ArithOp, AssertQueryMode, AtomicCallInfoX, AutospecUsage, BinaryOp, BitwiseOp, BuiltinSpecFun,
-    CallTarget, ChainedOp, ComputeMode, Constant, Dt, ExprX, FieldOpr, FunX, HeaderExpr,
-    HeaderExprX, InequalityOp, IntRange, IntegerTypeBoundKind, Mode, ModeCoercion, MultiOp, Quant,
-    SpannedTyped, Typ, TypX, UnaryOp, UnaryOpr, VarAt, VarBinder, VarBinderX, VarIdent,
-    VariantCheck, VirErr,
-=======
-    ArithOp, AssertQueryMode, AutospecUsage, BinaryOp, BitwiseOp, BuiltinSpecFun, CallTarget,
-    ChainedOp, ComputeMode, Constant, Div0Behavior, ExprX, FieldOpr, FunX, HeaderExpr, HeaderExprX,
-    InequalityOp, IntRange, IntegerTypeBoundKind, Mode, ModeCoercion, MultiOp, OverflowBehavior,
-    Quant, Typ, TypX, UnaryOp, UnaryOpr, VarAt, VarBinder, VarBinderX, VarIdent, VariantCheck,
-    VirErr,
->>>>>>> 0069cd40
+    CallTarget, ChainedOp, ComputeMode, Constant, Div0Behavior, Dt, ExprX, FieldOpr, FunX,
+    HeaderExpr, HeaderExprX, InequalityOp, IntRange, IntegerTypeBoundKind, Mode, ModeCoercion,
+    MultiOp, OverflowBehavior, Quant, SpannedTyped, Typ, TypX, UnaryOp, UnaryOpr, VarAt, VarBinder,
+    VarBinderX, VarIdent, VariantCheck, VirErr,
 };
 use vir::ast_util::{
     const_int_from_string, mk_tuple_typ, mk_tuple_x, typ_to_diagnostic_str, types_equal,
