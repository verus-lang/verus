#![feature(rustc_private)]

use rust_verify::util::{verus_build_info, VerusBuildProfile};

extern crate rustc_driver;
extern crate rustc_log;
extern crate rustc_session;

#[cfg(target_family = "windows")]
fn os_setup() -> Result<(), Box<dyn std::error::Error>> {
    // Configure Windows to kill the child SMT process if the parent is killed
    let job = win32job::Job::create()?;
    let mut info = job.query_extended_limit_info()?;
    info.limit_kill_on_job_close();
    job.set_extended_limit_info(&mut info)?;
    job.assign_current_process()?;
    // dropping the job object would kill us immediately, so just let it live forever instead:
    std::mem::forget(job);
    Ok(())
}

#[cfg(target_family = "unix")]
fn os_setup() -> Result<(), Box<dyn std::error::Error>> {
    Ok(())
}

pub fn main() {
    let mut internal_args = std::env::args();
    let internal_program = internal_args.next().unwrap();
    let build_test_mode = if let Some(first_arg) = internal_args.next() {
        match first_arg.as_str() {
            rust_verify::lifetime::LIFETIME_DRIVER_ARG => {
                let mut internal_args: Vec<_> = internal_args.collect();
                internal_args.insert(0, internal_program);
                let mut buffer = String::new();
                use std::io::Read;
                std::io::stdin().read_to_string(&mut buffer).expect("cannot read stdin");
                rust_verify::lifetime::lifetime_rustc_driver(&internal_args[..], buffer);
                return;
            }
            "--internal-test-mode" => true,
            _ => false,
        }
    } else {
        false
    };

    let build_info = verus_build_info();

    let total_time_0 = std::time::Instant::now();

    let _ = os_setup();
    let logger_handler =
        rustc_session::EarlyDiagCtxt::new(rustc_session::config::ErrorOutputType::default());
    rustc_driver::init_logger(&logger_handler, rustc_log::LoggerConfig::from_env("RUSTVERIFY_LOG"));

    let mut args = if build_test_mode { internal_args } else { std::env::args() };
    let program = if build_test_mode { internal_program } else { args.next().unwrap() };

    let mut vstd = None;
    let verus_root = if !build_test_mode {
        let verus_root = rust_verify::driver::find_verusroot();
        if let Some(rust_verify::driver::VerusRoot { path: verusroot, .. }) = &verus_root {
            let vstd_path = verusroot.join("vstd.vir").to_str().unwrap().to_string();
            vstd = Some((format!("vstd"), vstd_path));
        }
        verus_root
    } else {
        None
    };

    let (our_args, rustc_args) = rust_verify::config::parse_args_with_imports(&program, args, vstd);

    if our_args.version {
        if our_args.output_json {
            println!(
                "{}",
                serde_json::ser::to_string_pretty(&build_info.to_json()).expect("invalid json")
            );
        } else {
            println!("{}", build_info);
        }
        return;
    }

    if !build_test_mode {
        match build_info.profile {
            VerusBuildProfile::Debug => eprintln!(
                "warning: verus was compiled in debug mode, which will result in worse performance"
            ),
            VerusBuildProfile::Unknown => eprintln!(
                "warning: verus was compiled outside vargo, and we cannot determine whether it was built in debug mode, which will result in worse performance"
            ),
            VerusBuildProfile::Release => (),
        }
    }

    std::env::set_var("RUSTC_BOOTSTRAP", "1");

    let file_loader = rust_verify::file_loader::RealFileLoader;
    let verifier = rust_verify::verifier::Verifier::new(our_args);

    let (verifier, stats, status) =
        rust_verify::driver::run(verifier, rustc_args, verus_root, file_loader, build_test_mode);

    let total_time_1 = std::time::Instant::now();
    let total_time = total_time_1 - total_time_0;

    let times_ms_json_data = if verifier.args.time {
        let mut smt_init_times = verifier
            .bucket_stats
            .iter()
            .filter(|(k, _)| k.function().is_none())
            .map(|(k, v)| (k.module(), v.time_smt_init.as_millis()))
            .collect::<Vec<_>>();
        smt_init_times.sort_by(|(_, a), (_, b)| b.cmp(a));
        let total_smt_init: u128 = smt_init_times.iter().map(|(_, v)| v).sum();

        struct SmtStats {
            time_millis: u128,
            rlimit_count: u64,
        }

        let mut smt_run_stats: Vec<(&std::sync::Arc<vir::ast::PathX>, SmtStats)> = verifier
            .bucket_stats
            .iter()
            .filter(|(k, _)| k.function().is_none())
            .map(|(k, v)| {
                (
                    k.module(),
                    SmtStats {
                        time_millis: v.time_smt_run.as_millis(),
                        rlimit_count: v.rlimit_count,
                    },
                )
            })
            .collect::<Vec<_>>();
        smt_run_stats.sort_by(|(_, a), (_, b)| b.time_millis.cmp(&a.time_millis));
        let total_smt_run: u128 = smt_run_stats.iter().map(|(_, v)| v.time_millis).sum();
        let total_rlimit_count: u64 = smt_run_stats.iter().map(|(_, v)| v.rlimit_count).sum();

        let mut smt_function_breakdown = {
            let mod_fun_times: Vec<_> = verifier
                .func_times
                .iter()
                .flat_map(|(k, v)| {
                    v.iter()
                        .map(|(f, t)| {
                            (
                                k.module().clone(),
                                (
                                    f.clone(),
                                    SmtStats {
                                        time_millis: t.smt_time.as_millis(),
                                        rlimit_count: t.rlimit_count,
                                    },
                                ),
                            )
                        })
                        .collect::<Vec<_>>()
                })
                .collect();
            let mut per_module: std::collections::HashMap<
                vir::ast::Path,
                Vec<(vir::ast::Fun, SmtStats)>,
            > = std::collections::HashMap::new();
            for (m, f_t) in mod_fun_times {
                per_module.entry(m).or_insert(Vec::new()).push(f_t);
            }
            per_module
        };

        let mut air_times = verifier
            .bucket_stats
            .iter()
            .filter(|(k, _)| k.function().is_none())
            .map(|(k, v)| {
                (k.module(), (v.time_air - (v.time_smt_init + v.time_smt_run)).as_millis())
            })
            .collect::<Vec<_>>();
        air_times.sort_by(|(_, a), (_, b)| b.cmp(a));
        let total_air: u128 = air_times.iter().map(|(_, v)| v).sum();

        let mut verify_times = verifier
            .bucket_stats
            .iter()
            .filter(|(k, _)| k.function().is_none())
            .map(|(k, v)| (k.module(), (v.time_verify).as_millis()))
            .collect::<Vec<_>>();
        verify_times.sort_by(|(_, a), (_, b)| b.cmp(a));
        let total_verify: u128 = verify_times.iter().map(|(_, v)| v).sum();

        // Rust time:
        let rust_init = stats.time_rustc;
        let lifetime = stats.time_lifetime;
        let compile = stats.time_compile;
        let rust = rust_init + lifetime + compile;

        // total verification time
        let vir_rust_to_vir = verifier.time_vir_rust_to_vir; // included in verifier.time_vir
        let vir_vir_time = verifier.time_vir;
        let hir_time = verifier.time_hir;
        let import_time = verifier.time_import;
        let vir_time = hir_time + import_time + vir_vir_time;
        let verify_crate_time = verifier.time_verify_crate;

        // total verify time is now the time to verify the crate plus the vir time
        let verify = verifier.time_verify_crate + vir_time;

        // Unaccounted time is now total time minus all the other times
        let unaccounted = total_time - (rust + verify);

        let total_cpu_time = if verifier.num_threads > 1 {
            (total_time.as_millis()
                + total_verify
                + verifier.time_verify_crate_sequential.as_millis())
                - verifier.time_verify_crate.as_millis()
        } else {
            total_time.as_millis()
        };

        if verifier.args.output_json {
            {
                let _smt_function_breakdown_set =
                    smt_function_breakdown.keys().collect::<std::collections::HashSet<_>>();
                let _smt_run_times_set =
                    smt_run_stats.iter().map(|(x, _)| *x).collect::<std::collections::HashSet<_>>();
                // REVIEW check these are consistent
            }

            let mut times = serde_json::json!({
                "verus-build": {
                    "profile": build_info.profile.to_string(),
                    "version": build_info.version.to_string(),
                },
                "num-threads": verifier.num_threads,
                "total": total_time.as_millis(),
                "estimated-cpu-time": if verifier.num_threads > 1 {total_cpu_time} else {total_time.as_millis()},
                "rust": {
                    "total": rust.as_millis(),
                    "init-and-types": rust_init.as_millis(),
                    "lifetime": lifetime.as_millis(),
                    "compile": compile.as_millis(),
                },
                "verification": {
                    "total": verify.as_millis(),
                    "vir" : {
                        "total": vir_time.as_millis(),
                        "hir": hir_time.as_millis(),
                        "import": import_time.as_millis(),
                        "rust-to-vir": vir_rust_to_vir.as_millis()
                    }
                },
                "total-verify": total_verify,
                "total-verify-module-times" : verify_times.iter().map(|(m, t)| {
                    serde_json::json!({
                        "module" : rust_verify::verifier::module_name(m),
                        "time" : t
                    })
                }).collect::<Vec<serde_json::Value>>(),
                "air": {
                    "total": total_air,
                    "module-times" : air_times.iter().map(|(m, t)| {
                        serde_json::json!({
                            "module" : rust_verify::verifier::module_name(m),
                            "time" : t
                        })
                    }).collect::<Vec<serde_json::Value>>(),
                },
            });
            if !verifier.encountered_vir_error {
                times.as_object_mut().unwrap().insert(
                    "smt".to_string(),
                    serde_json::json!({
                        "total": (total_smt_init + total_smt_run),
                        "smt-init": total_smt_init,
                        "smt-init-module-times" : smt_init_times.iter().map(|(m, t)| {
                            serde_json::json!({
                                "module" : rust_verify::verifier::module_name(m),
                                "time" : t
                            })
                        }).collect::<Vec<serde_json::Value>>(),
                        "smt-run": total_smt_run,
                        "smt-run-module-times" : smt_run_stats.iter().map(|(m, t)| {
                            serde_json::json!({
                                "module" : rust_verify::verifier::module_name(m),
                                "time" : t.time_millis,
                                "rlimit-count" : t.rlimit_count,
                                "function-breakdown" : smt_function_breakdown.get_mut(*m).map(|b| b.iter().map(|(f, t)| {
                                    serde_json::json!({
                                        "function" : vir::ast_util::fun_as_friendly_rust_name(f),
<<<<<<< HEAD
                                        "time" : t,
                                        "success" : !verifier.func_fails.contains(f),
=======
                                        "time" : t.time_millis,
                                        "rlimit-count" : t.rlimit_count,
>>>>>>> aab953d5
                                    })
                                 }).collect::<Vec<serde_json::Value>>()).unwrap_or_default(),
                            })
                        }).collect::<Vec<serde_json::Value>>(),
                    }),
                );
            }

            Some(times)
        } else {
            println!("(use --output-json for machine-readable output)");
            println!("verus-build-info\n{}", build_info);
            print!("total-time:      {:>10} ms", total_time.as_millis());
            if verifier.num_threads > 1 {
                println!("    (estimated total cpu time {} ms)", total_cpu_time);
            } else {
                println!();
            }
            println!("    rust-time:          {:>10} ms", rust.as_millis());
            println!("        init-and-types:     {:>10} ms", rust_init.as_millis());
            println!("        lifetime-time:      {:>10} ms", lifetime.as_millis());
            println!("        compile-time:       {:>10} ms", compile.as_millis());

            println!("    verification-time:  {:>10} ms", verify.as_millis());
            println!("        vir-time:           {:>10} ms", vir_time.as_millis());
            println!("            hir-time:           {:>10} ms", hir_time.as_millis());
            println!("            import-time:        {:>10} ms", import_time.as_millis());
            println!("            rust-to-vir:        {:>10} ms", vir_rust_to_vir.as_millis());
            println!("        verify-crate-time:  {:>10} ms", verify_crate_time.as_millis());
            println!("    unaccounted-time:   {:>10} ms", unaccounted.as_millis());

            println!("\nverify-crate-time-breakdown");
            println!(
                "    total verify-time:     {:>10} ms   ({} threads)",
                total_verify, verifier.num_threads
            );
            if verifier.args.time_expanded {
                for (i, (m, t)) in verify_times.iter().take(3).enumerate() {
                    println!(
                        "      {}. {:<40} {:>10} ms",
                        i + 1,
                        rust_verify::verifier::module_name(m),
                        t
                    );
                }
            }
            println!(
                "    total air-time:        {:>10} ms   ({} threads)",
                total_air, verifier.num_threads
            );
            if verifier.args.time_expanded {
                for (i, (m, t)) in air_times.iter().take(3).enumerate() {
                    println!(
                        "      {}. {:<40} {:>10} ms",
                        i + 1,
                        rust_verify::verifier::module_name(m),
                        t
                    );
                }
            }
            if !verifier.encountered_vir_error {
                println!(
                    "    total smt-time:        {:>10} ms   ({} threads)",
                    (total_smt_init + total_smt_run),
                    verifier.num_threads
                );
                println!(
                    "        total smt-init:        {:>10} ms   ({} threads)",
                    total_smt_init, verifier.num_threads
                );
                if verifier.args.time_expanded {
                    for (i, (m, t)) in smt_init_times.iter().take(3).enumerate() {
                        println!(
                            "            {}. {:<40} {:>10} ms",
                            i + 1,
                            rust_verify::verifier::module_name(m),
                            t
                        );
                    }
                }
                println!(
                    "        total smt-run:         {:>10} ms, {:>8} rlimit ({} threads)",
                    total_smt_run, total_rlimit_count, verifier.num_threads,
                );
                if verifier.args.time_expanded {
                    for (i, (m, t)) in smt_run_stats.iter().take(3).enumerate() {
                        println!(
                            "            {}. {:<40} {:>10} ms, {:>8} rlimit",
                            i + 1,
                            rust_verify::verifier::module_name(m),
                            t.time_millis,
                            t.rlimit_count,
                        );
                    }
                }
            }

            None
        }
    } else {
        None
    };

    if verifier.args.output_json {
        let mut res = serde_json::json!({
            "encountered-vir-error": verifier.encountered_vir_error,
        });
        if rust_verify::driver::is_verifying_entire_crate(&verifier) {
            res["success"] =
                serde_json::json!(!verifier.encountered_vir_error && verifier.count_errors == 0);
        }
        if !verifier.encountered_vir_error {
            res.as_object_mut().unwrap().append(
                serde_json::json!({
                    "verified": verifier.count_verified,
                    "errors": verifier.count_errors,
                    "is-verifying-entire-crate": rust_verify::driver::is_verifying_entire_crate(&verifier),
                })
                .as_object_mut()
                .unwrap(),
            );
        }
        let mut out: serde_json::Map<String, serde_json::Value> = serde_json::Map::new();
        out.insert("verification-results".to_string(), res);
        if let Some(times_ms) = times_ms_json_data {
            out.insert("times-ms".to_string(), times_ms);
        }
        out.append(&mut build_info.to_json().as_object_mut().unwrap());
        println!("{}", serde_json::ser::to_string_pretty(&out).expect("invalid json"));
    }

    match status {
        Ok(()) => (),
        Err(_) => {
            std::process::exit(1);
        }
    }
}<|MERGE_RESOLUTION|>--- conflicted
+++ resolved
@@ -289,13 +289,9 @@
                                 "function-breakdown" : smt_function_breakdown.get_mut(*m).map(|b| b.iter().map(|(f, t)| {
                                     serde_json::json!({
                                         "function" : vir::ast_util::fun_as_friendly_rust_name(f),
-<<<<<<< HEAD
-                                        "time" : t,
-                                        "success" : !verifier.func_fails.contains(f),
-=======
                                         "time" : t.time_millis,
                                         "rlimit-count" : t.rlimit_count,
->>>>>>> aab953d5
+                                        "success" : !verifier.func_fails.contains(f),
                                     })
                                  }).collect::<Vec<serde_json::Value>>()).unwrap_or_default(),
                             })
