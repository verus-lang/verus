--- conflicted
+++ resolved
@@ -86,7 +86,20 @@
 
     let mut args = if build_test_mode { internal_args } else { std::env::args() };
     let program = if build_test_mode { internal_program } else { args.next().unwrap() };
-    let (our_args, rustc_args) = rust_verify::config::parse_args(&program, args);
+
+    let mut vstd = None;
+    let verus_root = if !build_test_mode {
+        let verus_root = rust_verify::driver::find_verusroot();
+        if let Some(rust_verify::driver::VerusRoot { path: verusroot, .. }) = &verus_root {
+            let vstd_path = verusroot.join("vstd.vir").to_str().unwrap().to_string();
+            vstd = Some((format!("vstd"), vstd_path));
+        }
+        verus_root
+    } else {
+        None
+    };
+
+    let (our_args, rustc_args) = rust_verify::config::parse_args_with_imports(&program, args, vstd);
 
     if our_args.version {
         println!("Verus");
@@ -109,30 +122,6 @@
         }
     }
 
-<<<<<<< HEAD
-    let total_time_0 = std::time::Instant::now();
-
-    let _ = os_setup();
-    verus_rustc_driver::init_env_logger("RUSTVERIFY_LOG");
-
-    let mut args = if build_test_mode { internal_args } else { std::env::args() };
-    let program = if build_test_mode { internal_program } else { args.next().unwrap() };
-
-    let mut vstd = None;
-    let verus_root = if !build_test_mode {
-        let verus_root = rust_verify::driver::find_verusroot();
-        if let Some(rust_verify::driver::VerusRoot { path: verusroot, .. }) = &verus_root {
-            let vstd_path = verusroot.join("vstd.vir").to_str().unwrap().to_string();
-            vstd = Some((format!("vstd"), vstd_path));
-        }
-        verus_root
-    } else {
-        None
-    };
-
-    let (our_args, rustc_args) = rust_verify::config::parse_args_with_imports(&program, args, vstd);
-=======
->>>>>>> 69ec4219
     let pervasive_path = our_args.pervasive_path.clone();
 
     std::env::set_var("RUSTC_BOOTSTRAP", "1");
@@ -192,7 +181,7 @@
 
         if verifier.args.output_json {
             let mut times = serde_json::json!({
-                "verus-build-profile" : profile.to_string(),
+                "verus-build-profile" : build_info.profile.to_string(),
                 "verus-num-threads": verifier.num_threads,
                 "total": total_time.as_millis(),
                 "estimated-cpu-time": if verifier.num_threads > 1 {total_cpu_time} else {total_time.as_millis()},
@@ -252,8 +241,8 @@
 
             Some(times)
         } else {
-<<<<<<< HEAD
-            println!("verus-build-profile: {}", profile.to_string());
+            println!("verus-build-profile: {}", build_info.profile);
+            println!("verus-build-version: {}", build_info.version);
             println!("verus-num-threads: {}", verifier.num_threads);
             print!("total-time:      {:>10} ms", total_time.as_millis());
             if verifier.num_threads > 1 {
@@ -286,19 +275,6 @@
                     println!("      {}. {:<40} {:>10} ms", i+1, rust_verify::verifier::module_name(m), t);
                 }
             }
-=======
-            println!("verus-build-profile: {}", build_info.profile);
-            println!("verus-build-version: {}", build_info.version);
-            println!("total-time:      {:>10} ms", total_time.as_millis());
-            println!("    rust-time:       {:>10} ms", rust.as_millis());
-            println!("        init-and-types:  {:>10} ms", rust_init.as_millis());
-            println!("        lifetime-time:   {:>10} ms", lifetime.as_millis());
-            println!("        compile-time:    {:>10} ms", compile.as_millis());
-            println!("    vir-time:        {:>10} ms", vir.as_millis());
-            println!("        rust-to-vir:     {:>10} ms", vir_rust_to_vir.as_millis());
-            println!("        verify:          {:>10} ms", vir_verify.as_millis());
-            println!("    air-time:        {:>10} ms", air.as_millis());
->>>>>>> 69ec4219
             if !verifier.encountered_vir_error {
                 println!("    total smt-time:        {:>10} ms   ({} threads)", (total_smt_init + total_smt_run), verifier.num_threads);
                 println!("        total smt-init:        {:>10} ms   ({} threads)", total_smt_init, verifier.num_threads);
