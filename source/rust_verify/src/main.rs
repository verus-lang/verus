--- conflicted
+++ resolved
@@ -1,10 +1,6 @@
 #![feature(rustc_private)]
 
-<<<<<<< HEAD
-use rust_verify::util::{print_commit_info, verus_build_profile, VerusBuildProfile};
-=======
 use rust_verify::util::{verus_build_info, VerusBuildProfile};
->>>>>>> d21f3c2a
 
 extern crate rustc_driver; // TODO(main_new) can we remove this?
 
@@ -31,12 +27,6 @@
     let internal_program = internal_args.next().unwrap();
     let build_test_mode = if let Some(first_arg) = internal_args.next() {
         match first_arg.as_str() {
-            "--version" => {
-                println!("Verus");
-                println!("platform: {}_{}", std::env::consts::OS, std::env::consts::ARCH);
-                print_commit_info();
-                return;
-            }
             rust_verify::lifetime::LIFETIME_DRIVER_ARG => {
                 let mut internal_args: Vec<_> = internal_args.collect();
                 internal_args.insert(0, internal_program);
