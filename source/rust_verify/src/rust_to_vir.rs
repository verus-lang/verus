/*
Convert Rust HIR/THIR to VIR for verification.

For soundness's sake, be as defensive as possible:
- if we're not prepared to verify a feature of Rust, disallow the feature
- explicitly match all fields of the Rust AST so we catch any features added in the future
*/

use crate::attributes::{get_mode, get_verifier_attrs, GetVariantField};
use crate::context::Context;
use crate::def::{get_variant_fn_name, is_variant_fn_name};
use crate::rust_to_vir_adts::{check_item_enum, check_item_struct};
use crate::rust_to_vir_base::{
    check_generic_bound, check_generics_bounds, def_id_to_vir_path, fn_item_hir_id_to_self_def_id,
    hack_get_def_name, mid_ty_to_vir, mk_visibility, typ_path_and_ident_to_vir_path,
};
use crate::rust_to_vir_func::{check_foreign_item_fn, check_item_fn, CheckItemFnEither};
use crate::util::{err_span, unsupported_err_span};
use crate::{err_unless, unsupported_err, unsupported_err_unless};

use rustc_ast::IsAuto;
use rustc_hir::{
    AssocItemKind, ForeignItem, ForeignItemId, ForeignItemKind, ImplItemKind, Item, ItemId,
    ItemKind, MaybeOwner, OpaqueTy, OpaqueTyOrigin, OwnerNode, QPath, TraitFn, TraitItem,
    TraitItemKind, TraitRef, Unsafety,
};

use std::collections::HashMap;
use std::sync::Arc;
use vir::ast::Typ;
use vir::ast::{Fun, FunX, FunctionKind, GenericBoundX, Krate, KrateX, Mode, Path, VirErr};
use vir::ast_util::path_as_rust_name;

fn check_item<'tcx>(
    ctxt: &Context<'tcx>,
    vir: &mut KrateX,
    mpath: Option<&Option<Path>>,
    id: &ItemId,
    item: &'tcx Item<'tcx>,
) -> Result<(), VirErr> {
    // delay computation of module_path because some external or builtin items don't have a valid Path
    let module_path = || {
        if let Some(Some(path)) = mpath {
            path.clone()
        } else {
            let owned_by = ctxt.krate.owners[item.hir_id().owner.def_id]
                .as_owner()
                .as_ref()
                .expect("owner of item")
                .node();
            def_id_to_vir_path(ctxt.tcx, owned_by.def_id().to_def_id())
        }
    };

    let visibility = || mk_visibility(ctxt, &Some(module_path()), item.owner_id.to_def_id());
    match &item.kind {
        ItemKind::Fn(sig, generics, body_id) => {
            check_item_fn(
                ctxt,
                &mut vir.functions,
                item.owner_id.to_def_id(),
                FunctionKind::Static,
                visibility(),
                ctxt.tcx.hir().attrs(item.hir_id()),
                sig,
                None,
                generics,
                CheckItemFnEither::BodyId(body_id),
            )?;
        }
        ItemKind::Use { .. } => {}
        ItemKind::ExternCrate { .. } => {}
        ItemKind::Mod { .. } => {}
        ItemKind::ForeignMod { .. } => {}
        ItemKind::Struct(variant_data, generics) => {
            // TODO use rustc_middle info here? if sufficient, it may allow for a single code path
            // for definitions of the local crate and imported crates
            // let adt_def = tcx.adt_def(item.def_id);
            //
            // UPDATE: We now use _some_ rustc_middle info with the adt_def, which we
            // use to get rustc_middle types. However, we don't exclusively use
            // rustc_middle; in fact, we still rely on attributes which we can only
            // get from the HIR data.

            let attrs = ctxt.tcx.hir().attrs(item.hir_id());
            let vattrs = get_verifier_attrs(attrs)?;
            if vattrs.external {
                return Ok(());
            }

            let tyof = ctxt.tcx.type_of(item.owner_id.to_def_id());
            let adt_def = tyof.ty_adt_def().expect("adt_def");

            check_item_struct(
                ctxt,
                vir,
                &module_path(),
                item.span,
                id,
                visibility(),
                ctxt.tcx.hir().attrs(item.hir_id()),
                variant_data,
                generics,
                &adt_def,
            )?;
        }
        ItemKind::Enum(enum_def, generics) => {
            let tyof = ctxt.tcx.type_of(item.owner_id.to_def_id());
            let adt_def = tyof.ty_adt_def().expect("adt_def");

            // TODO use rustc_middle? see `Struct` case
            check_item_enum(
                ctxt,
                vir,
                &module_path(),
                item.span,
                id,
                visibility(),
                ctxt.tcx.hir().attrs(item.hir_id()),
                enum_def,
                generics,
                &adt_def,
            )?;
        }
        ItemKind::Impl(impll) => {
            let attrs = ctxt.tcx.hir().attrs(item.hir_id());
            let vattrs = get_verifier_attrs(attrs)?;
            let impl_def_id = item.owner_id.to_def_id();

            if vattrs.external {
                return Ok(());
            }
            if impll.unsafety != Unsafety::Normal {
                return err_span(item.span, "the verifier does not support `unsafe` here");
            }

            if let Some(TraitRef { path, hir_ref_id: _ }) = impll.of_trait {
                let path_name = path_as_rust_name(&def_id_to_vir_path(ctxt.tcx, path.res.def_id()));
                let ignore = if path_name == "builtin::Structural" {
                    let ty = {
                        // TODO extract to rust_to_vir_base, or use
                        // https://doc.rust-lang.org/nightly/nightly-rustc/rustc_typeck/fn.hir_ty_to_ty.html
                        // ?
                        let def_id = match impll.self_ty.kind {
                            rustc_hir::TyKind::Path(QPath::Resolved(None, path)) => {
                                path.res.def_id()
                            }
                            _ => panic!(
                                "self type of impl is not resolved: {:?}",
                                impll.self_ty.kind
                            ),
                        };
                        ctxt.tcx.type_of(def_id)
                    };
                    // TODO: this may be a bit of a hack: to query the TyCtxt for the StructuralEq impl it seems we need
                    // a concrete type, so apply ! to all type parameters
                    let ty_kind_applied_never =
                        if let rustc_middle::ty::TyKind::Adt(def, substs) = ty.kind() {
                            rustc_middle::ty::TyKind::Adt(
                                def.to_owned(),
                                ctxt.tcx.mk_substs(substs.iter().map(|g| match g.unpack() {
                                    rustc_middle::ty::subst::GenericArgKind::Type(_) => {
                                        (*ctxt.tcx).types.never.into()
                                    }
                                    _ => g,
                                })),
                            )
                        } else {
                            panic!("Structural impl for non-adt type");
                        };
                    let ty_applied_never = ctxt.tcx.mk_ty(ty_kind_applied_never);
                    err_unless!(
                        ty_applied_never.is_structural_eq_shallow(ctxt.tcx),
                        item.span,
                        format!("structural impl for non-structural type {:?}", ty),
                        ty
                    );
                    true
                } else if path_name == "core::marker::StructuralEq"
                    || path_name == "core::cmp::Eq"
                    || path_name == "core::marker::StructuralPartialEq"
                    || path_name == "core::cmp::PartialEq"
                    || path_name == "builtin::Structural"
                {
                    // TODO SOUNDNESS additional checks of the implementation
                    true
                } else {
                    false
                };

                if ignore {
                    for impl_item_ref in impll.items {
                        match impl_item_ref.kind {
                            AssocItemKind::Fn { has_self } if has_self => {
                                let impl_item = ctxt.tcx.hir().impl_item(impl_item_ref.id);
                                if let ImplItemKind::Fn(sig, _) = &impl_item.kind {
                                    ctxt.erasure_info
                                        .borrow_mut()
                                        .ignored_functions
                                        .push((impl_item.owner_id.to_def_id(), sig.span.data()));
                                } else {
                                    panic!("Fn impl item expected");
                                }
                            }
                            _ => {}
                        }
                    }
                    return Ok(());
                }
            }

            let self_ty = ctxt.tcx.type_of(item.owner_id.to_def_id());
            let self_typ = mid_ty_to_vir(ctxt.tcx, item.span, &self_ty, false)?;

<<<<<<< HEAD
            let (self_path, datatype_typ_args) = match &*self_typ {
                TypX::Datatype(p, typ_args) => (p.clone(), typ_args.clone()),
                TypX::StrSlice => {
                    let path = vir::def::strslice_defn_path(&ctxt.vstd_crate_name);
                    let typ_args = Arc::new(vec![Arc::new(TypX::StrSlice)]);
                    (path, typ_args)
                }
                _ => {
                    return err_span(
                        item.span.clone(),
                        "Verus does not yet support trait implementations for this type",
                    );
                }
            };

            let trait_path_typ_args = if let Some(TraitRef { path, .. }) = &impll.of_trait {
=======
            let trait_path_typ_args = impll.of_trait.as_ref().map(|TraitRef { path, .. }| {
>>>>>>> 721f4f1b
                let trait_ref =
                    ctxt.tcx.impl_trait_ref(item.owner_id.to_def_id()).expect("impl_trait_ref");
                // If we have `impl X for Z<A, B, C>` then the list of types is [X, A, B, C].
                // So to get the type args, we strip off the first element.
                let mut types: Vec<Typ> = Vec::new();
                for ty in trait_ref.0.substs.types().skip(1) {
                    types.push(mid_ty_to_vir(ctxt.tcx, impll.generics.span, &ty, false)?);
                }
                let path = def_id_to_vir_path(ctxt.tcx, path.res.def_id());
                Some((path, Arc::new(types)))
            } else {
                None
            };

            for impl_item_ref in impll.items {
                match impl_item_ref.kind {
                    AssocItemKind::Fn { has_self: true | false } => {
                        let impl_item = ctxt.tcx.hir().impl_item(impl_item_ref.id);
                        let mut impl_item_visibility = mk_visibility(
                            &ctxt,
                            &Some(module_path()),
                            impl_item.owner_id.to_def_id(),
                        ); // TODO(main_new) correct?
                        match &impl_item.kind {
                            ImplItemKind::Fn(sig, body_id) => {
                                let fn_attrs = ctxt.tcx.hir().attrs(impl_item.hir_id());
                                let fn_vattrs = get_verifier_attrs(fn_attrs)?;
                                if fn_vattrs.is_variant.is_some() || fn_vattrs.get_variant.is_some()
                                {
                                    let find_variant = |variant_name: &str| {
                                        fn_item_hir_id_to_self_def_id(ctxt.tcx, impl_item.hir_id())
                                            .map(|self_def_id| ctxt.tcx.adt_def(self_def_id))
                                            .and_then(|adt| {
                                                adt.variants().iter().find(|v| {
                                                    v.ident(ctxt.tcx).as_str() == variant_name
                                                })
                                            })
                                    };
                                    let valid = if let Some(variant_name) = fn_vattrs.is_variant {
                                        find_variant(&variant_name).is_some()
                                            && impl_item.ident.as_str()
                                                == is_variant_fn_name(&variant_name)
                                    } else if let Some((variant_name, field_name)) =
                                        fn_vattrs.get_variant
                                    {
                                        let field_name_str = match field_name {
                                            GetVariantField::Unnamed(i) => format!("{}", i),
                                            GetVariantField::Named(n) => n,
                                        };
                                        find_variant(&variant_name)
                                            .and_then(|variant| {
                                                variant.fields.iter().find(|f| {
                                                    f.ident(ctxt.tcx).as_str()
                                                        == field_name_str.as_str()
                                                })
                                            })
                                            .is_some()
                                            && impl_item.ident.as_str()
                                                == get_variant_fn_name(
                                                    &variant_name,
                                                    &field_name_str,
                                                )
                                    } else {
                                        unreachable!()
                                    };
                                    if !valid || get_mode(Mode::Exec, fn_attrs) != Mode::Spec {
                                        return err_span(
                                            sig.span,
                                            "invalid is_variant function, do not use #[verifier(is_variant)] directly, use the #[is_variant] macro instead",
                                        );
                                    }
                                } else {
                                    let kind = if let Some((trait_path, trait_typ_args)) =
                                        trait_path_typ_args.clone()
                                    {
                                        impl_item_visibility = mk_visibility(
                                            &ctxt,
                                            &Some(module_path()),
                                            impl_item.owner_id.to_def_id(), // TODO(main_new) correct?
                                        );
                                        let ident = impl_item_ref.ident.to_string();
                                        let ident = Arc::new(ident);
                                        let path =
                                            typ_path_and_ident_to_vir_path(&trait_path, ident);
                                        let fun = FunX { path };
                                        let method = Arc::new(fun);
                                        FunctionKind::TraitMethodImpl {
                                            method,
                                            trait_path,
                                            trait_typ_args,
                                            datatype: self_typ.clone(),
                                        }
                                    } else {
                                        FunctionKind::Static
                                    };
                                    check_item_fn(
                                        ctxt,
                                        &mut vir.functions,
                                        impl_item.owner_id.to_def_id(),
                                        kind,
                                        impl_item_visibility,
                                        fn_attrs,
                                        sig,
                                        Some((&impll.generics, impl_def_id)),
                                        &impl_item.generics,
                                        CheckItemFnEither::BodyId(body_id),
                                    )?;
                                }
                            }
                            _ => unsupported_err!(
                                item.span,
                                "unsupported item in impl",
                                impl_item_ref
                            ),
                        }
                    }
                    AssocItemKind::Type => {
                        let _impl_item = ctxt.tcx.hir().impl_item(impl_item_ref.id);
                        // the type system handles this for Trait impls
                    }
                    _ => unsupported_err!(item.span, "unsupported item ref in impl", impl_item_ref),
                }
            }
        }
        ItemKind::Static(..)
            if get_verifier_attrs(ctxt.tcx.hir().attrs(item.hir_id()))?.external =>
        {
            return Ok(());
        }
        ItemKind::Const(_ty, body_id) => {
            let def_id = body_id.hir_id.owner.to_def_id();
            if hack_get_def_name(ctxt.tcx, body_id.hir_id.owner.to_def_id())
                .starts_with("_DERIVE_builtin_Structural_FOR_")
            {
                ctxt.erasure_info
                    .borrow_mut()
                    .ignored_functions
                    .push((item.owner_id.to_def_id(), item.span.data()));
                return Ok(());
            }

            let mid_ty = ctxt.tcx.type_of(def_id);
            let vir_ty = mid_ty_to_vir(ctxt.tcx, item.span, &mid_ty, false)?;

            crate::rust_to_vir_func::check_item_const(
                ctxt,
                vir,
                item.span,
                item.owner_id.to_def_id(),
                visibility(),
                ctxt.tcx.hir().attrs(item.hir_id()),
                &vir_ty,
                body_id,
            )?;
        }
        ItemKind::Macro(_, _) => {}
        ItemKind::Trait(IsAuto::No, Unsafety::Normal, trait_generics, bounds, trait_items) => {
            let trait_def_id = item.owner_id.to_def_id();
            for bound in bounds.iter() {
                if let Some(r) = bound.trait_ref() {
                    if let Some(id) = r.trait_def_id() {
                        // allow marker types
                        match &*check_generic_bound(ctxt.tcx, id, &vec![])? {
                            GenericBoundX::Traits(bnds) if bnds.len() == 0 => continue,
                            _ => {}
                        }
                    }
                }
                unsupported_err!(item.span, "trait generic bounds");
            }
            let generics_bnds =
                check_generics_bounds(ctxt.tcx, trait_generics, false, trait_def_id)?;
            let trait_path = def_id_to_vir_path(ctxt.tcx, trait_def_id);
            let mut methods: Vec<vir::ast::Function> = Vec::new();
            let mut method_names: Vec<Fun> = Vec::new();
            for trait_item_ref in *trait_items {
                let trait_item = ctxt.tcx.hir().trait_item(trait_item_ref.id);
                let TraitItem {
                    ident: _,
                    owner_id,
                    generics: item_generics,
                    kind,
                    span,
                    defaultness: _,
                } = trait_item;
                let generics_bnds =
                    check_generics_bounds(ctxt.tcx, item_generics, false, owner_id.to_def_id())?;
                unsupported_err_unless!(generics_bnds.len() == 0, *span, "trait generics");
                match kind {
                    TraitItemKind::Fn(sig, fun) => {
                        let body_id = match fun {
                            TraitFn::Provided(body_id) => CheckItemFnEither::BodyId(body_id),
                            TraitFn::Required(param_names) => {
                                CheckItemFnEither::ParamNames(*param_names)
                            }
                        };
                        let attrs = ctxt.tcx.hir().attrs(trait_item.hir_id());
                        let fun = check_item_fn(
                            ctxt,
                            &mut methods,
                            owner_id.to_def_id(),
                            FunctionKind::TraitMethodDecl { trait_path: trait_path.clone() },
                            visibility(),
                            attrs,
                            sig,
                            Some((trait_generics, trait_def_id)),
                            item_generics,
                            body_id,
                        )?;
                        if let Some(fun) = fun {
                            method_names.push(fun);
                        }
                    }
                    _ => {
                        unsupported_err!(item.span, "unsupported item", item);
                    }
                }
            }
            let mut methods = vir::headers::make_trait_decls(methods)?;
            vir.functions.append(&mut methods);
            let traitx = vir::ast::TraitX {
                name: trait_path,
                methods: Arc::new(method_names),
                typ_params: Arc::new(generics_bnds),
            };
            vir.traits.push(ctxt.spanned_new(item.span, traitx));
        }
        ItemKind::TyAlias(_ty, _generics) => {
            // type alias (like lines of the form `type X = ...;`
            // Nothing to do here - we can rely on Rust's type resolution to handle these
        }
        ItemKind::GlobalAsm(..) =>
        //TODO(utaal): add a crate-level attribute to enable global_asm
        {
            return Ok(());
        }
        ItemKind::OpaqueTy(OpaqueTy {
            generics: _,
            bounds: _,
            origin: OpaqueTyOrigin::AsyncFn(_),
            in_trait: _,
        }) => {
            return Ok(());
        }
        _ => {
            unsupported_err!(item.span, "unsupported item", item);
        }
    }
    Ok(())
}

fn check_foreign_item<'tcx>(
    ctxt: &Context<'tcx>,
    vir: &mut KrateX,
    _id: &ForeignItemId,
    item: &'tcx ForeignItem<'tcx>,
) -> Result<(), VirErr> {
    match &item.kind {
        ForeignItemKind::Fn(decl, idents, generics) => {
            check_foreign_item_fn(
                ctxt,
                vir,
                item.owner_id.to_def_id(),
                item.span,
                mk_visibility(ctxt, &None, item.owner_id.to_def_id()),
                ctxt.tcx.hir().attrs(item.hir_id()),
                decl,
                idents,
                generics,
            )?;
        }
        ForeignItemKind::Static(..)
            if get_verifier_attrs(ctxt.tcx.hir().attrs(item.hir_id()))?.external =>
        {
            return Ok(());
        }
        _ => {
            unsupported_err!(item.span, "unsupported foreign item", item);
        }
    }
    Ok(())
}

struct VisitMod<'tcx> {
    _tcx: rustc_middle::ty::TyCtxt<'tcx>,
    ids: Vec<ItemId>,
}

impl<'tcx> rustc_hir::intravisit::Visitor<'tcx> for VisitMod<'tcx> {
    type Map = rustc_middle::hir::map::Map<'tcx>;

    fn visit_item(&mut self, item: &'tcx Item<'tcx>) {
        self.ids.push(item.item_id());
        rustc_hir::intravisit::walk_item(self, item);
    }
}

pub(crate) fn crate_to_vir<'tcx>(ctxt: &Context<'tcx>) -> Result<Krate, VirErr> {
    let mut vir: KrateX = Default::default();

    // Map each item to the module that contains it, or None if the module is external
    let mut item_to_module: HashMap<ItemId, Option<Path>> = HashMap::new();
    for (owner_id, owner_opt) in ctxt.krate.owners.iter_enumerated() {
        if let MaybeOwner::Owner(owner) = owner_opt {
            match owner.node() {
                OwnerNode::Item(item @ Item { kind: ItemKind::Mod(mod_), owner_id, .. }) => {
                    let attrs = ctxt.tcx.hir().attrs(item.hir_id());
                    let vattrs = get_verifier_attrs(attrs)?;
                    if vattrs.external {
                        // Recursively mark every item in the module external,
                        // even in nested modules
                        use crate::rustc_hir::intravisit::Visitor;
                        let mut visitor = VisitMod { _tcx: ctxt.tcx, ids: Vec::new() };
                        visitor.visit_item(item);
                        item_to_module.extend(visitor.ids.iter().map(move |ii| (*ii, None)))
                    } else {
                        // Shallowly visit just the top-level items (don't visit nested modules)
                        let path = def_id_to_vir_path(ctxt.tcx, owner_id.to_def_id());
                        vir.module_ids.push(path.clone());
                        let path = Some(path);
                        item_to_module
                            .extend(mod_.item_ids.iter().map(move |ii| (*ii, path.clone())))
                    };
                }
                OwnerNode::Crate(mod_) => {
                    let path = def_id_to_vir_path(ctxt.tcx, owner_id.to_def_id());
                    vir.module_ids.push(path.clone());
                    item_to_module
                        .extend(mod_.item_ids.iter().map(move |ii| (*ii, Some(path.clone()))))
                }
                _ => (),
            }
        }
    }
    for owner in ctxt.krate.owners.iter() {
        if let MaybeOwner::Owner(owner) = owner {
            match owner.node() {
                OwnerNode::Item(item) => {
                    // If the item does not belong to a module, use the def_id of its owner as the
                    // module path
                    let mpath = item_to_module.get(&item.item_id());
                    if let Some(None) = mpath {
                        // whole module is external, so skip the item
                        continue;
                    }
                    check_item(ctxt, &mut vir, mpath, &item.item_id(), item)?
                }
                OwnerNode::ForeignItem(foreign_item) => check_foreign_item(
                    ctxt,
                    &mut vir,
                    &foreign_item.foreign_item_id(),
                    foreign_item,
                )?,
                OwnerNode::TraitItem(_trait_item) => {
                    // handled by ItemKind::Trait
                }
                OwnerNode::ImplItem(impl_item) => match impl_item.kind {
                    ImplItemKind::Fn(_, _) => {
                        let impl_item_ident = impl_item.ident.as_str();
                        if impl_item_ident == "assert_receiver_is_total_eq"
                            || impl_item_ident == "eq"
                            || impl_item_ident == "ne"
                            || impl_item_ident == "assert_receiver_is_structural"
                        {
                            // TODO: check whether these implement the correct trait
                        }
                    }
                    ImplItemKind::Type(_ty) => {
                        // checked by the type system
                    }
                    _ => {
                        unsupported_err!(impl_item.span, "unsupported_impl_item", impl_item);
                    }
                },
                OwnerNode::Crate(_mod_) => (),
            }
        }
    }
    Ok(Arc::new(vir))
}<|MERGE_RESOLUTION|>--- conflicted
+++ resolved
@@ -212,26 +212,7 @@
             let self_ty = ctxt.tcx.type_of(item.owner_id.to_def_id());
             let self_typ = mid_ty_to_vir(ctxt.tcx, item.span, &self_ty, false)?;
 
-<<<<<<< HEAD
-            let (self_path, datatype_typ_args) = match &*self_typ {
-                TypX::Datatype(p, typ_args) => (p.clone(), typ_args.clone()),
-                TypX::StrSlice => {
-                    let path = vir::def::strslice_defn_path(&ctxt.vstd_crate_name);
-                    let typ_args = Arc::new(vec![Arc::new(TypX::StrSlice)]);
-                    (path, typ_args)
-                }
-                _ => {
-                    return err_span(
-                        item.span.clone(),
-                        "Verus does not yet support trait implementations for this type",
-                    );
-                }
-            };
-
             let trait_path_typ_args = if let Some(TraitRef { path, .. }) = &impll.of_trait {
-=======
-            let trait_path_typ_args = impll.of_trait.as_ref().map(|TraitRef { path, .. }| {
->>>>>>> 721f4f1b
                 let trait_ref =
                     ctxt.tcx.impl_trait_ref(item.owner_id.to_def_id()).expect("impl_trait_ref");
                 // If we have `impl X for Z<A, B, C>` then the list of types is [X, A, B, C].
@@ -322,7 +303,7 @@
                                             method,
                                             trait_path,
                                             trait_typ_args,
-                                            datatype: self_typ.clone(),
+                                            self_typ: self_typ.clone(),
                                         }
                                     } else {
                                         FunctionKind::Static
