--- conflicted
+++ resolved
@@ -1028,8 +1028,9 @@
     }
 }
 
-<<<<<<< HEAD
-pub fn crate_to_vir<'tcx>(ctxt: &mut Context<'tcx>) -> Result<Krate, VirErr> {
+pub type ItemToModuleMap = HashMap<ItemId, Option<Path>>;
+
+pub fn crate_to_vir<'tcx>(ctxt: &mut Context<'tcx>) -> Result<(Krate, ItemToModuleMap), VirErr> {
     let mut vir: KrateX = KrateX {
         functions: Vec::new(),
         reveal_groups: Vec::new(),
@@ -1043,12 +1044,6 @@
         path_as_rust_names: Vec::new(),
         arch: vir::ast::Arch { word_bits: vir::ast::ArchWordBits::Either32Or64 },
     };
-=======
-pub type ItemToModuleMap = HashMap<ItemId, Option<Path>>;
-
-pub fn crate_to_vir<'tcx>(ctxt: &mut Context<'tcx>) -> Result<(Krate, ItemToModuleMap), VirErr> {
-    let mut vir: KrateX = Default::default();
->>>>>>> 27278d1d
 
     let mut external_fn_specification_trait_method_impls = vec![];
 
