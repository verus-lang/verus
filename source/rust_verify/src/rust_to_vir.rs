--- conflicted
+++ resolved
@@ -433,9 +433,9 @@
     // Insert those modules into vir.modules
     let root_module_path = get_root_module_path(ctxt);
     if used_modules.contains(&root_module_path) {
-        let owner = ctxt.tcx.hir().owner(rustc_hir::CRATE_OWNER_ID);
+        let crate_span = ctxt.tcx.hir().span(rustc_hir::CRATE_HIR_ID);
         vir.modules.push(ctxt.spanned_new(
-            owner.span(),
+            crate_span,
             vir::ast::ModuleX { path: root_module_path.clone(), reveals: None },
         ));
     }
@@ -512,11 +512,6 @@
                             _ => (false, false),
                         }
                     }
-<<<<<<< HEAD
-                },
-                OwnerNode::Crate(_mod_) => (),
-                OwnerNode::Synthetic => (),
-=======
                     GeneralItemId::TraitItemId(_trait_item_id) => (false, false),
                 };
                 if is_fn {
@@ -525,7 +520,6 @@
                 if is_datatype {
                     vir.external_types.push(my_path.clone());
                 }
->>>>>>> 965b5079
             }
             VerifOrExternal::External { path: None, path_string: _ } => {}
         }
