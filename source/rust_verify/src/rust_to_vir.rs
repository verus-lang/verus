/*
Convert Rust HIR/THIR to VIR for verification.

For soundness's sake, be as defensive as possible:
- if we're not prepared to verify a feature of Rust, disallow the feature
- explicitly match all fields of the Rust AST so we catch any features added in the future
*/

use crate::context::Context;
use crate::external::{CrateItems, GeneralItemId, VerifOrExternal};
use crate::reveal_hide::handle_reveal_hide;
use crate::rust_to_vir_adts::{check_item_enum, check_item_struct, check_item_union};
<<<<<<< HEAD
use crate::rust_to_vir_base::mk_visibility;
=======
use crate::rust_to_vir_base::{
    def_id_to_vir_path, def_id_to_vir_path_option, mid_ty_to_vir, mk_visibility,
};
>>>>>>> a51d895e
use crate::rust_to_vir_func::{CheckItemFnEither, check_foreign_item_fn, check_item_fn};
use crate::rust_to_vir_global::TypIgnoreImplPaths;
use crate::rust_to_vir_impl::ExternalInfo;
use crate::util::err_span;
use crate::verus_items::{self, VerusItem};
use crate::{unsupported_err, unsupported_err_unless};
use std::collections::HashSet;

use rustc_ast::IsAuto;
use rustc_hir::{
    ForeignItem, ForeignItemId, ForeignItemKind, ImplItemKind, Item, ItemId, ItemKind, MaybeOwner,
    Mutability, OwnerNode,
};

use std::collections::HashMap;
use std::sync::Arc;
use vir::ast::{FunX, FunctionKind, Krate, KrateX, Path, VirErr};

fn check_item<'tcx>(
    ctxt: &Context<'tcx>,
    vir: &mut KrateX,
    module_path: &Path,
    id: &ItemId,
    item: &'tcx Item<'tcx>,
    external_info: &mut ExternalInfo,
    crate_items: &CrateItems,
) -> Result<(), VirErr> {
    let attrs = ctxt.tcx.hir_attrs(item.hir_id());
    let vattrs = ctxt.get_verifier_attrs(attrs)?;
    if vattrs.internal_reveal_fn {
        return Ok(());
    }
    if vattrs.internal_const_body {
        return Ok(());
    }
    if vattrs.external_fn_specification && !matches!(&item.kind, ItemKind::Fn { .. }) {
        return err_span(item.span, "`external_fn_specification` attribute not supported here");
    }
    if vattrs.external_type_specification && !matches!(&item.kind, ItemKind::Struct(..)) {
        if matches!(&item.kind, ItemKind::Enum(..)) {
            return err_span(
                item.span,
                "`external_type_specification` proxy type should use a struct with a single field to declare the external type (even if the external type is an enum)",
            );
        } else {
            return err_span(
                item.span,
                "`external_type_specification` attribute not supported here",
            );
        }
    }

    let visibility = || mk_visibility(ctxt, item.owner_id.to_def_id());

    let mut handle_const_or_static = |body_id: &rustc_hir::BodyId| {
        let def_id = body_id.hir_id.owner.to_def_id();
        if vattrs.size_of_global {
            return Ok(()); // handled earlier
        }
        if vattrs.item_broadcast_use {
            let err = || crate::util::err_span(item.span, "invalid module-level broadcast use");
            let ItemKind::Const(_ident, _ty, generics, body_id) = item.kind else {
                return err();
            };
            unsupported_err_unless!(
                generics.params.len() == 0 && generics.predicates.len() == 0,
                item.span,
                "const generics with broadcast"
            );
            let _def_id = body_id.hir_id.owner.to_def_id();

            let body = crate::rust_to_vir_func::find_body(ctxt, &body_id);

            let rustc_hir::ExprKind::Block(block, _) = body.value.kind else {
                return err();
            };

            let funs = block
                .stmts
                .iter()
                .map(|stmt| {
                    let err =
                        || crate::util::err_span(item.span, "invalid module-level broadcast use");

                    let rustc_hir::StmtKind::Semi(expr) = stmt.kind else {
                        return err();
                    };

                    let rustc_hir::ExprKind::Call(fun_target, args) = expr.kind else {
                        return err();
                    };

                    let rustc_hir::ExprKind::Path(rustc_hir::QPath::Resolved(None, fun_path)) =
                        &fun_target.kind
                    else {
                        return err();
                    };

                    let Some(VerusItem::Directive(verus_items::DirectiveItem::RevealHide)) =
                        ctxt.get_verus_item(fun_path.res.def_id())
                    else {
                        return err();
                    };

                    let args: Vec<_> = args.iter().collect();

                    let crate::reveal_hide::RevealHideResult::RevealItem(fun) = handle_reveal_hide(
                        ctxt,
                        expr,
                        args.len(),
                        &args,
                        ctxt.tcx,
                        None::<fn(vir::ast::ExprX) -> Result<vir::ast::Expr, VirErr>>,
                    )?
                    else {
                        panic!("handle_reveal_hide must return a RevealItem");
                    };

                    Ok(fun)
                })
                .collect::<Result<Vec<_>, _>>()?;

            let module = vir
                .modules
                .iter_mut()
                .find(|m| &m.x.path == module_path)
                .expect("cannot find current module");
            let reveals = &mut Arc::make_mut(module).x.reveals;
            if reveals.is_some() {
                return err_span(
                    item.span,
                    "only one module-level `broadcast use` allowed for each module",
                );
            }
            *reveals = Some(ctxt.spanned_new(item.span, funs));

            return Ok(());
        }
        if vattrs.structural_const_wrapper {
            ctxt.erasure_info
                .borrow_mut()
                .ignored_functions
                .push((item.owner_id.to_def_id(), item.span.data()));
            return Ok(());
        }

        let mid_ty = ctxt.tcx.type_of(def_id).skip_binder();
        let vir_ty = ctxt.mid_ty_to_vir(def_id, item.span, &mid_ty, false)?;

        crate::rust_to_vir_func::check_item_const_or_static(
            ctxt,
            &mut vir.functions,
            item.span,
            item.owner_id.to_def_id(),
            visibility(),
            module_path,
            ctxt.tcx.hir_attrs(item.hir_id()),
            &vir_ty,
            body_id,
            matches!(item.kind, ItemKind::Static(_, _, _, _)),
        )?;

        Ok(())
    };

    match &item.kind {
        ItemKind::Fn { sig, generics, body: body_id, .. } => {
            check_item_fn(
                ctxt,
                &mut vir.functions,
                Some(&mut vir.reveal_groups),
                item.owner_id.to_def_id(),
                FunctionKind::Static,
                visibility(),
                module_path,
                ctxt.tcx.hir_attrs(item.hir_id()),
                sig,
                None,
                generics,
                CheckItemFnEither::BodyId(body_id),
                None,
                None,
                external_info,
                None,
            )?;
        }
        ItemKind::Use { .. } => {}
        ItemKind::ExternCrate { .. } => {}
        ItemKind::Mod { .. } => {}
        ItemKind::ForeignMod { .. } => {}
        ItemKind::Struct(_ident, variant_data, generics) => {
            // TODO use rustc_middle info here? if sufficient, it may allow for a single code path
            // for definitions of the local crate and imported crates
            // let adt_def = tcx.adt_def(item.def_id);
            //
            // UPDATE: We now use _some_ rustc_middle info with the adt_def, which we
            // use to get rustc_middle types. However, we don't exclusively use
            // rustc_middle; in fact, we still rely on attributes which we can only
            // get from the HIR data.

            let tyof = ctxt.tcx.type_of(item.owner_id.to_def_id()).skip_binder();
            let adt_def = tyof.ty_adt_def().expect("adt_def");

            check_item_struct(
                ctxt,
                vir,
                module_path,
                item.span,
                id,
                visibility(),
                ctxt.tcx.hir_attrs(item.hir_id()),
                variant_data,
                generics,
                adt_def,
                external_info,
            )?;
        }
        ItemKind::Enum(_ident, enum_def, generics) => {
            let tyof = ctxt.tcx.type_of(item.owner_id.to_def_id()).skip_binder();
            let adt_def = tyof.ty_adt_def().expect("adt_def");

            // TODO use rustc_middle? see `Struct` case
            check_item_enum(
                ctxt,
                vir,
                module_path,
                item.span,
                id,
                visibility(),
                ctxt.tcx.hir_attrs(item.hir_id()),
                enum_def,
                generics,
                adt_def,
            )?;
        }
        ItemKind::Union(_ident, variant_data, generics) => {
            let tyof = ctxt.tcx.type_of(item.owner_id.to_def_id()).skip_binder();
            let adt_def = tyof.ty_adt_def().expect("adt_def");

            check_item_union(
                ctxt,
                vir,
                module_path,
                item.span,
                id,
                visibility(),
                ctxt.tcx.hir_attrs(item.hir_id()),
                variant_data,
                generics,
                adt_def,
            )?;
        }
        ItemKind::Impl(impll) => {
            crate::rust_to_vir_impl::translate_impl(
                ctxt,
                vir,
                item,
                impll,
                module_path.clone(),
                external_info,
                crate_items,
                attrs,
            )?;
        }
        ItemKind::Const(_ident, _ty, generics, body_id) => {
            unsupported_err_unless!(
                generics.params.len() == 0 && generics.predicates.len() == 0,
                item.span,
                "const generics"
            );
            handle_const_or_static(body_id)?;
        }
        ItemKind::Static(_ident, _ty, Mutability::Not, body_id) => {
            handle_const_or_static(body_id)?;
        }
        ItemKind::Static(_ident, _ty, Mutability::Mut, _body_id) => {
            unsupported_err!(item.span, "static mut");
        }
        ItemKind::Macro(_, _, _) => {}
        ItemKind::Trait(IsAuto::No, safety, _ident, trait_generics, _bounds, trait_items) => {
            let trait_def_id = item.owner_id.to_def_id();
            crate::rust_to_vir_trait::translate_trait(
                ctxt,
                vir,
                item.span,
                trait_def_id,
                visibility(),
                module_path,
                trait_generics,
                trait_items,
                &vattrs,
                external_info,
                crate_items,
                *safety,
            )?;
        }
        ItemKind::TyAlias(_ident, _ty, _generics) => {
            // type alias (like lines of the form `type X = ...;`
            // Nothing to do here - we can rely on Rust's type resolution to handle these
        }
        ItemKind::GlobalAsm { .. } =>
        //TODO(utaal): add a crate-level attribute to enable global_asm
        {
            return Ok(());
        }
        _ => {
            unsupported_err!(item.span, "unsupported item", item);
        }
    }
    Ok(())
}

fn check_foreign_item<'tcx>(
    ctxt: &Context<'tcx>,
    vir: &mut KrateX,
    _id: &ForeignItemId,
    item: &'tcx ForeignItem<'tcx>,
) -> Result<(), VirErr> {
    match &item.kind {
        ForeignItemKind::Fn(rustc_hir::FnSig { decl, .. }, ident_opts, generics) => {
            let idents = ident_opts.iter().flatten().collect::<Vec<_>>();
            check_foreign_item_fn(
                ctxt,
                vir,
                item.owner_id.to_def_id(),
                item.span,
                mk_visibility(ctxt, item.owner_id.to_def_id()),
                ctxt.tcx.hir_attrs(item.hir_id()),
                decl,
                idents.as_slice(),
                generics,
            )?;
        }
        _ => {
            unsupported_err!(item.span, "unsupported foreign item", item);
        }
    }
    Ok(())
}

pub(crate) fn get_root_module_path<'tcx>(ctxt: &Context<'tcx>) -> Path {
    ctxt.def_id_to_vir_path(rustc_hir::CRATE_OWNER_ID.to_def_id())
}

pub fn crate_to_vir<'a, 'tcx>(
    ctxt: &mut Context<'tcx>,
    imported: &Vec<Krate>,
    crate_items: &CrateItems,
) -> Result<Krate, VirErr> {
    let mut vir: KrateX = KrateX {
        functions: Vec::new(),
        reveal_groups: Vec::new(),
        datatypes: Vec::new(),
        traits: Vec::new(),
        trait_impls: Vec::new(),
        assoc_type_impls: Vec::new(),
        modules: Vec::new(),
        external_fns: Vec::new(),
        external_types: Vec::new(),
        path_as_rust_names: Vec::new(),
        arch: vir::ast::Arch { word_bits: vir::ast::ArchWordBits::Either32Or64 },
    };

    let mut external_info = ExternalInfo::new();

    // TODO: when we stop ignoring these traits,
    // they should probably declared explicitly as external traits
    let tcx = ctxt.tcx;
    external_info.trait_id_set.insert(tcx.lang_items().sized_trait().expect("lang_item"));
    external_info.trait_id_set.insert(tcx.lang_items().copy_trait().expect("lang_item"));
    external_info.trait_id_set.insert(tcx.lang_items().unpin_trait().expect("lang_item"));
    external_info.trait_id_set.insert(tcx.lang_items().sync_trait().expect("lang_item"));
    external_info.trait_id_set.insert(tcx.lang_items().tuple_trait().expect("lang_item"));
    external_info
        .trait_id_set
        .insert(tcx.get_diagnostic_item(rustc_span::sym::Send).expect("send"));

    let mut typs_sizes_set: HashMap<TypIgnoreImplPaths, u128> = HashMap::new();
    for (_, owner_opt) in ctxt.krate.owners.iter_enumerated() {
        if let MaybeOwner::Owner(owner) = owner_opt {
            match owner.node() {
                OwnerNode::Item(item) => {
                    crate::rust_to_vir_global::process_const_early(
                        ctxt,
                        &mut typs_sizes_set,
                        item,
                    )?;
                }
                _ => (),
            }
        }
    }

    {
        let ctxt = Arc::make_mut(ctxt);
        let arch_word_bits = ctxt.arch_word_bits.unwrap_or(vir::ast::ArchWordBits::Either32Or64);
        ctxt.arch_word_bits = Some(arch_word_bits);
        vir.arch.word_bits = arch_word_bits;
    }

    // Find all modules that contain at least 1 item of interest
    let mut used_modules = HashSet::<Path>::new();
    for crate_item in crate_items.items.iter() {
        match &crate_item.verif {
            VerifOrExternal::VerusAware { module_path, const_directive: _, external_body: _ } => {
                used_modules.insert(module_path.clone());
            }
            _ => {}
        }
    }
    // Insert those modules into vir.modules
    let root_module_path = get_root_module_path(ctxt);
    if used_modules.contains(&root_module_path) {
        let owner = ctxt.tcx.hir_owner_node(rustc_hir::CRATE_OWNER_ID);
        vir.modules.push(ctxt.spanned_new(
            owner.span(),
            vir::ast::ModuleX { path: root_module_path.clone(), reveals: None },
        ));
    }
    for (_owner_id, owner_opt) in ctxt.krate.owners.iter_enumerated() {
        if let MaybeOwner::Owner(owner) = owner_opt {
            match owner.node() {
                OwnerNode::Item(
                    item @ Item { kind: ItemKind::Mod(_ident, _module), owner_id, .. },
                ) => {
<<<<<<< HEAD
                    let path = ctxt.def_id_to_vir_path(owner_id.to_def_id());
                    if used_modules.contains(&path) {
                        vir.modules.push(ctxt.spanned_new(
                            item.span,
                            vir::ast::ModuleX { path: path.clone(), reveals: None },
                        ));
=======
                    let path = def_id_to_vir_path_option(
                        ctxt.tcx,
                        Some(&ctxt.verus_items),
                        owner_id.to_def_id(),
                    );
                    if let Some(path) = path {
                        if used_modules.contains(&path) {
                            vir.modules.push(ctxt.spanned_new(
                                item.span,
                                vir::ast::ModuleX { path: path.clone(), reveals: None },
                            ));
                        }
>>>>>>> a51d895e
                    }
                }
                _ => {}
            }
        }
    }

    crate::rust_to_vir_trait::make_external_trait_extension_impl_map(
        ctxt,
        &mut external_info,
        imported,
        &crate_items,
    )?;

    for crate_item in crate_items.items.iter() {
        match &crate_item.verif {
            VerifOrExternal::VerusAware { module_path, const_directive: _, external_body: _ } => {
                match crate_item.id {
                    GeneralItemId::ItemId(item_id) => {
                        let item = ctxt.tcx.hir_item(item_id);
                        check_item(
                            ctxt,
                            &mut vir,
                            &module_path,
                            &item_id,
                            item,
                            &mut external_info,
                            &crate_items,
                        )?;
                    }
                    GeneralItemId::ForeignItemId(foreign_item_id) => {
                        let foreign_item = ctxt.tcx.hir_foreign_item(foreign_item_id);
                        check_foreign_item(ctxt, &mut vir, &foreign_item_id, foreign_item)?;
                    }
                    GeneralItemId::ImplItemId(_impl_item_id) => {
                        // Processed as part of the impl (which is an Item)
                    }
                    GeneralItemId::TraitItemId(_trait_item_id) => {
                        // Processed as part of the impl (which is an Item)
                    }
                }
            }
            VerifOrExternal::External { path: Some(my_path), path_string: _, explicit: _ } => {
                // If possible, track this item in the VIR Krate for diagnostic purposes
                let (is_fn, is_datatype) = match crate_item.id {
                    GeneralItemId::ItemId(item_id) => {
                        let i = ctxt.tcx.hir_item(item_id);
                        match i.kind {
                            ItemKind::Fn { .. } | ItemKind::Const(..) => (true, false),
                            ItemKind::Struct(..) | ItemKind::Enum(..) | ItemKind::Union(..) => {
                                (false, true)
                            }
                            _ => (false, false),
                        }
                    }
                    GeneralItemId::ForeignItemId(foreign_item_id) => {
                        let i = ctxt.tcx.hir_foreign_item(foreign_item_id);
                        match i.kind {
                            ForeignItemKind::Fn(..) => (true, false),
                            _ => (false, false),
                        }
                    }
                    GeneralItemId::ImplItemId(impl_item_id) => {
                        let i = ctxt.tcx.hir_impl_item(impl_item_id);
                        match i.kind {
                            ImplItemKind::Fn(..) => (true, false),
                            _ => (false, false),
                        }
                    }
                    GeneralItemId::TraitItemId(_trait_item_id) => (false, false),
                };
                if is_fn {
                    vir.external_fns.push(Arc::new(FunX { path: my_path.clone() }));
                }
                if is_datatype {
                    vir.external_types.push(my_path.clone());
                }
            }
            VerifOrExternal::External { path: None, path_string: _, explicit: _ } => {}
        }
    }

    vir.path_as_rust_names = vir::ast_util::get_path_as_rust_names_for_krate(&ctxt.vstd_crate_name);

    crate::rust_to_vir_impl::collect_external_trait_impls(
        ctxt,
        imported,
        &mut vir,
        &mut external_info,
    )?;

    crate::rust_to_vir_adts::setup_type_invariants(&mut vir)?;

    Ok(Arc::new(vir))
}<|MERGE_RESOLUTION|>--- conflicted
+++ resolved
@@ -10,13 +10,7 @@
 use crate::external::{CrateItems, GeneralItemId, VerifOrExternal};
 use crate::reveal_hide::handle_reveal_hide;
 use crate::rust_to_vir_adts::{check_item_enum, check_item_struct, check_item_union};
-<<<<<<< HEAD
-use crate::rust_to_vir_base::mk_visibility;
-=======
-use crate::rust_to_vir_base::{
-    def_id_to_vir_path, def_id_to_vir_path_option, mid_ty_to_vir, mk_visibility,
-};
->>>>>>> a51d895e
+use crate::rust_to_vir_base::{def_id_to_vir_path_option, mk_visibility};
 use crate::rust_to_vir_func::{CheckItemFnEither, check_foreign_item_fn, check_item_fn};
 use crate::rust_to_vir_global::TypIgnoreImplPaths;
 use crate::rust_to_vir_impl::ExternalInfo;
@@ -442,14 +436,6 @@
                 OwnerNode::Item(
                     item @ Item { kind: ItemKind::Mod(_ident, _module), owner_id, .. },
                 ) => {
-<<<<<<< HEAD
-                    let path = ctxt.def_id_to_vir_path(owner_id.to_def_id());
-                    if used_modules.contains(&path) {
-                        vir.modules.push(ctxt.spanned_new(
-                            item.span,
-                            vir::ast::ModuleX { path: path.clone(), reveals: None },
-                        ));
-=======
                     let path = def_id_to_vir_path_option(
                         ctxt.tcx,
                         Some(&ctxt.verus_items),
@@ -462,7 +448,6 @@
                                 vir::ast::ModuleX { path: path.clone(), reveals: None },
                             ));
                         }
->>>>>>> a51d895e
                     }
                 }
                 _ => {}
