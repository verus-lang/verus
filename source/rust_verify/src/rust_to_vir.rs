/*
Convert Rust HIR/THIR to VIR for verification.

For soundness's sake, be as defensive as possible:
- if we're not prepared to verify a feature of Rust, disallow the feature
- explicitly match all fields of the Rust AST so we catch any features added in the future
*/

use crate::context::Context;
use crate::reveal_hide::handle_reveal_hide;
use crate::rust_to_vir_adts::{check_item_enum, check_item_struct, check_item_union};
use crate::rust_to_vir_base::{def_id_to_vir_path, mid_ty_to_vir, mk_visibility};
use crate::rust_to_vir_func::{check_foreign_item_fn, check_item_fn, CheckItemFnEither};
use crate::rust_to_vir_global::TypIgnoreImplPaths;
use crate::rust_to_vir_impl::ExternalInfo;
use crate::util::{err_span, unsupported_err_span};
use crate::verus_items::{self, VerusItem};
use crate::{unsupported_err, unsupported_err_unless};

use rustc_ast::IsAuto;
use rustc_hir::{
    ForeignItem, ForeignItemId, ForeignItemKind, ImplItemKind, Item, ItemId, ItemKind, MaybeOwner,
    Mutability, OpaqueTy, OpaqueTyOrigin, OwnerNode, Unsafety,
};
use vir::def::Spanned;

use std::collections::HashMap;
use std::sync::Arc;
use vir::ast::{FunX, FunctionKind, Krate, KrateX, Path, VirErr};

fn check_item<'tcx>(
    ctxt: &Context<'tcx>,
    vir: &mut KrateX,
    mpath: Option<&Option<Path>>,
    id: &ItemId,
    item: &'tcx Item<'tcx>,
    external_info: &mut ExternalInfo,
) -> Result<(), VirErr> {
    // delay computation of module_path because some external or builtin items don't have a valid Path
    let module_path = || {
        if let Some(Some(path)) = mpath {
            path.clone()
        } else {
            let owned_by = ctxt.krate.owners[item.hir_id().owner.def_id]
                .as_owner()
                .as_ref()
                .expect("owner of item")
                .node();
            def_id_to_vir_path(ctxt.tcx, &ctxt.verus_items, owned_by.def_id().to_def_id())
        }
    };

    let attrs = ctxt.tcx.hir().attrs(item.hir_id());
    let vattrs = ctxt.get_verifier_attrs(attrs)?;
    if vattrs.internal_reveal_fn {
        return Ok(());
    }
    if vattrs.internal_const_body {
        return Ok(());
    }
    if vattrs.external_fn_specification && !matches!(&item.kind, ItemKind::Fn(..)) {
        return err_span(item.span, "`external_fn_specification` attribute not supported here");
    }
    if vattrs.external_type_specification && !matches!(&item.kind, ItemKind::Struct(..)) {
        if matches!(&item.kind, ItemKind::Enum(..)) {
            return err_span(
                item.span,
                "`external_type_specification` proxy type should use a struct with a single field to declare the external type (even if the external type is an enum)",
            );
        } else {
            return err_span(
                item.span,
                "`external_type_specification` attribute not supported here",
            );
        }
    }
    if vattrs.is_external(&ctxt.cmd_line_args)
        && crate::rust_to_vir_base::def_id_to_vir_path_option(
            ctxt.tcx,
            Some(&ctxt.verus_items),
            item.owner_id.to_def_id(),
        )
        .is_none()
    {
        // If the path of an external item would cause a panic in def_id_to_vir_path,
        // ignore it completely to avoid a panic (potentially leading to less informative
        // error messages to users if they try to access the external item directly from Verus code)
        return Ok(());
    }

    let visibility = || mk_visibility(ctxt, item.owner_id.to_def_id());

    let mut handle_const_or_static = |body_id: &rustc_hir::BodyId| {
        let def_id = body_id.hir_id.owner.to_def_id();
        let path = def_id_to_vir_path(ctxt.tcx, &ctxt.verus_items, def_id);
        if vattrs.size_of_global {
            return Ok(()); // handled earlier
        }
        if vattrs.item_broadcast_use {
            let err = crate::util::err_span(item.span, "invalid module-level broadcast use");
            let ItemKind::Const(_ty, generics, body_id) = item.kind else {
                return err;
            };
            unsupported_err_unless!(
                generics.params.len() == 0 && generics.predicates.len() == 0,
                item.span,
                "const generics with broadcast"
            );
            let _def_id = body_id.hir_id.owner.to_def_id();

            let body = crate::rust_to_vir_func::find_body(ctxt, &body_id);

            let rustc_hir::ExprKind::Block(block, _) = body.value.kind else {
                return err;
            };

            let funs = block
                .stmts
                .iter()
                .map(|stmt| {
                    let err =
                        crate::util::err_span(item.span, "invalid module-level broadcast use");

                    let rustc_hir::StmtKind::Semi(expr) = stmt.kind else {
                        return err;
                    };

                    let rustc_hir::ExprKind::Call(fun_target, args) = expr.kind else {
                        return err;
                    };

                    let rustc_hir::ExprKind::Path(rustc_hir::QPath::Resolved(None, fun_path)) =
                        &fun_target.kind
                    else {
                        return err;
                    };

                    let Some(VerusItem::Directive(verus_items::DirectiveItem::RevealHide)) =
                        ctxt.get_verus_item(fun_path.res.def_id())
                    else {
                        return err;
                    };

                    let args: Vec<_> = args.iter().collect();

                    let crate::reveal_hide::RevealHideResult::RevealItem(fun) = handle_reveal_hide(
                        ctxt,
                        expr,
                        args.len(),
                        &args,
                        ctxt.tcx,
                        None::<fn(vir::ast::ExprX) -> Result<vir::ast::Expr, VirErr>>,
                    )?
                    else {
                        panic!("handle_reveal_hide must return a RevealItem");
                    };

                    Ok(fun)
                })
                .collect::<Result<Vec<_>, _>>()?;

            let Some(Some(mpath)) = mpath else {
                unsupported_err!(item.span, "unsupported broadcast use here", item);
            };
            let module = vir
                .modules
                .iter_mut()
                .find(|m| &m.x.path == mpath)
                .expect("cannot find current module");
            let reveals = &mut Arc::make_mut(module).x.reveals;
            if reveals.is_some() {
                return err_span(
                    item.span,
                    "only one module-level `broadcast use` allowed for each module",
                );
            }
            let span = crate::spans::err_air_span(item.span);
            *reveals = Some(Spanned::new(span, funs));

            return Ok(());
        }
        if path.segments.iter().find(|s| s.starts_with("_DERIVE_builtin_Structural_FOR_")).is_some()
        {
            ctxt.erasure_info
                .borrow_mut()
                .ignored_functions
                .push((item.owner_id.to_def_id(), item.span.data()));
            return Ok(());
        }

        if vattrs.is_external(&ctxt.cmd_line_args) {
            let mut erasure_info = ctxt.erasure_info.borrow_mut();
            let path = def_id_to_vir_path(ctxt.tcx, &ctxt.verus_items, item.owner_id.to_def_id());
            let name = Arc::new(FunX { path: path.clone() });
            erasure_info.external_functions.push(name);
            return Ok(());
        }

        let mid_ty = ctxt.tcx.type_of(def_id).skip_binder();
        let vir_ty = mid_ty_to_vir(ctxt.tcx, &ctxt.verus_items, def_id, item.span, &mid_ty, false)?;

        crate::rust_to_vir_func::check_item_const_or_static(
            ctxt,
            vir,
            item.span,
            item.owner_id.to_def_id(),
            visibility(),
            &module_path(),
            ctxt.tcx.hir().attrs(item.hir_id()),
            &vir_ty,
            body_id,
            matches!(item.kind, ItemKind::Static(_, _, _)),
        )
    };

    match &item.kind {
        ItemKind::Fn(sig, generics, body_id) => {
            check_item_fn(
                ctxt,
                &mut vir.functions,
                Some(&mut vir.reveal_groups),
                item.owner_id.to_def_id(),
                FunctionKind::Static,
                visibility(),
                &module_path(),
                ctxt.tcx.hir().attrs(item.hir_id()),
                sig,
                None,
                generics,
                CheckItemFnEither::BodyId(body_id),
                None,
                None,
                external_info,
            )?;
        }
        ItemKind::Use { .. } => {}
        ItemKind::ExternCrate { .. } => {}
        ItemKind::Mod { .. } => {}
        ItemKind::ForeignMod { .. } => {}
        ItemKind::Struct(variant_data, generics) => {
            // TODO use rustc_middle info here? if sufficient, it may allow for a single code path
            // for definitions of the local crate and imported crates
            // let adt_def = tcx.adt_def(item.def_id);
            //
            // UPDATE: We now use _some_ rustc_middle info with the adt_def, which we
            // use to get rustc_middle types. However, we don't exclusively use
            // rustc_middle; in fact, we still rely on attributes which we can only
            // get from the HIR data.

            if vattrs.is_external(&ctxt.cmd_line_args) {
                if vattrs.external_type_specification {
                    return err_span(
                        item.span,
                        "a type cannot be marked both `external_type_specification` and `external`",
                    );
                }

                let def_id = id.owner_id.to_def_id();
                let path = def_id_to_vir_path(ctxt.tcx, &ctxt.verus_items, def_id);
                vir.external_types.push(path);

                return Ok(());
            }

            let tyof = ctxt.tcx.type_of(item.owner_id.to_def_id()).skip_binder();
            let adt_def = tyof.ty_adt_def().expect("adt_def");

            check_item_struct(
                ctxt,
                vir,
                &module_path(),
                item.span,
                id,
                visibility(),
                ctxt.tcx.hir().attrs(item.hir_id()),
                variant_data,
                generics,
                adt_def,
                external_info,
            )?;
        }
        ItemKind::Enum(enum_def, generics) => {
            if vattrs.is_external(&ctxt.cmd_line_args) {
                let def_id = id.owner_id.to_def_id();
                let path = def_id_to_vir_path(ctxt.tcx, &ctxt.verus_items, def_id);
                vir.external_types.push(path);

                return Ok(());
            }

            let tyof = ctxt.tcx.type_of(item.owner_id.to_def_id()).skip_binder();
            let adt_def = tyof.ty_adt_def().expect("adt_def");

            // TODO use rustc_middle? see `Struct` case
            check_item_enum(
                ctxt,
                vir,
                &module_path(),
                item.span,
                id,
                visibility(),
                ctxt.tcx.hir().attrs(item.hir_id()),
                enum_def,
                generics,
                adt_def,
            )?;
        }
        ItemKind::Union(variant_data, generics) => {
            if vattrs.is_external(&ctxt.cmd_line_args) {
                let def_id = id.owner_id.to_def_id();
                let path = def_id_to_vir_path(ctxt.tcx, &ctxt.verus_items, def_id);
                vir.external_types.push(path);

                return Ok(());
            }

            let tyof = ctxt.tcx.type_of(item.owner_id.to_def_id()).skip_binder();
            let adt_def = tyof.ty_adt_def().expect("adt_def");

            check_item_union(
                ctxt,
                vir,
                &module_path(),
                item.span,
                id,
                visibility(),
                ctxt.tcx.hir().attrs(item.hir_id()),
                variant_data,
                generics,
                adt_def,
            )?;
        }
        ItemKind::Impl(impll) => {
            if vattrs.is_external(&ctxt.cmd_line_args) {
                return Ok(());
            }
            crate::rust_to_vir_impl::translate_impl(
                ctxt,
                vir,
                item,
                impll,
                module_path(),
                external_info,
            )?;
        }
        ItemKind::Static(..)
            if ctxt
                .get_verifier_attrs(ctxt.tcx.hir().attrs(item.hir_id()))?
                .is_external(&ctxt.cmd_line_args) =>
        {
            return Ok(());
        }
        ItemKind::Const(_ty, generics, body_id) => {
            unsupported_err_unless!(
                generics.params.len() == 0 && generics.predicates.len() == 0,
                item.span,
                "const generics"
            );
            handle_const_or_static(body_id)?;
        }
        ItemKind::Static(_ty, Mutability::Not, body_id) => {
            handle_const_or_static(body_id)?;
        }
        ItemKind::Static(_ty, Mutability::Mut, _body_id) => {
            if vattrs.is_external(&ctxt.cmd_line_args) {
                return Ok(());
            }
            unsupported_err!(item.span, "static mut");
        }
        ItemKind::Macro(_, _) => {}
        ItemKind::Trait(IsAuto::No, Unsafety::Normal, trait_generics, _bounds, trait_items) => {
            if vattrs.is_external(&ctxt.cmd_line_args) {
                if vattrs.external_trait_specification.is_some() {
                    return err_span(
                        item.span,
                        "a trait cannot be marked both `external_trait_specification` and `external`",
                    );
                }
                return Ok(());
            }

            let trait_def_id = item.owner_id.to_def_id();
            crate::rust_to_vir_trait::translate_trait(
                ctxt,
                vir,
                item.span,
                trait_def_id,
                visibility(),
                &module_path(),
                trait_generics,
                trait_items,
                &vattrs,
                external_info,
            )?;
        }
        ItemKind::TyAlias(_ty, _generics) => {
            // type alias (like lines of the form `type X = ...;`
            // Nothing to do here - we can rely on Rust's type resolution to handle these
        }
        ItemKind::GlobalAsm(..) =>
        //TODO(utaal): add a crate-level attribute to enable global_asm
        {
            return Ok(());
        }
        ItemKind::OpaqueTy(OpaqueTy {
            generics: _,
            bounds: _,
            origin: OpaqueTyOrigin::AsyncFn(_),
            in_trait: _,
            lifetime_mapping: _,
            precise_capturing_args: None,
        }) => {
            return Ok(());
        }
        _ => {
            if vattrs.is_external(&ctxt.cmd_line_args) {
                return Ok(());
            }
            unsupported_err!(item.span, "unsupported item", item);
        }
    }
    Ok(())
}

fn check_foreign_item<'tcx>(
    ctxt: &Context<'tcx>,
    vir: &mut KrateX,
    _id: &ForeignItemId,
    item: &'tcx ForeignItem<'tcx>,
) -> Result<(), VirErr> {
    match &item.kind {
        ForeignItemKind::Fn(decl, idents, generics) => {
            check_foreign_item_fn(
                ctxt,
                vir,
                item.owner_id.to_def_id(),
                item.span,
                mk_visibility(ctxt, item.owner_id.to_def_id()),
                ctxt.tcx.hir().attrs(item.hir_id()),
                decl,
                idents,
                generics,
            )?;
        }
        _ => {
            if ctxt
                .get_verifier_attrs(ctxt.tcx.hir().attrs(item.hir_id()))?
                .is_external(&ctxt.cmd_line_args)
            {
                return Ok(());
            } else {
                unsupported_err!(item.span, "unsupported foreign item", item);
            }
        }
    }
    Ok(())
}

struct VisitMod<'tcx> {
    _tcx: rustc_middle::ty::TyCtxt<'tcx>,
    ids: Vec<ItemId>,
}

impl<'tcx> rustc_hir::intravisit::Visitor<'tcx> for VisitMod<'tcx> {
    type Map = rustc_middle::hir::map::Map<'tcx>;
    type NestedFilter = rustc_middle::hir::nested_filter::All;

    fn nested_visit_map(&mut self) -> Self::Map {
        self._tcx.hir()
    }

    fn visit_item(&mut self, item: &'tcx Item<'tcx>) {
        self.ids.push(item.item_id());
        rustc_hir::intravisit::walk_item(self, item);
    }
}

pub type ItemToModuleMap = HashMap<ItemId, Option<Path>>;

pub fn crate_to_vir<'tcx>(
    ctxt: &mut Context<'tcx>,
    imported: &Vec<Krate>,
) -> Result<(Krate, ItemToModuleMap), VirErr> {
    let mut vir: KrateX = KrateX {
        functions: Vec::new(),
        reveal_groups: Vec::new(),
        datatypes: Vec::new(),
        traits: Vec::new(),
        trait_impls: Vec::new(),
        assoc_type_impls: Vec::new(),
        modules: Vec::new(),
        external_fns: Vec::new(),
        external_types: Vec::new(),
        path_as_rust_names: Vec::new(),
        arch: vir::ast::Arch { word_bits: vir::ast::ArchWordBits::Either32Or64 },
    };

    let mut external_info = ExternalInfo::new();

    // TODO: when we stop ignoring these traits,
    // they should probably declared explicitly as external traits
    let tcx = ctxt.tcx;
    external_info.trait_id_set.insert(tcx.lang_items().sized_trait().expect("lang_item"));
    external_info.trait_id_set.insert(tcx.lang_items().copy_trait().expect("lang_item"));
    external_info.trait_id_set.insert(tcx.lang_items().unpin_trait().expect("lang_item"));
    external_info.trait_id_set.insert(tcx.lang_items().sync_trait().expect("lang_item"));
    external_info.trait_id_set.insert(tcx.lang_items().tuple_trait().expect("lang_item"));
    external_info
        .trait_id_set
        .insert(tcx.get_diagnostic_item(rustc_span::sym::Send).expect("send"));

    // Map each item to the module that contains it, or None if the module is external
    let mut item_to_module: HashMap<ItemId, Option<Path>> = HashMap::new();
    for (owner_id, owner_opt) in ctxt.krate.owners.iter_enumerated() {
        if let MaybeOwner::Owner(owner) = owner_opt {
            match owner.node() {
                OwnerNode::Item(item @ Item { kind: ItemKind::Mod(mod_), owner_id, .. }) => {
                    let attrs = ctxt.tcx.hir().attrs(item.hir_id());
                    let vattrs = ctxt.get_verifier_attrs(attrs)?;
                    if vattrs.external {
                        // Recursively mark every item in the module external,
                        // even in nested modules
                        use crate::rustc_hir::intravisit::Visitor;
                        let mut visitor = VisitMod { _tcx: ctxt.tcx, ids: Vec::new() };
                        visitor.visit_item(item);
                        item_to_module.extend(visitor.ids.iter().map(move |ii| (*ii, None)))
                    } else {
                        // Shallowly visit just the top-level items (don't visit nested modules)
                        let path =
                            def_id_to_vir_path(ctxt.tcx, &ctxt.verus_items, owner_id.to_def_id());
                        vir.modules.push(ctxt.spanned_new(
                            item.span,
                            vir::ast::ModuleX { path: path.clone(), reveals: None },
                        ));
                        let path = Some(path);
                        item_to_module
                            .extend(mod_.item_ids.iter().map(move |ii| (*ii, path.clone())))
                    };
                }
                OwnerNode::Item(item @ Item { kind: _, owner_id: _, .. }) => {
                    // If we have something like:
                    //    #[verifier::external_body]
                    //    fn test() {
                    //        fn nested_item() { ... }
                    //    }
                    // Then we need to make sure nested_item() gets marked external.
                    let attrs = ctxt.tcx.hir().attrs(item.hir_id());
                    let vattrs = ctxt.get_verifier_attrs(attrs)?;
                    if vattrs.external || vattrs.external_body {
                        use crate::rustc_hir::intravisit::Visitor;
                        let mut visitor = VisitMod { _tcx: ctxt.tcx, ids: Vec::new() };
                        visitor.visit_item(item);
                        item_to_module.extend(visitor.ids.iter().skip(1).map(move |ii| (*ii, None)))
                    }
                }
                OwnerNode::Crate(mod_) => {
                    let path =
                        def_id_to_vir_path(ctxt.tcx, &ctxt.verus_items, owner_id.to_def_id());
                    vir.modules.push(ctxt.spanned_new(
                        mod_.spans.inner_span,
                        vir::ast::ModuleX { path: path.clone(), reveals: None },
                    ));
                    item_to_module
                        .extend(mod_.item_ids.iter().map(move |ii| (*ii, Some(path.clone()))))
                }
                _ => (),
            }
        }
    }

    let mut typs_sizes_set: HashMap<TypIgnoreImplPaths, u128> = HashMap::new();
    for (_, owner_opt) in ctxt.krate.owners.iter_enumerated() {
        if let MaybeOwner::Owner(owner) = owner_opt {
            match owner.node() {
                OwnerNode::Item(item) => {
                    crate::rust_to_vir_global::process_const_early(
                        ctxt,
                        &mut typs_sizes_set,
                        item,
                    )?;
                }
                _ => (),
            }
        }
    }
    {
        let ctxt = Arc::make_mut(ctxt);
        let arch_word_bits = ctxt.arch_word_bits.unwrap_or(vir::ast::ArchWordBits::Either32Or64);
        ctxt.arch_word_bits = Some(arch_word_bits);
        vir.arch.word_bits = arch_word_bits;
    }
<<<<<<< HEAD

    // Find all modules that contain at least 1 item of interest
    let mut used_modules = HashSet::<Path>::new();
    for crate_item in crate_items.items.iter() {
        match &crate_item.verif {
            VerifOrExternal::VerusAware { module_path } => {
                used_modules.insert(module_path.clone());
            }
            _ => {}
        }
    }
    // Insert those modules into vir.modules
    let root_module_path = get_root_module_path(ctxt);
    if used_modules.contains(&root_module_path) {
        let crate_span = ctxt.tcx.hir().span(rustc_hir::CRATE_HIR_ID);
        vir.modules.push(ctxt.spanned_new(
            crate_span,
            vir::ast::ModuleX { path: root_module_path.clone(), reveals: None },
        ));
    }
    for (_owner_id, owner_opt) in ctxt.krate.owners.iter_enumerated() {
        if let MaybeOwner::Owner(owner) = owner_opt {
=======
    for owner in ctxt.krate.owners.iter() {
        if let MaybeOwner::Owner(owner) = owner {
>>>>>>> e3681996
            match owner.node() {
                OwnerNode::Item(item) => {
                    // If the item does not belong to a module, use the def_id of its owner as the
                    // module path
                    let mpath = item_to_module.get(&item.item_id());
                    if let Some(None) = mpath {
                        // whole module is external, so skip the item
                        continue;
                    }
                    check_item(ctxt, &mut vir, mpath, &item.item_id(), item, &mut external_info)?
                }
                OwnerNode::ForeignItem(foreign_item) => check_foreign_item(
                    ctxt,
                    &mut vir,
                    &foreign_item.foreign_item_id(),
                    foreign_item,
                )?,
                OwnerNode::TraitItem(_trait_item) => {
                    // handled by ItemKind::Trait
                }
                OwnerNode::ImplItem(impl_item) => match impl_item.kind {
                    ImplItemKind::Fn(_, _) => {
                        let impl_item_ident = impl_item.ident.as_str();
                        if impl_item_ident == "assert_receiver_is_total_eq"
                            || impl_item_ident == "eq"
                            || impl_item_ident == "ne"
                            || impl_item_ident == "assert_receiver_is_structural"
                        {
                            // TODO: check whether these implement the correct trait
                        }
                    }
                    ImplItemKind::Type(_ty) => {
                        // checked by the type system
                    }
                    _ => {
                        let attrs = ctxt.tcx.hir().attrs(impl_item.hir_id());
                        let vattrs = ctxt.get_verifier_attrs(attrs)?;
                        if !vattrs.is_external(&ctxt.cmd_line_args) {
                            unsupported_err!(impl_item.span, "unsupported_impl_item", impl_item);
                        }
                    }
                },
                OwnerNode::Crate(_mod_) => (),
            }
        }
    }

    let erasure_info = ctxt.erasure_info.borrow();
    vir.external_fns = erasure_info.external_functions.clone();
    vir.path_as_rust_names = vir::ast_util::get_path_as_rust_names_for_krate(&ctxt.vstd_crate_name);

    crate::rust_to_vir_impl::collect_external_trait_impls(
        ctxt,
        imported,
        &mut vir,
        &mut external_info,
    )?;

    crate::rust_to_vir_adts::setup_type_invariants(&mut vir)?;

    Ok((Arc::new(vir), item_to_module))
}<|MERGE_RESOLUTION|>--- conflicted
+++ resolved
@@ -589,33 +589,8 @@
         ctxt.arch_word_bits = Some(arch_word_bits);
         vir.arch.word_bits = arch_word_bits;
     }
-<<<<<<< HEAD
-
-    // Find all modules that contain at least 1 item of interest
-    let mut used_modules = HashSet::<Path>::new();
-    for crate_item in crate_items.items.iter() {
-        match &crate_item.verif {
-            VerifOrExternal::VerusAware { module_path } => {
-                used_modules.insert(module_path.clone());
-            }
-            _ => {}
-        }
-    }
-    // Insert those modules into vir.modules
-    let root_module_path = get_root_module_path(ctxt);
-    if used_modules.contains(&root_module_path) {
-        let crate_span = ctxt.tcx.hir().span(rustc_hir::CRATE_HIR_ID);
-        vir.modules.push(ctxt.spanned_new(
-            crate_span,
-            vir::ast::ModuleX { path: root_module_path.clone(), reveals: None },
-        ));
-    }
-    for (_owner_id, owner_opt) in ctxt.krate.owners.iter_enumerated() {
-        if let MaybeOwner::Owner(owner) = owner_opt {
-=======
     for owner in ctxt.krate.owners.iter() {
         if let MaybeOwner::Owner(owner) = owner {
->>>>>>> e3681996
             match owner.node() {
                 OwnerNode::Item(item) => {
                     // If the item does not belong to a module, use the def_id of its owner as the
@@ -659,6 +634,7 @@
                     }
                 },
                 OwnerNode::Crate(_mod_) => (),
+                OwnerNode::Synthetic => (),
             }
         }
     }
