# Summary

[Verus overview](./overview.md)

# Getting started

- [Getting started](./getting_started.md)

# Tutorial

- [Basic specifications](specs.md)
    - [assert, requires, ensures, ghost code](./requires_ensures.md)
    - [Expressions and operators for specifications](./operators.md)
    - [Integers and arithmetic](./integers.md)
    - [Equality](./equality.md)
- [Specification code, proof code, executable code](modes.md)
    - [spec functions](spec_functions.md)
    - [proof functions, proof blocks, assert-by](proof_functions.md)
    - [spec functions vs. proof functions, recommends](spec_vs_proof.md)
    - [Ghost code vs. exec code](ghost_vs_exec.md)
    - [const declarations](const.md)
- [Recursion and loops](recursion_loops.md)
    - [Recursive spec functions, decreases, fuel](recursion.md)
    - [Recursive exec and proof functions, proofs by induction](induction.md)
    - [Loops and invariants](while.md)
        - [Loops with break](break.md)
    - [Lexicographic decreases clauses and mutual recursion](lex_mutual.md)
- [Datatypes: struct and enum]() <!--- Andrea --->
    - [Defining datatypes]() <!--- Andrea --->
    - [Querying the discriminant (`#[is_variant]`)]() <!--- Andrea --->
    - [Proving properties of fields]() <!--- Andrea --->
- [Basic libraries](pervasive.md)
    - [Specification libraries: Seq, Set, Map](spec_lib.md)
    - [INTERLUDE: using assert and assume to develop proofs](develop_proofs.md)
    - [Executable libraries: Vec](exec_lib.md)
- [Quantifiers and spec closures](quants.md)
    - [forall and triggers](forall.md)
    - [Multiple variables, multiple triggers, matching loops](multitriggers.md)
    - [exists and choose](exists.md)
    - [Proofs about forall and exists](quantproofs.md)
    - [Example: binary search](binary_search.md)
    - [spec closures]() <!--- Chris --->
    - [broadcast_forall](broadcast_forall.md) <!--- Chris --->
- [Runtime `exec` Features]()
    - [Exec closures]()
- [SMT solving, automation, and where automation fails]() <!--- Chris --->
    - [What's decidable, what's undecidable, what's fast, what's slow]() <!--- Chris --->
    - [integers: nonlinear arithmetic and bit vectors]() <!--- Chris and Chanhee --->
    - [forall and exists: writing and using triggers, inline functions]() <!--- Chris --->
    - [recursive functions]() <!--- Chris --->
    - [extensional equality]() <!--- Chris --->
    - [libraries: incomplete axioms for Seq, Set, Map]() <!--- Chris --->
- [Improving SMT performance]() <!--- Chris --->
    - [Modules, hiding, opaque, reveal]() <!--- Chris --->
    - [Quantifier profiling](profiling.md) <!--- Bryan --->
    - [Hiding local proofs with `assert (...) by { ... }`](assert_by.md)
    - [Proof by computation](assert_by_compute.md) <!--- Bryan --->
    - [Spinning off separate SMT queries]()
    - [Breaking proofs into smaller pieces]() <!--- Chris --->
- [Mutation, references, and borrowing]() <!--- Andrea --->
    - [Requires and ensures with mutable references]() <!--- Andrea --->
    - [Assertions containing mutable references]() <!--- Andrea --->
- [Traits]()
- [Ghost and tracked variables]()
- [Low-level pointers and concurrency]()
- [Attributes and directives]()
    - [external and external_body]()
    - [inline]()
    - [opaque]()
    - [decreases_by]()
    - [broadcast_forall]()
    - [when_used_as_spec]()
- [Strings]() <!--- Andrea --->
    - [String library]() <!--- Andrea --->
    - [String literals]() <!--- Andrea --->
- [Macros]()
- [Tools and command-line options]()
    - [Proof Debugger]() <!--- Chanhee --->
    - [IDE Support](ide_support.md)
    - [Syntax Highlighting]()

- [Verification and Rust]()
  - [Why Rust?]()
  - [Supported Rust features]()
  - [Borrowing and lifetimes]()
  - [Mutable borrows]()
  - [Interior mutability](./interior_mutability.md)
  - [Alternatives to unsafe]()

- [Understanding the guarantees of a verified program]()
  - [Assumptions and trusted components]()
  - [Identifying a project's TCB]()
  - [Memory safety is conditional on verification](./memory-safety.md)

- [Project setup and development]()
  - [Working with crates]()
  - [Invoking Verus code from Rust]()
  - [Documentation with Rustdoc]()



# Reference

<<<<<<< HEAD
- [Verus syntax reference](syntax.md)
- [Supported and unsupported features](./features.md)
- [Planned future work]()
=======
- [Supported and unsupported Rust features](./features.md)
- [Modes]()
  - [Function modes]()
  - [Variable modes](./reference-var-modes.md)
- [Spec expressions]()
  - [Rust subset]()
  - [Arithmetic]()
  - [Spec equality ==]()
  - [Extensional equality `=~=` and `=~~=`]()
  - [&&& and |||]()
  - [Chained inequalities](./reference-chained-ineq.md)
  - [Implication (`==>`, `<==`, and `<==>`)](./reference-implication.md)
  - [`forall`, `exists`]()
  - [`choose`]()
  - [Function expressions]()
  - [Trigger annotations]()
  - [The view function `@`](./reference-at-sign.md)
  - [Spec index operator `[]`](./reference-spec-index.md)
- [Proof features]()
  - [assert and assume]()
  - [assert ... by](./reference-assert-by.md)
  - [assert forall ... by](./reference-assert-forall-by.md)
  - [assert ... by(bit_vector)](./reference-assert-by-bit-vector.md)
  - [assert ... by(nonlinear_arith)]()
  - [assert ... by(compute) / by(compute_only)]()
  - [reveal]()
  - [fuel]()
- [Function specifications]()
  - [requires / ensures]()
  - [opens_invariants](./reference-opens-invariants.md)
  - [recommends]()
- [Loop specifications]()
  - [invariant]()
  - [ensures / invariant_ensures]()
- [Recursion and termination]()
  - [decreases ...]()
  - [decreases ... when ...]()
  - [decreases ... via ...]()
  - [Datatype ordering]()
  - [Cyclic definitions]()
- [Command line]()
  - [--arch-word-bits]()
>>>>>>> 3631ef00
<|MERGE_RESOLUTION|>--- conflicted
+++ resolved
@@ -101,12 +101,8 @@
 
 # Reference
 
-<<<<<<< HEAD
-- [Verus syntax reference](syntax.md)
-- [Supported and unsupported features](./features.md)
-- [Planned future work]()
-=======
 - [Supported and unsupported Rust features](./features.md)
+- [Verus syntax overview](syntax.md)
 - [Modes]()
   - [Function modes]()
   - [Variable modes](./reference-var-modes.md)
@@ -148,4 +144,4 @@
   - [Cyclic definitions]()
 - [Command line]()
   - [--arch-word-bits]()
->>>>>>> 3631ef00
+- [Planned future work]()