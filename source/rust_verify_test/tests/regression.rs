#![feature(rustc_private)]
#[macro_use]
mod common;
use common::*;

test_verify_one_file! {
    #[test] test_189a verus_code! {
        use vstd::set::*;

        proof fn test_sets_1() {
            let s1: Set<i32> = Set::empty().insert(1);
            let s2: Set<i32> = Set::empty();
            assert(!s2.contains(1));
            // assert(!s1.ext_equal(s2));
            assert(s1 !== s2);
        }
    } => Ok(())
}

test_verify_one_file! {
    #[test] test_189b verus_code! {
        use vstd::set::*;

        spec fn different_set<V>(s: Set<V>) -> Set<V> { s }

        proof fn test_sets_1() {
            let s1: Set<i32> = Set::empty().insert(1);

            assert (exists|s3: Set<i32>| different_set(s3) !== s1) by {
                assert(!different_set(Set::empty()).contains(1i32));
            }
        }
    } => Ok(())
}

test_verify_one_file! {
    #[test] test_verifier_truncate_allowed_on_cast verus_code! {
        fn test(a: u64) -> u8 {
            #[verifier(truncate)] (a as u8)
        }
    } => Ok(())
}

test_verify_one_file! {
    #[test] test_hygienic_identifiers_regression_279 verus_code! {
        macro_rules! assert_with_binding {
            ($s1:expr) => {
                let s1 = $s1;
                vstd::pervasive::assert(s1);
            }
        }

        proof fn test() {
            let s1: nat = 0;
            assert_with_binding!(true);
            assert(s1 === 0);
        }

        macro_rules! recursor {
            () => { };
            ($e:expr, $($tail:tt)*) => {
                let s: u8 = $e;
                recursor!($($tail)*);   // this recursive call defines a *distinct* variable called `s`
                assert_(s == $e);       // this `s` should refer to the decl from 2 lines above
            };
        }

        macro_rules! iterer {
            ($($e:expr),*) => {
                $( let s: u8 = $e; )*   // This makes two let statements, but rustc treats them as the same identifier
                assert_(s == 3);        // So this always refers to the last `s` that was declared
            };
        }

        proof fn test_more_complex() {
            let s: u8 = 20;

            recursor!(5, 6,);
            iterer!(2, 3);

            assert_(s == 20);

            let s: u8 = 19;
            assert_(s == 19);
        }

        macro_rules! closure {
            ($e:expr) => {
                closure_to_fn_spec(|s: u8| { $e })
            };
        }

        proof fn test_closure_param_names() {
            let foo = |s: u8| {
                closure!(s)(20) // when we pass `s` into the macro, it should refer to the `s` in the line above
            };

            assert_(foo(5) == 5);
        }
    } => Ok(())
}

test_verify_one_file! {
    #[ignore] #[test] test_bad_span_for_postcondition_failure_regression_281 verus_code! {
        #[is_variant]
        enum Enum {
            A,
            B,
        }


        fn test(a: u32) -> (res: Enum)
            ensures (match res {
                Enum::A => a <= 10,
                Enum::B => a > 10, // FAILS
            }) {

            Enum::B
        }
    } => Err(e) => assert_one_fails(e)
}

test_verify_one_file! {
    #[test] fields_from_macros_not_treated_as_distinct_identifiers verus_code! {
        struct Foo(pub u64);

        // Internally, the use of .0 in the macro creates an identifier `0`
        // with some extra info that is used for macro hygeine purposes.
        // However, that info needs to be ignored: the field access .0
        // should be treated like any other .0 access.

        macro_rules! some_macro {
            ($foo:ident) => {
                vstd::pervasive::assert($foo.0 == 20);
            }
        }

        proof fn some_func() {
            let foo = Foo(20);
            assert(foo.0 == 20);

            some_macro!(foo);
        }

        struct Bar { val: u64 }

        macro_rules! some_macro2 {
            ($bar:ident) => {
                vstd::pervasive::assert($bar.val == 30);
            }
        }

        proof fn some_func2() {
            let bar = Bar { val: 30 };
            assert(bar.val == 30);

            some_macro2!(bar);

        }
    } => Ok(())
}

test_verify_one_file! {
    #[test] parse_named_return_type_with_comma_in_type_args verus_code! {
        use vstd::map::*;

        proof fn some_proof() -> (m: Map<int, int>)
            ensures m === Map::empty()
        {
            Map::empty()
        }

        proof fn cats() {
            let m = some_proof();
            assert(m === Map::empty());
        }
    } => Ok(())
}

test_verify_one_file! {
    #[test] forall_in_ensures_with_return_keyword_regression_216 verus_code! {
        #[verifier::spec]
        fn f(a: nat) -> bool {
            true
        }

        fn g() -> (res: bool)
            ensures forall|i: nat| f(i)
        {
            return true;
        }
    } => Ok(())
}

test_verify_one_file! {
    #[test] reveal_func_unused_from_other_module_issue_411 verus_code! {
        mod X {
            #[verifier(opaque)]
            pub open spec fn foo() -> bool { true }
        }

        proof fn test() {
            reveal(X::foo);
        }
    } => Ok(_err) => { /* allow deprecated warning */ }
}

test_verify_one_file! {
    #[test] reveal_exec_fn_issue_411 verus_code! {
        pub fn foo() -> bool { true }

        proof fn test() {
            reveal(foo);
        }
    } => Err(err) => assert_vir_error_msg(err, "reveal/fuel statements require a spec-mode function")
}

test_verify_one_file! {
    #[test] reveal_proof_fn_issue_411 verus_code! {
        pub proof fn foo() -> bool { true }

        proof fn test() {
            reveal(foo);
        }
    } => Err(err) => assert_vir_error_msg(err, "reveal/fuel statements require a spec-mode function")
}

test_verify_one_file! {
    #[test] let_with_parens_issue_260 verus_code! {
        fn f() {
            let (x):usize = 0;
            assert(x == 0);
        }

        fn g() {
            let (x):usize = 0;
            assert(x == 1); // FAILS
        }
    } => Err(err) => assert_fails(err, 1)
}

test_verify_one_file! {
    #[test] use_statement_of_spec_fn_issue293 verus_code! {
        mod Y {
            #![allow(dead_code)] // this was needed for the original crash

            use builtin::*;
            use builtin_macros::*;

            verus!{
                mod X {
                    pub open spec fn foo();
                }

                proof fn some_proof_fn() {
                    let x = foo();
                }
            }

            use X::foo; // this was needed for the original crash
        }
    } => Ok(())
}

test_verify_one_file! {
    #[test] is_variant_in_exec_issue_341 verus_code! {
        pub struct Lock {}

        #[is_variant]
        pub enum OptionX<T> {
            NoneX,
            SomeX(T)
        }

        pub fn what_is_wrong() -> bool
        {
            let opt_lock = OptionX::SomeX(Lock{});
            let lock = opt_lock.get_SomeX_0();   // This line triggers panic
            true
        }
    } => Err(err) => assert_vir_error_msg(err, "cannot call function with mode spec")
}

test_verify_one_file! {
    #[test] reveal_non_opaque_issue236_1 verus_code! {
        spec fn is_true(a: bool) -> bool { a }

        proof fn foo() {
            hide(is_true);
            assert(is_true(true)); // FAILS
            reveal(is_true);
        }
    } => Err(err) => assert_one_fails(err)
}

test_verify_one_file! {
    #[test] reveal_non_opaque_issue236_2 verus_code! {
        spec fn is_true(a: bool) -> bool { a }

        proof fn foo() {
            hide(is_true);
            reveal(is_true);
            assert(is_true(true));
        }
    } => Ok(())
}

test_verify_one_file! {
    #[test] reveal_with_fuel_non_opaque_non_recursive_issue236_373_pass verus_code! {
        spec fn is_true(a: bool) -> bool { a }

        proof fn foo() {
            reveal_with_fuel(is_true, 1);
        }
    } => Ok(())
}

test_verify_one_file! {
    #[test] reveal_with_fuel_non_opaque_non_recursive_issue236_373_fail verus_code! {
        spec fn is_true(a: bool) -> bool { a }

        proof fn foo() {
            reveal_with_fuel(is_true, 2);
        }
    } => Err(err) => assert_vir_error_msg(err, "reveal_with_fuel statements require a function with a decreases clause")
}

test_verify_one_file_with_options! {
    #[test] call_spec_fn_from_external_body_issue_257 ["--compile"] => verus_code! {
        #[verifier(external_body)]
        fn f(x: usize) -> usize {
            id(x)
        }

        pub open spec fn id(x: usize) -> usize {
            x
        }
    } => Ok(())
}

test_verify_one_file! {
    #[test] air_function_names_issue_376 verus_code! {
        enum Nat {
            Zero,
            Succ(Box<Nat>),
        }

        spec fn height(n: Nat) -> nat
            decreases n
        {
            match n {
                Nat::Zero => 0,
                Nat::Succ(box m) => height(m),
            }
        }
    } => Ok(())
}

test_verify_one_file! {
    #[test] parse_empty_requires_ensure_invariant verus_code! {
        proof fn test()
            requires
        {
        }

        proof fn test2()
            ensures
        {
        }

        fn test3()
        {
            loop
                invariant
            {
            }
        }
    } => Ok(())
}

test_verify_one_file! {
    #[test] const_name_in_lifetime_generate_regression_563 verus_code! {
        pub spec const CONST_VALUE: nat = 32;
        #[verifier(external_body)]
        struct Data { }
        impl Data {
            proof fn foo(self) {
                let value: nat = CONST_VALUE as nat;
                if vstd::prelude::arbitrary::<nat>() >= value {
                } else {
                }
            }
        }
    } => Ok(())
}

test_verify_one_file_with_options! {
    #[test] nat_no_use_builtin_issue575 ["no-auto-import-builtin"] => code! {
        use vstd::prelude::*;

        pub struct MyType {
            x: nat,
        }

        fn main() { }
    } => Ok(())
}

test_verify_one_file! {
    #[test] poly_invalid_air_regression_577 verus_code! {
        use vstd::{prelude::*, vec::*};

        pub trait Foo {
            fn do_something(&mut self, val: u8);
        }

        pub struct Bar {
            vec: Vec<u8>,
            field0: u8
        }

        impl Bar {
            fn new() -> Self {
                Self {
                    vec: Vec::with_capacity(2),
                    field0: 0,
                }
            }
        }

        impl Foo for Bar {
            fn do_something(&mut self, val: u8) {
                self.field0 = val;
            }
        }
    } => Ok(_err) => { /* allow deprecated warning */ }
}

test_verify_one_file_with_options! {
    #[test] def_id_names_for_builtins_regression_588 ["no-auto-import-builtin"] => code! {
        use vstd::{prelude::*, seq::*};

        verus! {

        spec fn pred(a: nat, s: Seq<int>) -> bool
        {
            a < s.len()
        }

        } // verus!
    } => Ok(_err) => { /* allow unused warning */ }
}

test_verify_one_file! {
    #[test] typ_invariants_with_typ_decorations_issue604 verus_code!{
        pub struct PageId {
            pub i: nat,
        }

        struct PageIdContainer {
            page_id: Ghost<PageId>,
        }

        spec fn a(page_id: PageId) -> bool;
        spec fn b(page_id: PageId) -> bool;

        proof fn test(pic: PageIdContainer) {
            let page_id = pic.page_id@;

            assume(a(page_id));
            assume(forall |page_id| #[trigger] a(page_id) ==> b(page_id));
            assert(b(page_id));
        }
    } => Ok(())
}

test_verify_one_file! {
    #[test] test_trait_impl_for_same_name_issue314 verus_code! {
        pub trait Foo {
            spec fn foo(&self) -> bool;
        }

        pub type MyType<T> = FnSpec(T) -> bool;

        impl<T> Foo for MyType<T> {
            spec fn foo(&self) -> bool {
                true
            }
        }
    } => Ok(())
}

test_verify_one_file_with_options! {
    #[test] test_broadcast_forall_import_issue471 ["no-auto-import-builtin"] => code! {
        use builtin_macros::*;
        #[allow(unused_imports)]
        use vstd::{seq::*, seq_lib::*};

        verus! {

        proof fn weird_broadcast_failure(seq:Seq<usize>)
        {
            //seq_to_set_is_finite_broadcast::<usize>(seq);
            assert(seq.to_set().finite());
        }

        }
    } => Ok(())
}

test_verify_one_file! {
    #[test] test_attr_parsing_387_discussioncomment_6611094_1 verus_code! {
        #[verifier:ext_equal]
        pub struct Y {
            y: int
        }
    } => Err(err) => assert_vir_error_msg(err, "expected one of")
}

test_verify_one_file! {
    #[test] test_attr_parsing_387_discussioncomment_6611094_2 verus_code! {
        #[verifier(wat, wat)]
        pub struct Y {
            y: int
        }
    } => Err(err) => assert_vir_error_msg(err, "unrecognized verifier attribute")
}

test_verify_one_file! {
    #[test] test_attr_parsing_regression_684 verus_code! {
        #[verifier(external),verifier(external_body)]
        proof fn bar() {
        }
    } => Err(err) => assert_vir_error_msg(err, "expected `]`, found `,`")
}

test_verify_one_file! {
    #[test] test_attr_parsing_387_discussioncomment_6611094_3 verus_code! {
        #[verifier("something")]
        proof fn bar() {
        }
    } => Err(err) => assert_vir_error_msg(err, "unrecognized verifier attribute")
}

test_verify_one_file! {
    #[test] test_for_loop_387_discussioncomment_5683342 verus_code! {
        struct T{}
        fn f(v: Vec<T>) {
            for t in v {}
        }
    } => Err(err) => assert_vir_error_msg(err, "Verus does not yet support IntoIterator::into_iter")
}

test_verify_one_file! {
    #[test] test_associated_type_with_bound_387_discussioncomment_6179829 verus_code! {
        pub trait T { }

        pub trait U {
            type S: T;
        }
    } => Err(err) => assert_vir_error_msg(err, "Verus does not yet support associated types with trait bounds")
}

test_verify_one_file! {
    #[test] test_empty_recommends_387_discussioncomment_5670055 verus_code! {
        pub open spec fn foo() -> bool
          recommends
          {
              true
          }

        proof fn test() {
            assert(foo());
        }
    } => Ok(())
}

test_verify_one_file! {
    #[test] test_empty_recommends_387_discussioncomment_6117310_1 verus_code! {
        pub open fn test() -> bool {
            1int > 0int
        }
    } => Err(err) => assert_vir_error_msg(err, "only `spec` functions can be marked `open` or `closed`")
}

test_verify_one_file_with_options! {
    #[test] test_open_spec_is_already_open_387_discussioncomment_5679297_1 ["--expand-errors"] => verus_code! {
        use vstd::set::*;

        spec fn yes() -> bool { true }

        spec fn both(s: Set<nat>) -> bool {
            &&& yes()
            &&& s.contains(0) // EXPAND-ERRORS
        }

        proof fn test(s: Set<nat>) {
            assert(both(s)); // EXPAND-ERRORS
        }
    } => Err(err) => {
        assert!(err.expand_errors_notes[0].rendered.contains("this function is uninterpreted"));
    }
}

test_verify_one_file_with_options! {
    #[test] test_open_spec_is_already_open_387_discussioncomment_5679297_2 ["--expand-errors"] => verus_code! {
        struct Z { _temp: (), }

        mod X {
            pub trait T {
                open spec fn foo(&self) -> bool; // EXPAND-ERRORS
            }

            impl T for super::Z {
                open spec fn foo(&self) -> bool { false }
            }
        }

        use X::T;

        fn f() {
            let z = Z { _temp: () };
            assert(z.foo()); // EXPAND-ERRORS
        }
    } => Err(err) => {
        assert!(err.expand_errors_notes[0].rendered.contains("trait function declaration"));
        assert_expand_fails(err, 2);
    }
}

test_verify_one_file! {
    #[test] test_unwrapped_tracked_wrong_span_387_discussioncomment_6733203_1 verus_code! {
        fn test_bug1(Tracked(s): Tracked<&mut i32>)
        {
            let tracked x: &mut i32 = s;
        }
    } => Err(err) => {
        assert!(err.errors[0].rendered.contains("let tracked x: &mut i32 = s;"));
    }
}

test_verify_one_file! {
    #[test] test_unwrapped_tracked_wrong_span_387_discussioncomment_6733203_2 verus_code! {
        fn test_bug2(Tracked(s): Tracked<&mut i32>)
        {
            let tracked x: i32 = s;
        }
    } => Err(err) => {
        assert!(err.errors[0].rendered.contains("let tracked x: i32 = s;"));
    }
}

test_verify_one_file! {
    #[test] test_unwrapped_tracked_unintended_387_discussioncomment_6680621 verus_code! {
        exec fn f(foo: &mut usize) {
            let tracked tracked_foo = Tracked(foo);
        }
    } => Err(err) => {
        assert_eq!(err.errors.len(), 1);
        assert_eq!(err.warnings.len(), 1);
        assert!(err.errors[0].rendered.contains("let tracked tracked_foo = Tracked(foo);"));
        assert!(err.warnings.iter().find(|x| x.message.contains("the right-hand side is already wrapped with `Tracked`")).is_some());
    }
}

test_verify_one_file! {
    #[test] test_unwrapped_ghost_unintended_387_discussioncomment_6680621 verus_code! {
        exec fn f(foo: usize) {
            let ghost ghost_foo = Ghost(foo);
        }
    } => Ok(err) => {
        dbg!(&err);
        assert_eq!(err.errors.len(), 0);
        assert!(err.warnings.iter().find(|x| x.message.contains("the right-hand side is already wrapped with `Ghost`")).is_some());
    }
}

test_verify_one_file! {
    #[test] test_multiset_finite_false_1 verus_code! {
        use vstd::{map::*, multiset::*};
        proof fn test(mymap: Map<nat, nat>)
            requires !mymap.dom().finite() {

            let m = Multiset::new(mymap);
            assert(m.dom().finite());

            assert(!m.dom().finite()); // FAILS
            // assert(false);
        }
    } => Err(err) => assert_one_fails(err)
}

test_verify_one_file! {
    #[test] test_multiset_finite_false_2 verus_code! {
        use vstd::{map::*, multiset::*};
        proof fn test(mymap: Map<nat, nat>)
            requires !mymap.dom().finite() {

            let m = Multiset::new(mymap);
            assert(m.dom().finite());

            assert(m.dom() =~= mymap.dom()); // FAILS
            // assert(!m.dom().finite());
            // assert(false);
        }
    } => Err(err) => assert_one_fails(err)
}

test_verify_one_file! {
    #[test] str_len_contradiction_from_suspect_unsoundness_report verus_code! {
        use vstd::string::*;
        use vstd::seq::*;
        proof fn test(s2: Seq<char>, s1: Seq<char>)
            requires
                (s1 + new_strlit("-ab")@ == s2 + new_strlit("-cde")@) ||
                (s1 + new_strlit("-cde")@ == s2 + new_strlit("-cde")@),
        {
            assert(
                (s1.len() + 3 == s2.len() + 4) ||
                (s1.len() + 4 == s2.len() + 4)
            ) by {
                reveal_strlit("-cde");
                reveal_strlit("-ab");
                assert((s1 + new_strlit("-ab")@).len() == s1.len() + new_strlit("-ab")@.len() == s1.len() + 3);
                assert((s1 + new_strlit("-cde")@).len() == s1.len() + new_strlit("-cde")@.len() == s1.len() + 4);
                assert((s2 + new_strlit("-cde")@).len() == s2.len() + new_strlit("-cde")@.len() == s2.len() + 4);
            };

            assert(s1 + new_strlit("-ab")@ != s2 + new_strlit("-cde")@) by {
                let str1 = s1 + new_strlit("-ab")@;
                let str2 = s2 + new_strlit("-cde")@;
                assert(str1.len() == s1.len() + 3) by {
                    reveal_strlit("-ab");
                    assert(str1.len() == (s1 + new_strlit("-ab")@).len() == s1.len() + new_strlit("-ab")@.len() == s1.len() + 3);
                };
                assert(str2.len() == s2.len() + 4) by {
                    reveal_strlit("-cde");
                    assert(str2.len() == (s2 + new_strlit("-cde")@).len() == s2.len() + new_strlit("-cde")@.len() == s2.len() + 4);
                };
                if str2.len() == str1.len() {
                    assert(s1.len() + 3 == s2.len() + 4);
                    assert(s1 + new_strlit("-ab")@ == s2 + new_strlit("-cde")@); // from the requires

                    assert(str1 == s2 + new_strlit("-cde")@);
                    assert(str1 == s1 + new_strlit("-ab")@);

                    reveal_strlit("-ab");
                    reveal_strlit("-cde");
                    assert(str2[str2.len() - 1] == 'e');
                    assert(str2[str2.len() - 1] == 'b');
                    assert(false);
                }
            };
        }
    } => Ok(())
}

test_verify_one_file! {
<<<<<<< HEAD
    #[test] lifetime_generate_assoc_type_regression_769 verus_code! {
        pub trait EA {
            type I;
            type O;
        }

        pub struct Empty {}

        pub struct EAA {}

        impl EA for EAA {
            type I = Empty;
            type O = Empty;
        }

        pub struct MC<E>(E);

        pub struct M<E: EA> {
            pub content: MC<E>,
        }

        enum A<X> {
            Y(X),
            Z,
        }

        proof fn foo() {
            let input: A<M<EAA>> = A::Z;
=======
    #[test] test_reveal_type_args_regression_704 verus_code! {
        trait X {}
        impl X for int {}

        #[verifier::opaque]
        spec fn foo(x: impl X) -> bool {
            true
        }

        proof fn test()
        {
            reveal(foo);

            assert(foo(3int));
>>>>>>> 3a7b70f2
        }
    } => Ok(())
}<|MERGE_RESOLUTION|>--- conflicted
+++ resolved
@@ -756,7 +756,25 @@
 }
 
 test_verify_one_file! {
-<<<<<<< HEAD
+    #[test] test_reveal_type_args_regression_704 verus_code! {
+        trait X {}
+        impl X for int {}
+
+        #[verifier::opaque]
+        spec fn foo(x: impl X) -> bool {
+            true
+        }
+
+        proof fn test()
+        {
+            reveal(foo);
+
+            assert(foo(3int));
+        }
+    } => Ok(())
+}
+
+test_verify_one_file! {
     #[test] lifetime_generate_assoc_type_regression_769 verus_code! {
         pub trait EA {
             type I;
@@ -785,22 +803,6 @@
 
         proof fn foo() {
             let input: A<M<EAA>> = A::Z;
-=======
-    #[test] test_reveal_type_args_regression_704 verus_code! {
-        trait X {}
-        impl X for int {}
-
-        #[verifier::opaque]
-        spec fn foo(x: impl X) -> bool {
-            true
-        }
-
-        proof fn test()
-        {
-            reveal(foo);
-
-            assert(foo(3int));
->>>>>>> 3a7b70f2
         }
     } => Ok(())
 }