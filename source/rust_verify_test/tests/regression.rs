--- conflicted
+++ resolved
@@ -707,22 +707,6 @@
 }
 
 test_verify_one_file! {
-<<<<<<< HEAD
-    #[test] test_reveal_type_args_regression_704 verus_code! {
-        trait X {}
-        impl X for int {}
-
-        #[verifier::opaque]
-        spec fn foo(x: impl X) -> bool {
-            true
-        }
-
-        proof fn test()
-        {
-            reveal(foo);
-
-            assert(foo(3int));
-=======
     #[test] str_len_contradiction_from_suspect_unsoundness_report verus_code! {
         use vstd::string::*;
         use vstd::seq::*;
@@ -767,7 +751,25 @@
                     assert(false);
                 }
             };
->>>>>>> 48fbd06e
+        }
+    } => Ok(())
+}
+
+test_verify_one_file! {
+    #[test] test_reveal_type_args_regression_704 verus_code! {
+        trait X {}
+        impl X for int {}
+
+        #[verifier::opaque]
+        spec fn foo(x: impl X) -> bool {
+            true
+        }
+
+        proof fn test()
+        {
+            reveal(foo);
+
+            assert(foo(3int));
         }
     } => Ok(())
 }