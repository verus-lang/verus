#![feature(rustc_private)]
#[macro_use]
mod common;
use common::*;

test_verify_one_file! {
    #[test] basic_while verus_code! {
        fn test1() {
            let mut i = 0;
            while i < 10
                invariant i <= 10
                decreases 10 - i
            {
                i = i + 1;
            }
            assert(i == 10);
        }
    } => Ok(())
}

test_verify_one_file! {
    #[test] basic_while_fail1 verus_code! {
        fn test1() {
            let mut i = 0;
            while i < 10
                decreases 10 - i
            {
                i = i + 1;
            }
            assert(i == 10); // FAILS
        }
    } => Err(err) => assert_one_fails(err)
}

test_verify_one_file! {
    #[test] basic_while_fail2 verus_code! {
        fn test1() {
            let mut i = 0;
            let mut j = 0;
            while i < 10
                decreases 10 - i
            {
                i = i + 1;
                while j < 5
                    decreases 5 - j
                {
                    j = j + 1;
                }
            }
            assert(j == 0); // FAILS
        }
    } => Err(err) => assert_one_fails(err)
}

test_verify_one_file_with_options! {
    #[test] complex_while ["exec_allows_no_decreases_clause"] => verus_code! {
        fn test1() {
            let mut i = 0;
            let mut x = 0;
            while {x = x + 1; i < 10}
                invariant
                    i <= 10,
                    x == i,
            {
                i = i + 1;
            }
            assert(i == 10);
            assert(x == 11);
        }
    } => Ok(())
}

test_verify_one_file_with_options! {
    #[test] complex_while_fail1 ["exec_allows_no_decreases_clause"] => verus_code! {
        fn test1() {
            let mut i = 0;
            let mut x = 0;
            while {x = x + 1; i < 10}
                invariant
                    i <= 10,
                    x == i,
            {
                i = i + 1;
            }
            assert(i == 10);
            assert(x != 11); // FAILS
        }
    } => Err(err) => assert_one_fails(err)
}

test_verify_one_file! {
    #[test] complex_while2 verus_code! {
        proof fn check(a: u64)
            requires 1 <= a
        {
        }

        fn test1() {
            let mut i = 0;
            let mut x = 0;
            while {
                x = x + 1;
                proof { check(x); }
                i < 10
            }
                invariant
                    i <= 10,
                    x == i,
                decreases 10 - i
            {
                i = i + 1;
            }
            assert(i == 10);
            assert(x == 11);
        }
    } => Ok(())
}

test_verify_one_file! {
    #[test] complex_while2_fail verus_code! {
        proof fn check(a: u64)
            requires 2 <= a
        {
        }

        fn test1() {
            let mut i = 0;
            let mut x = 0;
            while {
                x = x + 1;
                proof { check(x); } // FAILS
                i < 10
            }
                invariant
                    i <= 10,
                    x == i,
                decreases 10 - i
            {
                i = i + 1;
            }
            assert(i == 10);
            assert(x == 11);
        }
    } => Err(err) => assert_fails(err, 1)
}

test_verify_one_file! {
    #[test] test_variables_havoc_basic verus_code! {
        fn test(a: u64)
            requires a < 10
        {
            let mut i = a;
            while i < 20
                decreases 20 - i
            {
                i = i + 1;
            }
            assert(i == a); // FAILS
        }
    } => Err(e) => assert_one_fails(e)
}

test_verify_one_file! {
    #[test] test_variables_not_havoc_basic verus_code! {
        fn test(a: u64)
            requires a < 10
        {
            let mut i = a;
            let mut j = a;
            j = j + 2;
            while i < 20
                decreases 20 - i
            {
                i = i + 1;
            }
            j = j + 2;
            assert(j == a + 4);
        }
    } => Ok(())
}

test_verify_one_file! {
    #[test] test_variables_no_effect_basic verus_code! {
        fn test(a: u64)
            requires a < 10
        {
            let mut i = a;
            let mut k = 12;
            while i < 20
                decreases 20 - i
            {
                let mut k = i;
                i = i + 1;
                k = k + 1;
                assert(k == i);
            }
            k = k + 1;
            assert(k == 13);
        }
    } => Ok(())
}

test_verify_one_file! {
    #[test] test_variables_havoc_nested verus_code! {
        fn test(a: u64)
            requires a < 10
        {
            let mut i = a;
            while i < 20
                decreases 20 - i
            {
                i = i + 1;
                let mut j = a;
                while j < 10
                    decreases 10 - j
                {
                    j = j + 1;
                }
                assert(j == a); // FAILS
            }
        }
    } => Err(e) => assert_one_fails(e)
}

test_verify_one_file! {
    #[test] test_variables_not_havoc_nested verus_code! {
        fn test(a: u64)
            requires a < 10
        {
            let mut i = a;
            let mut j = a;
            j = j + 2;
            while i < 20
                decreases 20 - i
            {
                i = i + 1;
                let mut j = a;
                while j < 20
                    decreases 20 - j
                {
                    j = j + 1;
                }
            }
            j = j + 2;
            assert(j == a + 4);
        }
    } => Ok(())
}

test_verify_one_file! {
    #[test] test_variables_no_effect_nested verus_code! {
        fn test(a: u64)
            requires a < 10
        {
            let mut i = a;
            let mut k = 12;
            while i < 20
                decreases 20 - i
            {
                let mut k = i;
                i = i + 1;
                while k < 20
                    decreases 20 - k
                {
                    k = k + 1;
                }
            }
            k = k + 1;
            assert(k == 13);
        }
    } => Ok(())
}

test_verify_one_file_with_options! {
    #[test] basic_loop ["exec_allows_no_decreases_clause"] => verus_code! {
        use vstd::modes::*;
        fn test() {
            let ghost mut a: int = 5;
            loop
                invariant a > 0
            {
                proof {
                    a = a + 1;
                }
            }
        }
    } => Ok(())
}

test_verify_one_file_with_options! {
    #[test] basic_loop_fail ["exec_allows_no_decreases_clause"] => verus_code! {
        fn test() {
            let mut a: u32 = 5;
            loop
                invariant a > 0 // FAILS
            {
                a = a - 1;
            }
        }
    } => Err(err) => assert_one_fails(err)
}

test_verify_one_file_with_options! {
    #[test] basic_loop_new_vars ["exec_allows_no_decreases_clause"] => verus_code! {
        fn test() {
            let mut a: u32 = 5;
            while a < 100
                invariant
                    ({let b: int = 0; a > b}),
                    ({let b: int = 0; a > b}),
            {
                a = a + 1;
            }
        }
    } => Ok(())
}

test_verify_one_file_with_options! {
    #[ignore] #[test] regression_11_incorrect_loop_header ["exec_allows_no_decreases_clause"] => verus_code! {
        fn test() {
            let mut a: u64 = 0;
            while a < 100
                invariant a <= 100
            {
                requires(a <= 100);
                a = a + 1;
            }
        }
    } => Err(e) => assert_vir_error_msg(e, "TODO: ignored test")
}

const MUT_REF_COMMON: &str = verus_code_str! {
    fn update_x(x: &mut bool) {
        *x = false;
    }
};

test_verify_one_file! {
    #[test] mut_ref_havoc_loop_1_regression_231 MUT_REF_COMMON.to_string() + verus_code_str! {
        fn foo(x: &mut bool)
            requires *old(x) == true
        {
            assert(*x == true);

            let mut i = 0;
            while i < 5
                decreases 5 - i
            {
                i = i + 1;

                update_x(x);
            }

            assert(*x == true); // FAILS
        }
    } => Err(e) => assert_one_fails(e)
}

test_verify_one_file! {
    #[test] mut_ref_havoc_loop_2_regression_231 MUT_REF_COMMON.to_string() + verus_code_str! {
        fn foo2() {
            let mut x = true;

            let mut i = 0;
            while i < 5
                decreases 5 - i
            {
                i = i + 1;

                update_x(&mut x);
            }

            assert(x == true); // FAILS
        }
    } => Err(e) => assert_one_fails(e)
}

test_verify_one_file! {
    #[test] loop_termination_supported verus_code! {
        fn test() {
            let mut a: u64 = 0;
            while a < 100
                invariant a <= 100
                decreases 100 - a
            {
                a = a + 1;
            }
        }
    } => Ok(())
}

test_verify_one_file! {
    #[test] example_loop_break verus_code! {
        fn test() {
            let mut i: i8 = 0;
            loop
                invariant_except_break i <= 9
                invariant 0 <= i <= 10
                ensures 1 <= i
                decreases 10 - i
            {
                assert(i <= 9);
                i = i + 1;
                if i == 10 {
                    break;
                }
            }
            assert(1 <= i <= 10);
        }
    } => Ok(())
}

test_verify_one_file! {
    #[test] example_loop_break_fail1 verus_code! {
        fn test() {
            let mut i: i8 = 10;
            loop
                invariant_except_break i <= 9 // FAILS
                invariant 0 <= i <= 10
                ensures 1 <= i
                decreases 10 - i
            {
                assert(i <= 9);
                i = i + 1;
                if i == 10 {
                    break;
                }
            }
            assert(1 <= i <= 10);
        }
    } => Err(e) => assert_one_fails(e)
}

test_verify_one_file! {
    #[test] example_loop_break_fail2 verus_code! {
        fn test() {
            let mut i: i8 = 0;
            loop
                invariant_except_break i <= 8 // FAILS
                invariant 0 <= i <= 10
                ensures 1 <= i
                decreases 10 - i
            {
                assert(i <= 9);
                i = i + 1;
                if i == 10 {
                    break;
                }
            }
            assert(1 <= i <= 10);
        }
    } => Err(e) => assert_one_fails(e)
}

test_verify_one_file! {
    #[test] example_loop_break_fail3 verus_code! {
        fn test() {
            let mut i: i8 = 0;
            loop
                invariant_except_break i <= 9
                invariant 0 <= i <= 10
                ensures 1 <= i
                decreases 10 - i
            {
                break; // FAILS
            }
            assert(1 <= i <= 10);
        }
    } => Err(e) => assert_one_fails(e)
}

test_verify_one_file! {
    #[test] example_loop_break_fail4 verus_code! {
        fn test() {
            let mut i: i8 = 0;
            loop
                invariant_except_break i <= 9
                invariant 0 <= i <= 10
                ensures 1 <= i
                decreases 10 - i
            {
                assert(i <= 9);
                i = i + 1;
                if i == 10 {
                    break;
                }
            }
            assert(i <= 9); // FAILS
        }
    } => Err(e) => assert_one_fails(e)
}

test_verify_one_file! {
    #[test] example_loop_continue verus_code! {
        fn test() {
            let mut i: i8 = 0;
            loop
                invariant_except_break i <= 9
                invariant 0 <= i <= 10
                ensures 1 <= i
                decreases 10 - i
            {
                assert(i <= 9);
                i = i + 1;
                if i == 5 {
                    continue;
                }
                if i == 10 {
                    break;
                }
            }
            assert(1 <= i <= 10);
        }
    } => Ok(())
}

test_verify_one_file! {
    #[test] example_loop_continue_fail verus_code! {
        fn test() {
            let mut i: i8 = 0;
            loop
                invariant_except_break i <= 9
                invariant 0 <= i <= 10
                ensures 1 <= i
                decreases 10 - i
            {
                assert(i <= 9);
                i = i + 1;
                if i == 10 {
                    continue; // FAILS
                }
                if i == 10 {
                    break;
                }
            }
            assert(1 <= i <= 10);
        }
    } => Err(e) => assert_one_fails(e)
}

test_verify_one_file_with_options! {
    #[test] infinite_loop ["exec_allows_no_decreases_clause"] => verus_code! {
        fn test() {
            loop {
            }
            assert(false);
        }
    } => Ok(_err) => { /* allow unreachable warnings */ }
}

test_verify_one_file_with_options! {
    #[test] loop_break_false ["exec_allows_no_decreases_clause"] => verus_code! {
        fn test() {
            loop {
                break;
            }
            assert(false); // FAILS
        }
    } => Err(e) => assert_one_fails(e)
}

test_verify_one_file_with_options! {
    #[test] loop_break_false_y ["exec_allows_no_decreases_clause"] => verus_code! {
        fn test() {
            'y: loop {
                break;
            }
            assert(false); // FAILS
        }
    } => Err(e) => assert_one_fails(e)
}

test_verify_one_file_with_options! {
    #[test] while_b ["exec_allows_no_decreases_clause"] => verus_code! {
        fn test(b: bool) {
            while b {
            }
            assert(!b);
        }
    } => Ok(())
}

test_verify_one_file_with_options! {
    #[test] while_b_ok ["exec_allows_no_decreases_clause"] => verus_code! {
        fn test(b: bool) {
            while b
                ensures !b
            {
            }
            assert(!b);
        }
    } => Ok(())
}

test_verify_one_file_with_options! {
    #[test] while_b_fail ["exec_allows_no_decreases_clause"] => verus_code! {
        fn test(b: bool) {
            while b
                ensures !b
            {
                break; // FAILS
            }
            assert(!b);
        }
    } => Err(e) => assert_one_fails(e)
}

test_verify_one_file_with_options! {
    #[test] while_b2 ["exec_allows_no_decreases_clause"] => verus_code! {
        fn test(b: bool) {
            while b {
                while b {
                    break;
                }
            }
            assert(!b);
        }
    } => Ok(())
}

test_verify_one_file_with_options! {
    #[test] while_b2_x ["exec_allows_no_decreases_clause"] => verus_code! {
        fn test(b: bool) {
            'x: while b {
                'y: while b {
                    break 'x;
                }
            }
            assert(!b); // FAILS
        }
    } => Err(e) => assert_one_fails(e)
}

test_verify_one_file_with_options! {
    #[test] while_b2_y ["exec_allows_no_decreases_clause"] => verus_code! {
        fn test(b: bool) {
            'x: while b {
                'y: while b {
                    break 'y;
                }
            }
            assert(!b);
        }
    } => Ok(_err) => { /* TODO fix warnings? */ }
}

test_verify_one_file_with_options! {
    #[test] while_to_loop_ensures ["exec_allows_no_decreases_clause"] => verus_code! {
        fn test(b: bool) {
            while b
                ensures true
            {
            }
            assert(!b); // FAILS (while converted to loop due to ensures)
        }
    } => Err(e) => assert_one_fails(e)
}

test_verify_one_file_with_options! {
    #[test] while_to_loop_break ["exec_allows_no_decreases_clause"] => verus_code! {
        fn test(b: bool) {
            while b {
                break;
            }
            assert(!b); // FAILS (while converted to loop due to break)
        }
    } => Err(e) => assert_one_fails(e)
}

test_verify_one_file_with_options! {
    #[test] loop_infinite2 ["exec_allows_no_decreases_clause"] => verus_code! {
        fn test() {
            'x: loop {
                'y: loop {
                    break;
                }
            }
            assert(false);
        }
    } => Ok(_err) => { /* allow unreachable warnings */ }
}

test_verify_one_file_with_options! {
    #[test] loop_infinite2y ["exec_allows_no_decreases_clause"] => verus_code! {
        fn test() {
            'x: loop {
                'y: loop {
                    break 'y;
                }
            }
            assert(false);
        }
    } => Ok(_err) => { /* allow unreachable warnings */ }
}

test_verify_one_file_with_options! {
    #[test] loop_infinite2x ["exec_allows_no_decreases_clause"] => verus_code! {
        fn test() {
            'x: loop {
                'y: loop {
                    break 'x;
                }
            }
            assert(false); // FAILS
        }
    } => Err(e) => assert_one_fails(e)
}

test_verify_one_file_with_options! {
    #[test] loop2_ok ["exec_allows_no_decreases_clause"] => verus_code! {
        fn test(b: bool) {
            let mut i: i8 = 0;
            'x: loop
                invariant i == 0
            {
                i = i + 1;
                'y: loop
                    invariant i == 1
                {
                    break;
                }
                i = i - 1;
                if b {
                    break;
                }
            }
            assert(i == 0);
        }
    } => Ok(_err) => { /* TODO fix warnings? */ }
}

test_verify_one_file_with_options! {
    #[test] loop2_ok_y ["exec_allows_no_decreases_clause"] => verus_code! {
        fn test(b: bool) {
            let mut i: i8 = 0;
            'x: loop
                invariant i == 0
            {
                i = i + 1;
                'y: loop
                    invariant i == 1
                {
                    break 'y;
                }
                i = i - 1;
                if b {
                    break;
                }
            }
            assert(i == 0);
        }
    } => Ok(_err) => { /* TODO fix warnings? */ }
}

test_verify_one_file_with_options! {
    #[test] loop2_fail1 ["exec_allows_no_decreases_clause"] => verus_code! {
        fn test(b: bool) {
            let mut i: i8 = 0;
            'x: loop
                invariant i == 0
            {
                i = i + 1;
                'y: loop
                    invariant i == 1
                {
                    break 'x; // FAILS
                }
                i = i - 1;
                if b {
                    break;
                }
            }
            assert(i == 0);
        }
    } => Err(e) => assert_one_fails(e)
}

test_verify_one_file_with_options! {
    #[test] loop2_fail2 ["exec_allows_no_decreases_clause"] => verus_code! {
        fn test(b: bool) {
            let mut i: i8 = 0;
            'x: loop
                invariant i == 0
            {
                i = i + 1;
                'y: loop
                    invariant i == 1
                {
                    break;
                }
                if b {
                    break; // FAILS
                }
                i = i - 1;
            }
            assert(i == 0);
        }
    } => Err(e) => assert_one_fails(e)
}

test_verify_one_file_with_options! {
    #[test] loop_decreases1 ["exec_allows_no_decreases_clause"] => verus_code! {
        fn test1() {
            let mut i: u8 = 100;
            loop
                decreases i
            {
                if i == 0 {
                    break;
                }
                if i == 20 {
                    continue; // FAILS
                }
                i = i - 1;
            }
        }

        fn test2() {
            let mut i: u8 = 100;
            loop  // FAILS
                decreases i
            {
                if i == 0 {
                    break;
                }
                if i == 20 {
                    i = i - 1;
                    continue;
                }
            }
        }
    } => Err(e) => assert_fails(e, 2)
}

test_verify_one_file_with_options! {
    #[test] loop_decreases2 ["exec_allows_no_decreases_clause"] => verus_code! {
        fn test1() {
            let mut i: u8 = 100;
            let mut j: u8 = 100;
            while i > 0
                decreases i
            {
                while j > 0
                    decreases j
                {
                    j = j - 1;
                }
                i = i - 1;
            }
        }

        fn test2() {
            let mut i: u8 = 100;
            let mut j: u8 = 100;
            while i > 0
                decreases i
            {
                while j > 0 // FAILS
                    decreases j
                {
                }
                i = i - 1;
            }
        }

        fn test3() {
            let mut i: u8 = 100;
            let mut j: u8 = 100;
            while i > 0 // FAILS
                decreases i
            {
                while j > 0
                    decreases j
                {
                    j = j - 1;
                }
            }
        }
    } => Err(e) => assert_fails(e, 2)
}

test_verify_one_file_with_options! {
    #[test] loop_decreases3 ["exec_allows_no_decreases_clause"] => verus_code! {
        fn test_c() {
            'a: loop
                decreases 3u8
            {
                loop
                {
                    continue 'a;
                }
            }
        }
    } => Err(e) => assert_vir_error_msg(e, "decrease checking for labeled continue not supported")
}

test_verify_one_file_with_options! {
    #[test] loop_references_old_version_of_mut_var ["exec_allows_no_decreases_clause"] => verus_code! {
        fn foo(a: &mut u64)
            requires *old(a) === 17
        {
            *a = 19;
            loop
                invariant
                    *old(a) === 17,
                    *a === 19,
            {
                assert(false); // FAILS
            }
        }

        fn foo2(a: &mut u64) {
            loop
                invariant *old(a) === *a,
            {
            }
        }


        fn foo3(a: &mut u64)
            requires *old(a) === 1234,
        {
            loop
                invariant *old(a) === 1234,
            {
            }
        }

        fn foo4(a: &mut u64)
            requires *old(a) === 1234,
        {
            loop
                invariant *old(a) === 1234,
            {
                *a = 8932759;
            }
        }

        fn foo5(a: &mut u64)
            requires *old(a) === 1234,
        {
            *a = 12;
            loop
                invariant *a === 12,
            {
                assert(*a === 12);
            }
        }

        fn test_old_in_ensures(a: &mut u64)
            requires *old(a) < 2000,
            ensures *a as int === *old(a) + 25,
        {
            let mut i: u64 = 0;
            loop
                invariant *old(a) < 2000,
                    0 <= i < 25,
                    *a as int === *old(a) + i,
            {
                *a = *a + 1;
                i = i + 1;
                if i == 25 {
                    return;
                }
            }
        }

        fn test_old_in_ensures_fail(a: &mut u64)
            requires *old(a) < 2000,
            ensures *a as int === *old(a) + 26,
        {
            let mut i: u64 = 0;
            loop
                invariant *old(a) < 2000,
                    0 <= i < 25,
                    *a as int === *old(a) + i,
            {
                *a = *a + 1;
                i = i + 1;
                if i == 25 {
                    return; // FAILS
                }
            }
        }
    } => Err(e) => assert_fails(e, 2)
}

test_verify_one_file_with_options! {
    #[test] boxed_args_are_havoced_regression_340 ["exec_allows_no_decreases_clause"] => verus_code! {
        use vstd::prelude::*;

        mod Mod {
            pub struct X<T> {
                t: T, // private
            }

            impl<T> X<T> {
                pub closed spec fn view(&self) -> T { self.t }

                pub fn new(t: T) -> (s: Self)
                  ensures s.view() === t
                {
                    X { t: t }
                }

                pub fn some_mutator(&mut self) {
                }
            }

            pub fn some_mutator<T>(x: &mut X<T>) {
            }
        }

        fn test1() {
            let mut x = Mod::X::<u64>::new(5);
            assert(x.view() == 5);

            let mut i = 0;

            while i < 5 {
                x.some_mutator();
                i = i + 1;
            }

            assert(x.view() == 5); // FAILS
        }

        fn test2() {
            let mut x = Mod::X::<u64>::new(5);
            assert(x.view() == 5);

            let mut i = 0;

            while i < 5 {
                Mod::some_mutator(&mut x);
                i = i + 1;
            }

            assert(x.view() == 5); // FAILS
        }

        fn test3() {
            let mut v = Vec::<u64>::new();

            let mut i = 0;
            while i < 5
                invariant
                    v.view().len() == i as int
            {
                v.push(7);
                i = i + 1;
            }

            assert(v.view().len() == 0); // FAILS
        }
    } => Err(e) => assert_fails(e, 3)
}

test_verify_one_file_with_options! {
    #[ignore] #[test] while_continue_panic_regression_421 ["exec_allows_no_decreases_clause"] => verus_code! {
        fn test() {
            let i = 7;
            while i < 5 {
                continue;
            }
        }
    } => Ok(())
}

test_verify_one_file_with_options! {
    #[test] iter_loop ["exec_allows_no_decreases_clause"] => verus_code! {
        use vstd::prelude::*;
        fn test_loop() {
            let mut n: u64 = 0;
            let mut iter = (0..10).into_iter();
            loop
                invariant
                    iter.start <= 10,
                    iter.end == 10,
                    n == iter.start * 3,
                ensures
                    iter.start == 10,
            {
                if let Some(x) = iter.next() {
                    assert(x < 10);
                    assert(x == iter.start - 1);
                    n += 3;
                } else {
                    break;
                }
            }
            assert(iter.start == 10);
            assert(n == 30);
        }

        fn test_loop_fail() {
            let mut n: u64 = 0;
            let mut iter = (0..10).into_iter();
            loop
                invariant
                    iter.start <= 10,
                    iter.end == 10,
                    n == iter.start * 3,
                ensures
                    iter.start == 10,
            {
                if let Some(x) = iter.next() {
                    assert(x < 9); // FAILS
                    assert(x == iter.start - 1);
                    n += 3;
                } else {
                    break;
                }
            }
            assert(iter.start == 10);
            assert(n == 30);
        }
    } => Err(e) => assert_one_fails(e)
}

test_verify_one_file_with_options! {
    #[test] for_loop1 ["exec_allows_no_decreases_clause"] => verus_code! {
        use vstd::prelude::*;
        fn test_loop() {
            let mut n: u64 = 0;
            for x in iter: 0..10
                invariant n == iter.cur * 3,
            {
                assert(x < 10);
                assert(x == iter.cur);
                n += 3;
            }
            assert(n == 30);
        }

        fn test_loop_peek() {
            let mut n: u64 = 0;
            for x in 0..10
                invariant n == x * 3,
            {
                assert(x < 10);
                n += 3;
            }
            assert(n == 30);
        }

        fn test_loop_fail() {
            let mut n: u64 = 0;
            for x in iter: 0..10
                invariant n == iter.cur * 3,
            {
                assert(x < 9); // FAILS
                assert(x == iter.cur);
                n += 3;
            }
            assert(n == 30);
        }
    } => Err(e) => assert_one_fails(e)
}

test_verify_one_file_with_options! {
    #[test] for_loop2 ["exec_allows_no_decreases_clause"] => verus_code! {
        use vstd::prelude::*;
        fn test_loop() {
            let mut n: u64 = 0;
            let mut end = 10;
            for x in iter: 0..end
                invariant
                    n == iter.cur * 3,
                    end == 10,
            {
                assert(x < 10);
                assert(x == iter.cur);
                n += 3;
            }
            assert(n == 30);
        }

        fn test_loop_fail() {
            let mut n: u64 = 0;
            let mut end = 10;
            for x in iter: 0..end
                invariant
                    n == iter.cur * 3,
                    end == 10,
            {
                assert(x < 10); // FAILS
                assert(x == iter.cur);
                n += 3;
                end = end + 0; // causes end to be non-constant, so loop needs more invariants
            }
        }

        fn non_spec() {}

        fn test_loop_modes_transient_state() {
            let mut n: u64 = 0;
            let mut end = 10;
            // test Typing::snapshot_transient_state
            for x in iter: 0..({let z = end; non_spec(); z})
                invariant
                    n == iter.cur * 3,
                    end == 10,
            {
                n += 3;
                end = end + 0; // causes end to be non-constant
            }
        }
    } => Err(e) => assert_one_fails(e)
}

test_verify_one_file_with_options! {
    #[test] for_loop3 ["exec_allows_no_decreases_clause"] => verus_code! {
        use vstd::prelude::*;
        fn test_loop(n: u32) -> (v: Vec<u32>)
            ensures
                v.len() == n,
                forall|i: int| 0 <= i < n ==> v[i] == i,
        {
            let mut v: Vec<u32> = Vec::new();
            for i in iter: 0..n
                invariant
                    v@ =~= iter@,
            {
                v.push(i);
            }
            v
        }

        fn test_loop_fail(n: u32) -> (v: Vec<u32>)
            ensures
                v.len() == n,
                forall|i: int| 0 <= i < n ==> v[i] == i,
        {
            let mut v: Vec<u32> = Vec::new();
            for i in iter: 0..n
                invariant
                    v@ =~= iter@, // FAILS
            {
                v.push(0);
            }
            v
        }
    } => Err(e) => assert_one_fails(e)
}

test_verify_one_file_with_options! {
    #[test] for_loop_vec_custom_iterator ["exec_allows_no_decreases_clause"] => verus_code! {
        use vstd::prelude::*;

        pub uninterp spec fn spec_phantom_data<V: ?Sized>() -> core::marker::PhantomData<V>;

        pub struct VecIterCopy<'a, T: 'a> {
            pub vec: &'a Vec<T>,
            pub cur: usize,
        }

        impl<'a, T: Copy> Iterator for VecIterCopy<'a, T> {
            type Item = T;
            fn next(&mut self) -> (item: Option<T>)
                ensures
                    self.vec == old(self).vec,
                    old(self).cur < self.vec.len() ==> self.cur == old(self).cur + 1,
                    old(self).cur < self.vec.len() ==> item == Some(self.vec[old(self).cur as int]),
                    old(self).cur >= self.vec.len() ==> item.is_none() && self.cur == old(self).cur,
            {
                if self.cur < self.vec.len() {
                    let item = self.vec[self.cur];
                    self.cur = self.cur + 1;
                    Some(item)
                } else {
                    None
                }
            }
        }

        pub struct VecGhostIterCopy<'a, T> {
            pub seq: Seq<T>,
            pub cur: int,
            pub phantom: core::marker::PhantomData<&'a T>,
        }

        impl<'a, T: 'a> vstd::pervasive::ForLoopGhostIteratorNew for VecIterCopy<'a, T> {
            type GhostIter = VecGhostIterCopy<'a, T>;

            open spec fn ghost_iter(&self) -> VecGhostIterCopy<'a, T> {
                VecGhostIterCopy {
                    seq: self.vec@,
                    cur: 0,
                    phantom: spec_phantom_data(),
                }
            }
        }

        impl<'a, T: 'a> vstd::pervasive::ForLoopGhostIterator for VecGhostIterCopy<'a, T> {
            type ExecIter = VecIterCopy<'a, T>;
            type Item = T;
            type Decrease = int;

            open spec fn exec_invariant(&self, exec_iter: &VecIterCopy<'a, T>) -> bool {
                &&& self.seq == exec_iter.vec@
                &&& self.cur == exec_iter.cur
            }

            open spec fn ghost_invariant(&self, init: Option<&Self>) -> bool {
                &&& 0 <= self.cur <= self.seq.len()
                &&& if let Some(init) = init {
                        init.seq == self.seq
                    } else {
                        true
                    }
            }

            open spec fn ghost_ensures(&self) -> bool {
                self.cur >= self.seq.len()
            }

            open spec fn ghost_decrease(&self) -> Option<int> {
                Some(self.seq.len() - self.cur)
            }

            open spec fn ghost_peek_next(&self) -> Option<T> {
                if 0 <= self.cur < self.seq.len() {
                    Some(self.seq[self.cur])
                } else {
                    None
                }
            }

            open spec fn ghost_advance(&self, _exec_iter: &VecIterCopy<T>) -> VecGhostIterCopy<'a, T> {
                VecGhostIterCopy { cur: self.cur + 1, ..*self }
            }
        }

        impl<'a, T: 'a> vstd::view::View for VecGhostIterCopy<'a, T> {
            type V = Seq<T>;

            open spec fn view(&self) -> Seq<T> {
                self.seq.subrange(0, self.cur)
            }
        }

        spec fn vec_iter_copy_spec<'a, T: 'a>(vec: &'a Vec<T>) -> VecIterCopy<'a, T> {
            VecIterCopy { vec, cur: 0 }
        }

        #[verifier::when_used_as_spec(vec_iter_copy_spec)]
        fn vec_iter_copy<'a, T: 'a>(vec: &'a Vec<T>) -> (iter: VecIterCopy<'a, T>)
            ensures
                iter == (VecIterCopy { vec, cur: 0 }),
        {
            VecIterCopy { vec, cur: 0 }
        }

        fn all_positive(v: &Vec<u8>) -> (b: bool)
            ensures
                b <==> (forall|i: int| 0 <= i < v.len() ==> v[i] > 0),
        {
            let mut b: bool = true;

            for x in iter: vec_iter_copy(v)
                invariant
                    b <==> (forall|i: int| 0 <= i < iter.cur ==> v[i] > 0),
            {
                b = b && x > 0;
            }
            b
        }
    } => Ok(())
}

test_verify_one_file_with_options! {
    #[test] loop_invariant_except_break_nonlinear ["exec_allows_no_decreases_clause"] => verus_code! {
        fn integer_square_root(n: u32) -> (result: u32)
            requires
                n >= 1,
            ensures
                1 <= result <= n,
                1 <= result * result <= n,
                n < (result + 1) * (result + 1),
        {
            let mut result: u32 = 1;
            loop
                invariant_except_break
                    1 <= result <= n,
                    1 <= result * result <= n,
                    n != 1 ==> (1 <= result < n),
                ensures
                    1 <= result - 1 <= n,
                    1 <= (result - 1) * (result - 1) <= n,
                    n < result * result,

            {
                if result == 1 {
                } else {
                    assert(1 <= result < (result * result) <= u32::MAX) by (nonlinear_arith)
                        requires
                            1 < result <= n <= u32::MAX,
                            1 <= result * result <= n,
                    { }
                }
                result += 1;
                if result >= 3 {
                    assert(1 <= result < (result * result) <= u64::MAX) by (nonlinear_arith)
                        requires
                            3 <= result <= n,
                    { }
                } else {
                    assert(1 <= result <= (result * result) <= u64::MAX) by (nonlinear_arith)
                        requires 1 <= result < 3,
                    { }
                }
                if result as u64 * result as u64 > n as u64 {
                    break;
                }
            }
            result - 1
        }
    } => Ok(())
}

test_verify_one_file_with_options! {
    #[test] loop_continue_no_break ["exec_allows_no_decreases_clause"] => verus_code! {
        fn test() {
            let mut i = 0;
            while i < 5
                invariant i <= 5
            {
                continue;
            }
            assert(i == 5);
        }

        fn test_fail_beginning() {
            let mut x = 0;
            let mut i = 7;
            while i < 5
                invariant x == 1 // FAILS
            {
                x = 1;
                continue;
            }
        }

        fn test_fail_at_continue() {
            let mut x = 2;
            let mut i = 7;
            while i < 5
                invariant x == 2
            {
                x = 1;
                continue; // FAILS
            }
        }

        fn test_fail_at_end_after_continue(b: bool) {
            let mut x = 2;
            let mut i = 7;
            while i < 5
                invariant x == 2 // FAILS
            {
                if b {
                    continue;
                }
                x = 1;
            }
        }

        fn test_fail_at_end_after_continue_except_break(b: bool) {
            let mut x = 2;
            let mut i = 7;
            loop
                invariant_except_break x == 2 // FAILS
            {
                if b {
                    continue;
                }
                x = 1;
            }
        }
    } => Err(err) => assert_fails(err, 4)
}

test_verify_one_file! {
<<<<<<< HEAD
    #[test] recursive_call_in_loop_spec_fn_decrease verus_code! {
        spec fn f(x: u32) -> u32 { x }

        fn test(x: u32)
            decreases f(x)
        {
            let mut y = x;
            while x > 0 && y > 0
                decreases y,
            {
                test(x - 1);
                y = y - 1;
            }
        }
    } => Ok(())
=======
    #[test] recursive_call_in_loop1 verus_code! {
        use vstd::prelude::*;

        fn test1(x: usize)
            decreases x,
        {
            if x == 0 {
                return;
            }
            for i in 0..1
                invariant x >= 1,
            {
                test1(x - 1);
            }
        }
    } => Ok(())
}

test_verify_one_file! {
    #[test] recursive_call_in_loop2 verus_code! {
        fn test1 (x:usize)
            decreases x,
        {
            if x == 0 {
                return;
            }
            let mut i:usize = 0;
            while i < 10
                invariant x >= 1,
                decreases 10 - i,
            {
                test1(x - 1);
                let mut j:usize = 0;
                while j * 2 < 5
                    invariant x >= 1, j <= 4,
                    decreases 4 - j,
                {
                    test1(x - 1);
                    j = j + 1;
                }
                i = i + 1;
            }

        }
} => Ok(())
}

test_verify_one_file! {
    #[test] recursive_call_in_loop3 verus_code! {
        #[verifier::loop_isolation(false)]
        fn test1 (x:usize)
            decreases x,
        {
            if x == 0 {
                return;
            }
            let mut i:usize = 0;
            while i < 10
                decreases 10 - i,
            {
                test1(x - 1);
                let mut j:usize = 0;
                while j * 2 < 5
                    invariant j <= 4,
                    decreases 4 - j,
                {
                    test1(x - 1);
                    j = j + 1;
                }
                i = i + 1;
            }
        }
} => Ok(())
}

test_verify_one_file_with_options! {
    #[test] recursive_call_in_loop4 ["exec_allows_no_decreases_clause"] => verus_code! {
        #[verifier::loop_isolation(false)]
        fn test1 (x:usize)
            decreases x,
        {
            if x == 0 {
                return;
            }
            let mut i:usize = 0;
            while i < 10
            {
                test1(x - 1);
                let mut j:usize = 0;
                while j * 2 < 5
                    invariant j <= 4,
                {
                    test1(x - 1);
                    j = j + 1;
                }
                i = i + 1;
            }
        }
} => Ok(_err) => {/* allow decreases checks warnings */ }
>>>>>>> 1e4befe5
}<|MERGE_RESOLUTION|>--- conflicted
+++ resolved
@@ -1482,7 +1482,6 @@
 }
 
 test_verify_one_file! {
-<<<<<<< HEAD
     #[test] recursive_call_in_loop_spec_fn_decrease verus_code! {
         spec fn f(x: u32) -> u32 { x }
 
@@ -1498,7 +1497,9 @@
             }
         }
     } => Ok(())
-=======
+}
+
+test_verify_one_file! {
     #[test] recursive_call_in_loop1 verus_code! {
         use vstd::prelude::*;
 
@@ -1543,7 +1544,7 @@
             }
 
         }
-} => Ok(())
+    } => Ok(())
 }
 
 test_verify_one_file! {
@@ -1571,7 +1572,7 @@
                 i = i + 1;
             }
         }
-} => Ok(())
+    } => Ok(())
 }
 
 test_verify_one_file_with_options! {
@@ -1597,6 +1598,5 @@
                 i = i + 1;
             }
         }
-} => Ok(_err) => {/* allow decreases checks warnings */ }
->>>>>>> 1e4befe5
+    } => Ok(_err) => {/* allow decreases checks warnings */ }
 }