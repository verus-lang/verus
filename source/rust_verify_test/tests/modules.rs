#![feature(rustc_private)]
#[macro_use]
mod common;
use common::*;

const M1: &str = verus_code_str! {
    mod M1 {
        #[derive(PartialEq, Eq)]
        pub struct Car {
            pub four_doors: bool,
        }

        pub open spec fn is_four_doors(c: Car) -> bool {
            c.four_doors
        }
    }
};

test_verify_one_file! {
    #[test] test_mod_adt_0 M1.to_string() + verus_code_str! {
        mod M2 {
            use crate::M1::Car;
            use builtin::*;

            fn mod_adt_0() {
                assert(!Car { four_doors: false }.four_doors);
            }
        }
    } => Ok(())
}

test_verify_one_file! {
    #[test] test_mod_adt_1 M1.to_string() + verus_code_str! {
        mod M2 {
            use crate::M1::{is_four_doors, Car};
            use builtin::*;

            fn test() {
                let c = Car { four_doors: true };
                assert(is_four_doors(c));
            }
        }
    } => Ok(())
}

const M1_OPAQUE: &str = verus_code_str! {
    mod M1 {
        #[derive(PartialEq, Eq)]
        pub struct Car {
            pub four_doors: bool,
        }

        #[verifier(opaque_outside_module)] /* vattr */
        pub open spec fn is_four_doors(c: Car) -> bool {
            c.four_doors
        }
    }
};

test_verify_one_file! {
    #[test] test_mod_fn_publish_opaque_no_reveal M1_OPAQUE.to_string() + verus_code_str! {
        mod M2 {
            use crate::M1::{is_four_doors, Car};
            use builtin::*;

            fn test() {
                let c = Car { four_doors: true };
                assert(is_four_doors(c)); // FAILS
            }
        }
    } => Err(e) => assert_one_fails(e)
}

test_verify_one_file! {
    #[test] test_mod_fn_publish_opaque_reveal M1_OPAQUE.to_string() + verus_code_str! {
        mod M2 {
            use crate::M1::{is_four_doors, Car};
            use builtin::*;

            fn test() {
                let c = Car { four_doors: true };
                proof {
                    reveal(is_four_doors);
                }
                assert(is_four_doors(c));
            }
        }
    } => Ok(())
}

test_verify_one_file! {
    #[test] test_mod_adt_no_verify verus_code! {
        #[verifier(external_body)] /* vattr */
        #[derive(PartialEq, Eq)]
        pub struct Car {
            pub four_doors: bool,
        }

        fn mod_adt_no_verify() {
            assert(!Car { four_doors: false }.four_doors);
        }
    } => Err(err) => assert_vir_error_msg(err, "disallowed: field expression for an opaque datatype")
}

test_verify_one_file! {
    #[test] test_mod_child_ok verus_code! {
        spec fn f() -> bool {
            true
        }

        mod M1 {
            fn test()
                ensures crate::f()
            {
            }
        }
    } => Ok(())
}

test_verify_one_file! {
    #[test] test_mod_sibling_fail verus_code! {
        mod M0 {
            pub closed spec fn f() -> bool {
                true
            }
        }

        mod M1 {
            fn test()
                ensures crate::M0::f() // FAILS
            {
            }
        }
    } => Err(e) => assert_one_fails(e)
}

test_verify_one_file! {
    #[test] test_requires_private verus_code! {
        mod M1 {
            spec fn f() -> bool { true }

            pub fn g()
                requires f()
            {
            }
        }

        mod M2 {
            fn h() {
                crate::M1::g();
            }
        }
    } => Err(err) => assert_vir_error_msg(err, "in 'requires' clause of public function, cannot refer to private function")
}

test_verify_one_file! {
    #[test] test_publish_but_not_marked_pub verus_code! {
        open spec fn bar() -> u64 {
            7
        }
    } => Err(err) => assert_vir_error_msg(err, "function is marked `open` but not marked `pub`")
}

test_verify_one_file! {
    #[test] publish_proof_fail verus_code! {
        pub open proof fn bar() {
        }
    } => Err(err) => assert_vir_error_msg(err, "only `spec` functions can be marked `open`, `closed`, or `uninterp`")
}

test_verify_one_file! {
    #[test] publish_exec_fail verus_code! {
        pub open fn bar() {
        }
    } => Err(err) => assert_vir_error_msg(err, "only `spec` functions can be marked `open`, `closed`, or `uninterp`")
}

test_verify_one_file! {
    #[test] main_proof_fail verus_code! {
        pub proof fn main() {
        }
    } => Err(err) => assert_vir_error_msg(err, "`main` function should be #[verifier::exec]")
}

test_verify_one_file! {
    #[test] main_spec_fail verus_code! {
        pub closed spec fn main() {
            ()
        }
    } => Err(err) => assert_vir_error_msg(err, "`main` function should be #[verifier::exec]")
}

test_verify_one_file! {
    #[test] open_fn_refers_to_private_const_fail verus_code! {
        mod A {
            spec const X: usize = 1;
            pub open spec fn f() -> usize {
                X
            }
        }

        mod B {
            use crate::A;
            pub open spec fn g() -> bool {
                A::f() == 1
            }
        }
    } => Err(err) => assert_vir_error_msg(err, "in pub open spec function, cannot refer to private const")
}

test_verify_one_file! {
<<<<<<< HEAD
    #[test] uninterp_exec_fail verus_code! {
        pub uninterp fn bar() {
        }
    } => Err(err) => assert_vir_error_msg(err, "only `spec` functions can be marked `open`, `closed`, or `uninterp`")
}

test_verify_one_file! {
    #[test] uninterp_spec_body_free_fail verus_code! {
        pub uninterp spec fn bar() -> bool {
            true
        }
    } => Err(err) => assert_vir_error_msg(err, "function is marked `uninterp` but it has a body")
}

test_verify_one_file! {
    #[test] uninterp_spec_body_assoc_fail verus_code! {
        struct G {
            v: bool,
        }

        impl G {
            pub uninterp spec fn bar(&self) -> bool {
                self.v
            }
        }
    } => Err(err) => assert_vir_error_msg(err, "function is marked `uninterp` but it has a body")
}

test_verify_one_file! {
    #[test] uninterp_spec_body_trait_fail verus_code! {
        trait T {
            uninterp spec fn bar(&self) -> bool {
                true
            }
        }
    } => Err(err) => assert_vir_error_msg(err, "function is marked `uninterp` but it has a body")
}

test_verify_one_file! {
    #[test] uninterp_spec_body_trait_impl_fail verus_code! {
        trait T {
            uninterp spec fn bar(&self) -> bool;

            #[verifier::external_body]
            proof fn a(&self)
                ensures self.bar()
            {
            }
        }

        impl T for bool {
            spec fn bar(&self) -> bool { // this should be rejected
                *self
            }
        }

        proof fn a() {
            let t = false;
            t.a();
            assert(t.bar());
        }
    } => Err(err) => assert_vir_error_msg(err, "trait method implementation cannot be marked as `uninterp`")
}

test_verify_one_file! {
    // TODO reject this code
    #[ignore] #[test] closed_spec_trait_fail verus_code! {
        trait T {
            closed spec fn bar(&self) -> bool {
                true
            }
        }
    } => Err(_err) => todo!()
}

test_verify_one_file! {
    #[ignore] #[test] uninterp_spec_fn_warning verus_code! {
        spec fn bar(i: nat) -> bool;
    } => Ok(err) => {
        assert!(err.errors.is_empty());
        assert!(err.warnings.iter().find(|w| w.message.contains("uninterpreted functions")).iter().next().is_some());
    }
}

test_verify_one_file! {
    #[test] uninterp_open_fail verus_code! {
        pub uninterp open fn bar();
    } => Err(err) => assert_vir_error_msg(err, "expected one of")
=======
    #[test] open_qualified_refers_to_private verus_code! {
        mod m {
            pub mod n {
                use builtin::*;

                spec fn stuff() -> bool { true }

                pub open(in crate::m) spec fn foo() -> bool {
                    stuff()
                }
            }
        }
    } => Err(err) => assert_vir_error_msg(err, "in pub open spec function, cannot refer to private function")
}

test_verify_one_file! {
    #[test] open_crate verus_code! {
        mod m {
            pub mod n {
                use builtin::*;

                pub open(crate) spec fn foo() -> bool {
                    true
                }

                proof fn test() {
                    assert(foo() == true);
                }
            }

            proof fn test2() {
                assert(n::foo() == true);
            }
        }

        proof fn test3() {
            assert(m::n::foo() == true);
        }
    } => Ok(())
}

test_verify_one_file! {
    #[test] open_super verus_code! {
        mod m {
            pub mod n {
                use builtin::*;

                pub open(super) spec fn foo() -> bool {
                    true
                }

                proof fn test() {
                    assert(foo() == true);
                }
            }

            proof fn test2() {
                assert(n::foo() == true);
            }
        }

        proof fn test3() {
            assert(m::n::foo() == true); // FAILS
        }
    } => Err(err) => assert_one_fails(err)
}

test_verify_one_file! {
    #[test] open_path verus_code! {
        mod m {
            pub mod n {
                use builtin::*;

                pub open(in crate::m) spec fn foo() -> bool {
                    true
                }

                proof fn test() {
                    assert(foo() == true);
                }
            }

            proof fn test2() {
                assert(n::foo() == true);
            }
        }

        proof fn test3() {
            assert(m::n::foo() == true); // FAILS
        }
    } => Err(err) => assert_one_fails(err)
}

test_verify_one_file! {
    #[test] open_more_public_than_function verus_code! {
        mod m {
            pub mod n {
                use builtin::*;

                pub(in crate::m) open(crate) spec fn foo() -> bool {
                    true
                }
            }
        }
    } => Err(err) => assert_vir_error_msg(err, "the function body is declared 'open' to a wider scope than the function itself")
>>>>>>> 5aa61ba4
}<|MERGE_RESOLUTION|>--- conflicted
+++ resolved
@@ -209,7 +209,114 @@
 }
 
 test_verify_one_file! {
-<<<<<<< HEAD
+    #[test] open_qualified_refers_to_private verus_code! {
+        mod m {
+            pub mod n {
+                use builtin::*;
+
+                spec fn stuff() -> bool { true }
+
+                pub open(in crate::m) spec fn foo() -> bool {
+                    stuff()
+                }
+            }
+        }
+    } => Err(err) => assert_vir_error_msg(err, "in pub open spec function, cannot refer to private function")
+}
+
+test_verify_one_file! {
+    #[test] open_crate verus_code! {
+        mod m {
+            pub mod n {
+                use builtin::*;
+
+                pub open(crate) spec fn foo() -> bool {
+                    true
+                }
+
+                proof fn test() {
+                    assert(foo() == true);
+                }
+            }
+
+            proof fn test2() {
+                assert(n::foo() == true);
+            }
+        }
+
+        proof fn test3() {
+            assert(m::n::foo() == true);
+        }
+    } => Ok(())
+}
+
+test_verify_one_file! {
+    #[test] open_super verus_code! {
+        mod m {
+            pub mod n {
+                use builtin::*;
+
+                pub open(super) spec fn foo() -> bool {
+                    true
+                }
+
+                proof fn test() {
+                    assert(foo() == true);
+                }
+            }
+
+            proof fn test2() {
+                assert(n::foo() == true);
+            }
+        }
+
+        proof fn test3() {
+            assert(m::n::foo() == true); // FAILS
+        }
+    } => Err(err) => assert_one_fails(err)
+}
+
+test_verify_one_file! {
+    #[test] open_path verus_code! {
+        mod m {
+            pub mod n {
+                use builtin::*;
+
+                pub open(in crate::m) spec fn foo() -> bool {
+                    true
+                }
+
+                proof fn test() {
+                    assert(foo() == true);
+                }
+            }
+
+            proof fn test2() {
+                assert(n::foo() == true);
+            }
+        }
+
+        proof fn test3() {
+            assert(m::n::foo() == true); // FAILS
+        }
+    } => Err(err) => assert_one_fails(err)
+}
+
+test_verify_one_file! {
+    #[test] open_more_public_than_function verus_code! {
+        mod m {
+            pub mod n {
+                use builtin::*;
+
+                pub(in crate::m) open(crate) spec fn foo() -> bool {
+                    true
+                }
+            }
+        }
+    } => Err(err) => assert_vir_error_msg(err, "the function body is declared 'open' to a wider scope than the function itself")
+}
+
+test_verify_one_file! {
     #[test] uninterp_exec_fail verus_code! {
         pub uninterp fn bar() {
         }
@@ -298,111 +405,4 @@
     #[test] uninterp_open_fail verus_code! {
         pub uninterp open fn bar();
     } => Err(err) => assert_vir_error_msg(err, "expected one of")
-=======
-    #[test] open_qualified_refers_to_private verus_code! {
-        mod m {
-            pub mod n {
-                use builtin::*;
-
-                spec fn stuff() -> bool { true }
-
-                pub open(in crate::m) spec fn foo() -> bool {
-                    stuff()
-                }
-            }
-        }
-    } => Err(err) => assert_vir_error_msg(err, "in pub open spec function, cannot refer to private function")
-}
-
-test_verify_one_file! {
-    #[test] open_crate verus_code! {
-        mod m {
-            pub mod n {
-                use builtin::*;
-
-                pub open(crate) spec fn foo() -> bool {
-                    true
-                }
-
-                proof fn test() {
-                    assert(foo() == true);
-                }
-            }
-
-            proof fn test2() {
-                assert(n::foo() == true);
-            }
-        }
-
-        proof fn test3() {
-            assert(m::n::foo() == true);
-        }
-    } => Ok(())
-}
-
-test_verify_one_file! {
-    #[test] open_super verus_code! {
-        mod m {
-            pub mod n {
-                use builtin::*;
-
-                pub open(super) spec fn foo() -> bool {
-                    true
-                }
-
-                proof fn test() {
-                    assert(foo() == true);
-                }
-            }
-
-            proof fn test2() {
-                assert(n::foo() == true);
-            }
-        }
-
-        proof fn test3() {
-            assert(m::n::foo() == true); // FAILS
-        }
-    } => Err(err) => assert_one_fails(err)
-}
-
-test_verify_one_file! {
-    #[test] open_path verus_code! {
-        mod m {
-            pub mod n {
-                use builtin::*;
-
-                pub open(in crate::m) spec fn foo() -> bool {
-                    true
-                }
-
-                proof fn test() {
-                    assert(foo() == true);
-                }
-            }
-
-            proof fn test2() {
-                assert(n::foo() == true);
-            }
-        }
-
-        proof fn test3() {
-            assert(m::n::foo() == true); // FAILS
-        }
-    } => Err(err) => assert_one_fails(err)
-}
-
-test_verify_one_file! {
-    #[test] open_more_public_than_function verus_code! {
-        mod m {
-            pub mod n {
-                use builtin::*;
-
-                pub(in crate::m) open(crate) spec fn foo() -> bool {
-                    true
-                }
-            }
-        }
-    } => Err(err) => assert_vir_error_msg(err, "the function body is declared 'open' to a wider scope than the function itself")
->>>>>>> 5aa61ba4
 }