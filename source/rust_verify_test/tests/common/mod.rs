--- conflicted
+++ resolved
@@ -268,13 +268,10 @@
             verus_args.push("--compile".to_string());
             verus_args.push("-o".to_string());
             verus_args.push(test_dir.join("libtest.rlib").to_str().expect("valid path").to_owned());
-<<<<<<< HEAD
         } else if *option == "--external-by-default" {
             verus_args.push(option.to_string());
-=======
         } else if *option == "--no-lifetime" {
             verus_args.push("--no-lifetime".to_string());
->>>>>>> 7166d468
         } else if *option == "vstd" {
             // ignore
         } else {
