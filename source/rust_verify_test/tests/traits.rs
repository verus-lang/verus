#![feature(rustc_private)]
#[macro_use]
mod common;
use common::*;

test_verify_one_file! {
    #[test] test_not_yet_supported_1 verus_code! {
        trait T1 {}
        trait T2 {
            // need to add A: T1 to termination checking before supporting this
            fn f<A: T1>(a: &A) {
            }
        }
    } => Err(err) => assert_vir_error_msg(err, ": trait generics")
}

test_verify_one_file! {
    #[test] test_supported_2 verus_code! {
        trait T1 {}
        trait T2<A: T1> {
        }
    } => Ok(())
}

test_verify_one_file! {
    #[test] test_supported_3 verus_code! {
        trait T1 {}
        struct S2<A: T1> {
            a: A,
        }
    } => Ok(())
}

test_verify_one_file! {
    #[test] test_supported_7 verus_code! {
        struct S<F: Fn(bool) -> bool> {
            f: F,
        }
    } => Ok(())
}

test_verify_one_file! {
    #[test] test_supported_8 verus_code! {
        trait T<A> {
            fn f(&self, a: &A);
        }
        struct S<A> { a: A }
        impl T<u8> for S<u8> {
            fn f(&self, a: &u8) {}
        }
        impl T<bool> for S<bool> {
            fn f(&self, a: &bool) {}
        }
    } => Ok(())
}

test_verify_one_file! {
    #[test] test_supported_9 verus_code! {
        trait T<A> {
            fn f(&self, a: A) -> A;
        }
        struct S {}
        impl T<bool> for S {
            fn f(&self, a: bool) -> bool { !a }
        }
        impl T<u64> for S {
            fn f(&self, a: u64) -> u64 { a / 2 }
        }
        fn test() {
            let s = S {};
            s.f(true);
            s.f(10);
        }
    } => Ok(())
}

test_verify_one_file! {
    #[test] test_not_yet_supported_10 verus_code! {
        trait T {
            spec fn f(&self) -> bool;

            proof fn p(&self)
                ensures exists|x: &Self| self.f() != x.f();
        }

        #[verifier::external_body] /* vattr */
        #[verifier::broadcast_forall] /* vattr */
        proof fn f_not_g<A: T>()
            ensures exists|x: &A, y: &A| x.f() != y.f()
        {
        }

        struct S {}

        fn test() {
            assert(false);
        }
    } => Err(err) => assert_vir_error_msg(err, ": bounds on broadcast_forall function type parameters")
}

test_verify_one_file! {
    #[test] test_not_yet_supported_11 verus_code! {
        trait T {
            spec fn f(&self) -> bool;
        }

        trait S : T {
            spec fn g(&self) -> bool;
        }
    } => Err(err) => assert_vir_error_msg(err, ": trait generic bounds")
}

test_verify_one_file! {
    #[test] test_not_yet_supported_12 verus_code!{
        struct Abc<T> {
            t: T,
        }

        trait SomeTrait {
            spec fn f(&self) -> bool;
        }

        impl<S> Abc<S> {
            fn foo(&self)
                where S: SomeTrait
            {
                assert(self.t.f() == self.t.f());
            }
        }
    } => Err(err) => assert_vir_error_msg(err, "could not find this type parameter")
}

test_verify_one_file! {
    #[test] test_ill_formed_1 code! {
        trait T1 {
            fn f(&self) {
                no_method_body()
            }
        }
    } => Err(err) => assert_vir_error_msg(err, "no_method_body can only appear in trait method declarations")
}

test_verify_one_file! {
    #[test] test_ill_formed_2 code! {
        trait T1 {
            fn f(&self) {
            }
        }
    } => Err(err) => assert_vir_error_msg(err, "trait default methods are not yet supported")
}

test_verify_one_file! {
    #[test] test_ill_formed_3 code! {
        trait T1 {
            fn f(&self) {
                no_method_body(); // no semicolon allowed
            }
        }
    } => Err(err) => assert_vir_error_msg(err, "no_method_body() must be a method's final expression, with no semicolon")
}

test_verify_one_file! {
    #[test] test_ill_formed_4 code! {
        trait T1 {
            fn f(&self) {
                let b = true;
                no_method_body() // can't appear after header
            }
        }
    } => Err(err) => assert_vir_error_msg(err, "no statements are allowed before no_method_body()")
}

test_verify_one_file! {
    #[test] test_ill_formed_5 code! {
        trait T1 {
            fn f(&self) {
                no_method_body();
                let b = true; // no code after no_method_body
            }
        }
    } => Err(err) => assert_vir_error_msg(err, "no_method_body() must be a method's final expression, with no semicolon")
}

test_verify_one_file! {
    #[test] test_ill_formed_6 code! {
        fn f() {
            no_method_body() // can't appear in static function
        }
    } => Err(err) => assert_vir_error_msg(err, "no_method_body can only appear in trait method declarations")
}

test_verify_one_file! {
    #[test] test_ill_formed_7 code! {
        trait T1 {
            fn f(&self) {
                no_method_body()
            }
        }
        struct S {}
        impl T1 for S {
            fn f(&self) {
                no_method_body() // can't appear in implementation
            }
        }
    } => Err(err) => assert_vir_error_msg(err, "no_method_body can only appear in trait method declarations")
}

test_verify_one_file! {
    #[test] test_ill_formed_8 verus_code! {
        trait T1 {
            fn f(&self);
        }
        struct S {}
        impl T1 for S {
            fn f(&self)
                requires true // no requires allowed
            {
            }
        }
    } => Err(err) => assert_vir_error_msg(err, "trait method implementation cannot declare requires/ensures")
}

test_verify_one_file! {
    #[test] test_ill_formed_9 verus_code! {
        trait T1 {
            fn f(&self);
        }
        struct S {}
        impl T1 for S {
            fn f(&self)
                ensures true // no ensures allowed
            {
            }
        }
    } => Err(err) => assert_vir_error_msg(err, "trait method implementation cannot declare requires/ensures")
}

test_verify_one_file! {
    #[test] test_ill_formed_10 code! {
        trait T1 {
            fn VERUS_SPEC__f(&self) { no_method_body() }
        }
    } => Err(err) => assert_vir_error_msg(err, "no matching method found for method specification")
}

test_verify_one_file! {
    #[test] test_ill_formed_11 code! {
        trait T1 {
            fn VERUS_SPEC__f(&self) { }
            fn f(&self);
        }
    } => Err(err) => assert_vir_error_msg(err, "trait method declaration body must end with call to no_method_body()")
}

test_verify_one_file! {
    #[test] test_ill_formed_12 code! {
        trait T1 {
            fn VERUS_SPEC__f(&self, x: bool) { no_method_body() }
            fn f(&self);
        }
    } => Err(err) => assert_vir_error_msg(err, "method specification has different number of parameters from method")
}

test_verify_one_file! {
    #[test] test_ill_formed_13 code! {
        trait T1 {
            fn VERUS_SPEC__f(&self, x: bool) { no_method_body() }
            fn f(&self, x: u16);
        }
    } => Err(err) => assert_vir_error_msg(err, "method specification has different parameters from method")
}

test_verify_one_file! {
    #[test] test_ill_formed_14 code! {
        trait T1 {
            fn VERUS_SPEC__f(&self, x: bool) -> bool { no_method_body() }
            fn f(&self, x: bool) -> u16;
        }
    } => Err(err) => assert_vir_error_msg(err, "method specification has a different return from method")
}

test_verify_one_file! {
    #[test] test_ill_formed_15_todo code! {
        trait T1 {
            fn VERUS_SPEC__f<A>(&self, x: A) -> bool { no_method_body() }
            fn f<B>(&self, x: B) -> bool; // error: A and B have different names
        }
    } => Err(err) => assert_vir_error_msg(err, "The verifier does not yet support the following Rust feature: trait generics")
    // when generics on trait methods are supported, this should be the error message:
    // } => Err(err) => assert_vir_error_msg(err, "method specification has different type parameters or bounds from method")
}

test_verify_one_file! {
    #[test] test_ill_formed_16 verus_code! {
        trait T {
            fn f(&self);
        }
        fn test<A: T>(a: &A) {
            a.VERUS_SPEC__f();
        }
    } => Err(err) => assert_vir_error_msg(err, "`crate::T::VERUS_SPEC__f` is not supported")
}

test_verify_one_file! {
    #[test] test_mode_matches_1 verus_code! {
        trait T1 {
            spec fn f(&self);
        }
        struct S {}
        impl T1 for S {
            fn f(&self) {
            }
        }
    } => Err(err) => assert_vir_error_msg(err, "function must have mode spec")
}

test_verify_one_file! {
    #[test] test_mode_matches_2 verus_code! {
        trait T1 {
            fn f(&self);
        }
        struct S {}
        impl T1 for S {
            spec fn f(&self) {
            }
        }
    } => Err(err) => assert_vir_error_msg(err, "function must have mode exec")
}

test_verify_one_file! {
    #[test] test_mode_matches_3 verus_code! {
        trait T1 {
            fn f(#[verifier::spec] &self);
        }
        struct S {}
        impl T1 for S {
            fn f(&self) {
            }
        }
    } => Err(err) => assert_vir_error_msg(err, "parameter must have mode spec")
}

test_verify_one_file! {
    #[test] test_mode_matches_4 verus_code! {
        trait T1 {
            fn f(&self);
        }
        struct S {}
        impl T1 for S {
            fn f(#[verifier::spec] &self) {
            }
        }
    } => Err(err) => assert_vir_error_msg(err, "parameter must have mode exec")
}

test_verify_one_file! {
    #[test] test_mode_matches_5 verus_code! {
        trait T1 {
            proof fn f(&self, tracked b: bool);
        }
        struct S {}
        impl T1 for S {
            proof fn f(&self, b: bool) {
            }
        }
    } => Err(err) => assert_vir_error_msg(err, "parameter must have mode proof")
}

test_verify_one_file! {
    #[test] test_mode_matches_6 verus_code! {
        trait T1 {
            proof fn f(&self, b: bool);
        }
        struct S {}
        impl T1 for S {
            proof fn f(&self, tracked b: bool) {
            }
        }
    } => Err(err) => assert_vir_error_msg(err, "parameter must have mode spec")
}

test_verify_one_file! {
    #[test] test_mode_matches_7 verus_code! {
        trait T1 {
            proof fn f(&self) -> tracked bool;
        }
        struct S {}
        impl T1 for S {
            proof fn f(&self) -> bool {
                true
            }
        }
    } => Err(err) => assert_vir_error_msg(err, "function return value must have mode proof")
}

test_verify_one_file! {
    #[test] test_mode_matches_8 verus_code! {
        trait T1 {
            fn f(&self) -> bool;
        }
        struct S {}
        impl T1 for S {
            #[verifier::returns(spec)] /* vattr */
            fn f(&self) -> bool {
                true
            }
        }
    } => Err(err) => assert_vir_error_msg(err, "function return value must have mode exec")
}

test_verify_one_file! {
    #[test] test_termination_1 verus_code! {
        trait T {
            spec fn f(&self);
        }

        spec fn rec<A: T>(x: &A) {
            x.f();
        }

        struct S {}

        impl T for S {
            spec fn f(&self) {
                rec(self);
            }
        }

        proof fn test() {
            let s = S {};
            s.f();
        }
    } => Err(err) => assert_vir_error_msg(err, "found a cyclic self-reference in a trait definition")
}

test_verify_one_file! {
    #[test] test_termination_2 verus_code! {
        trait T {
            spec fn f<A: T>(&self, x: &A);
        }

        struct S {}

        impl T for S {
            spec fn f<A: T>(&self, x: &A) {
                x.f(x)
            }
        }

        proof fn test() {
            let s = S {};
            s.f(&s);
        }
    } => Err(err) => assert_vir_error_msg(err, "The verifier does not yet support the following Rust feature: trait generics") // note: the error message will change when this feature is supported
}

test_verify_one_file! {
    #[test] test_termination_3 verus_code! {
        trait T {
            spec fn f(&self);
        }

        struct S {}

        impl T for S {
            spec fn f(&self) {
                self.f()
            }
        }
    } => Err(err) => assert_vir_error_msg(err, "recursive function must have a decreases clause")
}

test_verify_one_file! {
    #[test] test_termination_4_ok verus_code! {
        trait T {
            fn f(&self, x: &Self, n: u64);
        }
        struct S {}
        impl T for S {
            fn f(&self, x: &Self, n: u64)
                decreases n
            {
                if n > 0 {
                    self.f(x, n - 1);
                    x.f(self, n - 1);
                }
            }
        }
    } => Ok(())
}

test_verify_one_file! {
    #[test] test_termination_4_fail_1a verus_code! {
        trait T {
            fn f(&self, x: &Self, n: u64);
        }
        struct S {}
        impl T for S {
            fn f(&self, x: &Self, n: u64)
                decreases 0nat
            {
                self.f(x, n - 1); // FAILS
            }
        }
    } => Err(err) => {
        assert_eq!(err.errors.len(), 2);
        assert!(relevant_error_span(&err.errors[0].spans).text.iter().find(|x| x.text.contains("FAILS")).is_some());
        assert!(relevant_error_span(&err.errors[1].spans).text.iter().find(|x| x.text.contains("FAILS")).is_some());
    }
}

test_verify_one_file! {
    #[test] test_termination_4_fail_1b verus_code! {
        trait T {
            fn f(&self, x: &Self, n: u64);
        }
        struct S {}
        impl T for S {
            fn f(&self, x: &Self, n: u64)
                decreases n
            {
                self.f(x, n - 1); // FAILS
            }
        }
    } => Err(err) => {
        assert_eq!(err.errors.len(), 2);
        assert!(relevant_error_span(&err.errors[0].spans).text.iter().find(|x| x.text.contains("FAILS")).is_some());
        assert!(relevant_error_span(&err.errors[1].spans).text.iter().find(|x| x.text.contains("FAILS")).is_some());
    }
}

test_verify_one_file! {
    #[test] test_termination_4_fail_1c verus_code! {
        trait T {
            fn f(&self, x: &Self, n: u64);
        }
        struct S {}
        impl T for S {
            fn f(&self, x: &Self, n: u64)
                decreases n
            {
                g(self, x, n - 1); // FAILS
            }
        }
        fn g(x: &S, y: &S, n: u64) {
            if 0 < n {
                x.f(y, n - 1);
            }
        }
    } => Err(err) => {
        assert_eq!(err.errors.len(), 2);
        assert!(relevant_error_span(&err.errors[0].spans).text.iter().find(|x| x.text.contains("FAILS")).is_some());
        assert!(relevant_error_span(&err.errors[1].spans).text.iter().find(|x| x.text.contains("FAILS")).is_some());
    }
}

test_verify_one_file! {
    #[test] test_termination_4_fail_2a verus_code! {
        trait T {
            fn f(&self, x: &Self, n: u64);
        }
        struct S {}
        impl T for S {
            fn f(&self, x: &Self, n: u64)
                decreases 0nat
            {
                x.f(self, n - 1); // FAILS
            }
        }
    } => Err(err) => {
        assert_eq!(err.errors.len(), 2);
        assert!(relevant_error_span(&err.errors[0].spans).text.iter().find(|x| x.text.contains("FAILS")).is_some());
        assert!(relevant_error_span(&err.errors[1].spans).text.iter().find(|x| x.text.contains("FAILS")).is_some());
    }
}

test_verify_one_file! {
    #[test] test_termination_4_fail_2b verus_code! {
        trait T {
            fn f(&self, x: &Self, n: u64);
        }
        struct S {}
        impl T for S {
            fn f(&self, x: &Self, n: u64)
                decreases n
            {
                x.f(self, n - 1); // FAILS
            }
        }
    } => Err(err) => {
        assert_eq!(err.errors.len(), 2);
        assert!(relevant_error_span(&err.errors[0].spans).text.iter().find(|x| x.text.contains("FAILS")).is_some());
        assert!(relevant_error_span(&err.errors[1].spans).text.iter().find(|x| x.text.contains("FAILS")).is_some());
    }
}

test_verify_one_file! {
    #[test] test_verify_1 verus_code! {
        trait T {
            fn f(&self)
                requires false;
        }
        struct S {}
        impl T for S {
            fn f(&self) {}
        }
        fn test() {
            let s = S {};
            s.f(); // FAILS
        }
    } => Err(err) => assert_one_fails(err)
}

test_verify_one_file! {
    #[test] test_verify_2 verus_code! {
        trait T {
            fn f(&self)
                ensures false; // TRAIT
        }
        struct S {}
        impl T for S {
            fn f(&self) {} // FAILS
        }
    } => Err(err) => assert_one_fails(err)
}

test_verify_one_file! {
    #[test] test_verify_3 verus_code! {
        trait T {
            spec fn req(&self) -> bool;
            fn f(&self)
                requires self.req();
        }
        struct S {}
        impl T for S {
            spec fn req(&self) -> bool { false }
            fn f(&self) {}
        }
        fn test() {
            let s = S {};
            s.f(); // FAILS
        }
    } => Err(err) => assert_one_fails(err)
}

test_verify_one_file! {
    #[test] test_verify_3_not_named_self verus_code! {
        trait T {
            spec fn req(not_named_self: &Self) -> bool;
            fn f(not_named_self: &Self)
                requires Self::req(not_named_self);
        }
        struct S {}
        impl T for S {
            spec fn req(not_named_self: &Self) -> bool { false }
            fn f(not_named_self: &Self) {}
        }
        fn test() {
            let s = S {};
            S::f(&s); // FAILS
        }
    } => Err(err) => assert_one_fails(err)
}

test_verify_one_file! {
    #[test] test_verify_4 verus_code! {
        trait T {
            spec fn ens(&self) -> bool;
            fn f(&self)
                ensures self.ens(); // TRAIT
        }
        struct S {}
        impl T for S {
            spec fn ens(&self) -> bool { false }
            fn f(&self) {} // FAILS
        }
    } => Err(err) => assert_one_fails(err)
}

test_verify_one_file! {
    #[test] test_verify_5 verus_code! {
        trait T {
            spec fn req(&self) -> bool;
            fn f(&self)
                requires self.req();
        }
        struct S {}
        impl T for S {
            spec fn req(&self) -> bool { true }
            fn f(&self) {}
        }
        fn test1(s: &S) {
            s.f();
        }
        fn test2<A: T>(a: &A) {
            a.f(); // FAILS
        }
    } => Err(err) => assert_one_fails(err)
}

test_verify_one_file! {
    #[test] test_verify_6 verus_code! {
        trait T<A> {
            spec fn req(&self, a: A) -> bool;
            spec fn ens(&self, a: A, r: A) -> bool;

            fn f(&self, a: &A) -> (ra: A)
                requires self.req(*a)
                ensures self.ens(*a, ra); // TRAIT
        }

        struct B {
            x: bool,
        }

        struct I {
            x: u64,
        }

        impl T<bool> for B {
            spec fn req(&self, a: bool) -> bool {
                a
            }

            spec fn ens(&self, a: bool, r: bool) -> bool {
                r == (a && self.x)
            }

            fn f(&self, a: &bool) -> bool {
                *a && self.x
            }
        }

        impl T<u64> for I {
            spec fn req(&self, a: u64) -> bool {
                self.x < a && a < 100
            }

            spec fn ens(&self, a: u64, r: u64) -> bool {
                self.x <= r && r < 100
            }

            fn f(&self, a: &u64) -> u64 {
                self.x / 2 + a
            } // FAILS
        }

        fn p<A, Z: T<A>>(a: &A, z: &Z) -> (rz: A)
            requires z.req(*a)
            ensures z.ens(*a, rz)
        {
            z.f(a)
        }

        fn test() {
            let i = I { x: 30 };
            vstd::pervasive::print_u64(p(&10, &i)); // FAILS
        }
    } => Err(err) => assert_fails(err, 2)
}

test_verify_one_file! {
    #[test] test_verify_6_no_self verus_code! {
        trait T<A> {
            spec fn req(a: A) -> bool;
            spec fn ens(a: A, r: A) -> bool;

            fn f(a: &A) -> (ra: A)
                requires Self::req(*a)
                ensures Self::ens(*a, ra); // TRAIT
        }

        struct B {
            x: bool,
        }

        struct I {
            x: u64,
        }

        impl T<bool> for B {
            spec fn req(a: bool) -> bool {
                a
            }

            spec fn ens(a: bool, r: bool) -> bool {
                r == !a
            }

            fn f(a: &bool) -> bool {
                !*a
            }
        }

        impl T<u64> for I {
            spec fn req(a: u64) -> bool {
                a < 100
            }

            spec fn ens(a: u64, r: u64) -> bool {
                r < 100
            }

            fn f(a: &u64) -> u64 {
                a * 2
            } // FAILS
        }

        fn p<A, Z: T<A>>(a: &A) -> (rz: A)
            requires Z::req(*a)
            ensures Z::ens(*a, rz)
        {
            Z::f(a)
        }

        fn test() {
            vstd::pervasive::print_u64(p::<u64, I>(&105)); // FAILS
        }
    } => Err(err) => assert_fails(err, 2)
}

test_verify_one_file! {
    #[test] test_multiple verus_code! {
        trait T1 {
            fn f1(&self, u: u64)
                requires u > 10;
        }
        trait T2 {
            fn f2(&self, u: u64)
                requires u > 20;
        }
        struct S {}
        impl T1 for S {
            fn f1(&self, u: u64) {}
        }
        impl T2 for S {
            fn f2(&self, u: u64) {}
        }
        fn test<A: T1 + T2>(a: &A) {
            a.f1(25);
            a.f2(25);
            a.f1(15);
            a.f2(15); // FAILS
        }
    } => Err(err) => assert_one_fails(err)
}

test_verify_one_file! {
    #[test] test_generic_1_ok verus_code! {
        trait T<A> {
            spec fn apple(&self, b: A) -> bool;
        }

        struct S<A, B>(A, B);

        impl<C> T<(C, u16)> for S<bool, C> {
            spec fn apple(&self, b: (C, u16)) -> bool {
                b.1 > 10
            }
        }

        proof fn test() -> (b: bool)
            ensures b
        {

            let i: u8 = 10;
            let s = S(true, i);
            let b: bool = s.apple((i, 20));
            b
        }
    } => Ok(())
}

test_verify_one_file! {
    #[test] test_generic_1_ok_markers verus_code! {
        trait T<A: Sized> : Sized {
            spec fn apple(&self, b: A) -> bool;
        }

        struct S<A: Sized, B: Sized>(A, B);

        impl<C: Sized> T<(C, u16)> for S<bool, C> {
            spec fn apple(&self, b: (C, u16)) -> bool {
                b.1 > 10
            }
        }

        proof fn test() -> (b: bool)
            ensures b
        {

            let i: u8 = 10;
            let s = S(true, i);
            let b: bool = s.apple((i, 20));
            b
        }
    } => Ok(())
}

test_verify_one_file! {
    #[test] test_generic_1_fail verus_code! {
        trait T<A> {
            spec fn apple(&self, b: A) -> bool;
            fn banana(&self, b: A) -> A;
        }

        struct S<A, B>(A, B);

        impl<C> T<(C, u16)> for S<bool, C> {
            spec fn apple(&self, b: (C, u16)) -> bool {
                b.1 > 10
            }
            fn banana(&self, b: (C, u16)) -> (C, u16) {
                (b.0, 10)
            }
        }

        proof fn test() -> (b: bool)
            ensures b // FAILS
        {

            let i: u8 = 10;
            let s = S(true, i);
            let b: bool = s.apple((i, 5));
            b
        }
    } => Err(err) => assert_one_fails(err)
}

test_verify_one_file! {
    #[test] test_generic_2 verus_code! {
        trait T<A> {
            spec fn apple(&self, b: A) -> bool;
            fn banana(&self, b: A) -> A;
        }

        struct S<A, B>(A, B);

        impl T<u8> for S<u16, u32> {
            spec fn apple(&self, b: u8) -> bool {
                b > 10
            }
            fn banana(&self, b: u8) -> u8 {
                b / 2
            }
        }

        proof fn test() -> (b: bool)
            ensures b // FAILS
        {

            let s = S(10, 20);
            let b: bool = s.apple(5);
            b
        }
    } => Err(err) => assert_one_fails(err)
}

test_verify_one_file! {
    #[test] test_generic_3 verus_code! {
        trait T {
            spec fn apple(&self, b: bool) -> bool;

            fn banana(&self)
                requires self.apple(true)
                ensures true;
        }

        struct S<A, B>(A, B);

        fn f1<A: T>(a: &A)
            requires a.apple(true)
        {
            a.banana();
        }

        impl T for S<bool, bool> {
            spec fn apple(&self, b: bool) -> bool {
                self.0 && self.1 && b
            }

            fn banana(&self) {
            }
        }

        fn test1() {
            let s = S(true, true);
            s.banana();
            f1(&s);
        }

        fn test2() {
            let s = S(true, false);
            s.banana(); // FAILS
        }

        fn test3() {
            let s = S(true, false);
            f1(&s); // FAILS
        }
    } => Err(err) => assert_fails(err, 2)
}

test_verify_one_file! {
    #[test] test_self_ok verus_code! {
        trait T {
            spec fn r<'a>(&'a self, x: &'a Self, b: bool) -> &'a Self;

            fn f<'a>(&'a self, x: &'a Self, b: bool) -> (r: &'a Self)
                ensures
                    b ==> r === self,
                    !b ==> r === x;
        }

        fn p<A: T>(a1: &A, a2: &A) {
            let a3 = a1.f(a2, true);
            assert(a3 === a1);
        }

        struct S(u8);

        impl T for S {
            spec fn r<'a>(&'a self, x: &'a Self, b: bool) -> &'a Self {
                if b { self } else { x }
            }

            fn f<'a>(&'a self, x: &'a Self, b: bool) -> &'a Self {
                let x = if b { self } else { x };
                assert(x === self.r(x, b));
                x
            }
        }

        fn test() {
            let s1 = S(1);
            let s2 = S(2);
            let s3 = s1.f(&s2, true);
            assert(s1.0 == s3.0);
        }
    } => Ok(())
}

test_verify_one_file! {
    #[test] test_self_fail verus_code! {
        trait T {
            fn f<'a>(&'a self, x: &'a Self, b: bool) -> (r: &'a Self)
                ensures
                    b ==> r === self,
                    !b ==> r === x; // TRAIT
        }

        fn p<A: T>(a1: &A, a2: &A) {
            let a3 = a1.f(a2, false);
            assert(a3 === a1); // FAILS
        }

        struct S(u8);

        impl T for S {
            fn f<'a>(&'a self, x: &'a Self, b: bool) -> &'a Self {
                if b { self } else { self }
            } // FAILS
        }

        fn test() {
            let s1 = S(1);
            let s2 = S(2);
            let s3 = s1.f(&s2, false);
            assert(s1.0 == s3.0); // FAILS
        }
    } => Err(err) => assert_fails(err, 3)
}

test_verify_one_file! {
    #[test] test_ok_where_clause verus_code! {
        trait Tr {
            spec fn f(&self) -> bool;
        }

        spec fn not_f<S>(x: S) -> bool
            where S: Tr
        {
            !x.f()
        }

        proof fn foo<S>(x: S, y: S) where S : Tr
            requires x.f() ==> y.f(),
            ensures not_f(y) ==> not_f(x),
        {
        }

        struct Bar<X>
        {
            x: X,
        }

        impl<X> Bar<X>
            where X: Tr
        {
            spec fn bar_not_f(&self) -> bool {
                not_f(self.x)
            }

            proof fn easy_lemma(bar1: &Self, bar2: &Self)
                requires bar1.x.f() ==> bar2.x.f(),
                ensures not_f(bar2.x) ==> not_f(bar1.x)
            {
            }
        }
    } => Ok(())
}

test_verify_one_file! {
    #[test] test_synthetic_type_params verus_code!{
        spec fn global_type_id<A>() -> int;

        pub trait SomeTrait : Sized {
            spec fn x(&self);
        }

        spec fn type_id<T: SomeTrait>(obj: T) -> int {
            global_type_id::<T>()
        }

        struct Stuff<X> {
            x: X,
        }

        impl<X: SomeTrait> Stuff<X> {
            proof fn test1<Y: SomeTrait>(a: X, b: X) {
                // This passes, since a and b should have the same type
                assert(type_id(a) == type_id(b));
            }

            proof fn test2<Y: SomeTrait>(a: X, b: Y, c: impl SomeTrait, d: impl SomeTrait) {
                // This should fail; although 'c' and 'd' are both 'impl SomeTrait',
                // these are technically different type parameters.
                assert(type_id(c) == type_id(d)); // FAILS
            }
        }
    } => Err(err) => assert_fails(err, 1)
}

test_verify_one_file! {
    #[test] test_explicit_return_stmt verus_code!{
        trait Tr<T> {
            spec fn f(&self) -> T;

            fn compute_f(&self) -> (t: T)
                ensures t === self.f();
        }

        struct X { }

        impl Tr<u64> for X {

            spec fn f(&self) -> u64 {
                2
            }

            fn compute_f(&self) -> (t: u64)
            {
                // test using an explicit 'return' statement rather than
                // an expression-return
                return 2;
            }
        }

        struct Y { }

        impl Tr<u64> for Y {

            spec fn f(&self) -> u64 {
                2
            }

            fn compute_f(&self) -> (t: u64)
            {
                return 3; // FAILS
            }
        }
    } => Err(err) => assert_fails(err, 1)
}

test_verify_one_file! {
    #[test] issue311_overlapping_names_ensures verus_code!{
        trait Tr<T> {
            spec fn f(&self) -> T;

            fn compute_f(&self) -> (t: T)
                ensures t === self.f();
        }

        struct Z<T> { a: T, b: T }

        impl<T: Copy> Tr<T> for Z<T> {

            spec fn f(&self) -> T {
                self.a
            }

            fn compute_f(&self) -> (t: T)
            {
                self.a
            }
        }
    } => Ok(())
}

test_verify_one_file! {
    #[test] issue311_overlapping_names_requires verus_code!{
        trait Tr<T> {
            spec fn f(&self) -> T;

            fn compute_f(&self, t: T)
                requires t === self.f();
        }

        struct Z<T> { a: T, b: T }

        impl<T: Copy> Tr<T> for Z<T> {

            spec fn f(&self) -> T {
                self.a
            }

            fn compute_f(&self, t: T)
            {
                assert(t === self.f());
            }
        }
    } => Ok(())
}

test_verify_one_file! {
    #[test] test_impl_trait_bound verus_code! {
        trait T1 {}
        trait T2 {
            fn f(&self);
        }
        struct S2<A> {
            a: A,
        }
        impl<A: T1> T2 for S2<A> {
            fn f(&self) {
            }
        }
    } => Ok(())
}

test_verify_one_file! {
    #[test] test_impl_trait_bound_cycle verus_code! {
        spec fn g<A: T1>(a: &A) -> bool {
            true
        }
        struct S1 {
        }
        trait T1 {
            fn r(&self) -> bool
                requires g(&S1{});
        }
        impl T1 for S1 {
            fn r(&self) -> bool {
                true
            }
        }
    } => Err(err) => assert_vir_error_msg(err, "found a cyclic self-reference in a trait definition, which may result in nontermination")
}

test_verify_one_file! {
    #[test] test_impl_trait_bound_cycle2 verus_code! {
        struct S1 {
        }
        trait T1 {
            fn r(&self, s: &S2<S1>) -> bool
                requires s.f();
        }
        impl T1 for S1 {
            fn r(&self, s: &S2<S1>) -> bool {
                true
            }
        }
        trait T2 {
            spec fn f(&self) -> bool;
        }
        struct S2<A> {
            a: A,
        }
        impl<A: T1> T2 for S2<A> {
            spec fn f(&self) -> bool {
                true
            }
        }
    } => Err(err) => assert_vir_error_msg(err, "found a cyclic self-reference in a trait definition, which may result in nontermination")
}

test_verify_one_file! {
    #[test] test_impl_trait_bound_cycle3 verus_code! {
        struct R {}
        struct S {}
        impl U for R {
            fn m() {}
        }
        impl T<R> for S {}
        spec fn g<A: T<R>>() -> bool { true }
        spec fn f() -> bool { g::<S>() }
        trait U {
            fn m() requires f();
        }
        trait T<A: U> {}
    } => Err(err) => assert_vir_error_msg(err, "found a cyclic self-reference in a trait definition, which may result in nontermination")
}

test_verify_one_file! {
    #[test] trait_fn_with_0_params verus_code! {
        trait Tr {
            spec fn f() -> int;

            fn exec_f() -> (i: u64)
                ensures i as int == Self::f();
        }

        struct X {}
        struct Y {}

        impl Tr for X {
            spec fn f() -> int { 5 }

            fn exec_f() -> u64 {
                5
            }
        }

        impl Tr for Y {
            spec fn f() -> int { 6 }

            fn exec_f() -> u64 {
                6
            }
        }

        proof fn test() {
            assert(X::f() == 5);
            assert(Y::f() == 6);
        }

        proof fn test2() {
            assert(X::f() == Y::f()); // FAILS
        }

        proof fn test3<A: Tr, B: Tr>() {
            assert(A::f() == B::f()); // FAILS
        }

        fn test4() {
            let x1 = X::exec_f();
            let x2 = X::exec_f();
            assert(x1 == x2);
        }

        fn test5() {
            let x1 = X::exec_f();
            let x2 = Y::exec_f();
            assert(x1 == x2); // FAILS
        }

        fn test6<A: Tr, B: Tr>() {
            let x1 = A::exec_f();
            let x2 = B::exec_f();
            assert(x1 == x2); // FAILS
        }
    } => Err(err) => assert_fails(err, 4)
}

test_verify_one_file! {
    #[test] trait_req_ens_poly verus_code! {
        pub trait Key: Sized {
            spec fn lt(self) -> bool;

            proof fn zero_properties()
                ensures
                    forall|k: Self| k.lt();
        }

        struct KeyInt {
            i: usize,
        }

        impl Key for KeyInt {
            spec fn lt(self) -> bool { true }
            proof fn zero_properties() {}
        }
    } => Ok(())
}

test_verify_one_file! {
    #[test] trait_implement_all_trait_items verus_code! {
        trait T {
            proof fn unprovable(&self)
                ensures false;
        }
        struct S { }
        impl T for S { }

        proof fn foo<J: T>(t: J)
            ensures false
        {
            t.unprovable();
            assert(false);
        }

        proof fn some_proof() {
            let s = S { };
            foo::<S>(s);
            assert(false);
        }
    } => Err(err) => assert_rust_error_msg(err, "not all trait items implemented, missing: `unprovable`")
}

test_verify_one_file! {
    #[test] proof_fn_spec_self verus_code! {
        trait Bar {
            proof fn bar(&self, other: &Self);
        }

        proof fn consume<V>(v: V) { }

        struct X;
        impl Bar for X {
            proof fn bar(&self, other: &Self)
            {
                consume(*self); // fine, since 'self' is spec-mode
                consume(*self);
            }
        }

        trait Qux {
            proof fn bar(&self, other: &Self)
                ensures self != other; // FAILS
        }

        struct Y { some_int: u8 }
        impl Qux for Y {
            proof fn bar(&self, other: &Self)
            {
            }
        }
    } => Err(err) => assert_one_fails(err)
}

test_verify_one_file! {
    #[test] proof_fn_spec_self_with_proof_arg verus_code! {
        trait Bar {
            proof fn bar(&self, tracked other: &Self);
        }

        proof fn consume<V>(tracked v: V) { }

        struct X;
        impl Bar for X {
            proof fn bar(&self, tracked other: &Self)
            {
                consume(*other);
            }
        }
    } => Err(err) => assert_vir_error_msg(err, "cannot move out of `*other` which is behind a shared reference")
}

test_verify_one_file! {
<<<<<<< HEAD
    #[test] test_specialize1 verus_code! {
        trait T { spec fn f(&self) -> bool; }
        struct S<A> { a: A }
        impl T for S<u8> { spec fn f(&self) -> bool { true } }
        impl T for S<bool> { spec fn f(&self) -> bool { false } }
        proof fn test(x: S<u8>, y: S<bool>) {
            assert(x.f());
            assert(!y.f());
        }
    } => Ok(())
}

test_verify_one_file! {
    #[test] test_specialize1_fails verus_code! {
        trait T { spec fn f(&self) -> bool; }
        struct S<A> { a: A }
        impl T for S<u8> { spec fn f(&self) -> bool { true } }
        impl T for S<bool> { spec fn f(&self) -> bool { false } }
        proof fn test(x: S<u8>, y: S<bool>) {
            assert(x.f() == y.f()); // FAILS
        }
    } => Err(err) => assert_one_fails(err)
}

test_verify_one_file! {
    #[test] test_specialize2 verus_code! {
        trait T { spec fn f() -> bool; }
        struct S<A> { a: A }
        impl T for S<u8> { spec fn f() -> bool { true } }
        impl T for S<bool> { spec fn f() -> bool { false } }
        proof fn test() {
            assert(S::<u8>::f());
            assert(!S::<bool>::f());
        }
    } => Ok(())
}

test_verify_one_file! {
    #[test] test_specialize2_fails verus_code! {
        trait T { spec fn f() -> bool; }
        struct S<A> { a: A }
        impl T for S<u8> { spec fn f() -> bool { true } }
        impl T for S<bool> { spec fn f() -> bool { false } }
        proof fn test() {
            assert(S::<u8>::f() == S::<bool>::f()); // FAILS
        }
    } => Err(err) => assert_one_fails(err)
}

test_verify_one_file! {
    #[test] test_specialize2_decorated_fails verus_code! {
        trait T { spec fn f() -> bool; }
        struct S<A> { a: A }
        impl T for S<u8> { spec fn f() -> bool { true } }
        impl T for S<&u8> { spec fn f() -> bool { false } }
        proof fn test() {
            assert(S::<u8>::f() == S::<&u8>::f()); // FAILS
        }
    } => Err(err) => assert_one_fails(err)
}

test_verify_one_file! {
    #[test] test_specialize3 verus_code! {
        trait T<A> { spec fn f(&self, a: A) -> bool; }
        struct S {}
        impl T<u8> for S { spec fn f(&self, a: u8) -> bool { true } }
        impl T<u16> for S { spec fn f(&self, a: u16) -> bool { false } }
        proof fn test(x: S) {
            assert(x.f(1u8));
            assert(!x.f(1u16));
        }
    } => Ok(())
}

test_verify_one_file! {
    #[test] test_specialize3_fails verus_code! {
        trait T<A> { spec fn f(&self, a: A) -> bool; }
        struct S {}
        impl T<u8> for S { spec fn f(&self, a: u8) -> bool { true } }
        impl T<u16> for S { spec fn f(&self, a: u16) -> bool { false } }
        proof fn test(x: S) {
            assert(x.f(1u8) == x.f(1u16)); // FAILS
        }
    } => Err(err) => assert_one_fails(err)
}

test_verify_one_file! {
    #[test] test_specialize4 verus_code! {
        trait T<A> { spec fn f(a: A) -> bool; }
        struct S {}
        impl T<u8> for S { spec fn f(a: u8) -> bool { true } }
        impl T<u16> for S { spec fn f(a: u16) -> bool { false } }
        proof fn test() {
            assert(S::f(1u8));
            assert(!S::f(1u16));
        }
    } => Ok(())
}

test_verify_one_file! {
    #[test] test_specialize4_fails verus_code! {
        trait T<A> { spec fn f(a: A) -> bool; }
        struct S {}
        impl T<u8> for S { spec fn f(a: u8) -> bool { true } }
        impl T<u16> for S { spec fn f(a: u16) -> bool { false } }
        proof fn test() {
            assert(S::f(1u8) == S::f(1u16)); // FAILS
        }
    } => Err(err) => assert_one_fails(err)
}

test_verify_one_file! {
    #[test] test_specialize4_decorated_fails verus_code! {
        trait T<A> { spec fn f(a: A) -> bool; }
        struct S {}
        impl T<u8> for S { spec fn f(a: u8) -> bool { true } }
        impl T<&u8> for S { spec fn f(a: &u8) -> bool { false } }
        proof fn test() {
            assert(S::f(1u8) == S::f(&1u8)); // FAILS
        }
    } => Err(err) => assert_one_fails(err)
}

test_verify_one_file! {
    #[test] test_trait_inline verus_code! {
        pub trait T<A> { spec fn f(&self) -> int; }
        struct S { }
        impl T<u16> for S {
            #[verifier::inline]
            open spec fn f(&self) -> int { 7 }
        }
        proof fn test(x: &S) {
            assert(x.f() == 7);
        }
    } => Ok(())
}

test_verify_one_file! {
    #[test] test_trait_inline_fails verus_code! {
        pub trait T<A> { spec fn f(&self) -> int; }
        struct S { }
        impl T<u16> for S {
            #[verifier::inline]
            open spec fn f(&self) -> int { 7 }
        }
        proof fn test(x: &S) {
            assert(x.f() == 8); // FAILS
        }
    } => Err(err) => assert_one_fails(err)
}

test_verify_one_file! {
    #[test] test_trait_inline2 verus_code! {
        struct S<A> { a: A }
        trait T<A> { spec fn f(&self, i: int) -> A; }
        spec fn arbitrary<A>() -> A;
        impl<B> T<(B, bool)> for S<B> {
            #[verifier(inline)]
            spec fn f(&self, i: int) -> (B, bool) { arbitrary() }
        }
        proof fn foo(x: S<u64>)
            requires x.f(33) == (19u64, true),
        {
        }
    } => Ok(())
=======
    #[test] recommends_in_ensures_issue370 verus_code! {
        trait Foo  {
            spec fn specfoo(&self)->bool
              recommends true;

            exec fn execfoo(&self)
              ensures self.specfoo(); // FAILS
        }

        struct Bar;
        impl Foo for Bar {
            spec fn specfoo(&self) -> bool {
                false // Just to trigger a verif failure
            }

            exec fn execfoo(&self) {
            }
        }
    } => Err(err) => assert_one_fails(err)
>>>>>>> 12fd3f21
}<|MERGE_RESOLUTION|>--- conflicted
+++ resolved
@@ -1467,7 +1467,6 @@
 }
 
 test_verify_one_file! {
-<<<<<<< HEAD
     #[test] test_specialize1 verus_code! {
         trait T { spec fn f(&self) -> bool; }
         struct S<A> { a: A }
@@ -1633,7 +1632,9 @@
         {
         }
     } => Ok(())
-=======
+}
+
+test_verify_one_file! {
     #[test] recommends_in_ensures_issue370 verus_code! {
         trait Foo  {
             spec fn specfoo(&self)->bool
@@ -1653,5 +1654,4 @@
             }
         }
     } => Err(err) => assert_one_fails(err)
->>>>>>> 12fd3f21
 }