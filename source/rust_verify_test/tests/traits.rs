--- conflicted
+++ resolved
@@ -1467,7 +1467,6 @@
 }
 
 test_verify_one_file! {
-<<<<<<< HEAD
     #[test] test_specialize_self_types verus_code! {
         trait T { spec fn f(&self) -> int; }
         struct S {}
@@ -1499,8 +1498,6 @@
 }
 
 test_verify_one_file! {
-=======
->>>>>>> 9a067e48
     #[test] test_specialize1 verus_code! {
         trait T { spec fn f(&self) -> bool; }
         struct S<A> { a: A }
@@ -1666,8 +1663,6 @@
         {
         }
     } => Ok(())
-<<<<<<< HEAD
-=======
 }
 
 test_verify_one_file! {
@@ -1690,5 +1685,4 @@
             }
         }
     } => Err(err) => assert_one_fails(err)
->>>>>>> 9a067e48
 }