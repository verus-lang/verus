#![feature(rustc_private)]
#[macro_use]
mod common;
use common::*;

test_verify_one_file! {
    #[test] test_not_yet_supported_1 verus_code! {
        trait T1 {}
        trait T2 {
            // need to add A: T1 to termination checking before supporting this
            fn f<A: T1>(a: &A) {
            }
        }
    } => Err(err) => assert_vir_error_msg(err, ": trait generics")
}

test_verify_one_file! {
    #[test] test_supported_2 verus_code! {
        trait T1 {}
        trait T2<A: T1> {
        }
    } => Ok(())
}

test_verify_one_file! {
    #[test] test_supported_3 verus_code! {
        trait T1 {}
        struct S2<A: T1> {
            a: A,
        }
    } => Ok(())
}

test_verify_one_file! {
    #[test] test_supported_7 verus_code! {
        struct S<F: Fn(bool) -> bool> {
            f: F,
        }
    } => Ok(())
}

test_verify_one_file! {
    #[test] test_not_yet_supported_8 verus_code! {
        trait T<A> {
            fn f(&self, a: &A);
        }
        struct S<A> { a: A }
        // not yet supported: multiple implementations of same trait for single datatype:
        impl T<u8> for S<u8> {
            fn f(&self, a: &u8) {}
        }
        impl T<bool> for S<bool> {
            fn f(&self, a: &bool) {}
        }
    } => Err(err) => assert_vir_error_msg(err, ": multiple definitions of same function")
}

test_verify_one_file! {
    #[test] test_not_yet_supported_9 verus_code! {
        trait T<A> {
            fn f(&self, a: A) -> A;
        }
        struct S {}
        // not yet supported: multiple implementations of same trait for single datatype:
        impl T<bool> for S {
            fn f(&self, a: bool) -> bool { !a }
        }
        impl T<u64> for S {
            fn f(&self, a: u64) -> u64 { a / 2 }
        }
        fn test() {
            let s = S {};
            s.f(true);
            s.f(10);
        }
    } => Err(err) => assert_vir_error_msg(err, ": multiple definitions of same function")
}

test_verify_one_file! {
    #[test] test_not_yet_supported_10 verus_code! {
        trait T {
            spec fn f(&self) -> bool;

            proof fn p(&self)
                ensures exists|x: &Self| self.f() != x.f();
        }

        #[verifier::external_body] /* vattr */
        #[verifier::broadcast_forall] /* vattr */
        proof fn f_not_g<A: T>()
            ensures exists|x: &A, y: &A| x.f() != y.f()
        {
        }

        struct S {}

        fn test() {
            assert(false);
        }
    } => Err(err) => assert_vir_error_msg(err, ": bounds on broadcast_forall function type parameters")
}

test_verify_one_file! {
    #[test] test_not_yet_supported_11 verus_code! {
        trait T {
            spec fn f(&self) -> bool;
        }

        trait S : T {
            spec fn g(&self) -> bool;
        }
    } => Err(err) => assert_vir_error_msg(err, ": trait generic bounds")
}

test_verify_one_file! {
    #[test] test_not_yet_supported_12 verus_code!{
        struct Abc<T> {
            t: T,
        }

        trait SomeTrait {
            spec fn f(&self) -> bool;
        }

        impl<S> Abc<S> {
            fn foo(&self)
                where S: SomeTrait
            {
                assert(self.t.f() == self.t.f());
            }
        }
    } => Err(err) => assert_vir_error_msg(err, "could not find this type parameter")
}

test_verify_one_file! {
    #[test] test_ill_formed_1 code! {
        trait T1 {
            fn f(&self) {
                no_method_body()
            }
        }
    } => Err(err) => assert_vir_error_msg(err, "no_method_body can only appear in trait method declarations")
}

test_verify_one_file! {
    #[test] test_ill_formed_2 code! {
        trait T1 {
            fn f(&self) {
            }
        }
    } => Err(err) => assert_vir_error_msg(err, "trait default methods are not yet supported")
}

test_verify_one_file! {
    #[test] test_ill_formed_3 code! {
        trait T1 {
            fn f(&self) {
                no_method_body(); // no semicolon allowed
            }
        }
    } => Err(err) => assert_vir_error_msg(err, "no_method_body() must be a method's final expression, with no semicolon")
}

test_verify_one_file! {
    #[test] test_ill_formed_4 code! {
        trait T1 {
            fn f(&self) {
                let b = true;
                no_method_body() // can't appear after header
            }
        }
    } => Err(err) => assert_vir_error_msg(err, "no statements are allowed before no_method_body()")
}

test_verify_one_file! {
    #[test] test_ill_formed_5 code! {
        trait T1 {
            fn f(&self) {
                no_method_body();
                let b = true; // no code after no_method_body
            }
        }
    } => Err(err) => assert_vir_error_msg(err, "no_method_body() must be a method's final expression, with no semicolon")
}

test_verify_one_file! {
    #[test] test_ill_formed_6 code! {
        fn f() {
            no_method_body() // can't appear in static function
        }
    } => Err(err) => assert_vir_error_msg(err, "no_method_body can only appear in trait method declarations")
}

test_verify_one_file! {
    #[test] test_ill_formed_7 code! {
        trait T1 {
            fn f(&self) {
                no_method_body()
            }
        }
        struct S {}
        impl T1 for S {
            fn f(&self) {
                no_method_body() // can't appear in implementation
            }
        }
    } => Err(err) => assert_vir_error_msg(err, "no_method_body can only appear in trait method declarations")
}

test_verify_one_file! {
    #[test] test_ill_formed_8 verus_code! {
        trait T1 {
            fn f(&self);
        }
        struct S {}
        impl T1 for S {
            fn f(&self)
                requires true // no requires allowed
            {
            }
        }
    } => Err(err) => assert_vir_error_msg(err, "trait method implementation cannot declare requires/ensures")
}

test_verify_one_file! {
    #[test] test_ill_formed_9 verus_code! {
        trait T1 {
            fn f(&self);
        }
        struct S {}
        impl T1 for S {
            fn f(&self)
                ensures true // no ensures allowed
            {
            }
        }
    } => Err(err) => assert_vir_error_msg(err, "trait method implementation cannot declare requires/ensures")
}

test_verify_one_file! {
    #[test] test_ill_formed_10 code! {
        trait T1 {
            fn VERUS_SPEC__f(&self) { no_method_body() }
        }
    } => Err(err) => assert_vir_error_msg(err, "no matching method found for method specification")
}

test_verify_one_file! {
    #[test] test_ill_formed_11 code! {
        trait T1 {
            fn VERUS_SPEC__f(&self) { }
            fn f(&self);
        }
    } => Err(err) => assert_vir_error_msg(err, "trait method declaration body must end with call to no_method_body()")
}

test_verify_one_file! {
    #[test] test_ill_formed_12 code! {
        trait T1 {
            fn VERUS_SPEC__f(&self, x: bool) { no_method_body() }
            fn f(&self);
        }
    } => Err(err) => assert_vir_error_msg(err, "method specification has different number of parameters from method")
}

test_verify_one_file! {
    #[test] test_ill_formed_13 code! {
        trait T1 {
            fn VERUS_SPEC__f(&self, x: bool) { no_method_body() }
            fn f(&self, x: u16);
        }
    } => Err(err) => assert_vir_error_msg(err, "method specification has different parameters from method")
}

test_verify_one_file! {
    #[test] test_ill_formed_14 code! {
        trait T1 {
            fn VERUS_SPEC__f(&self, x: bool) -> bool { no_method_body() }
            fn f(&self, x: bool) -> u16;
        }
    } => Err(err) => assert_vir_error_msg(err, "method specification has a different return from method")
}

test_verify_one_file! {
    #[test] test_ill_formed_15_todo code! {
        trait T1 {
            fn VERUS_SPEC__f<A>(&self, x: A) -> bool { no_method_body() }
            fn f<B>(&self, x: B) -> bool; // error: A and B have different names
        }
    } => Err(err) => assert_vir_error_msg(err, "The verifier does not yet support the following Rust feature: trait generics")
    // when generics on trait methods are supported, this should be the error message:
    // } => Err(err) => assert_vir_error_msg(err, "method specification has different type parameters or bounds from method")
}

test_verify_one_file! {
    #[test] test_ill_formed_16 verus_code! {
        trait T {
            fn f(&self);
        }
        fn test<A: T>(a: &A) {
            a.VERUS_SPEC__f();
        }
    } => Err(err) => assert_vir_error_msg(err, "`crate::T::VERUS_SPEC__f` is not supported")
}

test_verify_one_file! {
    #[test] test_mode_matches_1 verus_code! {
        trait T1 {
            spec fn f(&self);
        }
        struct S {}
        impl T1 for S {
            fn f(&self) {
            }
        }
    } => Err(err) => assert_vir_error_msg(err, "function must have mode spec")
}

test_verify_one_file! {
    #[test] test_mode_matches_2 verus_code! {
        trait T1 {
            fn f(&self);
        }
        struct S {}
        impl T1 for S {
            spec fn f(&self) {
            }
        }
    } => Err(err) => assert_vir_error_msg(err, "function must have mode exec")
}

test_verify_one_file! {
    #[test] test_mode_matches_3 verus_code! {
        trait T1 {
            fn f(#[verifier::spec] &self);
        }
        struct S {}
        impl T1 for S {
            fn f(&self) {
            }
        }
    } => Err(err) => assert_vir_error_msg(err, "parameter must have mode spec")
}

test_verify_one_file! {
    #[test] test_mode_matches_4 verus_code! {
        trait T1 {
            fn f(&self);
        }
        struct S {}
        impl T1 for S {
            fn f(#[verifier::spec] &self) {
            }
        }
    } => Err(err) => assert_vir_error_msg(err, "parameter must have mode exec")
}

test_verify_one_file! {
    #[test] test_mode_matches_5 verus_code! {
        trait T1 {
            proof fn f(&self, tracked b: bool);
        }
        struct S {}
        impl T1 for S {
            proof fn f(&self, b: bool) {
            }
        }
    } => Err(err) => assert_vir_error_msg(err, "parameter must have mode proof")
}

test_verify_one_file! {
    #[test] test_mode_matches_6 verus_code! {
        trait T1 {
            proof fn f(&self, b: bool);
        }
        struct S {}
        impl T1 for S {
            proof fn f(&self, tracked b: bool) {
            }
        }
    } => Err(err) => assert_vir_error_msg(err, "parameter must have mode spec")
}

test_verify_one_file! {
    #[test] test_mode_matches_7 verus_code! {
        trait T1 {
            proof fn f(&self) -> tracked bool;
        }
        struct S {}
        impl T1 for S {
            proof fn f(&self) -> bool {
                true
            }
        }
    } => Err(err) => assert_vir_error_msg(err, "function return value must have mode proof")
}

test_verify_one_file! {
    #[test] test_mode_matches_8 verus_code! {
        trait T1 {
            fn f(&self) -> bool;
        }
        struct S {}
        impl T1 for S {
            #[verifier::returns(spec)] /* vattr */
            fn f(&self) -> bool {
                true
            }
        }
    } => Err(err) => assert_vir_error_msg(err, "function return value must have mode exec")
}

test_verify_one_file! {
    #[test] test_termination_1 verus_code! {
        trait T {
            spec fn f(&self);
        }

        spec fn rec<A: T>(x: &A) {
            x.f();
        }

        struct S {}

        impl T for S {
            spec fn f(&self) {
                rec(self);
            }
        }

        proof fn test() {
            let s = S {};
            s.f();
        }
    } => Err(err) => assert_vir_error_msg(err, "found a cyclic self-reference in a trait definition")
}

test_verify_one_file! {
    #[test] test_termination_2 verus_code! {
        trait T {
            spec fn f<A: T>(&self, x: &A);
        }

        struct S {}

        impl T for S {
            spec fn f<A: T>(&self, x: &A) {
                x.f(x)
            }
        }

        proof fn test() {
            let s = S {};
            s.f(&s);
        }
    } => Err(err) => assert_vir_error_msg(err, "The verifier does not yet support the following Rust feature: trait generics") // note: the error message will change when this feature is supported
}

test_verify_one_file! {
    #[test] test_termination_3 verus_code! {
        trait T {
            spec fn f(&self);
        }

        struct S {}

        impl T for S {
            spec fn f(&self) {
                self.f()
            }
        }
    } => Err(err) => assert_vir_error_msg(err, "recursive function must have a decreases clause")
}

test_verify_one_file! {
    #[test] test_termination_4_ok verus_code! {
        trait T {
            fn f(&self, x: &Self, n: u64);
        }
        struct S {}
        impl T for S {
            fn f(&self, x: &Self, n: u64)
                decreases n
            {
                if n > 0 {
                    self.f(x, n - 1);
                    x.f(self, n - 1);
                }
            }
        }
    } => Ok(())
}

test_verify_one_file! {
    #[test] test_termination_4_fail_1a verus_code! {
        trait T {
            fn f(&self, x: &Self, n: u64);
        }
        struct S {}
        impl T for S {
            fn f(&self, x: &Self, n: u64)
                decreases 0nat
            {
                self.f(x, n - 1); // FAILS
            }
        }
    } => Err(err) => {
        assert_eq!(err.errors.len(), 2);
        assert!(relevant_error_span(&err.errors[0].spans).text.iter().find(|x| x.text.contains("FAILS")).is_some());
        assert!(relevant_error_span(&err.errors[1].spans).text.iter().find(|x| x.text.contains("FAILS")).is_some());
    }
}

test_verify_one_file! {
    #[test] test_termination_4_fail_1b verus_code! {
        trait T {
            fn f(&self, x: &Self, n: u64);
        }
        struct S {}
        impl T for S {
            fn f(&self, x: &Self, n: u64)
                decreases n
            {
                self.f(x, n - 1); // FAILS
            }
        }
    } => Err(err) => {
        assert_eq!(err.errors.len(), 2);
        assert!(relevant_error_span(&err.errors[0].spans).text.iter().find(|x| x.text.contains("FAILS")).is_some());
        assert!(relevant_error_span(&err.errors[1].spans).text.iter().find(|x| x.text.contains("FAILS")).is_some());
    }
}

test_verify_one_file! {
    #[test] test_termination_4_fail_1c verus_code! {
        trait T {
            fn f(&self, x: &Self, n: u64);
        }
        struct S {}
        impl T for S {
            fn f(&self, x: &Self, n: u64)
                decreases n
            {
                g(self, x, n - 1); // FAILS
            }
        }
        fn g(x: &S, y: &S, n: u64) {
            if 0 < n {
                x.f(y, n - 1);
            }
        }
    } => Err(err) => {
        assert_eq!(err.errors.len(), 2);
        assert!(relevant_error_span(&err.errors[0].spans).text.iter().find(|x| x.text.contains("FAILS")).is_some());
        assert!(relevant_error_span(&err.errors[1].spans).text.iter().find(|x| x.text.contains("FAILS")).is_some());
    }
}

test_verify_one_file! {
    #[test] test_termination_4_fail_2a verus_code! {
        trait T {
            fn f(&self, x: &Self, n: u64);
        }
        struct S {}
        impl T for S {
            fn f(&self, x: &Self, n: u64)
                decreases 0nat
            {
                x.f(self, n - 1); // FAILS
            }
        }
    } => Err(err) => {
        assert_eq!(err.errors.len(), 2);
        assert!(relevant_error_span(&err.errors[0].spans).text.iter().find(|x| x.text.contains("FAILS")).is_some());
        assert!(relevant_error_span(&err.errors[1].spans).text.iter().find(|x| x.text.contains("FAILS")).is_some());
    }
}

test_verify_one_file! {
    #[test] test_termination_4_fail_2b verus_code! {
        trait T {
            fn f(&self, x: &Self, n: u64);
        }
        struct S {}
        impl T for S {
            fn f(&self, x: &Self, n: u64)
                decreases n
            {
                x.f(self, n - 1); // FAILS
            }
        }
    } => Err(err) => {
        assert_eq!(err.errors.len(), 2);
        assert!(relevant_error_span(&err.errors[0].spans).text.iter().find(|x| x.text.contains("FAILS")).is_some());
        assert!(relevant_error_span(&err.errors[1].spans).text.iter().find(|x| x.text.contains("FAILS")).is_some());
    }
}

test_verify_one_file! {
    #[test] test_verify_1 verus_code! {
        trait T {
            fn f(&self)
                requires false;
        }
        struct S {}
        impl T for S {
            fn f(&self) {}
        }
        fn test() {
            let s = S {};
            s.f(); // FAILS
        }
    } => Err(err) => assert_one_fails(err)
}

test_verify_one_file! {
    #[test] test_verify_2 verus_code! {
        trait T {
            fn f(&self)
                ensures false; // TRAIT
        }
        struct S {}
        impl T for S {
            fn f(&self) {} // FAILS
        }
    } => Err(err) => assert_one_fails(err)
}

test_verify_one_file! {
    #[test] test_verify_3 verus_code! {
        trait T {
            spec fn req(&self) -> bool;
            fn f(&self)
                requires self.req();
        }
        struct S {}
        impl T for S {
            spec fn req(&self) -> bool { false }
            fn f(&self) {}
        }
        fn test() {
            let s = S {};
            s.f(); // FAILS
        }
    } => Err(err) => assert_one_fails(err)
}

test_verify_one_file! {
    #[test] test_verify_3_not_named_self verus_code! {
        trait T {
            spec fn req(not_named_self: &Self) -> bool;
            fn f(not_named_self: &Self)
                requires Self::req(not_named_self);
        }
        struct S {}
        impl T for S {
            spec fn req(not_named_self: &Self) -> bool { false }
            fn f(not_named_self: &Self) {}
        }
        fn test() {
            let s = S {};
            S::f(&s); // FAILS
        }
    } => Err(err) => assert_one_fails(err)
}

test_verify_one_file! {
    #[test] test_verify_4 verus_code! {
        trait T {
            spec fn ens(&self) -> bool;
            fn f(&self)
                ensures self.ens(); // TRAIT
        }
        struct S {}
        impl T for S {
            spec fn ens(&self) -> bool { false }
            fn f(&self) {} // FAILS
        }
    } => Err(err) => assert_one_fails(err)
}

test_verify_one_file! {
    #[test] test_verify_5 verus_code! {
        trait T {
            spec fn req(&self) -> bool;
            fn f(&self)
                requires self.req();
        }
        struct S {}
        impl T for S {
            spec fn req(&self) -> bool { true }
            fn f(&self) {}
        }
        fn test1(s: &S) {
            s.f();
        }
        fn test2<A: T>(a: &A) {
            a.f(); // FAILS
        }
    } => Err(err) => assert_one_fails(err)
}

test_verify_one_file! {
    #[test] test_verify_6 verus_code! {
        trait T<A> {
            spec fn req(&self, a: A) -> bool;
            spec fn ens(&self, a: A, r: A) -> bool;

            fn f(&self, a: &A) -> (ra: A)
                requires self.req(*a)
                ensures self.ens(*a, ra); // TRAIT
        }

        struct B {
            x: bool,
        }

        struct I {
            x: u64,
        }

        impl T<bool> for B {
            spec fn req(&self, a: bool) -> bool {
                a
            }

            spec fn ens(&self, a: bool, r: bool) -> bool {
                r == (a && self.x)
            }

            fn f(&self, a: &bool) -> bool {
                *a && self.x
            }
        }

        impl T<u64> for I {
            spec fn req(&self, a: u64) -> bool {
                self.x < a && a < 100
            }

            spec fn ens(&self, a: u64, r: u64) -> bool {
                self.x <= r && r < 100
            }

            fn f(&self, a: &u64) -> u64 {
                self.x / 2 + a
            } // FAILS
        }

        fn p<A, Z: T<A>>(a: &A, z: &Z) -> (rz: A)
            requires z.req(*a)
            ensures z.ens(*a, rz)
        {
            z.f(a)
        }

        fn test() {
            let i = I { x: 30 };
            vstd::pervasive::print_u64(p(&10, &i)); // FAILS
        }
    } => Err(err) => assert_fails(err, 2)
}

test_verify_one_file! {
    #[test] test_verify_6_no_self verus_code! {
        trait T<A> {
            spec fn req(a: A) -> bool;
            spec fn ens(a: A, r: A) -> bool;

            fn f(a: &A) -> (ra: A)
                requires Self::req(*a)
                ensures Self::ens(*a, ra); // TRAIT
        }

        struct B {
            x: bool,
        }

        struct I {
            x: u64,
        }

        impl T<bool> for B {
            spec fn req(a: bool) -> bool {
                a
            }

            spec fn ens(a: bool, r: bool) -> bool {
                r == !a
            }

            fn f(a: &bool) -> bool {
                !*a
            }
        }

        impl T<u64> for I {
            spec fn req(a: u64) -> bool {
                a < 100
            }

            spec fn ens(a: u64, r: u64) -> bool {
                r < 100
            }

            fn f(a: &u64) -> u64 {
                a * 2
            } // FAILS
        }

        fn p<A, Z: T<A>>(a: &A) -> (rz: A)
            requires Z::req(*a)
            ensures Z::ens(*a, rz)
        {
            Z::f(a)
        }

        fn test() {
            vstd::pervasive::print_u64(p::<u64, I>(&105)); // FAILS
        }
    } => Err(err) => assert_fails(err, 2)
}

test_verify_one_file! {
    #[test] test_multiple verus_code! {
        trait T1 {
            fn f1(&self, u: u64)
                requires u > 10;
        }
        trait T2 {
            fn f2(&self, u: u64)
                requires u > 20;
        }
        struct S {}
        impl T1 for S {
            fn f1(&self, u: u64) {}
        }
        impl T2 for S {
            fn f2(&self, u: u64) {}
        }
        fn test<A: T1 + T2>(a: &A) {
            a.f1(25);
            a.f2(25);
            a.f1(15);
            a.f2(15); // FAILS
        }
    } => Err(err) => assert_one_fails(err)
}

test_verify_one_file! {
    #[test] test_generic_1_ok verus_code! {
        trait T<A> {
            spec fn apple(&self, b: A) -> bool;
        }

        struct S<A, B>(A, B);

        impl<C> T<(C, u16)> for S<bool, C> {
            spec fn apple(&self, b: (C, u16)) -> bool {
                b.1 > 10
            }
        }

        proof fn test() -> (b: bool)
            ensures b
        {

            let i: u8 = 10;
            let s = S(true, i);
            let b: bool = s.apple((i, 20));
            b
        }
    } => Ok(())
}

test_verify_one_file! {
    #[test] test_generic_1_ok_markers verus_code! {
        trait T<A: Sized> : Sized {
            spec fn apple(&self, b: A) -> bool;
        }

        struct S<A: Sized, B: Sized>(A, B);

        impl<C: Sized> T<(C, u16)> for S<bool, C> {
            spec fn apple(&self, b: (C, u16)) -> bool {
                b.1 > 10
            }
        }

        proof fn test() -> (b: bool)
            ensures b
        {

            let i: u8 = 10;
            let s = S(true, i);
            let b: bool = s.apple((i, 20));
            b
        }
    } => Ok(())
}

test_verify_one_file! {
    #[test] test_generic_1_fail verus_code! {
        trait T<A> {
            spec fn apple(&self, b: A) -> bool;
            fn banana(&self, b: A) -> A;
        }

        struct S<A, B>(A, B);

        impl<C> T<(C, u16)> for S<bool, C> {
            spec fn apple(&self, b: (C, u16)) -> bool {
                b.1 > 10
            }
            fn banana(&self, b: (C, u16)) -> (C, u16) {
                (b.0, 10)
            }
        }

        proof fn test() -> (b: bool)
            ensures b // FAILS
        {

            let i: u8 = 10;
            let s = S(true, i);
            let b: bool = s.apple((i, 5));
            b
        }
    } => Err(err) => assert_one_fails(err)
}

test_verify_one_file! {
    #[test] test_generic_2 verus_code! {
        trait T<A> {
            spec fn apple(&self, b: A) -> bool;
            fn banana(&self, b: A) -> A;
        }

        struct S<A, B>(A, B);

        impl T<u8> for S<u16, u32> {
            spec fn apple(&self, b: u8) -> bool {
                b > 10
            }
            fn banana(&self, b: u8) -> u8 {
                b / 2
            }
        }

        proof fn test() -> (b: bool)
            ensures b // FAILS
        {

            let s = S(10, 20);
            let b: bool = s.apple(5);
            b
        }
    } => Err(err) => assert_one_fails(err)
}

test_verify_one_file! {
    #[test] test_generic_3 verus_code! {
        trait T {
            spec fn apple(&self, b: bool) -> bool;

            fn banana(&self)
                requires self.apple(true)
                ensures true;
        }

        struct S<A, B>(A, B);

        fn f1<A: T>(a: &A)
            requires a.apple(true)
        {
            a.banana();
        }

        impl T for S<bool, bool> {
            spec fn apple(&self, b: bool) -> bool {
                self.0 && self.1 && b
            }

            fn banana(&self) {
            }
        }

        fn test1() {
            let s = S(true, true);
            s.banana();
            f1(&s);
        }

        fn test2() {
            let s = S(true, false);
            s.banana(); // FAILS
        }

        fn test3() {
            let s = S(true, false);
            f1(&s); // FAILS
        }
    } => Err(err) => assert_fails(err, 2)
}

test_verify_one_file! {
    #[test] test_self_ok verus_code! {
        trait T {
            spec fn r<'a>(&'a self, x: &'a Self, b: bool) -> &'a Self;

            fn f<'a>(&'a self, x: &'a Self, b: bool) -> (r: &'a Self)
                ensures
                    b ==> r === self,
                    !b ==> r === x;
        }

        fn p<A: T>(a1: &A, a2: &A) {
            let a3 = a1.f(a2, true);
            assert(a3 === a1);
        }

        struct S(u8);

        impl T for S {
            spec fn r<'a>(&'a self, x: &'a Self, b: bool) -> &'a Self {
                if b { self } else { x }
            }

            fn f<'a>(&'a self, x: &'a Self, b: bool) -> &'a Self {
                let x = if b { self } else { x };
                assert(x === self.r(x, b));
                x
            }
        }

        fn test() {
            let s1 = S(1);
            let s2 = S(2);
            let s3 = s1.f(&s2, true);
            assert(s1.0 == s3.0);
        }
    } => Ok(())
}

test_verify_one_file! {
    #[test] test_self_fail verus_code! {
        trait T {
            fn f<'a>(&'a self, x: &'a Self, b: bool) -> (r: &'a Self)
                ensures
                    b ==> r === self,
                    !b ==> r === x; // TRAIT
        }

        fn p<A: T>(a1: &A, a2: &A) {
            let a3 = a1.f(a2, false);
            assert(a3 === a1); // FAILS
        }

        struct S(u8);

        impl T for S {
            fn f<'a>(&'a self, x: &'a Self, b: bool) -> &'a Self {
                if b { self } else { self }
            } // FAILS
        }

        fn test() {
            let s1 = S(1);
            let s2 = S(2);
            let s3 = s1.f(&s2, false);
            assert(s1.0 == s3.0); // FAILS
        }
    } => Err(err) => assert_fails(err, 3)
}

test_verify_one_file! {
    #[test] test_ok_where_clause verus_code! {
        trait Tr {
            spec fn f(&self) -> bool;
        }

        spec fn not_f<S>(x: S) -> bool
            where S: Tr
        {
            !x.f()
        }

        proof fn foo<S>(x: S, y: S) where S : Tr
            requires x.f() ==> y.f(),
            ensures not_f(y) ==> not_f(x),
        {
        }

        struct Bar<X>
        {
            x: X,
        }

        impl<X> Bar<X>
            where X: Tr
        {
            spec fn bar_not_f(&self) -> bool {
                not_f(self.x)
            }

            proof fn easy_lemma(bar1: &Self, bar2: &Self)
                requires bar1.x.f() ==> bar2.x.f(),
                ensures not_f(bar2.x) ==> not_f(bar1.x)
            {
            }
        }
    } => Ok(())
}

test_verify_one_file! {
    #[test] test_synthetic_type_params verus_code!{
        spec fn global_type_id<A>() -> int;

        pub trait SomeTrait : Sized {
            spec fn x(&self);
        }

        spec fn type_id<T: SomeTrait>(obj: T) -> int {
            global_type_id::<T>()
        }

        struct Stuff<X> {
            x: X,
        }

        impl<X: SomeTrait> Stuff<X> {
            proof fn test1<Y: SomeTrait>(a: X, b: X) {
                // This passes, since a and b should have the same type
                assert(type_id(a) == type_id(b));
            }

            proof fn test2<Y: SomeTrait>(a: X, b: Y, c: impl SomeTrait, d: impl SomeTrait) {
                // This should fail; although 'c' and 'd' are both 'impl SomeTrait',
                // these are technically different type parameters.
                assert(type_id(c) == type_id(d)); // FAILS
            }
        }
    } => Err(err) => assert_fails(err, 1)
}

test_verify_one_file! {
    #[test] test_explicit_return_stmt verus_code!{
        trait Tr<T> {
            spec fn f(&self) -> T;

            fn compute_f(&self) -> (t: T)
                ensures t === self.f();
        }

        struct X { }

        impl Tr<u64> for X {

            spec fn f(&self) -> u64 {
                2
            }

            fn compute_f(&self) -> (t: u64)
            {
                // test using an explicit 'return' statement rather than
                // an expression-return
                return 2;
            }
        }

        struct Y { }

        impl Tr<u64> for Y {

            spec fn f(&self) -> u64 {
                2
            }

            fn compute_f(&self) -> (t: u64)
            {
                return 3; // FAILS
            }
        }
    } => Err(err) => assert_fails(err, 1)
}

test_verify_one_file! {
    #[test] issue311_overlapping_names_ensures verus_code!{
        trait Tr<T> {
            spec fn f(&self) -> T;

            fn compute_f(&self) -> (t: T)
                ensures t === self.f();
        }

        struct Z<T> { a: T, b: T }

        impl<T: Copy> Tr<T> for Z<T> {

            spec fn f(&self) -> T {
                self.a
            }

            fn compute_f(&self) -> (t: T)
            {
                self.a
            }
        }
    } => Ok(())
}

test_verify_one_file! {
    #[test] issue311_overlapping_names_requires verus_code!{
        trait Tr<T> {
            spec fn f(&self) -> T;

            fn compute_f(&self, t: T)
                requires t === self.f();
        }

        struct Z<T> { a: T, b: T }

        impl<T: Copy> Tr<T> for Z<T> {

            spec fn f(&self) -> T {
                self.a
            }

            fn compute_f(&self, t: T)
            {
                assert(t === self.f());
            }
        }
    } => Ok(())
}

test_verify_one_file! {
    #[test] test_impl_trait_bound verus_code! {
        trait T1 {}
        trait T2 {
            fn f(&self);
        }
        struct S2<A> {
            a: A,
        }
        impl<A: T1> T2 for S2<A> {
            fn f(&self) {
            }
        }
    } => Ok(())
}

test_verify_one_file! {
    #[test] test_impl_trait_bound_cycle verus_code! {
        spec fn g<A: T1>(a: &A) -> bool {
            true
        }
        struct S1 {
        }
        trait T1 {
            fn r(&self) -> bool
                requires g(&S1{});
        }
        impl T1 for S1 {
            fn r(&self) -> bool {
                true
            }
        }
    } => Err(err) => assert_vir_error_msg(err, "found a cyclic self-reference in a trait definition, which may result in nontermination")
}

test_verify_one_file! {
    #[test] test_impl_trait_bound_cycle2 verus_code! {
        struct S1 {
        }
        trait T1 {
            fn r(&self, s: &S2<S1>) -> bool
                requires s.f();
        }
        impl T1 for S1 {
            fn r(&self, s: &S2<S1>) -> bool {
                true
            }
        }
        trait T2 {
            spec fn f(&self) -> bool;
        }
        struct S2<A> {
            a: A,
        }
        impl<A: T1> T2 for S2<A> {
            spec fn f(&self) -> bool {
                true
            }
        }
    } => Err(err) => assert_vir_error_msg(err, "found a cyclic self-reference in a trait definition, which may result in nontermination")
}

test_verify_one_file! {
    #[test] test_impl_trait_bound_cycle3 verus_code! {
        struct R {}
        struct S {}
        impl U for R {
            fn m() {}
        }
        impl T<R> for S {}
        spec fn g<A: T<R>>() -> bool { true }
        spec fn f() -> bool { g::<S>() }
        trait U {
            fn m() requires f();
        }
        trait T<A: U> {}
    } => Err(err) => assert_vir_error_msg(err, "found a cyclic self-reference in a trait definition, which may result in nontermination")
}

test_verify_one_file! {
    #[test] trait_fn_with_0_params verus_code! {
        trait Tr {
            spec fn f() -> int;

            fn exec_f() -> (i: u64)
                ensures i as int == Self::f();
        }

        struct X {}
        struct Y {}

        impl Tr for X {
            spec fn f() -> int { 5 }

            fn exec_f() -> u64 {
                5
            }
        }

        impl Tr for Y {
            spec fn f() -> int { 6 }

            fn exec_f() -> u64 {
                6
            }
        }

        proof fn test() {
            assert(X::f() == 5);
            assert(Y::f() == 6);
        }

        proof fn test2() {
            assert(X::f() == Y::f()); // FAILS
        }

        proof fn test3<A: Tr, B: Tr>() {
            assert(A::f() == B::f()); // FAILS
        }

        fn test4() {
            let x1 = X::exec_f();
            let x2 = X::exec_f();
            assert(x1 == x2);
        }

        fn test5() {
            let x1 = X::exec_f();
            let x2 = Y::exec_f();
            assert(x1 == x2); // FAILS
        }

        fn test6<A: Tr, B: Tr>() {
            let x1 = A::exec_f();
            let x2 = B::exec_f();
            assert(x1 == x2); // FAILS
        }
    } => Err(err) => assert_fails(err, 4)
}

test_verify_one_file! {
    #[test] trait_req_ens_poly verus_code! {
        pub trait Key: Sized {
            spec fn lt(self) -> bool;

            proof fn zero_properties()
                ensures
                    forall|k: Self| k.lt();
        }

        struct KeyInt {
            i: usize,
        }

        impl Key for KeyInt {
            spec fn lt(self) -> bool { true }
            proof fn zero_properties() {}
        }
    } => Ok(())
}

test_verify_one_file! {
<<<<<<< HEAD
    #[test] trait_implement_all_trait_items verus_code! {
        trait T {
            proof fn unprovable(&self)
                ensures false;
        }
        struct S { }
        impl T for S { }

        proof fn foo<J: T>(t: J)
            ensures false
        {
            t.unprovable();
            assert(false);
        }

        proof fn some_proof() {
            let s = S { };
            foo::<S>(s);
            assert(false);
        }
    } => Err(err) => assert_rust_error_msg(err, "not all trait items implemented, missing: `unprovable`")
=======
    #[test] proof_fn_spec_self verus_code! {
        trait Bar {
            proof fn bar(&self, other: &Self);
        }

        proof fn consume<V>(v: V) { }

        struct X;
        impl Bar for X {
            proof fn bar(&self, other: &Self)
            {
                consume(*self); // fine, since 'self' is spec-mode
                consume(*self);
            }
        }

        trait Qux {
            proof fn bar(&self, other: &Self)
                ensures self != other; // FAILS
        }

        struct Y { some_int: u8 }
        impl Qux for Y {
            proof fn bar(&self, other: &Self)
            {
            }
        }
    } => Err(err) => assert_one_fails(err)
}

test_verify_one_file! {
    #[test] proof_fn_spec_self_with_proof_arg verus_code! {
        trait Bar {
            proof fn bar(&self, tracked other: &Self);
        }

        proof fn consume<V>(tracked v: V) { }

        struct X;
        impl Bar for X {
            proof fn bar(&self, tracked other: &Self)
            {
                consume(*other);
            }
        }
    } => Err(err) => assert_vir_error_msg(err, "cannot move out of `*other` which is behind a shared reference")
>>>>>>> 774f6b3d
}<|MERGE_RESOLUTION|>--- conflicted
+++ resolved
@@ -1396,7 +1396,6 @@
 }
 
 test_verify_one_file! {
-<<<<<<< HEAD
     #[test] trait_implement_all_trait_items verus_code! {
         trait T {
             proof fn unprovable(&self)
@@ -1418,7 +1417,9 @@
             assert(false);
         }
     } => Err(err) => assert_rust_error_msg(err, "not all trait items implemented, missing: `unprovable`")
-=======
+}
+
+test_verify_one_file! {
     #[test] proof_fn_spec_self verus_code! {
         trait Bar {
             proof fn bar(&self, other: &Self);
@@ -1465,5 +1466,4 @@
             }
         }
     } => Err(err) => assert_vir_error_msg(err, "cannot move out of `*other` which is behind a shared reference")
->>>>>>> 774f6b3d
 }