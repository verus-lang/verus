--- conflicted
+++ resolved
@@ -2784,7 +2784,6 @@
 }
 
 test_verify_one_file! {
-<<<<<<< HEAD
     #[test] test_default1 verus_code! {
         trait T {
             spec fn f() -> int { 3 }
@@ -2919,7 +2918,9 @@
             }
         }
     } => Err(err) => assert_vir_error_msg(err, "use of moved value: `s`")
-=======
+}
+
+test_verify_one_file! {
     #[ignore] #[test] associated_type_bound_lifetime_regression_955 verus_code! {
         use vstd::prelude::View;
 
@@ -2934,5 +2935,4 @@
             fn foo(input: <Self::MyA as A>::Input) -> <Self::MyA as A>::Output;
         }
     } => Ok(())
->>>>>>> efb72d45
 }