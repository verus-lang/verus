#![allow(internal_features)]

#[allow(unused_imports)]
use builtin::*;
#[allow(unused_imports)]
use builtin_macros::*;

#[cfg(not(feature = "std"))]
macro_rules! println {
    ($($arg:tt)*) => {
    };
}
verus! {

// TODO: remove this
pub proof fn assume(b: bool)
    ensures b
{
    admit();
}

// TODO: remove this
#[verifier(custom_req_err("assertion failure"))]
pub proof fn assert(b: bool)
    requires b
    ensures b
{
}

pub proof fn affirm(b: bool)
    requires b
{
}

<<<<<<< HEAD
pub trait ForLoopGhostIterator {
    type ExecIter;
    type Item;
    type Decrease;

    // Connect the ExecIter to the GhostIter
    // Always enabled
    // Always true before and after each loop iteration
    spec fn exec_invariant(&self, exec_iter: &Self::ExecIter) -> bool;

    // Additional optional invariants about the GhostIter
    // May be disabled with #[verifier::no_auto_loop_invariant]
    // If enabled, always true before and after each loop iteration
    // (When the analysis can infer a spec initial value, the analysis places the value in init)
    spec fn ghost_invariant(&self, init: Option<&Self>) -> bool;

    // True upon loop exit
    spec fn ghost_ensures(&self) -> bool;

    // Value used by default for decreases clause when no explicit decreases clause is provided
    // (the user can override this with an explicit decreases clause).
    // (If there's no appropriate decrease, this can return an arbitrary value like 0,
    // and the user will have to provide an explicit decreases clause.)
    spec fn ghost_decrease(&self) -> Self::Decrease;

    // If there will be Some next value, and we can make a useful guess as to what the next value
    // will be, return it.
    // Otherwise, return an arbitrary value.
    spec fn ghost_peek_next(&self) -> Self::Item;

    // At the end of the for loop, advance to the next position.
    // Future TODO: this may be better as a proof function
    spec fn ghost_advance(&self, exec_iter: &Self::ExecIter) -> Self where Self: Sized;
}

pub trait ForLoopGhostIteratorNew {
    type GhostIter;

    // Create a new ghost iterator from an exec iterator
    // Future TODO: this may be better as a proof function
    spec fn ghost_iter(&self) -> Self::GhostIter;
=======
#[cfg(verus_keep_ghost)]
pub trait FnWithRequiresEnsures<Args, Output> : Sized {
    spec fn requires(self, args: Args) -> bool;
    spec fn ensures(self, args: Args, output: Output) -> bool;
}

#[cfg(verus_keep_ghost)]
impl<Args: core::marker::Tuple, Output, F: FnOnce<Args, Output=Output>> FnWithRequiresEnsures<Args, Output> for F {
    #[verifier::inline]
    open spec fn requires(self, args: Args) -> bool {
        call_requires(self, args)
    }

    #[verifier::inline]
    open spec fn ensures(self, args: Args, output: Output) -> bool {
        call_ensures(self, args, output)
    }
>>>>>>> 6cf583ae
}

// Non-statically-determined function calls are translated *internally* (at the VIR level)
// to this function call. This should not actually be called directly by the user.
// That is, Verus treats `f(x, y)` as `exec_nonstatic_call(f, (x, y))`.
// (Note that this function wouldn't even satisfy the borrow-checker if you tried to
// use it with a `&F` or `&mut F`, but this doesn't matter since it's only used at VIR.)

#[cfg(verus_keep_ghost)]
#[verifier(custom_req_err("Call to non-static function fails to satisfy `callee.requires(args)`"))]
#[doc(hidden)]
#[verifier(external_body)]
#[rustc_diagnostic_item = "verus::pervasive::pervasive::exec_nonstatic_call"]
fn exec_nonstatic_call<Args: core::marker::Tuple, Output, F>(f: F, args: Args) -> (output: Output)
    where F: FnOnce<Args, Output=Output>
    requires f.requires(args)
    ensures f.ensures(args, output)
{
    unimplemented!();
}

/// A tool to check one's reasoning while writing complex spec functions.
/// Not intended to be used as a mechanism for instantiating quantifiers, `spec_affirm` should
/// be removed from spec functions once they are complete.
///
/// ## Example
///
/// ```rust
/// #[spec(checked)] fn some_predicate(a: nat) -> bool {
///     recommends(a < 100);
///     if (a >= 50) {
///         let _ = spec_affirm(50 <= a && a < 100);
///         a >= 75
///     } else {
///         let _ = spec_affirm(a < 50);
///         // let _ = spec_affirm(a < 40); would raise a recommends note here
///         a < 25
///     }
/// }
/// ```
pub closed spec fn spec_affirm(b: bool) -> bool
    recommends b
{
    b
}

/// In spec, all types are inhabited
#[verifier(external_body)] /* vattr */
#[allow(dead_code)]
pub closed spec fn arbitrary<A>() -> A {
    unimplemented!()
}

#[verifier(external_body)] /* vattr */
#[allow(dead_code)]
pub proof fn proof_from_false<A>() -> (tracked a: A) {
    requires(false);

    unimplemented!()
}

#[verifier(external_body)] /* vattr */
#[allow(dead_code)]
pub fn unreached<A>() -> A
    requires false
{
    panic!("unreached_external")
}

#[verifier(external_body)] /* vattr */
pub fn print_u64(i: u64) {
    println!("{}", i);
}

#[verifier(external_body)]
#[deprecated(note="please use `std::mem::swap` instead")]
pub fn swap<A>(x: &mut A, y: &mut A)
    ensures
        *x == *old(y),
        *y == *old(x),
{
    core::mem::swap(x, y)
}

#[verifier::external_body]
pub fn runtime_assert(b: bool)
    requires b,
{
    runtime_assert_internal(b);
}

} // verus!

#[inline(always)]
#[cfg_attr(verus_keep_ghost, verifier::external)]
fn runtime_assert_internal(b: bool) {
    assert!(b);
}

/// Allows you to prove a boolean predicate by assuming its negation and proving
/// a contradiction.
///
/// `assert_by_contradiction!(b, { /* proof */ });`
/// Equivalent to writing `if !b { /* proof */; assert(false); }`
/// but is more concise and documents intent.
///
/// ```rust
/// assert_by_contradiction!(b, {
///     // assume !b here
///     // prove `false`
/// });
/// ```

#[macro_export]
macro_rules! assert_by_contradiction {
    ($($a:tt)*) => {
        verus_proof_macro_exprs!($crate::assert_by_contradiction_internal!($($a)*))
    }
}

#[doc(hidden)]
#[macro_export]
macro_rules! assert_by_contradiction_internal {
    ($predicate:expr, $bblock:block) => {
        ::builtin::assert_by($predicate, {
            if !$predicate {
                $bblock
                ::builtin::assert_(false);
            }
        });
    }
}

/// Macro to help set up boilerplate for specifying invariants when using
/// invariant-based datatypes.
///
/// This currently supports the `AtomicInvariant` and `LocalInvariant`
/// types, as well as all the `atomic_ghost` types (e.g., `AtomicU64`, `AtomicBool`, and so on).
/// It is important to first understand how these types work.
/// In particular, `LocalInvariant` (for example) takes three type parameters,
/// `K`, `V`, and `Pred: InvariantPredicate`.
/// The `InvariantPredicate` trait lets the user specify an invariant at the static type
/// level, while `K` allows the user to configure the invariant upon construction.
/// `AtomicInvariant` uses the same system, and the `atomic_ghost` types are similar
/// but use a different trait (`AtomicInvariantPredicate`).
///
/// However, setting all this up in a typical application tends to involve a bit
/// of boilerplate. That's where this macro comes in.
///
/// # Usage
///
/// The `struct_with_invariants!` macro is used at the item level, and it should contains
/// a single struct declaration followed by a single declaration of a `spec` function
/// returning `bool`. However, this spec function should not contain a boolean predicate
/// as usual, but instead a series of _invariant declarations_.
/// Each invariant declaration applies to a single field of the struct.
///
/// ```rust
/// struct_with_invariants!{
///     (pub)? struct $struct_name (<...>)? (where ...)? {
///         ( (pub)? $field_name: $type, )*
///     }
/// 
///     (pub)? (open|closed)? spec fn(&self (, ...)?) $fn_name {
///         ( InvariantDecl | BoolPredicateDecl )*
///     }
/// }
/// ```
///
/// A field of the struct, if it uses a supported type, may leave the type _incomplete_ by
/// omitting some of its type parameters.
/// The following are valid incomplete types:
///
///  * `LocalInvariant<_, V, _>`
///  * `AtomicInvariant<_, V, _>`
///  * `AtomicBool<_, G, _>`
///  * `AtomicU64<_, G, _>`
///    * ... and so on for the other `atomic_ghost` types.
///
/// There must be exactly one invariant declaration for each incomplete type used in the
/// struct declaration. The macro uses invariant declarations to fill in the type parameters.
///
/// The user can also provide boolean predicate declarations, which are copied verbatim
/// into the `$fn_name` definition. This is a convenience, since it is common to want
/// to add extra conditions, and it is fairly straightforward.
/// The complex part of the macro expansion in the invariant declarations.
///
/// ```rust
/// BoolPredicateDecl  :=  predicate { $bool_expr }
/// 
/// InvariantDecl  :=
///     invariant on $field_name
///         ( with ($dependencies) )?
///         ( forall | ($ident: $type, )* | )?
///         ( where ($where_expr) )?
///         ( specifically ($specifically_expr) )?
///         is ($params) {
///             $bool_expr
///         }
/// ```
///
/// In the `InvariantDecl`, the user always needs to provide the following data:
///
///  * The `$field_name` is the field that this invariant applies to
///     (which must have an incomplete type as described above)
///  * The `$params` are the values constrained by the invariant.
///      * For a `LocalInvariant<V>` or `AtomicInvariant<V>`, this should be a single
///        parameter of type `V`.
///      * For an `atomic_ghost` type, this should consist of two parameters,
///        first the primitive type stored by the atomic, and secondly one of the ghost type, `G`.
///        (For example, the type `AtomicBool<_, G, _>` should have two parameters
///        here, `b: bool, g: G`.)
///  * Finally, the `$bool_expr` is the invariant predicate, which may reference any of
///     the fields declared in `$dependencies`, or any of the params.
///
/// The other input clauses handle additional complexities that often comes up.
/// For example, it is often necessary for the invariant to refer to the values of other fields
/// in the struct.
///
///  * The `with` input gives the list of field names (other fields
///     from the struct definition) that may be referenced from
///     the body of this invariant.
///     The graph of dependencies across all fields must be acyclic.
///
/// Finally, when the field is a _container_ type, e.g., `vec: Vec<AtomicU64<_, G, _>>` or
/// `opt: Option<AtomicU64<_, G, _>>`, there are some additional complexities.
/// We might need the invariant to be conditional (e.g., for an optional, the invariant would only
/// exist if `opt.is_Some()`).
/// We might need to quantify over a variable (e.g., in a vector, we want to specify an invariant
/// for each element, element `i` where `0 <= i < vec.len()`).
/// Finally, we need to indicate the value actually getting the invariant (e.g., `self.vec[i]`).
///
/// * The `forall` lets you specify additional bound variables. Everything after the `forall`---the
///   `where`, the `specifically`, and finally the `$bool_expr$`---can all reference these bound variables.
/// * The `where` lets you specify an additional hypothesis that the invariant is dependent on.
/// * The `specifically` lets you indicate the value getting the invariant.
///
/// This all roughly means, "forall instantiations of the quantified variables, if the condition `$where_expr` holds,
/// then the value given by `$specifically_expr` has the invariant given by `$bool_expr`.
/// See the detailed information on the macro-expansion below for more details.
///
/// Given all the information from the `InvariantDecl`, the macro fills in the `_` placeholders as follows:
///
///  * The macro fills in the `K` type as the types of the fields marked as dependencies and
///    the quantified variables in the forall (packing all these types into a tuple if necessary).
///  * The macro fills in the `Pred` type by creating a new type and implementing the appropriate
///    trait with the user-provided predicate.
///
/// # Example (TODO)
///
/// # Example using a container type (TODO)
///
/// # Macro Expansion (TODO)

pub use builtin_macros::struct_with_invariants;

verus!{

use crate::view::View;

#[cfg(feature = "alloc")]
#[verifier::external]
pub trait VecAdditionalExecFns<T> {
    fn set(&mut self, i: usize, value: T);
    fn set_and_swap(&mut self, i: usize, value: &mut T);
}

#[cfg(feature = "alloc")]
impl<T> VecAdditionalExecFns<T> for alloc::vec::Vec<T> {
    /// Replacement for `self[i] = value;` (which Verus does not support for technical reasons)

    #[verifier::external_body]
    fn set(&mut self, i: usize, value: T)
        requires
            i < old(self).len(),
        ensures
            self@ == old(self)@.update(i as int, value),
    {
        self[i] = value;
    }

    /// Replacement for `swap(&mut self[i], &mut value)` (which Verus does not support for technical reasons)

    #[verifier::external_body]
    fn set_and_swap(&mut self, i: usize, value: &mut T)
        requires
            i < old(self).len(),
        ensures
            self@ == old(self)@.update(i as int, *old(value)),
            *value == old(self)@.index(i as int)
    {
        core::mem::swap(&mut self[i], value);
    }
}

}<|MERGE_RESOLUTION|>--- conflicted
+++ resolved
@@ -32,7 +32,6 @@
 {
 }
 
-<<<<<<< HEAD
 pub trait ForLoopGhostIterator {
     type ExecIter;
     type Item;
@@ -74,7 +73,8 @@
     // Create a new ghost iterator from an exec iterator
     // Future TODO: this may be better as a proof function
     spec fn ghost_iter(&self) -> Self::GhostIter;
-=======
+}
+
 #[cfg(verus_keep_ghost)]
 pub trait FnWithRequiresEnsures<Args, Output> : Sized {
     spec fn requires(self, args: Args) -> bool;
@@ -92,7 +92,6 @@
     open spec fn ensures(self, args: Args, output: Output) -> bool {
         call_ensures(self, args, output)
     }
->>>>>>> 6cf583ae
 }
 
 // Non-statically-determined function calls are translated *internally* (at the VIR level)
