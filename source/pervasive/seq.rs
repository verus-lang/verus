--- conflicted
+++ resolved
@@ -28,14 +28,10 @@
 /// To prove that two sequences are equal, it is usually easiest to use the
 /// [`assert_seqs_equal!`](crate::seq_lib::assert_seqs_equal) macro.
 
-#[verifier(external_body)]
-<<<<<<< HEAD
+#[verifier::external_body]
 #[verifier::ext_equal]
-pub struct Seq<#[verifier(strictly_positive)] A> {
-=======
 #[verifier::accept_recursive_types(A)]
 pub struct Seq<A> {
->>>>>>> 6ccb2226
     dummy: marker::PhantomData<A>,
 }
 
@@ -118,11 +114,8 @@
     /// to use the [`assert_seqs_equal!`](crate::seq_lib::assert_seqs_equal) macro,
     /// rather than using `.ext_equal` directly.
 
-<<<<<<< HEAD
     #[deprecated = "use =~= or =~~= instead"]
-=======
     #[rustc_diagnostic_item = "vstd::seq::Seq::ext_equal"]
->>>>>>> 6ccb2226
     pub open spec fn ext_equal(self, s2: Seq<A>) -> bool {
         self =~= s2
     }
