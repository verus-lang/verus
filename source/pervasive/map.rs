#[allow(unused_imports)]
use builtin::*;
#[allow(unused_imports)]
use builtin_macros::*;
#[allow(unused_imports)]
use crate::pervasive::*;
use crate::set::*;
use core::marker;

verus! {

/// `Map<K, V>` is an abstract map type for specifications.
/// To use a "map" in compiled code, use an `exec` type like HashMap (TODO)
/// that has a `Map<K, V>` as its specification type.
///
/// An object `map: Map<K, V>` has a _domain_, a set of keys given by [`map.dom()`](Map::dom),
/// and a mapping for keys in the domain to values, given by [`map[key]`](Map::index).
/// Alternatively, a map can be thought of as a set of `(K, V)` pairs where each key
/// appears in at most entry.
///
/// In general, a map might be infinite.
/// To work specifically with finite maps, see the [`self.finite()`](Set::finite) predicate.
///
/// Maps can be constructed in a few different ways:
///  * [`Map::empty()`] constructs an empty map.
///  * [`Map::new`] and [`Map::total`] construct a map given functions that specify its domain and the mapping
///     from keys to values (a _map comprehension_).
///  * The [`map!`] macro, to construct small maps of a fixed size.
///  * By manipulating an existing map with [`Map::insert`] or [`Map::remove`].
///
/// To prove that two maps are equal, it is usually easiest to use the [`assert_maps_equal!`] macro.

#[verifier(external_body)]
<<<<<<< HEAD
#[verifier::ext_equal]
pub tracked struct Map<#[verifier(maybe_negative)] K, #[verifier(strictly_positive)] V> {
=======
#[verifier::reject_recursive_types(K)]
#[verifier::accept_recursive_types(V)]
pub tracked struct Map<K, V> {
>>>>>>> 6ccb2226
    dummy: marker::PhantomData<(K, V)>,
}

impl<K, V> Map<K, V> {
    /// An empty map.

    pub spec fn empty() -> Map<K, V>;

    /// Gives a `Map<K, V>` whose domain contains every key, and maps each key
    /// to the value given by `fv`.

    pub open spec fn total(fv: impl Fn(K) -> V) -> Map<K, V> {
        Set::full().mk_map(fv)
    }

    /// Gives a `Map<K, V>` whose domain is given by the boolean predicate on keys `fk`,
    /// and maps each key to the value given by `fv`.

    pub open spec fn new(fk: impl Fn(K) -> bool, fv: impl Fn(K) -> V) -> Map<K, V> {
        Set::new(fk).mk_map(fv)
    }

    /// The domain of the map as a set.

    pub spec fn dom(self) -> Set<K>;

    /// Gets the value that the given key `key` maps to.
    /// For keys not in the domain, the result is meaningless and arbitrary.

    pub spec fn index(self, key: K) -> V
        recommends self.dom().contains(key);

    /// `[]` operator, synonymous with `index`

    #[verifier(inline)]
    pub open spec fn spec_index(self, key: K) -> V
        recommends self.dom().contains(key)
    {
        self.index(key)
    }

    /// Inserts the given (key, value) pair into the map.
    ///
    /// If the key is already present from the map, then its existing value is overwritten
    /// by the new value.

    pub spec fn insert(self, key: K, value: V) -> Map<K, V>;

    /// Removes the given key and its associated value from the map.
    ///
    /// If the key is already absent from the map, then the map is left unchanged.

    pub spec fn remove(self, key: K) -> Map<K, V>;

    /// DEPRECATED: use =~= or =~~= instead.
    /// Returns true if the two maps are pointwise equal, i.e.,
    /// they have the same domains and the corresponding values are equal
    /// for each key. This is equivalent to the maps being actually equal
    /// by [`axiom_map_ext_equal`].
    ///
    /// To prove that two maps are equal via extensionality, it may be easier
    /// to use the general-purpose `=~=` or `=~~=` or
    /// to use the [`assert_maps_equal!`] macro, rather than using `.ext_equal` directly.

    #[deprecated = "use =~= or =~~= instead"]
    pub open spec fn ext_equal(self, m2: Map<K, V>) -> bool {
        self =~= m2
    }

    /// Returns true if the key `k` is in the domain of `self`.

    #[verifier(inline)]
    pub open spec fn contains_key(self, k: K) -> bool {
        self.dom().contains(k)
    }

    /// Returns true if the value `v` is in the map of `self`.

    pub open spec fn contains_value(self, v: V) -> bool {
        exists|i: K| #[trigger] self.dom().contains(i) && self[i] == v
    }

    /// Returns true if the key `k` is in the domain of `self`, and it maps to the value `v`.

    pub open spec fn contains_pair(self, k: K, v: V) -> bool {
        self.dom().contains(k) && self[k] == v
    }

    /// Returns true if `m1` is _contained in_ `m2`, i.e., the domain of `m1` is a subset
    /// of the domain of `m2`, and they agree on all values in `m1`.
    ///
    /// ## Example
    ///
    /// ```rust
    /// assert(
    ///    map![1 => 10, 2 => 11].le(map![1 => 10, 2 => 11, 3 => 12])
    /// );
    /// ```

    pub open spec fn le(self, m2: Self) -> bool {
        forall|k: K| #[trigger] self.dom().contains(k) ==>
            #[trigger] m2.dom().contains(k) && self[k] == m2[k]
    }

    /// Gives the union of two maps, defined as:
    ///  * The domain is the union of the two input maps.
    ///  * For a given key in _both_ input maps, it maps to the same value that it maps to in the _right_ map (`m2`).
    ///  * For any other key in either input map (but not both), it maps to the same value
    ///    as it does in that map.
    ///
    /// ## Example
    ///
    /// ```rust
    /// assert_maps_equal!(
    ///    map![1 => 10, 2 => 11].union_prefer_right(map![1 => 20, 3 => 13]),
    ///    map![1 => 20, 2 => 11, 3 => 13],
    /// );
    /// ```

    pub open spec fn union_prefer_right(self, m2: Self) -> Self {
        Self::new(
            |k: K| self.dom().contains(k) || m2.dom().contains(k),
            |k: K| if m2.dom().contains(k) { m2[k] } else { self[k] }
        )
    }

    /// Removes the given keys and their associated values from the map.
    ///
    /// Ignores any key in `keys` which is not in the domain of `self`.
    ///
    /// ## Example
    ///
    /// ```rust
    /// assert_maps_equal!(
    ///    map![1 => 10, 2 => 11, 3 => 12].remove_keys(set!{2, 3, 4}),
    ///    map![1 => 10],
    /// );
    /// ```

    pub open spec fn remove_keys(self, keys: Set<K>) -> Self {
        Self::new(
            |k: K| self.dom().contains(k) && !keys.contains(k),
            |k: K| self[k]
        )
    }

    /// Complement to `remove_keys`. Restricts the map to (key, value) pairs
    /// for keys that are _in_ the given set; that is, it removes any keys
    /// _not_ in the set.
    ///
    /// ## Example
    ///
    /// ```rust
    /// assert_maps_equal!(
    ///    map![1 => 10, 2 => 11, 3 => 12].remove_keys(set!{2, 3, 4}),
    ///    map![2 => 11, 3 => 12],
    /// );
    /// ```

    pub open spec fn restrict(self, keys: Set<K>) -> Self {
        Self::new(
            |k: K| self.dom().contains(k) && keys.contains(k),
            |k: K| self[k]
        )
    }

    /// Returns `true` if the two given maps agree on all keys that their domains
    /// share in common.

    pub open spec fn agrees(self, m2: Self) -> bool {
        forall|k| #![auto] self.dom().contains(k) && m2.dom().contains(k) ==>
            self[k] == m2[k]
    }

    #[verifier(external_body)]
    pub proof fn tracked_empty() -> (tracked out_v: Self)
        ensures
            out_v == Map::<K, V>::empty(),
    {
        unimplemented!();
    }

    #[verifier(external_body)]
    pub proof fn tracked_insert(tracked &mut self, key: K, tracked value: V)
        ensures
            *self == Map::insert(*old(self), key, value),
    {
        unimplemented!();
    }

    /// todo fill in documentation

    #[verifier(external_body)]
    pub proof fn tracked_remove(tracked &mut self, key: K) -> (tracked v: V)
        requires
            old(self).dom().contains(key),
        ensures
            *self == Map::remove(*old(self), key),
            v == old(self)[key],
    {
        unimplemented!();
    }

    #[verifier(external_body)]
    pub proof fn tracked_borrow(tracked &self, key: K) -> (tracked v: &V)
        requires
            self.dom().contains(key),
        ensures
            *v === self.index(key),
    {
        unimplemented!();
    }

    #[verifier(external_body)]
    pub proof fn tracked_map_keys<J>(
        tracked old_map: Map<K, V>,
        key_map: Map<J, K>
    ) -> (tracked new_map: Map<J, V>)
        requires
            forall |j| #![auto] key_map.dom().contains(j) ==> old_map.dom().contains(key_map.index(j)),
            forall |j1, j2| #![auto]
                !equal(j1, j2) && key_map.dom().contains(j1) && key_map.dom().contains(j2)
                ==> !equal(key_map.index(j1), key_map.index(j2))
        ensures
            forall |j| #[trigger] new_map.dom().contains(j) <==> key_map.dom().contains(j),
            forall |j| key_map.dom().contains(j) ==>
                new_map.dom().contains(j) &&
                #[trigger] new_map.index(j) == old_map.index(key_map.index(j)),
    {
        unimplemented!();
    }

    #[verifier(external_body)]
    pub proof fn tracked_remove_keys(tracked &mut self, keys: Set<K>)
        -> (tracked out_map: Map<K, V>)
        requires
            keys.subset_of(old(self).dom())
        ensures
            self == old(self).remove_keys(keys),
            out_map == old(self).restrict(keys),
    {
        unimplemented!();
    }

    #[verifier(external_body)]
    pub proof fn tracked_union_prefer_right(tracked &mut self, right: Self)
        ensures
            *self == old(self).union_prefer_right(right),
    {
        unimplemented!();
    }

    /// Map a function `f` over all (k, v) pairs in `self`.
    pub open spec fn map_entries<W>(self, f: FnSpec(K, V) -> W) -> Map<K, W> {
        Map::new(|k: K| self.contains_key(k), |k: K| f(k, self[k]))
    }

    /// Map a function `f` over the values in `self`.
    pub open spec fn map_values<W>(self, f: FnSpec(V) -> W) -> Map<K, W> {
        Map::new(|k: K| self.contains_key(k), |k: K| f(self[k]))
    }
}

// Trusted axioms

#[verifier(external_body)]
#[verifier(broadcast_forall)]
pub proof fn axiom_map_empty<K, V>()
    ensures
        #[trigger] Map::<K, V>::empty().dom() == Set::<K>::empty(),
{
}

#[verifier(external_body)]
#[verifier(broadcast_forall)]
pub proof fn axiom_map_insert_domain<K, V>(m: Map<K, V>, key: K, value: V)
    ensures
        #[trigger] m.insert(key, value).dom() == m.dom().insert(key),
{
}

#[verifier(external_body)]
#[verifier(broadcast_forall)]
pub proof fn axiom_map_insert_same<K, V>(m: Map<K, V>, key: K, value: V)
    ensures
        #[trigger] m.insert(key, value)[key] == value,
{
}

#[verifier(external_body)]
#[verifier(broadcast_forall)]
pub proof fn axiom_map_insert_different<K, V>(m: Map<K, V>, key1: K, key2: K, value: V)
    requires
        m.dom().contains(key1),
        key1 != key2,
    ensures
        m.insert(key2, value)[key1] == m[key1],
{
}

#[verifier(external_body)]
#[verifier(broadcast_forall)]
pub proof fn axiom_map_remove_domain<K, V>(m: Map<K, V>, key: K)
    ensures
        #[trigger] m.remove(key).dom() == m.dom().remove(key),
{
}

#[verifier(external_body)]
#[verifier(broadcast_forall)]
pub proof fn axiom_map_remove_different<K, V>(m: Map<K, V>, key1: K, key2: K)
    requires
        m.dom().contains(key1),
        key1 != key2,
    ensures
        m.remove(key2)[key1] == m[key1],
{
}

#[verifier(external_body)]
#[verifier(broadcast_forall)]
pub proof fn axiom_map_ext_equal<K, V>(m1: Map<K, V>, m2: Map<K, V>)
    ensures
        #[trigger] (m1 =~= m2) <==> {
            &&& m1.dom() =~= m2.dom()
            &&& forall|k: K| #![auto] m1.dom().contains(k) ==> m1[k] == m2[k]
        },
{
}

#[verifier(external_body)]
#[verifier(broadcast_forall)]
pub proof fn axiom_map_ext_equal_deep<K, V>(m1: Map<K, V>, m2: Map<K, V>)
    ensures
        #[trigger] (m1 =~~= m2) <==> {
            &&& m1.dom() =~~= m2.dom()
            &&& forall|k: K| #![auto] m1.dom().contains(k) ==> m1[k] =~~= m2[k]
        },
{
}

// Macros

#[doc(hidden)]
#[macro_export]
macro_rules! map_internal {
    [$($key:expr => $value:expr),* $(,)?] => {
        $crate::map::Map::empty()
            $(.insert($key, $value))*
    }
}

/// Create a map using syntax like `map![key1 => val1, key2 => val, ...]`.
///
/// This is equivalent to `Map::empty().insert(key1, val1).insert(key2, val2)...`.
///
/// Note that this does _not_ require all keys to be distinct. In the case that two
/// or more keys are equal, the resulting map uses the value of the rightmost entry.

#[macro_export]
macro_rules! map {
    [$($tail:tt)*] => {
        ::builtin_macros::verus_proof_macro_exprs!($crate::map::map_internal!($($tail)*))
    };
}

#[doc(hidden)]
#[verifier(inline)]
pub open spec fn check_argument_is_map<K, V>(m: Map<K, V>) -> Map<K, V> { m }

#[doc(hidden)]
pub use map_internal;
pub use map;

/// Prove two maps `map1` and `map2` are equal by proving that their values are equal at each key.
///
/// More precisely, `assert_maps_equal!` requires that for each key `k`:
///  * `map1` contains `k` in its domain if and only if `map2` does (`map1.dom().contains(k) <==> map2.dom().contains(k)`)
///  * If they contain `k` in their domains, then their values are equal (`map1.dom().contains(k) && map2.dom().contains(k) ==> map1[k] == map2[k]`)
///
/// The property that equality follows from these facts is often called _extensionality_.
///
/// `assert_maps_equal!` can handle many trivial-looking
/// identities without any additional help:
///
/// ```rust
/// proof fn insert_remove(m: Map<int, int>, k: int, v: int)
///     requires !m.dom().contains(k)
///     ensures m.insert(k, v).remove(k) == m
/// {
///     let m2 = m.insert(k, v).remove(k);
///     assert_maps_equal!(m == m2);
///     assert(m == m2);
/// }
/// ```
/// 
/// For more complex cases, a proof may be required for each key:
///
/// ```rust
/// proof fn bitvector_maps() {
///     let m1 = Map::<u64, u64>::new(
///         |key: u64| key & 31 == key,
///         |key: u64| key | 5);
/// 
///     let m2 = Map::<u64, u64>::new(
///         |key: u64| key < 32,
///         |key: u64| 5 | key);
/// 
///     assert_maps_equal!(m1 == m2, key => {
///         // Show that the domains of m1 and m2 are the same by showing their predicates
///         // are equivalent.
///         assert_bit_vector((key & 31 == key) <==> (key < 32));
/// 
///         // Show that the values are the same by showing that these expressions
///         // are equivalent.
///         assert_bit_vector(key | 5 == 5 | key);
///     });
/// }
/// ```

#[macro_export]
macro_rules! assert_maps_equal {
    [$($tail:tt)*] => {
        ::builtin_macros::verus_proof_macro_exprs!($crate::map::assert_maps_equal_internal!($($tail)*))
    };
}

#[macro_export]
#[doc(hidden)]
macro_rules! assert_maps_equal_internal {
    (::builtin::spec_eq($m1:expr, $m2:expr)) => {
        assert_maps_equal_internal!($m1, $m2)
    };
    (::builtin::spec_eq($m1:expr, $m2:expr), $k:ident $( : $t:ty )? => $bblock:block) => {
        assert_maps_equal_internal!($m1, $m2, $k $( : $t )? => $bblock)
    };
    ($m1:expr, $m2:expr $(,)?) => {
        assert_maps_equal_internal!($m1, $m2, key => { })
    };
    ($m1:expr, $m2:expr, $k:ident $( : $t:ty )? => $bblock:block) => {
        #[verifier::spec] let m1 = $crate::map::check_argument_is_map($m1);
        #[verifier::spec] let m2 = $crate::map::check_argument_is_map($m2);
        ::builtin::assert_by(::builtin::equal(m1, m2), {
            ::builtin::assert_forall_by(|$k $( : $t )?| {
                // TODO better error message here: show the individual conjunct that fails,
                // and maybe give an error message in english as well
                ::builtin::ensures([
                    ::builtin::imply(#[verifier::trigger] m1.dom().contains($k), m2.dom().contains($k))
                    && ::builtin::imply(m2.dom().contains($k), m1.dom().contains($k))
                    && ::builtin::imply(m1.dom().contains($k) && m2.dom().contains($k),
                        ::builtin::equal(m1.index($k), m2.index($k)))
                ]);
                { $bblock }
            });
            ::builtin::assert_(::builtin::ext_equal(m1, m2));
        });
    }
}

#[doc(hidden)]
pub use assert_maps_equal_internal;
pub use assert_maps_equal;

impl<K, V> Map<K, V> {
    pub proof fn tracked_map_keys_in_place(
        #[verifier::proof] &mut self,
        key_map: Map<K, K>
    )
    requires
        forall|j| #![auto] key_map.dom().contains(j) ==> old(self).dom().contains(key_map.index(j)),
        forall|j1, j2| #![auto]
            j1 != j2 && key_map.dom().contains(j1) && key_map.dom().contains(j2) ==>
            key_map.index(j1) != key_map.index(j2),
    ensures
        forall|j| #[trigger] self.dom().contains(j) == key_map.dom().contains(j),
        forall|j| key_map.dom().contains(j) ==>
            self.dom().contains(j) &&
            #[trigger] self.index(j) == old(self).index(key_map.index(j)),
    {
        #[verifier::proof] let mut tmp = Self::tracked_empty();
        crate::modes::tracked_swap(&mut tmp, self);
        #[verifier::proof] let mut tmp = Self::tracked_map_keys(tmp, key_map);
        crate::modes::tracked_swap(&mut tmp, self);
    }
}

} // verus!<|MERGE_RESOLUTION|>--- conflicted
+++ resolved
@@ -31,14 +31,10 @@
 /// To prove that two maps are equal, it is usually easiest to use the [`assert_maps_equal!`] macro.
 
 #[verifier(external_body)]
-<<<<<<< HEAD
 #[verifier::ext_equal]
-pub tracked struct Map<#[verifier(maybe_negative)] K, #[verifier(strictly_positive)] V> {
-=======
 #[verifier::reject_recursive_types(K)]
 #[verifier::accept_recursive_types(V)]
 pub tracked struct Map<K, V> {
->>>>>>> 6ccb2226
     dummy: marker::PhantomData<(K, V)>,
 }
 
