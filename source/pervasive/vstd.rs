--- conflicted
+++ resolved
@@ -40,14 +40,10 @@
 pub mod multiset;
 pub mod function;
 pub mod state_machine_internal;
-<<<<<<< HEAD
 /// Lemmas about nonlinear arithmetic. All lemmas have an “_auto” form, where the
 /// formal parameters are universally quantified.
 pub mod nonlinear_arith;
-#[cfg(not(feature = "non_std"))]
-=======
 #[cfg(feature = "std")]
->>>>>>> 9e351c87
 pub mod thread;
 #[cfg(feature = "alloc")]
 pub mod ptr;
