--- conflicted
+++ resolved
@@ -18,14 +18,9 @@
 quote = "1.0"
 synstructure = { git = "https://github.com/mystor/synstructure.git", rev = "1079497eb2bea252433dac53afe41291d8779641" }
 syn = { version = "2.0", features = ["full", "visit", "visit-mut", "extra-traits"] }
-<<<<<<< HEAD
-syn_verus = { path="../../dependencies/syn", features = ["full", "visit", "visit-mut", "extra-traits"] }
-prettyplease_verus = { path="../../dependencies/prettyplease" }
-convert_case = "0.4"
-=======
 verus_syn = { version = "2.0.96", path="../../dependencies/syn", features = ["full", "visit", "visit-mut", "extra-traits"] }
 verus_prettyplease = { version = "0.2.29", path="../../dependencies/prettyplease" }
->>>>>>> c6e9610d
+convert_case = "0.4"
 
 [package.metadata.verus]
 is-builtin-macros = true
