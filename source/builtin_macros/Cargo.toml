[package]
name = "verus_builtin_macros"
version = "0.0.0-2025-11-10-1957"
edition = "2018"
license = "MIT"
description = "Verus Builtin Macros: Various macros used by Verus"
homepage = "https://github.com/verus-lang/verus"
repository = "https://github.com/verus-lang/verus"
readme = "../../README.md"
keywords = ["verus", "verified-rust", "verification"]
categories = ["development-tools"]

[lib]
proc-macro = true

[dependencies]
proc-macro2 = "1.0.39"
quote = "1.0"
synstructure = "0.13.2"
syn = { version = "2.0", features = ["full", "visit", "visit-mut", "extra-traits"] }
<<<<<<< HEAD
verus_syn = { version = "=0.0.0-2025-08-12-1837", path = "../../dependencies/syn", features = ["full", "visit", "visit-mut", "extra-traits"] }
verus_prettyplease = { version = "=0.0.0-2025-08-12-1837", path = "../../dependencies/prettyplease" }
convert_case = "0.4"
=======
verus_syn = { version = "=0.0.0-2025-11-10-1957", path = "../../dependencies/syn", features = ["full", "visit", "visit-mut", "extra-traits"] }
verus_prettyplease = { version = "=0.0.0-2025-11-10-1957", path = "../../dependencies/prettyplease" }
>>>>>>> e885fc25

[package.metadata.verus]
is-builtin-macros = true

[lints.rust]
unexpected_cfgs = { level = "warn", check-cfg = ['cfg(verus_keep_ghost)'] }

[features]
vpanic = []<|MERGE_RESOLUTION|>--- conflicted
+++ resolved
@@ -18,14 +18,9 @@
 quote = "1.0"
 synstructure = "0.13.2"
 syn = { version = "2.0", features = ["full", "visit", "visit-mut", "extra-traits"] }
-<<<<<<< HEAD
-verus_syn = { version = "=0.0.0-2025-08-12-1837", path = "../../dependencies/syn", features = ["full", "visit", "visit-mut", "extra-traits"] }
-verus_prettyplease = { version = "=0.0.0-2025-08-12-1837", path = "../../dependencies/prettyplease" }
-convert_case = "0.4"
-=======
 verus_syn = { version = "=0.0.0-2025-11-10-1957", path = "../../dependencies/syn", features = ["full", "visit", "visit-mut", "extra-traits"] }
 verus_prettyplease = { version = "=0.0.0-2025-11-10-1957", path = "../../dependencies/prettyplease" }
->>>>>>> e885fc25
+convert_case = "0.4"
 
 [package.metadata.verus]
 is-builtin-macros = true
