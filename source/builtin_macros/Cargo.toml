--- conflicted
+++ resolved
@@ -14,10 +14,8 @@
 syn_verus = { path="../../dependencies/syn", features = ["full", "visit", "visit-mut", "extra-traits"] }
 prettyplease_verus = { path="../../dependencies/prettyplease" }
 
-<<<<<<< HEAD
 [package.metadata.verus]
 is-builtin-macros = true
-=======
+
 [lints.rust]
-unexpected_cfgs = { level = "warn", check-cfg = ['cfg(verus_keep_ghost)'] }
->>>>>>> 65f122f2
+unexpected_cfgs = { level = "warn", check-cfg = ['cfg(verus_keep_ghost)'] }