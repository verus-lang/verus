--- conflicted
+++ resolved
@@ -23,24 +23,14 @@
 use syn_verus::ExprBlock;
 use syn_verus::{
     braced, bracketed, parenthesized, parse_macro_input, AttrStyle, Attribute, BareFnArg, BinOp,
-<<<<<<< HEAD
     Block, DataMode, Decreases, Ensures, Expr, ExprBinary, ExprCall, ExprLit, ExprLoop,
     ExprMatches, ExprTuple, ExprUnary, ExprWhile, Field, FnArgKind, FnMode, Global, Ident,
-    ImplItem, ImplItemMethod, Invariant, InvariantEnsures, InvariantNameSet, InvariantNameSetList,
-    Item, ItemBroadcastGroup, ItemConst, ItemEnum, ItemFn, ItemImpl, ItemMod, ItemStatic,
-    ItemStruct, ItemTrait, ItemUnion, Lit, Local, MatchesOpExpr, MatchesOpToken, ModeSpec,
-    ModeSpecChecked, Pat, Path, PathArguments, PathSegment, Publish, Recommends, Requires,
-    ReturnType, Signature, SignatureDecreases, SignatureInvariants, Stmt, Token, TraitItem,
-    TraitItemMethod, Type, TypeFnSpec, UnOp, Visibility,
-=======
-    Block, DataMode, Decreases, Ensures, Expr, ExprBinary, ExprCall, ExprLit, ExprLoop, ExprTuple,
-    ExprUnary, ExprWhile, Field, FnArgKind, FnMode, Global, Ident, ImplItem, ImplItemMethod,
-    Invariant, InvariantEnsures, InvariantExceptBreak, InvariantNameSet, InvariantNameSetList,
-    Item, ItemConst, ItemEnum, ItemFn, ItemImpl, ItemMod, ItemStatic, ItemStruct, ItemTrait,
-    ItemUnion, Lit, Local, ModeSpec, ModeSpecChecked, Pat, Path, PathArguments, PathSegment,
-    Publish, Recommends, Requires, ReturnType, Signature, SignatureDecreases, SignatureInvariants,
-    Stmt, Token, TraitItem, TraitItemMethod, Type, TypeFnSpec, UnOp, Visibility,
->>>>>>> 566c3dbd
+    ImplItem, ImplItemMethod, Invariant, InvariantEnsures, InvariantExceptBreak, InvariantNameSet,
+    InvariantNameSetList, Item, ItemBroadcastGroup, ItemConst, ItemEnum, ItemFn, ItemImpl, ItemMod,
+    ItemStatic, ItemStruct, ItemTrait, ItemUnion, Lit, Local, MatchesOpExpr, MatchesOpToken,
+    ModeSpec, ModeSpecChecked, Pat, Path, PathArguments, PathSegment, Publish, Recommends,
+    Requires, ReturnType, Signature, SignatureDecreases, SignatureInvariants, Stmt, Token,
+    TraitItem, TraitItemMethod, Type, TypeFnSpec, UnOp, Visibility,
 };
 
 const VERUS_SPEC: &str = "VERUS_SPEC__";
