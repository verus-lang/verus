use crate::rustdoc::env_rustdoc;
use proc_macro2::Span;
use proc_macro2::TokenStream;
use quote::{quote, quote_spanned};
use std::iter::FromIterator;
use syn_verus::parse::{Parse, ParseStream};
use syn_verus::punctuated::Punctuated;
use syn_verus::spanned::Spanned;
use syn_verus::token;
use syn_verus::token::{Brace, Bracket, Paren, Semi};
use syn_verus::visit_mut::{
    visit_block_mut, visit_expr_loop_mut, visit_expr_mut, visit_expr_while_mut, visit_field_mut,
    visit_impl_item_method_mut, visit_item_const_mut, visit_item_enum_mut, visit_item_fn_mut,
    visit_item_struct_mut, visit_local_mut, visit_trait_item_method_mut, VisitMut,
};
use syn_verus::{
    braced, bracketed, parenthesized, parse_macro_input, AttrStyle, Attribute, BareFnArg, BinOp,
    Block, DataMode, Decreases, Ensures, Expr, ExprBinary, ExprCall, ExprLit, ExprLoop, ExprTuple,
    ExprUnary, ExprWhile, Field, FnArgKind, FnMode, Ident, ImplItem, ImplItemMethod, Invariant,
    InvariantEnsures, Item, ItemConst, ItemEnum, ItemFn, ItemImpl, ItemMod, ItemStruct, ItemTrait,
    Lit, Local, Meta, ModeSpec, ModeSpecChecked, Pat, Path, PathArguments, PathSegment, Publish,
    Recommends, Requires, ReturnType, Signature, SignatureDecreases, Stmt, Token, TraitItem,
    TraitItemMethod, Type, TypeFnSpec, UnOp, Visibility,
};

fn take_expr(expr: &mut Expr) -> Expr {
    let dummy: Expr = Expr::Verbatim(TokenStream::new());
    std::mem::replace(expr, dummy)
}

fn take_type(expr: &mut Type) -> Type {
    let dummy: Type = Type::Verbatim(TokenStream::new());
    std::mem::replace(expr, dummy)
}

fn take_pat(pat: &mut Pat) -> Pat {
    let dummy: Pat = Pat::Verbatim(TokenStream::new());
    std::mem::replace(pat, dummy)
}

fn take_ghost<T: Default>(erase_ghost: bool, dest: &mut T) -> T {
    if erase_ghost {
        *dest = T::default();
        T::default()
    } else {
        std::mem::take(dest)
    }
}

#[derive(Debug, Clone, Copy, PartialEq, Eq)]
enum InsideArith {
    None,
    Widen,
    Fixed,
}

struct Visitor {
    erase_ghost: bool,
    // TODO: this should always be true
    use_spec_traits: bool,
    // TODO: this should always be true
    verus_macro_attr: bool,
    // inside_ghost > 0 means we're currently visiting ghost code
    inside_ghost: u32,
    // inside_type > 0 means we're currently visiting a type
    inside_type: u32,
    // Widen means we're a direct subexpression in an arithmetic expression that will widen the result.
    // (e.g. "x" or "3" in x + 3 or in x < (3), but not in f(x) + g(3)).
    // When we see a constant in inside_arith, we preemptively give it type "int" rather than
    // asking Rust to infer an integer type, since the inference would usually fail.
    // We also use Widen inside "... as typ".
    // It is inherited through parentheses, if/else, match, and blocks.
    // Fixed is used for bitwise operations, where we use Rust's native integer literals
    // rather than an int literal.
    inside_arith: InsideArith,
    // assign_to == true means we're an expression being assigned to by Assign
    assign_to: bool,

    // Add extra verus signature information to the docstring
    rustdoc: bool,

    // if we are inside bit-vector assertion, warn users to use add/sub/mul for fixed-width operators,
    // rather than +/-/*, which will be promoted to integer operators
    inside_bitvector: bool,
}

// For exec "let pat = init" declarations, recursively find Tracked(x), Ghost(x), x in pat
struct ExecGhostPatVisitor {
    inside_ghost: u32,
    tracked: Option<Token![tracked]>,
    ghost: Option<Token![ghost]>,
    x_decls: Vec<Stmt>,
    x_assigns: Vec<Stmt>,
}

fn data_mode_attrs(mode: &DataMode) -> Vec<Attribute> {
    match mode {
        DataMode::Default => vec![],
        DataMode::Ghost(token) => {
            vec![mk_verus_attr(token.ghost_token.span, quote! { spec })]
        }
        DataMode::Tracked(token) => {
            vec![mk_verus_attr(token.tracked_token.span, quote! { proof })]
        }
        DataMode::Exec(token) => {
            vec![mk_verus_attr(token.exec_token.span, quote! { exec })]
        }
    }
}

fn path_is_ident(path: &Path, s: &str) -> bool {
    let segments = &path.segments;
    segments.len() == 1 && segments.first().unwrap().ident.to_string() == s
}

macro_rules! stmt_with_semi {
    ($span:expr => $($tok:tt)*) => {
        Stmt::Semi(
            Expr::Verbatim(quote_spanned!{ $span => $($tok)* }),
            Semi { spans: [ $span ] },
        )
    };
}

macro_rules! quote_verbatim {
    ($span:expr, $attrs:tt => $($tok:tt)*) => {
        Expr::Verbatim(quote_spanned!{ $span => #(#$attrs)* $($tok)* })
    }
}

impl Visitor {
    fn take_ghost<T: Default>(&self, dest: &mut T) -> T {
        take_ghost(self.erase_ghost, dest)
    }

    fn maybe_erase_expr(&self, span: Span, e: Expr) -> Expr {
        if self.erase_ghost { Expr::Verbatim(quote_spanned!(span => {})) } else { e }
    }

    fn visit_fn(
        &mut self,
        attrs: &mut Vec<Attribute>,
        vis: Option<&Visibility>,
        sig: &mut Signature,
        semi_token: Option<Token![;]>,
        is_trait: bool,
    ) -> Vec<Stmt> {
        let mut stmts: Vec<Stmt> = Vec::new();
        let mut view_ghost_tracked: Vec<Stmt> = Vec::new();
        let mut unwrap_ghost_tracked: Vec<Stmt> = Vec::new();

        let inside_bitvector = if attrs.len() == 1 {
            let attr = attrs.first().unwrap();
            let arg = get_arg_from_verifier_attr(&attr);
            if arg.is_some() { arg.unwrap() == "bit_vector".to_string() } else { false }
        } else {
            false
        };

        if self.verus_macro_attr {
            attrs.push(mk_verus_attr(sig.fn_token.span, quote! { verus_macro }));
        }

        for arg in &mut sig.inputs {
            match (arg.tracked, &mut arg.kind) {
                (None, _) => {}
                (Some(token), FnArgKind::Receiver(receiver)) => {
                    receiver.attrs.push(mk_verus_attr(token.span, quote! { proof }));
                }
                (Some(token), FnArgKind::Typed(typed)) => {
                    typed.attrs.push(mk_verus_attr(token.span, quote! { proof }));
                }
            }

            // Check for Ghost(x) or Tracked(x) argument
            use syn_verus::PatType;
            if let FnArgKind::Typed(PatType { pat: box pat, .. }) = &mut arg.kind {
                let mut tracked_wrapper = false;
                let mut wrapped_pat_id = None;
                if let Pat::TupleStruct(tup) = &pat {
                    let ghost_wrapper = path_is_ident(&tup.path, "Ghost");
                    tracked_wrapper = path_is_ident(&tup.path, "Tracked");
                    if ghost_wrapper || tracked_wrapper || tup.pat.elems.len() == 1 {
                        if let Pat::Ident(id) = &tup.pat.elems[0] {
                            wrapped_pat_id = Some((tup.pat.elems[0].clone(), id.clone()));
                        }
                    }
                }
                if let Some((wrapped_pat, wrapped_id)) = wrapped_pat_id {
                    use syn_verus::parse_quote_spanned;
                    *pat = wrapped_pat;
                    let x = wrapped_id.ident;
                    let span = pat.span();
                    view_ghost_tracked.push(stmt_with_semi!(span => let #x = #x.view()));
                    // Note: we let subsequent processing desugar unwrap_ghost_tracked
                    if is_trait {
                        // do nothing
                    } else if tracked_wrapper {
                        let stmt = parse_quote_spanned!(span => let Tracked(#x) = #x;);
                        unwrap_ghost_tracked.push(stmt);
                    } else {
                        let stmt = parse_quote_spanned!(span => let Ghost(#x) = #x;);
                        unwrap_ghost_tracked.push(stmt);
                    }
                }
            }

            arg.tracked = None;
        }
        let ret_pat = match &mut sig.output {
            ReturnType::Default => None,
            ReturnType::Type(_, ref mut tracked, ref mut ret_opt, ty) => {
                if let Some(token) = tracked {
                    attrs.push(mk_verus_attr(token.span, quote! { returns(proof) }));
                    *tracked = None;
                }
                match std::mem::take(ret_opt) {
                    None => None,
                    Some(box (_, p, _)) => Some((p.clone(), ty.clone())),
                }
            }
        };

        match (vis, &sig.publish, &sig.mode, &semi_token, self.erase_ghost) {
            (Some(Visibility::Inherited), _, _, _, _) => {}
            (
                Some(_),
                Publish::Default,
                FnMode::Spec(ModeSpec { spec_token })
                | FnMode::SpecChecked(ModeSpecChecked { spec_token, .. }),
                None,
                false,
            ) => {
                stmts.push(stmt_with_semi!(
                    spec_token.span =>
                    compile_error!("non-private spec function must be marked open or closed to indicate whether the function body is public (pub open) or private (pub closed)")
                ));
            }
            _ => {}
        }

        let publish_attrs = match &sig.publish {
            Publish::Default => vec![],
            Publish::Closed(_) => vec![],
            Publish::Open(o) => vec![mk_verus_attr(o.token.span, quote! { publish })],
            Publish::OpenRestricted(_) => {
                unimplemented!("TODO: support open(...)")
            }
        };

        let (unimpl, ext_attrs) = match (&sig.mode, semi_token, is_trait) {
            (FnMode::Spec(_) | FnMode::SpecChecked(_), Some(semi), false) => (
                vec![Stmt::Expr(Expr::Verbatim(quote_spanned!(semi.span => unimplemented!())))],
                vec![mk_verus_attr(semi.span, quote! { external_body })],
            ),
            _ => (vec![], vec![]),
        };

        let (inside_ghost, mode_attrs): (u32, Vec<Attribute>) = match &sig.mode {
            FnMode::Default => (0, vec![]),
            FnMode::Spec(token) => (1, vec![mk_verus_attr(token.spec_token.span, quote! { spec })]),
            FnMode::SpecChecked(token) => (
                1,
                vec![mk_verus_attr(
                    token.spec_token.span,
                    quote_spanned! { token.spec_token.span => spec(checked) },
                )],
            ),
            FnMode::Proof(token) => {
                (1, vec![mk_verus_attr(token.proof_token.span, quote! { proof })])
            }
            FnMode::Exec(token) => (0, vec![mk_verus_attr(token.exec_token.span, quote! { exec })]),
        };
        self.inside_ghost = inside_ghost;

        let prover_attr = sig.prover.as_ref().map(|(_, _, prover_ident)| {
            mk_verus_attr(prover_ident.span(), quote! { prover(#prover_ident) })
        });

        self.inside_ghost += 1; // for requires, ensures, etc.
        self.inside_bitvector = inside_bitvector;

        let expr_with_view = |expr: Expr| {
            if view_ghost_tracked.len() == 0 {
                expr
            } else {
                let span = expr.span();
                let mut stmts = view_ghost_tracked.clone();
                stmts.push(Stmt::Expr(expr));
                let block = Block { brace_token: Brace(span), stmts };
                Expr::Block(syn_verus::ExprBlock { attrs: vec![], label: None, block })
            }
        };

        let requires = self.take_ghost(&mut sig.requires);
        let recommends = self.take_ghost(&mut sig.recommends);
        let ensures = self.take_ghost(&mut sig.ensures);
        let decreases = self.take_ghost(&mut sig.decreases);
        // TODO: wrap specs inside ghost blocks
        if let Some(Requires { token, mut exprs }) = requires {
            for expr in exprs.exprs.iter_mut() {
                self.visit_expr_mut(expr);
            }
            exprs.exprs = exprs.exprs.into_iter().map(expr_with_view).collect();
            stmts.push(Stmt::Semi(
                Expr::Verbatim(quote_spanned!(token.span => ::builtin::requires([#exprs]))),
                Semi { spans: [token.span] },
            ));
        }
        if let Some(Recommends { token, mut exprs, via }) = recommends {
            for expr in exprs.exprs.iter_mut() {
                self.visit_expr_mut(expr);
            }
            exprs.exprs = exprs.exprs.into_iter().map(expr_with_view).collect();
            stmts.push(Stmt::Semi(
                Expr::Verbatim(quote_spanned!(token.span => ::builtin::recommends([#exprs]))),
                Semi { spans: [token.span] },
            ));
            if let Some((via_token, via_expr)) = via {
                stmts.push(Stmt::Semi(
                    Expr::Verbatim(
                        quote_spanned!(via_expr.span() => ::builtin::recommends_by(#via_expr)),
                    ),
                    Semi { spans: [via_token.span] },
                ));
            }
        }
        if let Some(Ensures { token, mut exprs }) = ensures {
            for expr in exprs.exprs.iter_mut() {
                self.visit_expr_mut(expr);
            }
            exprs.exprs = exprs.exprs.into_iter().map(expr_with_view).collect();
            if let Some((p, ty)) = ret_pat {
                stmts.push(Stmt::Semi(
                    Expr::Verbatim(
                        quote_spanned!(token.span => ::builtin::ensures(|#p: #ty| [#exprs])),
                    ),
                    Semi { spans: [token.span] },
                ));
            } else {
                stmts.push(Stmt::Semi(
                    Expr::Verbatim(quote_spanned!(token.span => ::builtin::ensures([#exprs]))),
                    Semi { spans: [token.span] },
                ));
            }
        }
        if let Some(SignatureDecreases { decreases: Decreases { token, mut exprs }, when, via }) =
            decreases
        {
            for expr in exprs.exprs.iter_mut() {
                self.visit_expr_mut(expr);
            }
            exprs.exprs = exprs.exprs.into_iter().map(expr_with_view).collect();
            stmts.push(Stmt::Semi(
                Expr::Verbatim(quote_spanned!(token.span => ::builtin::decreases((#exprs)))),
                Semi { spans: [token.span] },
            ));
            if let Some((when_token, mut when_expr)) = when {
                self.visit_expr_mut(&mut when_expr);
                stmts.push(Stmt::Semi(
                    Expr::Verbatim(
                        quote_spanned!(when_expr.span() => ::builtin::decreases_when(#when_expr)),
                    ),
                    Semi { spans: [when_token.span] },
                ));
            }
            if let Some((via_token, via_expr)) = via {
                stmts.push(Stmt::Semi(
                    Expr::Verbatim(
                        quote_spanned!(via_expr.span() => ::builtin::decreases_by(#via_expr)),
                    ),
                    Semi { spans: [via_token.span] },
                ));
            }
        }

        self.inside_ghost -= 1;
        self.inside_bitvector = false;

        sig.publish = Publish::Default;
        sig.mode = FnMode::Default;
        attrs.extend(publish_attrs);
        attrs.extend(mode_attrs);
        attrs.extend(prover_attr.into_iter());
        attrs.extend(ext_attrs);
        stmts.extend(unimpl);
        stmts.extend(unwrap_ghost_tracked);
        stmts
    }

    fn visit_const(
        &mut self,
        span: proc_macro2::Span,
        attrs: &mut Vec<Attribute>,
        vis: Option<&Visibility>,
        publish: &mut Publish,
        mode: &mut FnMode,
    ) {
        attrs.push(mk_verus_attr(span, quote! { verus_macro }));

        let publish_attrs = match (vis, &publish) {
            (Some(Visibility::Inherited), _) => vec![],
            (_, Publish::Default) => vec![mk_verus_attr(span, quote! { publish })],
            (_, Publish::Closed(_)) => vec![],
            (_, Publish::Open(o)) => vec![mk_verus_attr(o.token.span, quote! { publish })],
            (_, Publish::OpenRestricted(_)) => {
                unimplemented!("TODO: support open(...)")
            }
        };

        let (inside_ghost, mode_attrs): (u32, Vec<Attribute>) = match &mode {
            FnMode::Default => (0, vec![]),
            FnMode::Spec(token) => (1, vec![mk_verus_attr(token.spec_token.span, quote! { spec })]),
            FnMode::SpecChecked(token) => (
                1,
                vec![mk_verus_attr(
                    token.spec_token.span,
                    quote_spanned! { token.spec_token.span => spec(checked) },
                )],
            ),
            FnMode::Proof(token) => {
                (1, vec![mk_verus_attr(token.proof_token.span, quote! { proof })])
            }
            FnMode::Exec(token) => (0, vec![mk_verus_attr(token.exec_token.span, quote! { exec })]),
        };
        self.inside_ghost = inside_ghost;
        *publish = Publish::Default;
        *mode = FnMode::Default;
        attrs.extend(publish_attrs);
        attrs.extend(mode_attrs);
    }
}

impl VisitMut for ExecGhostPatVisitor {
    // Recursive traverse pat, finding all Tracked(x), Ghost(x), and, for ghost/tracked, x.
    fn visit_pat_mut(&mut self, pat: &mut Pat) {
        // Replace
        //   pat[Tracked(x), Ghost(y), z]
        // with (for mode != exec and inside_ghost != 0):
        //   pat[tmp_x, tmp_y, z]
        //   x_decls: let tracked x = tmp_x.get(); let ghost y = tmp_y.view();
        //   x_assigns: []
        // with (for mode = exec):
        //   pat[tmp_x, tmp_y, z]
        //   x_decls: let tracked x; let ghost mut y;
        //   x_assigns: x = tmp_x.get(); y = tmp_y.view();
        // with (for mode != exec and inside_ghost == 0):
        //   pat[tmp_x, tmp_y, tmp_z]
        //   x_decls: let tracked x; let ghost mut y; let [mode] mut z;
        //   x_assigns: x = tmp_x.get(); y = tmp_y.view(); z = tmp_z;
        use syn_verus::parse_quote_spanned;
        let mk_ident_tmp = |x: &Ident| {
            Ident::new(&("verus_tmp_".to_string() + &x.to_string()), Span::mixed_site())
        };
        match pat {
            Pat::TupleStruct(pts)
                if pts.pat.elems.len() == 1
                    && (path_is_ident(&pts.path, "Tracked")
                        || path_is_ident(&pts.path, "Ghost")) =>
            {
<<<<<<< HEAD
                if let Pat::Ident(id) = &mut pts.pat.elems[0] {
                    if id.by_ref.is_some() || id.subpat.is_some() {
                        return;
                    }
                    let tmp_x = mk_ident_tmp(&id.ident);
                    let mut x = id.clone();
                    x.mutability = None;
                    let span = id.span();
                    let decl = if path_is_ident(&pts.path, "Tracked") {
                        if self.inside_ghost == 0 {
                            parse_quote_spanned!(span => #[verus::internal(proof)] let mut #x;)
                        } else if id.mutability.is_some() {
                            parse_quote_spanned!(span => #[verus::internal(proof)] let mut #x = #tmp_x.get();)
                        } else {
                            parse_quote_spanned!(span => #[verus::internal(proof)] let #x = #tmp_x.get();)
=======
                // change
                //   let Tracked((Trk(x), Gho(y))) = e;
                // to
                //   let (x, y) = tracked_split_tuple2(e);
                //   let x = tracked_unwrap_trk(x);
                //   let y = tracked_unwrap_gho(y);
                let mut tuple_pat = take_pat(&mut pts.pat.elems[0]);
                if let Pat::Tuple(pt) = &mut tuple_pat {
                    for elem in &mut pt.elems {
                        match elem {
                            Pat::TupleStruct(trk)
                                if trk.pat.elems.len() == 1
                                    && (path_is_ident(&trk.path, "Gho")
                                        || path_is_ident(&trk.path, "Trk")) =>
                            {
                                if let Pat::Ident(x) = &trk.pat.elems[0] {
                                    let x = x.ident.clone();
                                    let span = x.span();
                                    let f: TokenStream = if path_is_ident(&trk.path, "Gho") {
                                        quote_spanned!(span => vstd::modes::tracked_unwrap_gho)
                                    } else {
                                        quote_spanned!(span => vstd::modes::tracked_unwrap_trk)
                                    };
                                    stmts.push(Stmt::Semi(
                                        Expr::Verbatim(quote_spanned!(span => let #x = #f(#x))),
                                        Semi { spans: [span] },
                                    ));
                                    *elem = trk.pat.elems[0].clone();
                                }
                            }
                            _ => {}
>>>>>>> 56933913
                        }
                    } else {
                        if self.inside_ghost == 0 {
                            parse_quote_spanned!(span => #[verus::internal(spec)] let mut #x;)
                        } else if id.mutability.is_some() {
                            parse_quote_spanned!(span => #[verus::internal(spec)] let mut #x = #tmp_x.view();)
                        } else {
                            parse_quote_spanned!(span => #[verus::internal(spec)] let #x = #tmp_x.view();)
                        }
                    };
                    self.x_decls.push(decl);
                    if self.inside_ghost == 0 {
                        let assign = if path_is_ident(&pts.path, "Tracked") {
                            quote_spanned!(span => #x = #tmp_x.get())
                        } else {
                            quote_spanned!(span => #x = #tmp_x.view())
                        };
                        let assign = Stmt::Semi(Expr::Verbatim(assign), Semi { spans: [span] });
                        self.x_assigns.push(assign);
                    }
                    *pat = parse_quote_spanned!(span => #tmp_x);
                    return;
                }
            }
            Pat::Ident(id)
                if (self.tracked.is_some() || self.ghost.is_some()) && self.inside_ghost == 0 =>
            {
                if id.by_ref.is_some() || id.subpat.is_some() {
                    return;
                }
                let tmp_x = mk_ident_tmp(&id.ident);
                let mut x = id.clone();
                x.mutability = None;
                let span = id.span();
                let decl = if self.ghost.is_some() {
                    parse_quote_spanned!(span => #[verus::internal(spec)] let mut #x;)
                } else if id.mutability.is_some() {
                    parse_quote_spanned!(span => #[verus::internal(proof)] let mut #x;)
                } else {
                    parse_quote_spanned!(span => #[verus::internal(proof)] let #x;)
                };
                let assign = quote_spanned!(span => #x = #tmp_x);
                id.ident = tmp_x;
                self.x_decls.push(decl);
                self.x_assigns.push(Stmt::Semi(Expr::Verbatim(assign), Semi { spans: [span] }));
                return;
            }
            _ => {}
        }
        syn_verus::visit_mut::visit_pat_mut(self, pat);
    }
}

impl Visitor {
    fn visit_local_extend(&mut self, local: &mut Local) -> (bool, Vec<Stmt>) {
        if self.erase_ghost && (local.tracked.is_some() || local.ghost.is_some()) {
            return (true, vec![]);
        }
        if local.init.is_none() {
            return (false, vec![]);
        }

        // Replace
        //   let [mode] pat[Tracked(x), Ghost(y), z] = init;
        // with (for mode != exec and inside_ghost != 0):
        //   let pat[tmp_x, tmp_y, z] = init;
        //   let x = tmp_x.get();
        //   let y = tmp_y.view();
        // with (for mode = exec):
        //   let pat[tmp_x, tmp_y, z] = init;
        //   let tracked x;
        //   let ghost mut y;
        //   proof {
        //       x = tmp_x.get();
        //       y = tmp_y.view();
        //   }
        // with (for mode != exec and inside_ghost == 0):
        //   let [mode] mut tmp;
        //   proof { tmp = init; } // save init in tmp to guard against name conflicts with x, y, z
        //   let tracked x;
        //   let ghost mut y;
        //   let [mode] mut z;
        //   proof {
        //       let pat[tmp_x, tmp_y, tmp_z] = tmp;
        //       x = tmp_x.get();
        //       y = tmp_y.view();
        //       z = tmp_z;
        //   }

        let mut stmts: Vec<Stmt> = Vec::new();
        let mut visit_pat = ExecGhostPatVisitor {
            inside_ghost: self.inside_ghost,
            tracked: local.tracked.clone(),
            ghost: local.ghost.clone(),
            x_decls: Vec::new(),
            x_assigns: Vec::new(),
        };
        visit_pat.visit_pat_mut(&mut local.pat);
        if visit_pat.x_decls.len() == 0 {
            assert!(visit_pat.x_assigns.len() == 0);
            return (false, vec![]);
        }
        if self.erase_ghost {
            return (false, vec![]);
        }

        let span = local.span();
        // Make proof block that will be subsequently visited with inside_ghost > 0
        let mk_proof_block = |block: Block| {
            let expr_block = syn_verus::ExprBlock { attrs: vec![], label: None, block };
            let op = UnOp::Proof(token::Proof { span });
            Expr::Unary(ExprUnary { attrs: vec![], expr: Box::new(Expr::Block(expr_block)), op })
        };

        if self.inside_ghost != 0 {
            assert!(visit_pat.x_assigns.len() == 0);
            stmts.extend(visit_pat.x_decls);
            (false, stmts)
        } else if local.tracked.is_none() && local.ghost.is_none() {
            stmts.extend(visit_pat.x_decls);
            let block = Block { brace_token: Brace(span), stmts: visit_pat.x_assigns };
            stmts.push(Stmt::Semi(mk_proof_block(block), Semi { spans: [span] }));
            (false, stmts)
        } else {
            use syn_verus::parse_quote_spanned;
            let tmp = Ident::new("verus_tmp", Span::mixed_site());
            let tmp_decl = if local.tracked.is_some() {
                parse_quote_spanned!(span => #[verus::internal(proof)] let #tmp;)
            } else {
                parse_quote_spanned!(span => #[verus::internal(spec)] let mut #tmp;)
            };
            stmts.push(tmp_decl);
            let pat = take_pat(&mut local.pat);
            let init = take_expr(&mut local.init.as_mut().expect("init").1);
            let block1 = parse_quote_spanned!(span => { #tmp = #init });
            stmts.push(Stmt::Semi(mk_proof_block(block1), Semi { spans: [span] }));
            stmts.extend(visit_pat.x_decls);
            let let_pat = if local.tracked.is_some() {
                parse_quote_spanned!(span => #[verus::internal(proof)] let #pat = #tmp;)
            } else {
                parse_quote_spanned!(span => #[verus::internal(spec)] let #pat = #tmp;)
            };
            let mut block_stmts = vec![let_pat];
            block_stmts.extend(visit_pat.x_assigns);
            let block2 = Block { brace_token: Brace(span), stmts: block_stmts };
            stmts.push(Stmt::Semi(mk_proof_block(block2), Semi { spans: [span] }));
            (true, stmts)
        }
    }

    fn visit_stmt_extend(&mut self, stmt: &mut Stmt) -> (bool, Vec<Stmt>) {
        match stmt {
            Stmt::Local(local) => self.visit_local_extend(local),
            _ => (false, vec![]),
        }
    }

    fn visit_stream_expr(&mut self, stream: proc_macro::TokenStream) -> proc_macro::TokenStream {
        use quote::ToTokens;
        let mut expr: Expr = parse_macro_input!(stream as Expr);
        let mut new_stream = TokenStream::new();
        self.visit_expr_mut(&mut expr);
        expr.to_tokens(&mut new_stream);
        proc_macro::TokenStream::from(new_stream)
    }

    fn visit_items_prefilter(&mut self, items: &mut Vec<Item>) {
        let erase_ghost = self.erase_ghost;
        // We'd like to erase ghost items, but there may be dangling references to the ghost items:
        // - "use" declarations may refer to the items ("use m::f;" makes it hard to erase f)
        // - "impl" may refer to struct and enum items ("impl<A> S<A> { ... }" impedes erasing S)
        // Therefore, we leave arbitrary named stubs in the place of the erased ghost items:
        // - For erased pub spec or proof Fn item x, keep decl, replace body with panic!()
        // - For erased pub Const item x, keep as-is (REVIEW: it's not clear what expressions we can support)
        // - For erased non-pub Fn and Const item x, leave "use bool as x;"
        // - Leave Struct and Enum as-is (REVIEW: we could leave stubs with PhantomData fields)
        for item in items.iter_mut() {
            let span = item.span();
            match item {
                Item::Fn(fun) => match (&fun.vis, &fun.sig.mode) {
                    (
                        Visibility::Public(_),
                        FnMode::Spec(_) | FnMode::SpecChecked(_) | FnMode::Proof(_),
                    ) if erase_ghost => {
                        // replace body with panic!()
                        let expr: Expr = Expr::Verbatim(quote_spanned! {
                            span => { panic!() }
                        });
                        let stmt = Stmt::Expr(expr);
                        fun.block.stmts = vec![stmt];
                        fun.semi_token = None;
                        continue;
                    }
                    _ => {}
                },
                _ => {}
            }
            let erase_fn = match item {
                Item::Fn(fun) => match fun.sig.mode {
                    FnMode::Spec(_) | FnMode::SpecChecked(_) | FnMode::Proof(_) if erase_ghost => {
                        Some((fun.sig.ident.clone(), fun.vis.clone()))
                    }
                    _ => None,
                },
                Item::Const(c) => match (&c.vis, &c.mode) {
                    (Visibility::Public(_), _) => None,
                    (_, FnMode::Spec(_) | FnMode::SpecChecked(_) | FnMode::Proof(_))
                        if erase_ghost =>
                    {
                        Some((c.ident.clone(), c.vis.clone()))
                    }
                    _ => None,
                },
                /*
                Item::Struct(s) => match s.mode {
                    DataMode::Ghost(_) | DataMode::Tracked(_) if erase_ghost => {
                        ...
                    }
                    _ => None,
                },
                Item::Enum(e) => match e.mode {
                    DataMode::Ghost(_) | DataMode::Tracked(_) if erase_ghost => {
                        ...
                    }
                    _ => None,
                },
                */
                _ => None,
            };
            if let Some((name, vis)) = erase_fn {
                *item = Item::Verbatim(quote_spanned! {
                    span => #[allow(unused_imports)] #vis use bool as #name;
                });
            }
        }
    }

    fn visit_impl_items_prefilter(&mut self, items: &mut Vec<ImplItem>, for_trait: bool) {
        let erase_ghost = self.erase_ghost;
        // Unfortunately, we just have to assume that if for_trait == true,
        // the methods might be public
        items.retain(|item| match item {
            ImplItem::Method(fun) => match ((&fun.vis, for_trait), &fun.sig.mode) {
                (
                    (Visibility::Public(_), _) | (_, true),
                    FnMode::Spec(_) | FnMode::SpecChecked(_) | FnMode::Proof(_),
                ) => true,
                (_, FnMode::Spec(_) | FnMode::SpecChecked(_) | FnMode::Proof(_)) => !erase_ghost,
                (_, FnMode::Exec(_) | FnMode::Default) => true,
            },
            ImplItem::Const(c) => match (&c.vis, &c.mode) {
                (Visibility::Public(_), _) => true,
                (_, FnMode::Spec(_) | FnMode::SpecChecked(_) | FnMode::Proof(_)) => !erase_ghost,
                (_, FnMode::Exec(_) | FnMode::Default) => true,
            },
            _ => true,
        });
        for item in items.iter_mut() {
            let span = item.span();
            match item {
                ImplItem::Method(fun) => match ((&fun.vis, for_trait), &fun.sig.mode) {
                    (
                        (Visibility::Public(_), _) | (_, true),
                        FnMode::Spec(_) | FnMode::SpecChecked(_) | FnMode::Proof(_),
                    ) if erase_ghost => {
                        // replace body with panic!()
                        let expr: Expr = Expr::Verbatim(quote_spanned! {
                            span => { panic!() }
                        });
                        let stmt = Stmt::Expr(expr);
                        fun.block.stmts = vec![stmt];
                        fun.semi_token = None;
                        continue;
                    }
                    _ => {}
                },
                _ => {}
            }
        }
    }

    fn visit_trait_items_prefilter(&mut self, items: &mut Vec<TraitItem>) {
        let erase_ghost = self.erase_ghost;
        for item in items.iter_mut() {
            match item {
                TraitItem::Method(fun) => match fun.sig.mode {
                    FnMode::Spec(_) | FnMode::SpecChecked(_) | FnMode::Proof(_) if erase_ghost => {
                        fun.default = None;
                        continue;
                    }
                    _ => {}
                },
                _ => {}
            }
        }
    }
}

fn chain_count(expr: &Expr) -> u32 {
    if let Expr::Binary(binary) = expr {
        match binary.op {
            BinOp::Le(_) | BinOp::Lt(_) | BinOp::Ge(_) | BinOp::Gt(_) => {
                1 + chain_count(&binary.left)
            }
            _ => 0,
        }
    } else {
        0
    }
}

impl Visitor {
    fn chain_operators(&mut self, expr: &mut Expr) -> bool {
        let count = chain_count(expr);
        if count < 2 {
            return false;
        }
        let mut rights: Vec<(Expr, &'static str, proc_macro2::Span)> = Vec::new();

        let mut cur_expr = take_expr(expr);

        let inside_arith = self.inside_arith;
        self.inside_arith = InsideArith::Widen;

        for _ in 0..count {
            if let Expr::Binary(binary) = cur_expr {
                let span = binary.span();
                let op = match binary.op {
                    BinOp::Le(_) => "spec_chained_le",
                    BinOp::Lt(_) => "spec_chained_lt",
                    BinOp::Ge(_) => "spec_chained_ge",
                    BinOp::Gt(_) => "spec_chained_gt",
                    _ => panic!("chain_operators"),
                };
                let left = *binary.left;
                let mut right = *binary.right;
                self.visit_expr_mut(&mut right);
                rights.push((right, op, span));

                cur_expr = left;
            } else {
                panic!("chain_operators");
            }
        }
        self.visit_expr_mut(&mut cur_expr);

        self.inside_arith = inside_arith;

        // example:
        //   ((e0 <= e1) <= e2) <= e3
        //   count == 3
        //   cur_expr = e0
        //   rights = [e3, e2, e1]
        // goal:
        //   spec_chained_cmp(spec_chained_le(spec_chained_le(spec_chained_le(spec_chained_value(e0), e1), e2), e3))

        let span = cur_expr.span();
        let mut toks = quote_spanned!(span => ::builtin::spec_chained_value(#cur_expr));
        for (right, op, span) in rights.iter().rev() {
            let ident = Ident::new(op, *span);
            toks = quote_spanned!(*span => ::builtin::#ident(#toks, #right));
        }
        toks = quote_spanned!(span => ::builtin::spec_chained_cmp(#toks));

        *expr = Expr::Verbatim(toks);

        true
    }

    /// Turn `forall |x| { ... }`
    /// into `::builtin::forall(|x| { ... })`
    /// and similarly for `exists` and `choose`
    ///
    /// Also handle trigger attributes.
    ///
    /// Returns true if the transform is attempted, false if the transform is inapplicable.

    fn closure_quant_operators(&mut self, expr: &mut Expr) -> bool {
        let unary = match expr {
            Expr::Unary(u @ ExprUnary { op: UnOp::Forall(..), .. }) => u,
            Expr::Unary(u @ ExprUnary { op: UnOp::Exists(..), .. }) => u,
            Expr::Unary(u @ ExprUnary { op: UnOp::Choose(..), .. }) => u,
            _ => {
                return false;
            }
        };

        // Recursively visit the closure expression, but *don't* call our
        // custom visitor fn on the closure node itself.
        visit_expr_mut(self, &mut unary.expr);

        let span = unary.span();

        let attrs = std::mem::take(&mut unary.attrs);

        let arg = &mut *unary.expr;
        let (inner_attrs, n_inputs) = match &mut *arg {
            Expr::Closure(closure) => {
                (std::mem::take(&mut closure.inner_attrs), closure.inputs.len())
            }
            _ => panic!("expected closure for quantifier"),
        };

        let mut triggers: Vec<Expr> = Vec::new();

        for attr in inner_attrs {
            let trigger: syn_verus::Result<syn_verus::Specification> =
                syn_verus::parse2(attr.tokens.clone());
            let path_segments_str =
                attr.path.segments.iter().map(|x| x.ident.to_string()).collect::<Vec<_>>();
            let ident_str = match &path_segments_str[..] {
                [attr_name] => Some(attr_name),
                _ => None,
            };
            match (trigger, ident_str) {
                (Ok(trigger), Some(id)) if id == &"auto" && trigger.exprs.len() == 0 => {
                    match &mut *arg {
                        Expr::Closure(closure) => {
                            let body = take_expr(&mut closure.body);
                            closure.body = Box::new(Expr::Verbatim(
                                quote_spanned!(span => #[verus::internal(auto_trigger)] (#body)),
                            ));
                        }
                        _ => panic!("expected closure for quantifier"),
                    }
                }
                (Ok(trigger), Some(id)) if id == &"trigger" => {
                    let tuple =
                        ExprTuple { attrs: vec![], paren_token: Paren(span), elems: trigger.exprs };
                    triggers.push(Expr::Tuple(tuple));
                }
                (Err(err), _) => {
                    let span = attr.span();
                    let err = err.to_string();
                    *expr = Expr::Verbatim(quote_spanned!(span => compile_error!(#err)));
                    return true;
                }
                _ => {
                    let span = attr.span();
                    *expr =
                        Expr::Verbatim(quote_spanned!(span => compile_error!("expected trigger")));
                    return true;
                }
            }
        }

        if triggers.len() > 0 {
            let mut elems = Punctuated::new();
            for elem in triggers {
                elems.push(elem);
                elems.push_punct(Token![,](span));
            }
            let tuple = ExprTuple { attrs: vec![], paren_token: Paren(span), elems };
            match &mut *arg {
                Expr::Closure(closure) => {
                    let body = take_expr(&mut closure.body);
                    closure.body = Box::new(Expr::Verbatim(
                        quote_spanned!(span => ::builtin::with_triggers(#tuple, #body)),
                    ));
                }
                _ => panic!("expected closure for quantifier"),
            }
        }

        match unary.op {
            UnOp::Forall(..) => {
                *expr = quote_verbatim!(span, attrs => ::builtin::forall(#arg));
            }
            UnOp::Exists(..) => {
                *expr = quote_verbatim!(span, attrs => ::builtin::exists(#arg));
            }
            UnOp::Choose(..) => {
                if n_inputs == 1 {
                    *expr = quote_verbatim!(span, attrs => ::builtin::choose(#arg));
                } else {
                    *expr = quote_verbatim!(span, attrs => ::builtin::choose_tuple(#arg));
                }
            }
            _ => panic!("unary"),
        }

        true
    }

    fn add_loop_specs(
        &mut self,
        stmts: &mut Vec<Stmt>,
        invariants: Option<Invariant>,
        invariant_ensures: Option<InvariantEnsures>,
        ensures: Option<Ensures>,
        decreases: Option<Decreases>,
    ) {
        // TODO: wrap specs inside ghost blocks
        self.inside_ghost += 1;
        if let Some(Invariant { token, mut exprs }) = invariants {
            for expr in exprs.exprs.iter_mut() {
                self.visit_expr_mut(expr);
            }
            stmts.push(stmt_with_semi!(token.span => ::builtin::invariant([#exprs])));
        }
        if let Some(InvariantEnsures { token, mut exprs }) = invariant_ensures {
            for expr in exprs.exprs.iter_mut() {
                self.visit_expr_mut(expr);
            }
            stmts.push(stmt_with_semi!(token.span => ::builtin::invariant_ensures([#exprs])));
        }
        if let Some(Ensures { token, mut exprs }) = ensures {
            for expr in exprs.exprs.iter_mut() {
                self.visit_expr_mut(expr);
            }
            stmts.push(stmt_with_semi!(token.span => ::builtin::ensures([#exprs])));
        }
        if let Some(Decreases { token, mut exprs }) = decreases {
            for expr in exprs.exprs.iter_mut() {
                self.visit_expr_mut(expr);
            }
            stmts.push(stmt_with_semi!(token.span => ::builtin::decreases((#exprs))));
        }
        self.inside_ghost -= 1;
    }
}

impl VisitMut for Visitor {
    fn visit_expr_mut(&mut self, expr: &mut Expr) {
        if self.chain_operators(expr) {
            return;
        } else if self.closure_quant_operators(expr) {
            return;
        }

        let is_inside_bitvector = match &expr {
            Expr::Assert(a) => match &a.prover {
                Some((_, id)) => {
                    if id.to_string() == "bit_vector" {
                        self.inside_bitvector = true;
                        true
                    } else {
                        false
                    }
                }
                None => false,
            },
            _ => false,
        };

        let is_auto_proof_block = if self.inside_ghost == 0 {
            match &expr {
                Expr::Assume(a) => Some(a.assume_token.span),
                Expr::Assert(a) => Some(a.assert_token.span),
                Expr::AssertForall(a) => Some(a.assert_token.span),
                _ => None,
            }
        } else {
            None
        };
        if let Some(_) = is_auto_proof_block {
            self.inside_ghost += 1;
        }

        let mode_block = match expr {
            Expr::Unary(ExprUnary { op: UnOp::Proof(..), .. }) => Some((false, false)),
            Expr::Call(ExprCall { func: box Expr::Path(path), args, .. })
                if path.qself.is_none() && args.len() == 1 =>
            {
                if path_is_ident(&path.path, "Ghost") {
                    Some((true, false))
                } else if path_is_ident(&path.path, "Tracked") {
                    Some((true, true))
                } else {
                    None
                }
            }
            _ => None,
        };

        let sub_inside_arith = match expr {
            Expr::Paren(..) | Expr::Block(..) | Expr::Group(..) => self.inside_arith,
            Expr::Cast(..) => InsideArith::Widen,
            Expr::Unary(unary) => match unary.op {
                UnOp::Neg(..) => InsideArith::Widen,
                UnOp::Not(..) => InsideArith::Fixed,
                _ => InsideArith::None,
            },
            Expr::Binary(binary) => match binary.op {
                BinOp::Add(..)
                | BinOp::Sub(..)
                | BinOp::Mul(..)
                | BinOp::Eq(..)
                | BinOp::Ne(..)
                | BinOp::Lt(..)
                | BinOp::Le(..)
                | BinOp::Gt(..)
                | BinOp::Ge(..) => InsideArith::Widen,
                BinOp::Div(..) | BinOp::Rem(..) => InsideArith::None,
                BinOp::BitXor(..)
                | BinOp::BitAnd(..)
                | BinOp::BitOr(..)
                | BinOp::Shl(..)
                | BinOp::Shr(..) => InsideArith::Fixed,
                _ => InsideArith::None,
            },
            _ => InsideArith::None,
        };
        let sub_assign_to = match expr {
            Expr::Field(..) => self.assign_to,
            _ => false,
        };

        // Recursively call visit_expr_mut
        let is_inside_ghost = self.inside_ghost > 0;
        let is_inside_arith = self.inside_arith;
        let is_assign_to = self.assign_to;
        let use_spec_traits = self.use_spec_traits && is_inside_ghost;
        if mode_block.is_some() {
            self.inside_ghost += 1;
        }
        self.inside_arith = sub_inside_arith;
        self.assign_to = sub_assign_to;
        let assign_left = if let Expr::Assign(assign) = expr {
            let mut left = take_expr(&mut assign.left);
            self.assign_to = true;
            self.visit_expr_mut(&mut left);
            self.assign_to = false;
            Some(left)
        } else {
            None
        };
        if !(is_inside_ghost && self.erase_ghost) {
            visit_expr_mut(self, expr);
        }
        if let Expr::Assign(assign) = expr {
            assign.left = Box::new(assign_left.expect("assign_left"));
        }
        if mode_block.is_some() {
            self.inside_ghost -= 1;
        }
        self.inside_arith = is_inside_arith;
        self.assign_to = is_assign_to;

        if let Expr::Call(call) = expr {
            if let Some((_, is_tracked)) = mode_block {
                let span = call.span();
                if is_tracked {
                    // Tracked(...)
                    let inner = take_expr(&mut call.args[0]);
                    *expr = Expr::Verbatim(if self.erase_ghost {
                        quote_spanned!(span => Tracked::assume_new())
                    } else if self.pervasive_in_same_crate {
                        quote_spanned!(span => #[verifier(ghost_wrapper)] /* vattr */ crate::pervasive::modes::tracked_exec(#[verifier(tracked_block_wrapped)] /* vattr */ #inner))
                    } else {
                        quote_spanned!(span => #[verifier(ghost_wrapper)] /* vattr */ vstd::modes::tracked_exec(#[verifier(tracked_block_wrapped)] /* vattr */ #inner))
                    });
                } else {
                    // Ghost(...)
                    let inner = take_expr(&mut call.args[0]);
                    *expr = Expr::Verbatim(if self.erase_ghost {
                        quote_spanned!(span => Ghost::assume_new())
                    } else if self.pervasive_in_same_crate {
                        quote_spanned!(span => #[verifier(ghost_wrapper)] /* vattr */ crate::pervasive::modes::ghost_exec(#[verifier(ghost_block_wrapped)] /* vattr */ #inner))
                    } else {
                        quote_spanned!(span => #[verifier(ghost_wrapper)] /* vattr */ vstd::modes::ghost_exec(#[verifier(ghost_block_wrapped)] /* vattr */ #inner))
                    });
                }
            }
        } else if let Expr::Unary(unary) = expr {
            let span = unary.span();
            let low_prec_op = match unary.op {
                UnOp::BigAnd(..) => true,
                UnOp::BigOr(..) => true,
                _ => false,
            };

            if low_prec_op {
                *expr = take_expr(&mut *unary.expr);
            } else if let Some(mode_block) = mode_block {
                match (is_inside_ghost, mode_block, &*unary.expr) {
                    (false, (false, _), Expr::Block(..)) => {
                        // proof { ... }
                        let inner = take_expr(&mut *unary.expr);
                        *expr = self.maybe_erase_expr(
                            span,
                            Expr::Verbatim(
                                quote_spanned!(span => #[verifier(proof_block)] /* vattr */ #inner),
                            ),
                        );
                    }
<<<<<<< HEAD
=======
                    (false, (true, false), Expr::Paren(..)) => {
                        // ghost(...)
                        let inner = take_expr(&mut *unary.expr);
                        *expr = Expr::Verbatim(if self.erase_ghost {
                            quote_spanned!(span => Ghost::assume_new())
                        } else {
                            quote_spanned!(span => #[verifier(ghost_wrapper)] /* vattr */ ::builtin::ghost_exec(#[verifier(ghost_block_wrapped)] /* vattr */ #inner))
                        });
                    }
                    (false, (true, false), _) => {
                        *expr = Expr::Verbatim(
                            quote_spanned!(span => compile_error!("Expected parentheses")),
                        );
                        return;
                    }
                    (false, (true, true), Expr::Paren(..)) => {
                        // tracked(...)
                        let inner = take_expr(&mut *unary.expr);
                        *expr = Expr::Verbatim(if self.erase_ghost {
                            quote_spanned!(span => Tracked::assume_new())
                        } else {
                            quote_spanned!(span => #[verifier(ghost_wrapper)] /* vattr */ ::builtin::tracked_exec(#[verifier(tracked_block_wrapped)] /* vattr */ #inner))
                        });
                    }
                    (true, (true, true), _) => {
                        // TODO: once we migrate all the code, this case can be eliminated
                        // tracked ...
                        let inner = take_expr(&mut *unary.expr);
                        *expr = Expr::Verbatim(
                            quote_spanned!(span => #[verifier(tracked_block)] /* vattr */ { #inner }),
                        );
                    }
>>>>>>> 56933913
                    _ => {
                        *expr = Expr::Verbatim(
                            quote_spanned!(span => compile_error!("unexpected proof block")),
                        );
                        return;
                    }
                }
            }
        } else if let Expr::Binary(binary) = expr {
            let span = binary.span();
            let low_prec_op = match binary.op {
                BinOp::BigAnd(syn_verus::token::BigAnd { spans }) => {
                    let spans = [spans[0], spans[1]];
                    Some(BinOp::And(syn_verus::token::AndAnd { spans }))
                }
                BinOp::BigOr(syn_verus::token::BigOr { spans }) => {
                    let spans = [spans[0], spans[1]];
                    Some(BinOp::Or(syn_verus::token::OrOr { spans }))
                }
                BinOp::Equiv(syn_verus::token::Equiv { spans }) => {
                    let spans = [spans[1], spans[2]];
                    Some(BinOp::Eq(syn_verus::token::EqEq { spans }))
                }
                _ => None,
            };
            let ply = match binary.op {
                BinOp::Imply(_) => Some(true),
                BinOp::Exply(_) => Some(false),
                _ => None,
            };
            let big_eq = match binary.op {
                BinOp::BigEq(_) => Some(true),
                BinOp::BigNe(_) => Some(false),
                _ => None,
            };
            if let Some(op) = low_prec_op {
                let attrs = std::mem::take(&mut binary.attrs);
                let left = take_expr(&mut *binary.left);
                let right = take_expr(&mut *binary.right);
                let left = Box::new(Expr::Verbatim(quote_spanned!(left.span() => (#left))));
                let right = Box::new(Expr::Verbatim(quote_spanned!(right.span() => (#right))));
                let bin = ExprBinary { attrs, op, left, right };
                *expr = Expr::Binary(bin);
            } else if let Some(imply) = ply {
                let attrs = std::mem::take(&mut binary.attrs);
                let func = Box::new(Expr::Verbatim(quote_spanned!(span => ::builtin::imply)));
                let paren_token = Paren { span };
                let mut args = Punctuated::new();
                if imply {
                    // imply `left ==> right`
                    args.push(take_expr(&mut *binary.left));
                    args.push(take_expr(&mut *binary.right));
                } else {
                    // exply `left <== right` (flip the arguments)
                    args.push(take_expr(&mut *binary.right));
                    args.push(take_expr(&mut *binary.left));
                }
                *expr = Expr::Call(ExprCall { attrs, func, paren_token, args });
            } else if let Some(eq) = big_eq {
                let attrs = std::mem::take(&mut binary.attrs);
                let func = Box::new(Expr::Verbatim(quote_spanned!(span => ::builtin::equal)));
                let paren_token = Paren { span };
                let mut args = Punctuated::new();
                args.push(take_expr(&mut *binary.left));
                args.push(take_expr(&mut *binary.right));
                let call = Expr::Call(ExprCall { attrs, func, paren_token, args });
                if eq {
                    *expr = call;
                } else {
                    *expr = Expr::Verbatim(quote_spanned!(span => ! #call));
                }
            }
        }

        let do_replace = match &expr {
            Expr::Lit(ExprLit { lit: Lit::Int(..), .. }) if use_spec_traits => true,
            Expr::Cast(..) if use_spec_traits => true,
            Expr::Index(..) if use_spec_traits => true,
            Expr::Unary(ExprUnary { op: UnOp::Forall(..), .. }) => true,
            Expr::Unary(ExprUnary { op: UnOp::Exists(..), .. }) => true,
            Expr::Unary(ExprUnary { op: UnOp::Choose(..), .. }) => true,
            Expr::Unary(ExprUnary { op: UnOp::Neg(..), .. }) if use_spec_traits => true,
            Expr::Binary(ExprBinary {
                op:
                    BinOp::Eq(..)
                    | BinOp::Ne(..)
                    | BinOp::Le(..)
                    | BinOp::Lt(..)
                    | BinOp::Ge(..)
                    | BinOp::Gt(..)
                    | BinOp::Add(..)
                    | BinOp::Sub(..)
                    | BinOp::Mul(..)
                    | BinOp::Div(..)
                    | BinOp::Rem(..)
                    | BinOp::BitAnd(..)
                    | BinOp::BitOr(..)
                    | BinOp::BitXor(..)
                    | BinOp::Shl(..)
                    | BinOp::Shr(..),
                ..
            }) if use_spec_traits => true,
            Expr::Assume(..) | Expr::Assert(..) | Expr::AssertForall(..) => true,
            Expr::View(..) => true,
            Expr::Closure(..) if self.inside_ghost > 0 => true,
            _ => false,
        };
        if do_replace && self.inside_type == 0 {
            match take_expr(expr) {
                Expr::Lit(ExprLit { lit: Lit::Int(lit), attrs }) => {
                    let span = lit.span();
                    let n = lit.base10_digits().to_string();
                    if lit.suffix() == "" {
                        match is_inside_arith {
                            InsideArith::None => {
                                // We don't know which integer type to use,
                                // so defer the decision to type inference.
                                *expr = quote_verbatim!(span, attrs => ::builtin::spec_literal_integer(#n));
                            }
                            InsideArith::Widen if n.starts_with("-") => {
                                // Use int inside +, -, etc., since these promote to int anyway
                                *expr =
                                    quote_verbatim!(span, attrs => ::builtin::spec_literal_int(#n));
                            }
                            InsideArith::Widen => {
                                // Use int inside +, -, etc., since these promote to int anyway
                                *expr =
                                    quote_verbatim!(span, attrs => ::builtin::spec_literal_nat(#n));
                            }
                            InsideArith::Fixed => {
                                // We generally won't want int/nat literals for bitwise ops,
                                // so use Rust's native integer literals
                                *expr = Expr::Lit(ExprLit { lit: Lit::Int(lit), attrs });
                            }
                        }
                    } else if lit.suffix() == "int" {
                        *expr = quote_verbatim!(span, attrs => ::builtin::spec_literal_int(#n));
                    } else if lit.suffix() == "nat" {
                        *expr = quote_verbatim!(span, attrs => ::builtin::spec_literal_nat(#n));
                    } else {
                        // Has a native Rust integer suffix, so leave it as a native Rust literal
                        *expr = Expr::Lit(ExprLit { lit: Lit::Int(lit), attrs });
                    }
                }
                Expr::Cast(cast) => {
                    let span = cast.span();
                    let src = cast.expr;
                    let attrs = cast.attrs;
                    let ty = cast.ty;
                    *expr = quote_verbatim!(span, attrs => ::builtin::spec_cast_integer::<_, #ty>(#src));
                }
                Expr::Index(idx) => {
                    let span = idx.span();
                    let src = idx.expr;
                    let attrs = idx.attrs;
                    let index = idx.index;
                    *expr = quote_verbatim!(span, attrs => #src.spec_index(#index));
                }
                Expr::Unary(unary) => {
                    let span = unary.span();
                    let attrs = unary.attrs;
                    match unary.op {
                        UnOp::Neg(neg) => {
                            let arg = unary.expr;
                            if let Expr::Lit(..) = &*arg {
                                // leave native Rust literal with native Rust negation
                                *expr =
                                    Expr::Unary(ExprUnary { op: UnOp::Neg(neg), expr: arg, attrs });
                            } else {
                                *expr = quote_verbatim!(span, attrs => (#arg).spec_neg());
                            }
                        }
                        _ => panic!("unary"),
                    }
                }
                Expr::Binary(binary) => {
                    let span = binary.span();
                    let attrs = binary.attrs;
                    let left = binary.left;
                    let right = binary.right;
                    match binary.op {
                        BinOp::Eq(..) => {
                            *expr =
                                quote_verbatim!(span, attrs => ::builtin::spec_eq(#left, #right));
                        }
                        BinOp::Ne(..) => {
                            *expr =
                                quote_verbatim!(span, attrs => ! ::builtin::spec_eq(#left, #right));
                        }
                        BinOp::Le(..) => {
                            let left = quote_spanned! { left.span() => (#left) };
                            *expr = quote_verbatim!(span, attrs => #left.spec_le(#right));
                        }
                        BinOp::Lt(..) => {
                            let left = quote_spanned! { left.span() => (#left) };
                            *expr = quote_verbatim!(span, attrs => #left.spec_lt(#right));
                        }
                        BinOp::Ge(..) => {
                            let left = quote_spanned! { left.span() => (#left) };
                            *expr = quote_verbatim!(span, attrs => #left.spec_ge(#right));
                        }
                        BinOp::Gt(..) => {
                            let left = quote_spanned! { left.span() => (#left) };
                            *expr = quote_verbatim!(span, attrs => #left.spec_gt(#right));
                        }
                        BinOp::Add(..) if !self.inside_bitvector => {
                            let left = quote_spanned! { left.span() => (#left) };
                            *expr = quote_verbatim!(span, attrs => #left.spec_add(#right));
                        }
                        BinOp::Sub(..) if !self.inside_bitvector => {
                            let left = quote_spanned! { left.span() => (#left) };
                            *expr = quote_verbatim!(span, attrs => #left.spec_sub(#right));
                        }
                        BinOp::Mul(..) if !self.inside_bitvector => {
                            let left = quote_spanned! { left.span() => (#left) };
                            *expr = quote_verbatim!(span, attrs => #left.spec_mul(#right));
                        }
                        BinOp::Add(..) | BinOp::Sub(..) | BinOp::Mul(..) => {
                            *expr = quote_verbatim!(span, attrs => compile_error!("Inside bit-vector assertion, use `add` `sub` `mul` for fixed-bit operators, instead of `+` `-` `*`. (see the functions builtin::add(left, right), builtin::sub(left, right), and builtin::mul(left, right))"));
                        }
                        BinOp::Div(..) => {
                            let left = quote_spanned! { left.span() => (#left) };
                            *expr =
                                quote_verbatim!(span, attrs => #left.spec_euclidean_div(#right));
                        }
                        BinOp::Rem(..) => {
                            let left = quote_spanned! { left.span() => (#left) };
                            *expr =
                                quote_verbatim!(span, attrs => #left.spec_euclidean_mod(#right));
                        }
                        BinOp::BitAnd(..) => {
                            let left = quote_spanned! { left.span() => (#left) };
                            *expr = quote_verbatim!(span, attrs => #left.spec_bitand(#right));
                        }
                        BinOp::BitOr(..) => {
                            let left = quote_spanned! { left.span() => (#left) };
                            *expr = quote_verbatim!(span, attrs => #left.spec_bitor(#right));
                        }
                        BinOp::BitXor(..) => {
                            let left = quote_spanned! { left.span() => (#left) };
                            *expr = quote_verbatim!(span, attrs => #left.spec_bitxor(#right));
                        }
                        BinOp::Shl(..) => {
                            let left = quote_spanned! { left.span() => (#left) };
                            *expr = quote_verbatim!(span, attrs => #left.spec_shl(#right));
                        }
                        BinOp::Shr(..) => {
                            let left = quote_spanned! { left.span() => (#left) };
                            *expr = quote_verbatim!(span, attrs => #left.spec_shr(#right));
                        }
                        _ => panic!("binary"),
                    }
                }
                Expr::View(view) if !self.assign_to => {
                    let at_token = view.at_token;
                    let view_call = quote_spanned!(at_token.span => .view());
                    let span = view.span();
                    let base = view.expr;
                    *expr = Expr::Verbatim(quote_spanned!(span => (#base#view_call)));
                }
                Expr::View(view) => {
                    assert!(self.assign_to);
                    let at_token = view.at_token;
                    let span1 = at_token.span;
                    let span2 = view.span();
                    let base = view.expr;
                    let borrowed: Expr =
                        Expr::Verbatim(quote_spanned!(span1 => #base.borrow_mut()));
                    *expr = Expr::Verbatim(quote_spanned!(span2 => (*(#borrowed))));
                }
                Expr::Assume(assume) => {
                    let span = assume.assume_token.span;
                    let arg = assume.expr;
                    let attrs = assume.attrs;
                    *expr = quote_verbatim!(span, attrs => ::builtin::assume_(#arg));
                }
                Expr::Assert(assert) => {
                    let span = assert.assert_token.span;
                    let arg = assert.expr;
                    let attrs = assert.attrs;
                    match (assert.by_token, assert.prover, assert.requires, assert.body) {
                        (None, None, None, None) => {
                            *expr = quote_verbatim!(span, attrs => ::builtin::assert_(#arg));
                        }
                        (None, _, _, _) => panic!("missing by token"),
                        (Some(_), None, None, None) => panic!("extra by token"),
                        (Some(_), None, None, Some(box block)) => {
                            *expr = quote_verbatim!(span, attrs => {::builtin::assert_by(#arg, #block);});
                        }
                        (Some(_), Some((_, id)), None, None) if id.to_string() == "compute" => {
                            *expr = Expr::Verbatim(
                                quote_spanned!(span => ::builtin::assert_by_compute(#arg)),
                            );
                        }
                        (Some(_), Some((_, id)), None, None)
                            if id.to_string() == "compute_only" =>
                        {
                            *expr = Expr::Verbatim(
                                quote_spanned!(span => ::builtin::assert_by_compute_only(#arg)),
                            );
                        }
                        (Some(_), Some((_, id)), None, None) if id.to_string() == "bit_vector" => {
                            *expr = quote_verbatim!(span, attrs => ::builtin::assert_bitvector_by({::builtin::ensures(#arg);}));
                        }
                        (Some(_), Some((_, id)), requires, block)
                            if id.to_string() == "bit_vector" =>
                        {
                            let mut block = if let Some(box block) = block {
                                block
                            } else {
                                Block { brace_token: token::Brace { span }, stmts: vec![] }
                            };
                            let mut stmts: Vec<Stmt> = Vec::new();
                            if let Some(Requires { token, exprs }) = requires {
                                stmts.push(Stmt::Semi(
                                    Expr::Verbatim(
                                        quote_spanned!(token.span => ::builtin::requires([#exprs])),
                                    ),
                                    Semi { spans: [token.span] },
                                ));
                            }
                            stmts.push(Stmt::Semi(
                                Expr::Verbatim(quote_spanned!(span => ::builtin::ensures(#arg))),
                                Semi { spans: [span] },
                            ));
                            block.stmts.splice(0..0, stmts);
                            let assert_bitvector_by: Expr = quote_verbatim!(span, attrs => ::builtin::assert_bitvector_by(#block));
                            *expr = Expr::Verbatim(quote_spanned!(span => {#assert_bitvector_by}));
                        }
                        (Some(_), Some((_, id)), None, None)
                            if id.to_string() == "nonlinear_arith" =>
                        {
                            *expr = quote_verbatim!(span, attrs => ::builtin::assert_nonlinear_by({::builtin::ensures(#arg);}));
                        }
                        (Some(_), Some((_, id)), requires, Some(box mut block))
                            if id.to_string() == "nonlinear_arith" =>
                        {
                            let mut stmts: Vec<Stmt> = Vec::new();
                            if let Some(Requires { token, exprs }) = requires {
                                stmts.push(Stmt::Semi(
                                    Expr::Verbatim(
                                        quote_spanned!(token.span => ::builtin::requires([#exprs])),
                                    ),
                                    Semi { spans: [token.span] },
                                ));
                            }
                            stmts.push(Stmt::Semi(
                                Expr::Verbatim(quote_spanned!(span => ::builtin::ensures(#arg))),
                                Semi { spans: [span] },
                            ));
                            block.stmts.splice(0..0, stmts);
                            let assert_nonlinear_by: Expr = quote_verbatim!(span, attrs => ::builtin::assert_nonlinear_by(#block));
                            *expr = Expr::Verbatim(quote_spanned!(span => {#assert_nonlinear_by}));
                        }
                        (Some(_), Some((_, id)), _, _) => {
                            let span = id.span();
                            *expr = quote_verbatim!(span, attrs => compile_error!("unknown prover name for assert-by (supported provers: 'compute_only', 'compute', 'bit_vector', and 'nonlinear_arith')"));
                        }
                        (Some(_), None, Some(_), _) => {
                            *expr = quote_verbatim!(span, attrs => compile_error!("assert-by has 'requires' clause but no prover specified (supported provers: 'compute_only', 'compute', 'bit_vector', and 'nonlinear_arith')"));
                        }
                    }
                }
                Expr::AssertForall(assert) => {
                    let span = assert.assert_token.span;
                    let attrs = assert.attrs;
                    let arg = assert.expr;
                    let inputs = assert.inputs;
                    let mut block = assert.body;
                    let mut stmts: Vec<Stmt> = Vec::new();
                    if let Some((_, rhs)) = assert.implies {
                        stmts.push(stmt_with_semi!(span => ::builtin::requires(#arg)));
                        stmts.push(stmt_with_semi!(span => ::builtin::ensures(#rhs)));
                    } else {
                        stmts.push(stmt_with_semi!(span => ::builtin::ensures(#arg)));
                    }
                    block.stmts.splice(0..0, stmts);
                    *expr = quote_verbatim!(span, attrs => {::builtin::assert_forall_by(|#inputs| #block);});
                }
                Expr::Closure(clos) => {
                    if is_inside_ghost {
                        let span = clos.span();
                        *expr = Expr::Verbatim(quote_spanned!(span =>
                            ::builtin::closure_to_fn_spec(#clos)
                        ));
                    } else {
                        *expr = Expr::Closure(clos);
                    }
                }
                _ => panic!("expected to replace expression"),
            }
        }

        if let Some(span) = is_auto_proof_block {
            // automatically put assert/assume in a proof block
            self.inside_ghost -= 1;
            let inner = take_expr(expr);
            *expr = self.maybe_erase_expr(
                span,
                Expr::Verbatim(
                    quote_spanned!(span => #[verifier(proof_block)] /* vattr */ { #inner } ),
                ),
            );
        }
        if is_inside_bitvector {
            self.inside_bitvector = false;
        }
    }

    fn visit_attribute_mut(&mut self, attr: &mut Attribute) {
        if let syn_verus::AttrStyle::Outer = attr.style {
            match &attr.path.segments.iter().map(|x| &x.ident).collect::<Vec<_>>()[..] {
                [attr_name] if attr_name.to_string() == "trigger" => {
                    *attr = mk_verus_attr(attr.span(), quote! { trigger });
                }
                [attr_name] if attr_name.to_string() == "via_fn" => {
                    *attr = mk_verus_attr(attr.span(), quote! { via });
                }
                _ => (),
            }
        }

        if let syn_verus::AttrStyle::Inner(_) = attr.style {
            match &attr.path.segments.iter().map(|x| &x.ident).collect::<Vec<_>>()[..] {
                [attr_name] if attr_name.to_string() == "trigger" => {
                    // process something like: #![trigger f(a, b), g(c, d)]
                    // attr.tokens is f(a, b), g(c, d)
                    // turn this into a tuple (f(a, b), g(c, d)),
                    // parse it into an Expr, visit the Expr, turn the Expr back into tokens,
                    // remove the ( and ).
                    let old_stream = proc_macro::TokenStream::from(attr.tokens.clone());
                    let mut tuple_stream = proc_macro::TokenStream::new();
                    let group =
                        proc_macro::Group::new(proc_macro::Delimiter::Parenthesis, old_stream);
                    tuple_stream.extend(vec![proc_macro::TokenTree::Group(group)]);
                    let mut new_tuples = self.visit_stream_expr(tuple_stream).into_iter();
                    let new_tuple = new_tuples.next().expect("visited tuple");
                    assert!(new_tuples.next().is_none());
                    if let proc_macro::TokenTree::Group(group) = new_tuple {
                        assert!(group.delimiter() == proc_macro::Delimiter::Parenthesis);
                        attr.tokens = proc_macro2::TokenStream::from(group.stream());
                    } else {
                        panic!("expected tuple");
                    }
                }
                _ => (),
            }
        }
    }

    fn visit_expr_while_mut(&mut self, expr_while: &mut ExprWhile) {
        let invariants = self.take_ghost(&mut expr_while.invariant);
        let invariant_ensures = self.take_ghost(&mut expr_while.invariant_ensures);
        let ensures = self.take_ghost(&mut expr_while.ensures);
        let decreases = self.take_ghost(&mut expr_while.decreases);
        let mut stmts: Vec<Stmt> = Vec::new();
        self.add_loop_specs(&mut stmts, invariants, invariant_ensures, ensures, decreases);
        expr_while.body.stmts.splice(0..0, stmts);
        visit_expr_while_mut(self, expr_while);
    }

    fn visit_expr_loop_mut(&mut self, expr_loop: &mut ExprLoop) {
        let invariants = self.take_ghost(&mut expr_loop.invariant);
        let invariant_ensures = self.take_ghost(&mut expr_loop.invariant_ensures);
        let ensures = self.take_ghost(&mut expr_loop.ensures);
        let decreases = self.take_ghost(&mut expr_loop.decreases);
        let mut stmts: Vec<Stmt> = Vec::new();
        self.add_loop_specs(&mut stmts, invariants, invariant_ensures, ensures, decreases);
        expr_loop.body.stmts.splice(0..0, stmts);
        visit_expr_loop_mut(self, expr_loop);
    }

    fn visit_local_mut(&mut self, local: &mut Local) {
        // Note: exec-mode "let ghost" and "let tracked" have already been transformed
        // into proof blocks by point, so we don't need to change inside_ghost here.
        if let Some(tracked) = std::mem::take(&mut local.tracked) {
            local.attrs.push(mk_verus_attr(tracked.span, quote! { proof }));
        } else if let Some(ghost) = std::mem::take(&mut local.ghost) {
            local.attrs.push(mk_verus_attr(ghost.span, quote! { spec }));
        }
        visit_local_mut(self, local);
    }

    fn visit_block_mut(&mut self, block: &mut Block) {
        let mut stmts: Vec<Stmt> = Vec::new();
        let block_stmts = std::mem::replace(&mut block.stmts, vec![]);
        for mut stmt in block_stmts {
            let (skip, extra_stmts) = self.visit_stmt_extend(&mut stmt);
            if !skip {
                stmts.push(stmt);
            }
            stmts.extend(extra_stmts);
        }
        block.stmts = stmts;
        visit_block_mut(self, block);
    }

    fn visit_item_fn_mut(&mut self, fun: &mut ItemFn) {
        // Process rustdoc before processing the ItemFn itself.
        // That way, the generated rustdoc gets the prettier syntax instead of the
        // de-sugared syntax.
        if self.rustdoc {
            crate::rustdoc::process_item_fn(fun);
        }
        let stmts =
            self.visit_fn(&mut fun.attrs, Some(&fun.vis), &mut fun.sig, fun.semi_token, false);
        fun.block.stmts.splice(0..0, stmts);
        fun.semi_token = None;
        visit_item_fn_mut(self, fun);
    }

    fn visit_impl_item_method_mut(&mut self, method: &mut ImplItemMethod) {
        if self.rustdoc {
            crate::rustdoc::process_impl_item_method(method);
        }

        let stmts = self.visit_fn(
            &mut method.attrs,
            Some(&method.vis),
            &mut method.sig,
            method.semi_token,
            false,
        );
        method.block.stmts.splice(0..0, stmts);
        method.semi_token = None;
        visit_impl_item_method_mut(self, method);
    }

    fn visit_trait_item_method_mut(&mut self, method: &mut TraitItemMethod) {
        if self.rustdoc {
            crate::rustdoc::process_trait_item_method(method);
        }

        let mut stmts =
            self.visit_fn(&mut method.attrs, None, &mut method.sig, method.semi_token, true);
        if let Some(block) = &mut method.default {
            block.stmts.splice(0..0, stmts);
        } else if !self.erase_ghost {
            let span = method.sig.fn_token.span;
            stmts.push(Stmt::Expr(Expr::Verbatim(
                quote_spanned!(span => ::builtin::no_method_body()),
            )));
            let block = Block { brace_token: Brace(span), stmts };
            method.default = Some(block);
        }
        if !self.erase_ghost {
            method.semi_token = None;
        }
        visit_trait_item_method_mut(self, method);
    }

    fn visit_item_const_mut(&mut self, con: &mut ItemConst) {
        self.visit_const(
            con.const_token.span,
            &mut con.attrs,
            Some(&con.vis),
            &mut con.publish,
            &mut con.mode,
        );
        visit_item_const_mut(self, con);
    }

    fn visit_field_mut(&mut self, field: &mut Field) {
        visit_field_mut(self, field);
        field.attrs.extend(data_mode_attrs(&field.mode));
        field.mode = DataMode::Default;
    }

    fn visit_item_enum_mut(&mut self, item: &mut ItemEnum) {
        visit_item_enum_mut(self, item);
        item.attrs.extend(data_mode_attrs(&item.mode));
        item.mode = DataMode::Default;
    }

    fn visit_item_struct_mut(&mut self, item: &mut ItemStruct) {
        visit_item_struct_mut(self, item);
        item.attrs.extend(data_mode_attrs(&item.mode));
        item.mode = DataMode::Default;
    }

    fn visit_type_mut(&mut self, ty: &mut Type) {
        self.inside_type += 1;
        syn_verus::visit_mut::visit_type_mut(self, ty);
        self.inside_type -= 1;

        let span = ty.span();
        let tmp_ty = take_type(ty);

        match tmp_ty {
            Type::FnSpec(TypeFnSpec { fn_spec_token: _, paren_token: _, inputs, output }) => {
                // Turn `FnSpec(Args...) -> Output`
                // into `FnSpec<Args, Output>`
                // Note that we have to turn `Args` into a tuple type, e.g.
                //
                // `FnSpec() -> Output`      -->  `FnSpec<(), Output>`
                // `FnSpec(X) -> Output`     -->  `FnSpec<(X, ), Output>`
                // `FnSpec(X, Y) -> Output`  -->  `FnSpec<(X, Y, ), Output>`

                let mut param_types: Vec<&Type> = Vec::new();
                for bare_fn_arg in inputs.iter() {
                    let BareFnArg { attrs, name: _, ty: param_ty } = bare_fn_arg;
                    if attrs.len() > 0 {
                        *ty = Type::Verbatim(quote_spanned!(attrs[0].span() =>
                            compile_error!("'tracked' not supported here")
                        ));
                        return;
                    }
                    param_types.push(param_ty);
                }

                let out_type: Type = match output {
                    ReturnType::Default => Type::Verbatim(quote_spanned! { span => () }),
                    ReturnType::Type(_, opt_tracked, opt_name, out_type) => {
                        if let Some(tracked) = opt_tracked {
                            *ty = Type::Verbatim(quote_spanned!(tracked.span() =>
                                compile_error!("'tracked' not supported here")
                            ));
                            return;
                        }
                        if let Some(name) = opt_name {
                            *ty = Type::Verbatim(quote_spanned!(name.1.span() =>
                                compile_error!("return-value name not expected here")
                            ));
                            return;
                        }
                        *out_type
                    }
                };

                *ty = Type::Verbatim(quote_spanned! { span =>
                    ::builtin::FnSpec<(#(#param_types ,)*), #out_type>
                });
            }
            _ => {
                *ty = tmp_ty;
            }
        }
    }

    fn visit_path_mut(&mut self, path: &mut Path) {
        // generic type arguments can appear inside paths
        self.inside_type += 1;
        syn_verus::visit_mut::visit_path_mut(self, path);
        self.inside_type -= 1;
    }

    fn visit_generic_method_argument_mut(&mut self, arg: &mut syn_verus::GenericMethodArgument) {
        self.inside_type += 1;
        syn_verus::visit_mut::visit_generic_method_argument_mut(self, arg);
        self.inside_type -= 1;
    }

    fn visit_item_mod_mut(&mut self, item: &mut ItemMod) {
        if let Some((_, items)) = &mut item.content {
            self.visit_items_prefilter(items);
        }
        syn_verus::visit_mut::visit_item_mod_mut(self, item);
    }

    fn visit_item_impl_mut(&mut self, imp: &mut ItemImpl) {
        self.visit_impl_items_prefilter(&mut imp.items, imp.trait_.is_some());
        syn_verus::visit_mut::visit_item_impl_mut(self, imp);
    }

    fn visit_item_trait_mut(&mut self, tr: &mut ItemTrait) {
        self.visit_trait_items_prefilter(&mut tr.items);
        syn_verus::visit_mut::visit_item_trait_mut(self, tr);
    }
}

struct Items {
    items: Vec<Item>,
}

impl Parse for Items {
    fn parse(input: ParseStream) -> syn_verus::parse::Result<Items> {
        let mut items = Vec::new();
        while !input.is_empty() {
            items.push(input.parse()?);
        }
        Ok(Items { items })
    }
}

#[derive(Debug)]
enum MacroElement {
    Comma(Token![,]),
    Semi(Token![;]),
    FatArrow(Token![=>]),
    Expr(Expr),
}

#[derive(Debug)]
struct MacroElements {
    elements: Vec<MacroElement>,
}

#[derive(Debug)]
enum Delimiter {
    Paren(Paren),
    Bracket(Bracket),
    Brace(Brace),
}

#[derive(Debug)]
struct MacroInvoke {
    path: Path,
    bang: Token![!],
    delimiter: Delimiter,
    elements: MacroElements,
}

impl Parse for MacroElement {
    fn parse(input: ParseStream) -> syn_verus::parse::Result<MacroElement> {
        if input.peek(Token![,]) {
            Ok(MacroElement::Comma(input.parse()?))
        } else if input.peek(Token![;]) {
            Ok(MacroElement::Semi(input.parse()?))
        } else if input.peek(Token![=>]) {
            Ok(MacroElement::FatArrow(input.parse()?))
        } else {
            Ok(MacroElement::Expr(input.parse()?))
        }
    }
}

impl Parse for MacroElements {
    fn parse(input: ParseStream) -> syn_verus::parse::Result<MacroElements> {
        let mut elements = Vec::new();
        while !input.is_empty() {
            elements.push(input.parse()?);
        }
        Ok(MacroElements { elements })
    }
}

impl Parse for MacroInvoke {
    fn parse(input: ParseStream) -> syn_verus::parse::Result<MacroInvoke> {
        let path = input.parse()?;
        let bang = input.parse()?;
        let content;
        if input.peek(syn_verus::token::Paren) {
            let paren = parenthesized!(content in input);
            let elements = content.parse()?;
            Ok(MacroInvoke { path, bang, delimiter: Delimiter::Paren(paren), elements })
        } else if input.peek(syn_verus::token::Bracket) {
            let bracket = bracketed!(content in input);
            let elements = content.parse()?;
            Ok(MacroInvoke { path, bang, delimiter: Delimiter::Bracket(bracket), elements })
        } else {
            let brace = braced!(content in input);
            let elements = content.parse()?;
            Ok(MacroInvoke { path, bang, delimiter: Delimiter::Brace(brace), elements })
        }
    }
}

impl quote::ToTokens for MacroElement {
    fn to_tokens(&self, tokens: &mut TokenStream) {
        match self {
            MacroElement::Comma(e) => e.to_tokens(tokens),
            MacroElement::Semi(e) => e.to_tokens(tokens),
            MacroElement::FatArrow(e) => e.to_tokens(tokens),
            MacroElement::Expr(e) => e.to_tokens(tokens),
        }
    }
}

impl quote::ToTokens for MacroElements {
    fn to_tokens(&self, tokens: &mut TokenStream) {
        for element in &self.elements {
            element.to_tokens(tokens);
        }
    }
}

impl quote::ToTokens for MacroInvoke {
    fn to_tokens(&self, tokens: &mut TokenStream) {
        self.path.to_tokens(tokens);
        self.bang.to_tokens(tokens);
        match self.delimiter {
            Delimiter::Paren(d) => {
                d.surround(tokens, |tokens| {
                    self.elements.to_tokens(tokens);
                });
            }
            Delimiter::Bracket(d) => {
                d.surround(tokens, |tokens| {
                    self.elements.to_tokens(tokens);
                });
            }
            Delimiter::Brace(d) => {
                d.surround(tokens, |tokens| {
                    self.elements.to_tokens(tokens);
                });
            }
        }
    }
}

pub(crate) fn rewrite_items(
    stream: proc_macro::TokenStream,
    erase_ghost: bool,
    use_spec_traits: bool,
    verus_macro_attr: bool,
) -> proc_macro::TokenStream {
    use quote::ToTokens;
    let stream = rejoin_tokens(stream);
    let mut items: Items = parse_macro_input!(stream as Items);
    let mut new_stream = TokenStream::new();
    let mut visitor = Visitor {
        erase_ghost,
        use_spec_traits,
        inside_ghost: 0,
        inside_type: 0,
        inside_arith: InsideArith::None,
        assign_to: false,
        rustdoc: env_rustdoc(),
        inside_bitvector: false,
        verus_macro_attr,
    };
    visitor.visit_items_prefilter(&mut items.items);
    for mut item in items.items {
        visitor.visit_item_mut(&mut item);
        visitor.inside_ghost = 0;
        visitor.inside_arith = InsideArith::None;
        item.to_tokens(&mut new_stream);
    }
    proc_macro::TokenStream::from(new_stream)
}

pub(crate) fn rewrite_expr(
    erase_ghost: bool,
    inside_ghost: bool,
    stream: proc_macro::TokenStream,
) -> proc_macro::TokenStream {
    use quote::ToTokens;
    let stream = rejoin_tokens(stream);
    let mut expr: Expr = parse_macro_input!(stream as Expr);
    let mut new_stream = TokenStream::new();
    let mut visitor = Visitor {
        erase_ghost,
        use_spec_traits: true,
        verus_macro_attr: true,
        inside_ghost: if inside_ghost { 1 } else { 0 },
        inside_type: 0,
        inside_arith: InsideArith::None,
        assign_to: false,
        rustdoc: env_rustdoc(),
        inside_bitvector: false,
    };
    visitor.visit_expr_mut(&mut expr);
    expr.to_tokens(&mut new_stream);
    proc_macro::TokenStream::from(new_stream)
}

// Unfortunately, the macro_rules tt tokenizer breaks tokens like &&& and ==> into smaller tokens.
// Try to put the original tokens back together here.
fn rejoin_tokens(stream: proc_macro::TokenStream) -> proc_macro::TokenStream {
    use proc_macro::{Group, Punct, Spacing::*, Span, TokenTree};
    let mut tokens: Vec<TokenTree> = stream.into_iter().collect();
    let pun = |t: &TokenTree| match t {
        TokenTree::Punct(p) => Some((p.as_char(), p.spacing(), p.span())),
        _ => None,
    };
    let adjacent = |s1: Span, s2: Span| {
        let l1 = s1.end();
        let l2 = s2.start();
        s1.source_file() == s2.source_file() && l1 == l2
    };
    for i in 0..(if tokens.len() >= 2 { tokens.len() - 2 } else { 0 }) {
        let t0 = pun(&tokens[i]);
        let t1 = pun(&tokens[i + 1]);
        let t2 = pun(&tokens[i + 2]);
        let t3 = if i + 3 < tokens.len() { pun(&tokens[i + 3]) } else { None };
        match (t0, t1, t2, t3) {
            (
                Some(('<', Joint, _)),
                Some(('=', Alone, s1)),
                Some(('=', Joint, s2)),
                Some(('>', Alone, _)),
            )
            | (Some(('=', Joint, _)), Some(('=', Alone, s1)), Some(('=', Alone, s2)), _)
            | (Some(('!', Joint, _)), Some(('=', Alone, s1)), Some(('=', Alone, s2)), _)
            | (Some(('=', Joint, _)), Some(('=', Alone, s1)), Some(('>', Alone, s2)), _)
            | (Some(('<', Joint, _)), Some(('=', Alone, s1)), Some(('=', Alone, s2)), _)
            | (Some(('&', Joint, _)), Some(('&', Alone, s1)), Some(('&', Alone, s2)), _)
            | (Some(('|', Joint, _)), Some(('|', Alone, s1)), Some(('|', Alone, s2)), _) => {
                if adjacent(s1, s2) {
                    let (op, _, span) = t1.unwrap();
                    let mut punct = Punct::new(op, Joint);
                    punct.set_span(span);
                    tokens[i + 1] = TokenTree::Punct(punct);
                }
            }
            _ => {}
        }
    }
    for tt in &mut tokens {
        match tt {
            TokenTree::Group(group) => {
                let mut new_group = Group::new(group.delimiter(), rejoin_tokens(group.stream()));
                new_group.set_span(group.span());
                *group = new_group;
            }
            _ => {}
        }
    }
    proc_macro::TokenStream::from_iter(tokens.into_iter())
}

pub(crate) fn proof_macro_exprs(
    erase_ghost: bool,
    inside_ghost: bool,
    stream: proc_macro::TokenStream,
) -> proc_macro::TokenStream {
    use quote::ToTokens;
    let stream = rejoin_tokens(stream);
    let mut invoke: MacroInvoke = parse_macro_input!(stream as MacroInvoke);
    let mut new_stream = TokenStream::new();
    let mut visitor = Visitor {
        erase_ghost,
        use_spec_traits: true,
        verus_macro_attr: true,
        inside_ghost: if inside_ghost { 1 } else { 0 },
        inside_type: 0,
        inside_arith: InsideArith::None,
        assign_to: false,
        rustdoc: env_rustdoc(),
        inside_bitvector: false,
    };
    for element in &mut invoke.elements.elements {
        match element {
            MacroElement::Expr(expr) => visitor.visit_expr_mut(expr),
            _ => {}
        }
    }
    invoke.to_tokens(&mut new_stream);
    proc_macro::TokenStream::from(new_stream)
}

/// Constructs #[name tokens]
fn mk_verus_attr(span: Span, tokens: TokenStream) -> Attribute {
    let mut path_segments = Punctuated::new();
    path_segments
        .push(PathSegment { ident: Ident::new("verus", span), arguments: PathArguments::None });
    path_segments
        .push(PathSegment { ident: Ident::new("internal", span), arguments: PathArguments::None });
    Attribute {
        pound_token: token::Pound { spans: [span] },
        style: AttrStyle::Outer,
        bracket_token: token::Bracket { span },
        path: Path { leading_colon: None, segments: path_segments },
        tokens: quote! { (#tokens) },
    }
}

/// Get `arg` from `#[verifier(arg)]`, and if `attr` is not a verifier attribute, return `None`
fn get_arg_from_verifier_attr(attr: &Attribute) -> Option<String> {
    let parsed = attr.parse_meta();
    if parsed.is_err() {
        return None;
    }
    let parsed = parsed.unwrap();
    let ids = get_idents_from_meta(&parsed);
    if ids.len() == 2 && ids.contains(&"verifier".to_string()) {
        let mut id: Vec<String> =
            ids.into_iter().filter(|x| x != &"verifier".to_string()).collect();
        if id.len() == 1 { id.pop() } else { None }
    } else {
        None
    }
}

/// Get idents from all "Path" in attributes(e.g. collect "verifier"` and `arg` from  `#[verifier(arg)]`)
fn get_idents_from_meta(parsed: &Meta) -> Vec<String> {
    match parsed {
        syn_verus::Meta::List(meta_list) => {
            let mut ids = get_ident_from_path(&meta_list.path);
            for meta in &meta_list.nested {
                match meta {
                    syn_verus::NestedMeta::Meta(meta) => {
                        ids.append(&mut get_idents_from_meta(&meta));
                    }
                    syn_verus::NestedMeta::Lit(_) => (),
                }
            }
            ids
        }
        syn_verus::Meta::Path(path) => get_ident_from_path(&path),
        syn_verus::Meta::NameValue(meta_name_value) => get_ident_from_path(&meta_name_value.path),
    }
}

fn get_ident_from_path(path: &Path) -> Vec<String> {
    let mut ids = vec![];
    for seg in &path.segments {
        ids.push(seg.ident.to_string().clone());
    }
    ids
}<|MERGE_RESOLUTION|>--- conflicted
+++ resolved
@@ -458,7 +458,6 @@
                     && (path_is_ident(&pts.path, "Tracked")
                         || path_is_ident(&pts.path, "Ghost")) =>
             {
-<<<<<<< HEAD
                 if let Pat::Ident(id) = &mut pts.pat.elems[0] {
                     if id.by_ref.is_some() || id.subpat.is_some() {
                         return;
@@ -474,39 +473,6 @@
                             parse_quote_spanned!(span => #[verus::internal(proof)] let mut #x = #tmp_x.get();)
                         } else {
                             parse_quote_spanned!(span => #[verus::internal(proof)] let #x = #tmp_x.get();)
-=======
-                // change
-                //   let Tracked((Trk(x), Gho(y))) = e;
-                // to
-                //   let (x, y) = tracked_split_tuple2(e);
-                //   let x = tracked_unwrap_trk(x);
-                //   let y = tracked_unwrap_gho(y);
-                let mut tuple_pat = take_pat(&mut pts.pat.elems[0]);
-                if let Pat::Tuple(pt) = &mut tuple_pat {
-                    for elem in &mut pt.elems {
-                        match elem {
-                            Pat::TupleStruct(trk)
-                                if trk.pat.elems.len() == 1
-                                    && (path_is_ident(&trk.path, "Gho")
-                                        || path_is_ident(&trk.path, "Trk")) =>
-                            {
-                                if let Pat::Ident(x) = &trk.pat.elems[0] {
-                                    let x = x.ident.clone();
-                                    let span = x.span();
-                                    let f: TokenStream = if path_is_ident(&trk.path, "Gho") {
-                                        quote_spanned!(span => vstd::modes::tracked_unwrap_gho)
-                                    } else {
-                                        quote_spanned!(span => vstd::modes::tracked_unwrap_trk)
-                                    };
-                                    stmts.push(Stmt::Semi(
-                                        Expr::Verbatim(quote_spanned!(span => let #x = #f(#x))),
-                                        Semi { spans: [span] },
-                                    ));
-                                    *elem = trk.pat.elems[0].clone();
-                                }
-                            }
-                            _ => {}
->>>>>>> 56933913
                         }
                     } else {
                         if self.inside_ghost == 0 {
@@ -1154,20 +1120,16 @@
                     let inner = take_expr(&mut call.args[0]);
                     *expr = Expr::Verbatim(if self.erase_ghost {
                         quote_spanned!(span => Tracked::assume_new())
-                    } else if self.pervasive_in_same_crate {
-                        quote_spanned!(span => #[verifier(ghost_wrapper)] /* vattr */ crate::pervasive::modes::tracked_exec(#[verifier(tracked_block_wrapped)] /* vattr */ #inner))
                     } else {
-                        quote_spanned!(span => #[verifier(ghost_wrapper)] /* vattr */ vstd::modes::tracked_exec(#[verifier(tracked_block_wrapped)] /* vattr */ #inner))
+                        quote_spanned!(span => #[verifier(ghost_wrapper)] /* vattr */ ::builtin::tracked_exec(#[verifier(tracked_block_wrapped)] /* vattr */ #inner))
                     });
                 } else {
                     // Ghost(...)
                     let inner = take_expr(&mut call.args[0]);
                     *expr = Expr::Verbatim(if self.erase_ghost {
                         quote_spanned!(span => Ghost::assume_new())
-                    } else if self.pervasive_in_same_crate {
-                        quote_spanned!(span => #[verifier(ghost_wrapper)] /* vattr */ crate::pervasive::modes::ghost_exec(#[verifier(ghost_block_wrapped)] /* vattr */ #inner))
                     } else {
-                        quote_spanned!(span => #[verifier(ghost_wrapper)] /* vattr */ vstd::modes::ghost_exec(#[verifier(ghost_block_wrapped)] /* vattr */ #inner))
+                        quote_spanned!(span => #[verifier(ghost_wrapper)] /* vattr */ ::builtin::ghost_exec(#[verifier(ghost_block_wrapped)] /* vattr */ #inner))
                     });
                 }
             }
@@ -1193,41 +1155,6 @@
                             ),
                         );
                     }
-<<<<<<< HEAD
-=======
-                    (false, (true, false), Expr::Paren(..)) => {
-                        // ghost(...)
-                        let inner = take_expr(&mut *unary.expr);
-                        *expr = Expr::Verbatim(if self.erase_ghost {
-                            quote_spanned!(span => Ghost::assume_new())
-                        } else {
-                            quote_spanned!(span => #[verifier(ghost_wrapper)] /* vattr */ ::builtin::ghost_exec(#[verifier(ghost_block_wrapped)] /* vattr */ #inner))
-                        });
-                    }
-                    (false, (true, false), _) => {
-                        *expr = Expr::Verbatim(
-                            quote_spanned!(span => compile_error!("Expected parentheses")),
-                        );
-                        return;
-                    }
-                    (false, (true, true), Expr::Paren(..)) => {
-                        // tracked(...)
-                        let inner = take_expr(&mut *unary.expr);
-                        *expr = Expr::Verbatim(if self.erase_ghost {
-                            quote_spanned!(span => Tracked::assume_new())
-                        } else {
-                            quote_spanned!(span => #[verifier(ghost_wrapper)] /* vattr */ ::builtin::tracked_exec(#[verifier(tracked_block_wrapped)] /* vattr */ #inner))
-                        });
-                    }
-                    (true, (true, true), _) => {
-                        // TODO: once we migrate all the code, this case can be eliminated
-                        // tracked ...
-                        let inner = take_expr(&mut *unary.expr);
-                        *expr = Expr::Verbatim(
-                            quote_spanned!(span => #[verifier(tracked_block)] /* vattr */ { #inner }),
-                        );
-                    }
->>>>>>> 56933913
                     _ => {
                         *expr = Expr::Verbatim(
                             quote_spanned!(span => compile_error!("unexpected proof block")),
