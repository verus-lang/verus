use crate::rustdoc::env_rustdoc;
use crate::EraseGhost;
use proc_macro2::Span;
use proc_macro2::TokenStream;
use proc_macro2::TokenTree;
use quote::format_ident;
use quote::ToTokens;
use quote::{quote, quote_spanned};
use syn_verus::parse::{Parse, ParseStream};
use syn_verus::parse_quote_spanned;
use syn_verus::punctuated::Punctuated;
use syn_verus::spanned::Spanned;
use syn_verus::token;
use syn_verus::token::Colon2;
use syn_verus::token::{Brace, Bracket, Paren, Semi};
use syn_verus::visit_mut::{
    visit_block_mut, visit_expr_loop_mut, visit_expr_mut, visit_expr_while_mut, visit_field_mut,
    visit_impl_item_method_mut, visit_item_const_mut, visit_item_enum_mut, visit_item_fn_mut,
    visit_item_static_mut, visit_item_struct_mut, visit_item_union_mut, visit_local_mut,
    visit_specification_mut, visit_trait_item_method_mut, VisitMut,
};
use syn_verus::BroadcastUse;
use syn_verus::ExprBlock;
use syn_verus::{
    braced, bracketed, parenthesized, parse_macro_input, AttrStyle, Attribute, BareFnArg, BinOp,
    Block, DataMode, Decreases, Ensures, Expr, ExprBinary, ExprCall, ExprLit, ExprLoop,
    ExprMatches, ExprTuple, ExprUnary, ExprWhile, Field, FnArgKind, FnMode, Global, Ident,
    ImplItem, ImplItemMethod, Invariant, InvariantEnsures, InvariantExceptBreak, InvariantNameSet,
    InvariantNameSetList, Item, ItemBroadcastGroup, ItemConst, ItemEnum, ItemFn, ItemImpl, ItemMod,
    ItemStatic, ItemStruct, ItemTrait, ItemUnion, Lit, Local, MatchesOpExpr, MatchesOpToken,
    ModeSpec, ModeSpecChecked, Pat, Path, PathArguments, PathSegment, Publish, Recommends,
    Requires, ReturnType, Returns, Signature, SignatureDecreases, SignatureInvariants,
<<<<<<< HEAD
    SignatureSpec, SignatureSpecAttr, SignatureUnwind, Stmt, Token, TraitItem, TraitItemMethod,
    Type, TypeFnSpec, UnOp, Visibility,
=======
    SignatureUnwind, Stmt, Token, TraitItem, TraitItemMethod, Type, TypeFnSpec, TypePath, UnOp,
    Visibility,
>>>>>>> ac3ca82a
};

const VERUS_SPEC: &str = "VERUS_SPEC__";

fn take_expr(expr: &mut Expr) -> Expr {
    let dummy: Expr = Expr::Verbatim(TokenStream::new());
    std::mem::replace(expr, dummy)
}

fn take_type(expr: &mut Type) -> Type {
    let dummy: Type = Type::Verbatim(TokenStream::new());
    std::mem::replace(expr, dummy)
}

fn take_pat(pat: &mut Pat) -> Pat {
    let dummy: Pat = Pat::Verbatim(TokenStream::new());
    std::mem::replace(pat, dummy)
}

fn take_ghost<T: Default>(erase_ghost: EraseGhost, dest: &mut T) -> T {
    if erase_ghost.erase() {
        *dest = T::default();
        T::default()
    } else {
        std::mem::take(dest)
    }
}

#[derive(Debug, Clone, Copy, PartialEq, Eq)]
enum InsideArith {
    None,
    Widen,
    Fixed,
}

struct Visitor {
    erase_ghost: EraseGhost,
    // TODO: this should always be true
    use_spec_traits: bool,
    // inside_ghost > 0 means we're currently visiting ghost code
    inside_ghost: u32,
    // inside_type > 0 means we're currently visiting a type
    inside_type: u32,
    // inside_external_code > 0 means we're currently visiting an external or external_body body
    inside_external_code: u32,
    // visiting a constant, for which we have to translate ghost code even when erasing
    inside_const: bool,
    // Widen means we're a direct subexpression in an arithmetic expression that will widen the result.
    // (e.g. "x" or "3" in x + 3 or in x < (3), but not in f(x) + g(3)).
    // When we see a constant in inside_arith, we preemptively give it type "int" rather than
    // asking Rust to infer an integer type, since the inference would usually fail.
    // We also use Widen inside "... as typ".
    // It is inherited through parentheses, if/else, match, and blocks.
    // Fixed is used for bitwise operations, where we use Rust's native integer literals
    // rather than an int literal.
    inside_arith: InsideArith,
    // assign_to == true means we're an expression being assigned to by Assign
    assign_to: bool,

    // Add extra verus signature information to the docstring
    rustdoc: bool,
}

// For exec "let pat = init" declarations, recursively find Tracked(x), Ghost(x), x in pat
struct ExecGhostPatVisitor {
    inside_ghost: u32,
    tracked: Option<Token![tracked]>,
    ghost: Option<Token![ghost]>,
    x_decls: Vec<Stmt>,
    x_assigns: Vec<Stmt>,
}

fn data_mode_attrs(mode: &DataMode) -> Vec<Attribute> {
    match mode {
        DataMode::Default => vec![],
        DataMode::Ghost(token) => {
            vec![mk_verus_attr(token.ghost_token.span, quote! { spec })]
        }
        DataMode::Tracked(token) => {
            vec![mk_verus_attr(token.tracked_token.span, quote! { proof })]
        }
        DataMode::Exec(token) => {
            vec![mk_verus_attr(token.exec_token.span, quote! { exec })]
        }
    }
}

fn path_is_ident(path: &Path, s: &str) -> bool {
    let segments = &path.segments;
    segments.len() == 1 && segments.first().unwrap().ident.to_string() == s
}

macro_rules! stmt_with_semi {
    ($b:ident, $span:expr => $($tok:tt)*) => {
        {
            let sp = $span;
            let $b = crate::syntax::Builtin(sp);
            stmt_with_semi!{ sp => $($tok)* }
        }
    };
    ($span:expr => $($tok:tt)*) => {
        Stmt::Semi(
            Expr::Verbatim(quote_spanned!{ $span => $($tok)* }),
            Semi { spans: [ $span ] },
        )
    };
}

macro_rules! quote_verbatim {
    ($b: ident, $span:expr, $attrs:tt => $($tok:tt)*) => {
        {
            let sp = $span;
            let $b = crate::syntax::Builtin(sp);
            quote_verbatim!{ $span, $attrs => $($tok)* }
        }
    };
    ($span:expr, $attrs:tt => $($tok:tt)*) => {
        Expr::Verbatim(quote_spanned!{ $span => #(#$attrs)* $($tok)* })
    }
}

macro_rules! quote_spanned_builtin {
    ($b:ident, $span:expr => $($tt:tt)*) => {
        {
            let sp = $span;
            let $b = crate::syntax::Builtin(sp);
            ::quote::quote_spanned!{ sp => $($tt)* }
        }
    }
}

macro_rules! quote_spanned_builtin_vstd {
    ($b:ident, $v:ident, $span:expr => $($tt:tt)*) => {
        {
            let sp = $span;
            let $b = crate::syntax::Builtin(sp);
            let $v = crate::syntax::Vstd(sp);
            ::quote::quote_spanned!{ sp => $($tt)* }
        }
    }
}

macro_rules! quote_vstd {
    ($b:ident => $($tt:tt)*) => {
        {
            let sp = ::proc_macro2::Span::call_site();
            let $b = crate::syntax::Vstd(sp);
            ::quote::quote!{ $($tt)* }
        }
    }
}

macro_rules! quote_builtin {
    ($b:ident => $($tt:tt)*) => {
        {
            let sp = ::proc_macro2::Span::call_site();
            let $b = crate::syntax::Builtin(sp);
            ::quote::quote!{ $($tt)* }
        }
    }
}

macro_rules! quote_spanned_vstd {
    ($b:ident, $span:expr => $($tt:tt)*) => {
        {
            let sp = $span;
            let $b = crate::syntax::Vstd(sp);
            ::quote::quote_spanned!{ sp => $($tt)* }
        }
    }
}

macro_rules! parse_quote_spanned_vstd {
    ($b:ident, $span:expr => $($tt:tt)*) => {
        {
            let sp = $span;
            let $b = crate::syntax::Vstd(sp);
            ::syn_verus::parse_quote_spanned!{ sp => $($tt)* }
        }
    }
}

impl Visitor {
    fn take_ghost<T: Default>(&self, dest: &mut T) -> T {
        take_ghost(self.erase_ghost, dest)
    }

    fn maybe_erase_expr(&self, span: Span, e: Expr) -> Expr {
        if self.erase_ghost.erase() { Expr::Verbatim(quote_spanned!(span => {})) } else { e }
    }

    fn filter_attrs(&mut self, attrs: &mut Vec<Attribute>) {
        if self.erase_ghost.erase_all() {
            // Remove verus:: and verifier:: attributes to make it easier for
            // standard rustc to compile the code
            attrs.retain(|attr| {
                let prefix = attr.path.segments[0].ident.to_string();
                prefix != "verus" && prefix != "verifier"
            });
        }
    }

    fn take_sig_specs<TType: ToTokens>(
        &mut self,
        spec: &mut SignatureSpec,
        ret_pat: Option<(Pat, TType)>,
        is_const: bool,
        span: Span,
    ) -> Vec<Stmt> {
<<<<<<< HEAD
        let requires = self.take_ghost(&mut spec.requires);
        let recommends = self.take_ghost(&mut spec.recommends);
        let ensures = self.take_ghost(&mut spec.ensures);
        let returns = self.take_ghost(&mut spec.returns);
        let decreases = self.take_ghost(&mut spec.decreases);
        let opens_invariants = self.take_ghost(&mut spec.invariants);
        let unwind = self.take_ghost(&mut spec.unwind);
=======
        let mut stmts: Vec<Stmt> = Vec::new();
        let mut unwrap_ghost_tracked: Vec<Stmt> = Vec::new();

        // attrs.push(mk_verus_attr(sig.fn_token.span, quote! { verus_macro }));
        if self.erase_ghost.keep() {
            attrs.push(mk_verus_attr(sig.fn_token.span, quote! { verus_macro }));
        }

        for arg in &mut sig.inputs {
            match (arg.tracked, &mut arg.kind) {
                _ if self.erase_ghost.erase_all() => {}
                (None, _) => {}
                (Some(token), FnArgKind::Receiver(receiver)) => {
                    receiver.attrs.push(mk_verus_attr(token.span, quote! { proof }));
                }
                (Some(token), FnArgKind::Typed(typed)) => {
                    typed.attrs.push(mk_verus_attr(token.span, quote! { proof }));
                }
            }

            // Check for Ghost(x) or Tracked(x) argument
            use syn_verus::PatType;
            if let FnArgKind::Typed(PatType { pat, .. }) = &mut arg.kind {
                let pat = &mut **pat;
                let mut tracked_wrapper = false;
                let mut wrapped_pat_id = None;
                if let Pat::TupleStruct(tup) = &*pat {
                    let ghost_wrapper = path_is_ident(&tup.path, "Ghost");
                    tracked_wrapper = path_is_ident(&tup.path, "Tracked");
                    if ghost_wrapper || tracked_wrapper || tup.pat.elems.len() == 1 {
                        if let Pat::Ident(id) = &tup.pat.elems[0] {
                            wrapped_pat_id = Some(id.clone());
                        }
                    }
                }
                if let Some(mut wrapped_pat_id) = wrapped_pat_id {
                    // Change
                    //   fn f(x: Tracked<T>) {
                    // to
                    //   fn f(verus_tmp_x: Tracked<T>) {
                    //       #[verus::internal(header_unwrap_parameter)] let t;
                    //       #[verifier::proof_block] { t = verus_tmp_x.get() };
                    let span = pat.span();
                    let x = wrapped_pat_id.ident;
                    let tmp_id = Ident::new(
                        &format!("verus_tmp_{x}"),
                        Span::mixed_site().located_at(pat.span()),
                    );
                    wrapped_pat_id.ident = tmp_id.clone();
                    *pat = Pat::Ident(wrapped_pat_id);
                    if self.erase_ghost.keep() {
                        unwrap_ghost_tracked.push(stmt_with_semi!(
                            span => #[verus::internal(header_unwrap_parameter)] let #x));
                        if tracked_wrapper {
                            unwrap_ghost_tracked.push(stmt_with_semi!(
                                span => #[verifier::proof_block] { #x = #tmp_id.get() }));
                        } else {
                            unwrap_ghost_tracked.push(stmt_with_semi!(
                                span => #[verifier::proof_block] { #x = #tmp_id.view() }));
                        }
                    }
                }
            }

            arg.tracked = None;
        }
        let ret_pat = match &mut sig.output {
            ReturnType::Default => None,
            ReturnType::Type(_, ref mut tracked, ref mut ret_opt, ty) => {
                self.visit_type_mut(ty);
                if let Some(token) = tracked {
                    if !self.erase_ghost.erase_all() {
                        attrs.push(mk_verus_attr(token.span, quote! { returns(proof) }));
                    }
                    *tracked = None;
                }
                match std::mem::take(ret_opt) {
                    None => None,
                    Some(ret) => Some((ret.1.clone(), ty.clone())),
                }
            }
        };

        match (vis, &sig.publish, &sig.mode, &semi_token, self.erase_ghost.erase()) {
            (Some(Visibility::Inherited), _, _, _, _) => {}
            (
                Some(_),
                Publish::Default,
                FnMode::Spec(ModeSpec { spec_token })
                | FnMode::SpecChecked(ModeSpecChecked { spec_token, .. }),
                None,
                false,
            ) => {
                stmts.push(stmt_with_semi!(
                    spec_token.span =>
                    compile_error!("non-private spec function must be marked open or closed to indicate whether the function body is public (pub open) or private (pub closed)")
                ));
            }
            _ => {}
        }

        if matches!(sig.mode, FnMode::Default | FnMode::Exec(_) | FnMode::Proof(_))
            && !matches!(sig.publish, Publish::Default)
        {
            let publish_span = sig.publish.span();
            stmts.push(stmt_with_semi!(
                publish_span =>
                compile_error!("only `spec` functions can be marked `open` or `closed`")
            ));
        }

        if sig.broadcast.is_some() && !matches!(sig.mode, FnMode::Proof(_)) {
            let broadcast_span = sig.broadcast.span();
            stmts.push(stmt_with_semi!(
                broadcast_span =>
                compile_error!("only `proof` functions can be marked `broadcast`")
            ));
        }

        let broadcast_attrs = if let Some(b) = sig.broadcast {
            vec![mk_verus_attr(b.span, quote! { broadcast_forall })]
        } else {
            vec![]
        };

        let publish_attrs = match &sig.publish {
            Publish::Default => vec![],
            Publish::Closed(o) => vec![mk_verus_attr(o.token.span, quote! { closed })],
            Publish::Open(o) => vec![mk_verus_attr(o.token.span, quote! { open })],
            Publish::OpenRestricted(_) => {
                unimplemented!("TODO: support open(...)")
            }
        };

        let (unimpl, ext_attrs) = match (&sig.mode, semi_token, is_trait) {
            (FnMode::Spec(_) | FnMode::SpecChecked(_), Some(semi), false) => (
                vec![Stmt::Expr(Expr::Verbatim(quote_spanned!(semi.span => unimplemented!())))],
                vec![mk_verus_attr(semi.span, quote! { external_body })],
            ),
            _ => (vec![], vec![]),
        };

        let (inside_ghost, mode_attrs): (u32, Vec<Attribute>) = match &sig.mode {
            FnMode::Default => (0, vec![]),
            FnMode::Spec(token) => (1, vec![mk_verus_attr(token.spec_token.span, quote! { spec })]),
            FnMode::SpecChecked(token) => (
                1,
                vec![mk_verus_attr(
                    token.spec_token.span,
                    quote_spanned! { token.spec_token.span => spec(checked) },
                )],
            ),
            FnMode::Proof(token) => {
                (1, vec![mk_verus_attr(token.proof_token.span, quote! { proof })])
            }
            FnMode::Exec(token) => (0, vec![mk_verus_attr(token.exec_token.span, quote! { exec })]),
        };
        self.inside_ghost = inside_ghost;

        let prover_attr = sig.prover.as_ref().map(|(_, _, prover_ident)| {
            mk_verus_attr(prover_ident.span(), quote! { prover(#prover_ident) })
        });

        self.inside_ghost += 1; // for requires, ensures, etc.

        let requires = self.take_ghost(&mut sig.requires);
        let recommends = self.take_ghost(&mut sig.recommends);
        let ensures = self.take_ghost(&mut sig.ensures);
        let returns = self.take_ghost(&mut sig.returns);
        let decreases = self.take_ghost(&mut sig.decreases);
        let opens_invariants = self.take_ghost(&mut sig.invariants);
        let unwind = self.take_ghost(&mut sig.unwind);
>>>>>>> ac3ca82a

        let mut spec_stmts = Vec::new();
        // TODO: wrap specs inside ghost blocks
        if let Some(Requires { token, mut exprs }) = requires {
            if exprs.exprs.len() > 0 {
                for expr in exprs.exprs.iter_mut() {
                    self.visit_expr_mut(expr);
                }
                spec_stmts.push(Stmt::Semi(
                    Expr::Verbatim(
                        quote_spanned_builtin!(builtin, token.span => #builtin::requires([#exprs])),
                    ),
                    Semi { spans: [token.span] },
                ));
            }
        }
        if let Some(Recommends { token, mut exprs, via }) = recommends {
            if exprs.exprs.len() > 0 {
                for expr in exprs.exprs.iter_mut() {
                    self.visit_expr_mut(expr);
                }
                spec_stmts.push(Stmt::Semi(
                    Expr::Verbatim(quote_spanned_builtin!(builtin, token.span => #builtin::recommends([#exprs]))),
                    Semi { spans: [token.span] },
                ));
            }
            if let Some((via_token, via_expr)) = via {
                spec_stmts.push(Stmt::Semi(
                    Expr::Verbatim(
                        quote_spanned_builtin!(builtin, via_expr.span() => #builtin::recommends_by(#via_expr)),
                    ),
                    Semi { spans: [via_token.span] },
                ));
            }
        }
        if let Some(Ensures { attrs, token, mut exprs }) = ensures {
            if exprs.exprs.len() > 0 {
                for expr in exprs.exprs.iter_mut() {
                    self.visit_expr_mut(expr);
                }
                let cont = match self.extract_quant_triggers(attrs, token.span) {
                    Ok(
                        found @ (ExtractQuantTriggersFound::Auto
                        | ExtractQuantTriggersFound::AllTriggers
                        | ExtractQuantTriggersFound::Triggers(..)),
                    ) => {
                        if exprs.exprs.len() == 0 {
                            let err =
                                "when using #![trigger f(x)], at least one ensures is required";
                            let expr =
                                Expr::Verbatim(quote_spanned!(token.span => compile_error!(#err)));
                            spec_stmts.push(Stmt::Semi(expr, Semi { spans: [token.span] }));
                            false
                        } else {
                            let e = take_expr(&mut exprs.exprs[0]);
                            match found {
                                ExtractQuantTriggersFound::Auto => {
                                    exprs.exprs[0] = Expr::Verbatim(
                                        quote_spanned!(exprs.exprs[0].span() => #[verus::internal(auto_trigger)] (#e)),
                                    );
                                }
                                ExtractQuantTriggersFound::AllTriggers => {
                                    exprs.exprs[0] = Expr::Verbatim(
                                        quote_spanned!(exprs.exprs[0].span() => #[verus::internal(all_triggers)] (#e)),
                                    );
                                }
                                ExtractQuantTriggersFound::Triggers(tuple) => {
                                    exprs.exprs[0] = Expr::Verbatim(
                                        quote_spanned_builtin!(builtin, exprs.exprs[0].span() => #builtin::with_triggers(#tuple, #e)),
                                    );
                                }
                                ExtractQuantTriggersFound::None => unreachable!(),
                            }
                            true
                        }
                    }
                    Ok(ExtractQuantTriggersFound::None) => true,
                    Err(err_expr) => {
                        exprs.exprs[0] = err_expr;
                        false
                    }
                };
                if cont {
                    if let Some((p, ty)) = ret_pat {
                        spec_stmts.push(Stmt::Semi(
                            Expr::Verbatim(
                                quote_spanned_builtin!(builtin, token.span => #builtin::ensures(|#p: #ty| [#exprs])),
                            ),
                            Semi { spans: [token.span] },
                        ));
                    } else {
                        spec_stmts.push(Stmt::Semi(
                            Expr::Verbatim(
                                quote_spanned_builtin!(builtin, token.span => #builtin::ensures([#exprs])),
                            ),
                            Semi { spans: [token.span] },
                        ));
                    }
                }
            }
        }
        if let Some(Returns { token, mut exprs }) = returns {
            if exprs.exprs.len() > 0 {
                for expr in exprs.exprs.iter_mut() {
                    self.visit_expr_mut(expr);
                }
                spec_stmts.push(Stmt::Semi(
                    Expr::Verbatim(
                        quote_spanned_builtin!(builtin, token.span => #builtin::returns([#exprs])),
                    ),
                    Semi { spans: [token.span] },
                ));
            }
        }
        if let Some(SignatureDecreases { decreases: Decreases { token, mut exprs }, when, via }) =
            decreases
        {
            for expr in exprs.exprs.iter_mut() {
                self.visit_expr_mut(expr);
                if matches!(expr, Expr::Tuple(..)) {
                    let err = "decreases cannot be a tuple; use `decreases x, y` rather than `decreases (x, y)`";
                    let expr = Expr::Verbatim(quote_spanned!(token.span => compile_error!(#err)));
                    spec_stmts.push(Stmt::Semi(expr, Semi { spans: [token.span] }));
                }
            }
            spec_stmts.push(Stmt::Semi(
                Expr::Verbatim(
                    quote_spanned_builtin!(builtin, token.span => #builtin::decreases((#exprs))),
                ),
                Semi { spans: [token.span] },
            ));
            if let Some((when_token, mut when_expr)) = when {
                self.visit_expr_mut(&mut when_expr);
                spec_stmts.push(Stmt::Semi(
                    Expr::Verbatim(
                        quote_spanned_builtin!(builtin, when_expr.span() => #builtin::decreases_when(#when_expr)),
                    ),
                    Semi { spans: [when_token.span] },
                ));
            }
            if let Some((via_token, via_expr)) = via {
                spec_stmts.push(Stmt::Semi(
                    Expr::Verbatim(
                        quote_spanned_builtin!(builtin, via_expr.span() => #builtin::decreases_by(#via_expr)),
                    ),
                    Semi { spans: [via_token.span] },
                ));
            }
        }
        if let Some(SignatureInvariants { token: _, set }) = opens_invariants {
            match set {
                InvariantNameSet::Any(any) => {
                    spec_stmts.push(Stmt::Semi(
                        Expr::Verbatim(
                            quote_spanned_builtin!(builtin, any.span() => #builtin::opens_invariants_any()),
                        ),
                        Semi { spans: [any.span()] },
                    ));
                }
                InvariantNameSet::None(none) => {
                    spec_stmts.push(Stmt::Semi(
                        Expr::Verbatim(
                            quote_spanned_builtin!(builtin, none.span() => #builtin::opens_invariants_none()),
                        ),
                        Semi { spans: [none.span()] },
                    ));
                }
                InvariantNameSet::List(InvariantNameSetList { bracket_token, mut exprs }) => {
                    for expr in exprs.iter_mut() {
                        self.visit_expr_mut(expr);
                    }
                    spec_stmts.push(Stmt::Semi(
                        Expr::Verbatim(
                            quote_spanned_builtin!(builtin, bracket_token.span => #builtin::opens_invariants([#exprs])),
                        ),
                        Semi { spans: [bracket_token.span] },
                    ));
                }
            }
        }

        if let Some(SignatureUnwind { token, when }) = unwind {
            if let Some((when_token, mut when_expr)) = when {
                self.visit_expr_mut(&mut when_expr);
                spec_stmts.push(Stmt::Semi(
                    Expr::Verbatim(
                        quote_spanned_builtin!(builtin, when_expr.span() => #builtin::no_unwind_when(#when_expr)),
                    ),
                    Semi { spans: [when_token.span] },
                ));
            } else {
                spec_stmts.push(Stmt::Semi(
                    Expr::Verbatim(
                        quote_spanned_builtin!(builtin, token.span() => #builtin::no_unwind()),
                    ),
                    Semi { spans: [token.span] },
                ));
            }
        }

        if is_const {
            vec![Stmt::Expr(Expr::Verbatim(
                quote_spanned!(span => #[verus::internal(const_header_wrapper)] || { #(#spec_stmts)* };),
            ))]
        } else {
            spec_stmts
        }
    }

    fn visit_fn(
        &mut self,
        attrs: &mut Vec<Attribute>,
        vis: Option<&Visibility>,
        sig: &mut Signature,
        semi_token: Option<Token![;]>,
        is_trait: bool,
    ) -> Vec<Stmt> {
        let mut stmts: Vec<Stmt> = Vec::new();
        let mut unwrap_ghost_tracked: Vec<Stmt> = Vec::new();

        // attrs.push(mk_verus_attr(sig.fn_token.span, quote! { verus_macro }));
        if self.erase_ghost.keep() {
            attrs.push(mk_verus_attr(sig.fn_token.span, quote! { verus_macro }));
        }

        for arg in &mut sig.inputs {
            match (arg.tracked, &mut arg.kind) {
                _ if self.erase_ghost.erase_all() => {}
                (None, _) => {}
                (Some(token), FnArgKind::Receiver(receiver)) => {
                    receiver.attrs.push(mk_verus_attr(token.span, quote! { proof }));
                }
                (Some(token), FnArgKind::Typed(typed)) => {
                    typed.attrs.push(mk_verus_attr(token.span, quote! { proof }));
                }
            }

            // Check for Ghost(x) or Tracked(x) argument
            use syn_verus::PatType;
            if let FnArgKind::Typed(PatType { pat, .. }) = &mut arg.kind {
                let pat = &mut **pat;
                let mut tracked_wrapper = false;
                let mut wrapped_pat_id = None;
                if let Pat::TupleStruct(tup) = &*pat {
                    let ghost_wrapper = path_is_ident(&tup.path, "Ghost");
                    tracked_wrapper = path_is_ident(&tup.path, "Tracked");
                    if ghost_wrapper || tracked_wrapper || tup.pat.elems.len() == 1 {
                        if let Pat::Ident(id) = &tup.pat.elems[0] {
                            wrapped_pat_id = Some(id.clone());
                        }
                    }
                }
                if let Some(mut wrapped_pat_id) = wrapped_pat_id {
                    // Change
                    //   fn f(x: Tracked<T>) {
                    // to
                    //   fn f(verus_tmp_x: Tracked<T>) {
                    //       #[verus::internal(header_unwrap_parameter)] let t;
                    //       #[verifier::proof_block] { t = verus_tmp_x.get() };
                    let span = pat.span();
                    let x = wrapped_pat_id.ident;
                    let tmp_id = Ident::new(
                        &format!("verus_tmp_{x}"),
                        Span::mixed_site().located_at(pat.span()),
                    );
                    wrapped_pat_id.ident = tmp_id.clone();
                    *pat = Pat::Ident(wrapped_pat_id);
                    if self.erase_ghost.keep() {
                        unwrap_ghost_tracked.push(stmt_with_semi!(
                            span => #[verus::internal(header_unwrap_parameter)] let #x));
                        if tracked_wrapper {
                            unwrap_ghost_tracked.push(stmt_with_semi!(
                                span => #[verifier::proof_block] { #x = #tmp_id.get() }));
                        } else {
                            unwrap_ghost_tracked.push(stmt_with_semi!(
                                span => #[verifier::proof_block] { #x = #tmp_id.view() }));
                        }
                    }
                }
            }

            arg.tracked = None;
        }
        let ret_pat = match &mut sig.output {
            ReturnType::Default => None,
            ReturnType::Type(_, ref mut tracked, ref mut ret_opt, ty) => {
                self.visit_type_mut(ty);
                if let Some(token) = tracked {
                    if !self.erase_ghost.erase_all() {
                        attrs.push(mk_verus_attr(token.span, quote! { returns(proof) }));
                    }
                    *tracked = None;
                }
                match std::mem::take(ret_opt) {
                    None => None,
                    Some(ret) => Some((ret.1.clone(), ty.clone())),
                }
            }
        };

        match (vis, &sig.publish, &sig.mode, &semi_token, self.erase_ghost.erase()) {
            (Some(Visibility::Inherited), _, _, _, _) => {}
            (
                Some(_),
                Publish::Default,
                FnMode::Spec(ModeSpec { spec_token })
                | FnMode::SpecChecked(ModeSpecChecked { spec_token, .. }),
                None,
                false,
            ) => {
                stmts.push(stmt_with_semi!(
                    spec_token.span =>
                    compile_error!("non-private spec function must be marked open or closed to indicate whether the function body is public (pub open) or private (pub closed)")
                ));
            }
            _ => {}
        }

        if matches!(sig.mode, FnMode::Default | FnMode::Exec(_) | FnMode::Proof(_))
            && !matches!(sig.publish, Publish::Default)
        {
            let publish_span = sig.publish.span();
            stmts.push(stmt_with_semi!(
                publish_span =>
                compile_error!("only `spec` functions can be marked `open` or `closed`")
            ));
        }

        if sig.broadcast.is_some() && !matches!(sig.mode, FnMode::Proof(_)) {
            let broadcast_span = sig.broadcast.span();
            stmts.push(stmt_with_semi!(
                broadcast_span =>
                compile_error!("only `proof` functions can be marked `broadcast`")
            ));
        }

        let broadcast_attrs = if let Some(b) = sig.broadcast {
            vec![mk_verus_attr(b.span, quote! { broadcast_forall })]
        } else {
            vec![]
        };

        let publish_attrs = match &sig.publish {
            Publish::Default => vec![],
            Publish::Closed(o) => vec![mk_verus_attr(o.token.span, quote! { closed })],
            Publish::Open(o) => vec![mk_verus_attr(o.token.span, quote! { open })],
            Publish::OpenRestricted(_) => {
                unimplemented!("TODO: support open(...)")
            }
        };

        let (unimpl, ext_attrs) = match (&sig.mode, semi_token, is_trait) {
            (FnMode::Spec(_) | FnMode::SpecChecked(_), Some(semi), false) => (
                vec![Stmt::Expr(Expr::Verbatim(quote_spanned!(semi.span => unimplemented!())))],
                vec![mk_verus_attr(semi.span, quote! { external_body })],
            ),
            _ => (vec![], vec![]),
        };

        let (inside_ghost, mode_attrs): (u32, Vec<Attribute>) = match &sig.mode {
            FnMode::Default => (0, vec![]),
            FnMode::Spec(token) => (1, vec![mk_verus_attr(token.spec_token.span, quote! { spec })]),
            FnMode::SpecChecked(token) => (
                1,
                vec![mk_verus_attr(
                    token.spec_token.span,
                    quote_spanned! { token.spec_token.span => spec(checked) },
                )],
            ),
            FnMode::Proof(token) => {
                (1, vec![mk_verus_attr(token.proof_token.span, quote! { proof })])
            }
            FnMode::Exec(token) => (0, vec![mk_verus_attr(token.exec_token.span, quote! { exec })]),
        };
        self.inside_ghost = inside_ghost;

        let prover = self.take_ghost(&mut sig.spec.prover);
        let prover_attr = prover.as_ref().map(|syn_verus::Prover { id: prover_ident, .. }| {
            mk_verus_attr(prover_ident.span(), quote! { prover(#prover_ident) })
        });

        self.inside_ghost += 1; // for requires, ensures, etc.
        self.inside_bitvector = prover.as_ref().map_or(false, |prover| prover.id == "bit_vector");

        let sig_span = sig.span().clone();
        let spec_stmts =
            self.take_sig_specs(&mut sig.spec, ret_pat, sig.constness.is_some(), sig_span);
        if !self.erase_ghost.erase() {
            stmts.extend(spec_stmts);
        }

        self.inside_ghost -= 1;

        sig.publish = Publish::Default;
        sig.mode = FnMode::Default;
        attrs.extend(broadcast_attrs);
        attrs.extend(publish_attrs);
        attrs.extend(mode_attrs);
        attrs.extend(prover_attr.into_iter());
        attrs.extend(ext_attrs);
        self.filter_attrs(attrs);
        // unwrap_ghost_tracked must go first so that unwrapped vars are in scope in other headers
        stmts.splice(0..0, unwrap_ghost_tracked);
        stmts.extend(unimpl);
        stmts
    }

    pub fn desugar_const_or_static(
        &mut self,
        con_mode: &FnMode,
        con_ensures: &mut Option<Ensures>,
        con_block: &mut Option<Box<Block>>,
        con_expr: &mut Option<Box<Expr>>,
        con_eq_token: &mut Option<Token![=]>,
        con_semi_token: &mut Option<Token![;]>,
        con_ty: &Type,
        con_span: Span,
    ) {
        if matches!(con_mode, FnMode::Spec(_) | FnMode::SpecChecked(_)) {
            if let Some(mut expr) = con_expr.take() {
                let mut stmts = Vec::new();
                self.inside_ghost += 1;
                self.visit_expr_mut(&mut expr);
                self.inside_ghost -= 1;
                stmts.push(Stmt::Expr(Expr::Verbatim(quote_spanned!(con_span => #[allow(non_snake_case)]#[verus::internal(verus_macro)] #[verus::internal(const_body)] fn __VERUS_CONST_BODY__() -> #con_ty { #expr } ))));
                stmts.push(Stmt::Expr(Expr::Verbatim(
                    quote_spanned!(con_span => unsafe { core::mem::zeroed() }),
                )));
                *con_expr = Some(Box::new(Expr::Block(syn_verus::ExprBlock {
                    attrs: vec![],
                    label: None,
                    block: Block { brace_token: token::Brace(expr.span()), stmts },
                })));
            }
        } else {
            let ensures = self.take_ghost(con_ensures);
            if let Some(Ensures { token, mut exprs, attrs }) = ensures {
                self.inside_ghost += 1;
                let mut stmts: Vec<Stmt> = Vec::new();
                if attrs.len() > 0 {
                    let err = "outer attributes only allowed on function's ensures";
                    let expr = Expr::Verbatim(quote_spanned!(token.span => compile_error!(#err)));
                    stmts.push(Stmt::Semi(expr, Semi { spans: [token.span] }));
                } else if exprs.exprs.len() > 0 {
                    for expr in exprs.exprs.iter_mut() {
                        self.visit_expr_mut(expr);
                    }
                    // Use a closure in the ensures to avoid circular const definition.
                    // Note: we can't use con.ident as the closure pattern,
                    // because Rust would treat this as a const path pattern.
                    // So we use a 0-parameter closure.
                    stmts.push(stmt_with_semi!(builtin, token.span => #[verus::internal(const_header_wrapper)] || { #builtin::ensures(|| [#exprs]); }));
                }
                let mut block = std::mem::take(con_block).expect("const-with-ensures block");
                block.stmts.splice(0..0, stmts);
                *con_block = Some(block);
                self.inside_ghost -= 1;
            }
            if let Some(block) = std::mem::take(con_block) {
                let expr_block = syn_verus::ExprBlock { attrs: vec![], label: None, block: *block };
                *con_expr = Some(Box::new(Expr::Block(expr_block)));
                *con_eq_token = Some(syn_verus::token::Eq { spans: [con_span] });
                *con_semi_token = Some(Semi { spans: [con_span] });
            }
        }
    }

    fn visit_const_or_static(
        &mut self,
        span: proc_macro2::Span,
        attrs: &mut Vec<Attribute>,
        vis: Option<&Visibility>,
        publish: &mut Publish,
        mode: &mut FnMode,
    ) -> FnMode {
        if self.erase_ghost.keep() {
            attrs.push(mk_verus_attr(span, quote! { verus_macro }));
        }

        let publish_attrs = match (&mode, vis, &publish) {
            (FnMode::Exec(_) | FnMode::Proof(_), _, _) => vec![],
            (_, Some(Visibility::Inherited), _) => vec![],
            (_, _, Publish::Default) => vec![mk_verus_attr(span, quote! { open })],
            (_, _, Publish::Closed(o)) => vec![mk_verus_attr(o.token.span, quote! { closed })],
            (_, _, Publish::Open(o)) => vec![mk_verus_attr(o.token.span, quote! { open })],
            (_, _, Publish::OpenRestricted(_)) => {
                unimplemented!("TODO: support open(...)")
            }
        };

        let (inside_ghost, mode_attrs): (u32, Vec<Attribute>) = match &mode {
            FnMode::Default => (0, vec![]),
            FnMode::Spec(token) => (1, vec![mk_verus_attr(token.spec_token.span, quote! { spec })]),
            FnMode::SpecChecked(token) => (
                1,
                vec![mk_verus_attr(
                    token.spec_token.span,
                    quote_spanned! { token.spec_token.span => spec(checked) },
                )],
            ),
            FnMode::Proof(token) => {
                (1, vec![mk_verus_attr(token.proof_token.span, quote! { proof })])
            }
            FnMode::Exec(token) => (0, vec![mk_verus_attr(token.exec_token.span, quote! { exec })]),
        };
        self.inside_ghost = inside_ghost;
        self.inside_const = true;
        *publish = Publish::Default;
        let orig_mode = mode.clone();
        *mode = FnMode::Default;
        attrs.extend(publish_attrs);
        attrs.extend(mode_attrs);
        self.filter_attrs(attrs);
        orig_mode
    }
}

impl VisitMut for ExecGhostPatVisitor {
    // Recursive traverse pat, finding all Tracked(x), Ghost(x), and, for ghost/tracked, x.
    fn visit_pat_mut(&mut self, pat: &mut Pat) {
        // Replace
        //   pat[Tracked(x), Ghost(y), z]
        // with (for mode != exec and inside_ghost != 0):
        //   pat[tmp_x, tmp_y, z]
        //   x_decls: let tracked x = tmp_x.get(); let ghost y = tmp_y.view();
        //   x_assigns: []
        // with (for mode = exec):
        //   pat[tmp_x, tmp_y, z]
        //   x_decls: let tracked x; let ghost mut y;
        //   x_assigns: x = tmp_x.get(); y = tmp_y.view();
        // with (for mode != exec and inside_ghost == 0):
        //   pat[tmp_x, tmp_y, tmp_z]
        //   x_decls: let tracked x; let ghost mut y; let [mode] mut z;
        //   x_assigns: x = tmp_x.get(); y = tmp_y.view(); z = tmp_z;
        let pat_span = pat.span();
        let mk_ident_tmp = |x: &Ident| {
            Ident::new(
                &("verus_tmp_".to_string() + &x.to_string()),
                Span::mixed_site().located_at(pat_span),
            )
        };
        match pat {
            Pat::TupleStruct(pts)
                if pts.pat.elems.len() == 1
                    && (path_is_ident(&pts.path, "Tracked")
                        || path_is_ident(&pts.path, "Ghost")) =>
            {
                if let Pat::Ident(id) = &mut pts.pat.elems[0] {
                    if id.by_ref.is_some() || id.subpat.is_some() {
                        return;
                    }
                    let tmp_x = mk_ident_tmp(&id.ident);
                    let mut x = id.clone();
                    x.mutability = None;
                    let span = id.span();
                    let decl = if path_is_ident(&pts.path, "Tracked") {
                        if self.inside_ghost == 0 {
                            parse_quote_spanned!(span => #[verus::internal(proof)] let mut #x;)
                        } else if id.mutability.is_some() {
                            parse_quote_spanned!(span => #[verus::internal(proof)] let mut #x = #tmp_x.get();)
                        } else {
                            parse_quote_spanned!(span => #[verus::internal(proof)] let #x = #tmp_x.get();)
                        }
                    } else {
                        if self.inside_ghost == 0 {
                            parse_quote_spanned!(span => #[verus::internal(spec)] let mut #x;)
                        } else if id.mutability.is_some() {
                            parse_quote_spanned!(span => #[verus::internal(spec)] let mut #x = #tmp_x.view();)
                        } else {
                            parse_quote_spanned!(span => #[verus::internal(spec)] let #x = #tmp_x.view();)
                        }
                    };
                    self.x_decls.push(decl);
                    if self.inside_ghost == 0 {
                        let assign = if path_is_ident(&pts.path, "Tracked") {
                            quote_spanned!(span => #x = #tmp_x.get())
                        } else {
                            quote_spanned!(span => #x = #tmp_x.view())
                        };
                        let assign = Stmt::Semi(Expr::Verbatim(assign), Semi { spans: [span] });
                        self.x_assigns.push(assign);
                    }
                    *pat = parse_quote_spanned!(span => #tmp_x);
                    return;
                }
            }
            Pat::Struct(pat_struct) => {
                // When syn parses a struct pattern like `Foo { x }`,
                // it results in an AST similar to `Foo { x: x }`,
                // that is, with a separate node for the field and the expression.
                // The only difference is that one of the nodes has a 'colon' token
                // and one doesn't.
                // Since the transformation we're doing here might change
                // `x: x` to `x: verus_tmp_x`, we can't output it using the shorthand.
                // So we need to add the colon token in.
                for field_pat in pat_struct.fields.iter_mut() {
                    if field_pat.colon_token.is_none() {
                        let span = field_pat.member.span();
                        field_pat.colon_token = Some(token::Colon { spans: [span] });
                    }
                }
            }
            Pat::Ident(id)
                if (self.tracked.is_some() || self.ghost.is_some()) && self.inside_ghost == 0 =>
            {
                if id.by_ref.is_some() || id.subpat.is_some() {
                    return;
                }
                let tmp_x = mk_ident_tmp(&id.ident);
                let mut x = id.clone();
                x.mutability = None;
                let span = id.span();
                let decl = if self.ghost.is_some() {
                    parse_quote_spanned!(span => #[verus::internal(spec)] let mut #x;)
                } else {
                    parse_quote_spanned!(span => #[verus::internal(infer_mode)] let mut #x;)
                };
                let assign = quote_spanned!(span => #x = #tmp_x);
                id.ident = tmp_x;
                self.x_decls.push(decl);
                self.x_assigns.push(Stmt::Semi(Expr::Verbatim(assign), Semi { spans: [span] }));
                return;
            }
            _ => {}
        }
        syn_verus::visit_mut::visit_pat_mut(self, pat);
    }
}

macro_rules! do_split_trait_method {
    ($s:ident, $fun:ident, $spec_fun:ident, $mk_rust_attr:ident) => {
        let mut $spec_fun = $fun.clone();
        let x = &$fun.sig.ident;
        let span = x.span();
        $spec_fun.sig.ident = $s::Ident::new(&format!("{VERUS_SPEC}{x}"), span);
        $spec_fun.attrs.push($mk_rust_attr(span, "doc", quote! { hidden }));
    };
}

// In addition to prefiltering ghost code, we also split methods declarations
// into separate spec and implementation declarations.  For example:
//   fn f() requires x;
// becomes
//   fn VERUS_SPEC__f() requires x;
//   fn f();
// In a later pass, this becomes:
//   fn VERUS_SPEC__f() { requires(x); ... }
//   fn f();
// Note: we don't do this if there's a default body,
// because it turns out that the parameter names
// don't exactly match between fun and fun.clone() (they have different macro contexts),
// which would cause the body and specs to mismatch.
// (See also split_trait_method_syn below.)
fn split_trait_method(
    spec_items: &mut Vec<TraitItem>,
    fun: &mut TraitItemMethod,
    erase_ghost: bool,
) {
    if !erase_ghost && fun.default.is_none() {
        // Copy into separate spec method, then remove spec from original method
        do_split_trait_method!(syn_verus, fun, spec_fun, mk_rust_attr);
        spec_items.push(TraitItem::Method(spec_fun));
        fun.sig.erase_spec_fields();
    } else if erase_ghost {
        match (&mut fun.default, &fun.sig.mode) {
            (Some(default), FnMode::Spec(_) | FnMode::SpecChecked(_) | FnMode::Proof(_)) => {
                // replace body with panic!()
                let span = default.span();
                let expr: Expr = Expr::Verbatim(quote_spanned! {
                    span => { panic!() }
                });
                let stmt = Stmt::Expr(expr);
                default.stmts = vec![stmt];
            }
            _ => {}
        }
    }
}

// syn version of split_trait_method (see above)
// (Note: there are no spec fields to erase in syn; the spec attribute must be erased separately.)
pub(crate) fn split_trait_method_syn(
    fun: &syn::TraitItemMethod,
    erase_ghost: bool,
) -> Option<syn::TraitItemMethod> {
    use syn::{token::Brace, Block, Expr, Stmt};
    if !erase_ghost && fun.default.is_none() {
        do_split_trait_method!(syn, fun, spec_fun, mk_rust_attr_syn);
        // We won't run visit_trait_item_method_mut, so we need to add no_method_body here:
        let span = fun.sig.fn_token.span;
        let stmts = vec![Stmt::Expr(Expr::Verbatim(
            quote_spanned_builtin!(builtin, span => #builtin::no_method_body()),
        ))];
        spec_fun.default = Some(Block { brace_token: Brace(span), stmts });
        Some(spec_fun)
    } else {
        // Note: we only support exec functions via syn; there is no fun.sig.mode here
        // So there's no case for spec, proof as in split_trait_method above
        None
    }
}

impl Visitor {
    fn visit_local_extend(&mut self, local: &mut Local) -> (bool, Vec<Stmt>) {
        if self.erase_ghost.erase() && (local.tracked.is_some() || local.ghost.is_some()) {
            return (true, vec![]);
        }
        if local.init.is_none() {
            return (false, vec![]);
        }

        // Replace
        //   let [mode] pat[Tracked(x), Ghost(y), z] = init;
        // with (for mode != exec and inside_ghost != 0):
        //   let pat[tmp_x, tmp_y, z] = init;
        //   let x = tmp_x.get();
        //   let y = tmp_y.view();
        // with (for mode = exec):
        //   let pat[tmp_x, tmp_y, z] = init;
        //   let tracked x;
        //   let ghost mut y;
        //   proof {
        //       x = tmp_x.get();
        //       y = tmp_y.view();
        //   }
        // with (for mode != exec and inside_ghost == 0):
        //   let [mode] mut tmp;
        //   proof { tmp = init; } // save init in tmp to guard against name conflicts with x, y, z
        //   let tracked x;
        //   let ghost mut y;
        //   let [mode] mut z;
        //   proof {
        //       let pat[tmp_x, tmp_y, tmp_z] = tmp;
        //       x = tmp_x.get();
        //       y = tmp_y.view();
        //       z = tmp_z;
        //   }

        let mut stmts: Vec<Stmt> = Vec::new();
        let mut visit_pat = ExecGhostPatVisitor {
            inside_ghost: self.inside_ghost,
            tracked: local.tracked.clone(),
            ghost: local.ghost.clone(),
            x_decls: Vec::new(),
            x_assigns: Vec::new(),
        };
        visit_pat.visit_pat_mut(&mut local.pat);
        if visit_pat.x_decls.len() == 0 && local.tracked.is_none() && local.ghost.is_none() {
            assert!(visit_pat.x_assigns.len() == 0);
            return (false, vec![]);
        }
        if self.erase_ghost.erase() {
            return (false, vec![]);
        }

        let span = local.span();
        // Make proof block that will be subsequently visited with inside_ghost > 0
        let mk_proof_block = |block: Block| {
            let expr_block = syn_verus::ExprBlock { attrs: vec![], label: None, block };
            let op = UnOp::Proof(token::Proof { span });
            Expr::Unary(ExprUnary { attrs: vec![], expr: Box::new(Expr::Block(expr_block)), op })
        };

        if self.inside_ghost != 0 {
            assert!(visit_pat.x_assigns.len() == 0);
            stmts.extend(visit_pat.x_decls);
            (false, stmts)
        } else if local.tracked.is_none() && local.ghost.is_none() {
            stmts.extend(visit_pat.x_decls);
            let block = Block { brace_token: Brace(span), stmts: visit_pat.x_assigns };
            stmts.push(Stmt::Semi(mk_proof_block(block), Semi { spans: [span] }));
            (false, stmts)
        } else {
            let tmp = Ident::new("verus_tmp", Span::mixed_site().located_at(local.span()));
            let tmp_decl = if local.tracked.is_some() {
                parse_quote_spanned!(span => #[verus::internal(proof)] #[verus::internal(unwrapped_binding)] let #tmp;)
            } else {
                parse_quote_spanned!(span => #[verus::internal(spec)] #[verus::internal(unwrapped_binding)] let mut #tmp;)
            };
            stmts.push(tmp_decl);
            let pat = take_pat(&mut local.pat);
            let init = take_expr(&mut local.init.as_mut().expect("init").1);
            let block1 = parse_quote_spanned!(span => { #tmp = #init });
            stmts.push(Stmt::Semi(mk_proof_block(block1), Semi { spans: [span] }));
            stmts.extend(visit_pat.x_decls);
            let let_pat = if local.tracked.is_some() {
                parse_quote_spanned!(span => #[verus::internal(proof)] let #pat = #tmp;)
            } else {
                parse_quote_spanned!(span => #[verus::internal(spec)] let #pat = #tmp;)
            };
            let mut block_stmts = vec![let_pat];
            block_stmts.extend(visit_pat.x_assigns);
            let block2 = Block { brace_token: Brace(span), stmts: block_stmts };
            stmts.push(Stmt::Semi(mk_proof_block(block2), Semi { spans: [span] }));
            (true, stmts)
        }
    }

    fn visit_stmt_extend(&mut self, stmt: &mut Stmt) -> (bool, Vec<Stmt>) {
        let span = stmt.span();
        match stmt {
            Stmt::Local(local) => self.visit_local_extend(local),
            Stmt::Item(Item::BroadcastUse(broadcast_use)) => {
                let BroadcastUse { attrs, broadcast_use_tokens: _, paths, semi: _ } = broadcast_use;
                if self.erase_ghost.erase() {
                    (true, vec![])
                } else {
                    let stmts: Vec<Stmt> = paths.iter().map(|path| Stmt::Expr(Expr::Verbatim(
                        quote_spanned_builtin!(builtin, span => #builtin::reveal_hide_({#[verus::internal(reveal_fn)] fn __VERUS_REVEAL_INTERNAL__() { #builtin::reveal_hide_internal_path_(#path) } #[verus::internal(broadcast_use_reveal)] __VERUS_REVEAL_INTERNAL__}, 1); )
                    ))).collect();
                    let mut attrs = attrs.clone();
                    if self.inside_ghost == 0 {
                        attrs.push(mk_verus_attr(span, quote! { proof_block }));
                    }
                    let block = Stmt::Expr(Expr::Block(ExprBlock {
                        attrs: attrs,
                        label: None,
                        block: Block { brace_token: token::Brace(span), stmts },
                    }));
                    (true, vec![block])
                }
            }
            _ => (false, vec![]),
        }
    }

    fn visit_stream_expr(&mut self, stream: proc_macro::TokenStream) -> proc_macro::TokenStream {
        let mut expr: Expr = parse_macro_input!(stream as Expr);
        let mut new_stream = TokenStream::new();
        self.visit_expr_mut(&mut expr);
        expr.to_tokens(&mut new_stream);
        proc_macro::TokenStream::from(new_stream)
    }

    fn visit_items_prefilter(&mut self, items: &mut Vec<Item>) {
        if self.erase_ghost.erase_all() {
            // Erase ghost functions and constants
            items.retain(|item| match item {
                Item::Fn(fun) => match fun.sig.mode {
                    FnMode::Spec(_) | FnMode::SpecChecked(_) | FnMode::Proof(_) => false,
                    FnMode::Exec(_) | FnMode::Default => true,
                },
                Item::Const(c) => match c.mode {
                    FnMode::Spec(_) | FnMode::SpecChecked(_) | FnMode::Proof(_) => false,
                    FnMode::Exec(_) | FnMode::Default => true,
                },
                _ => true,
            });
            // We can't erase ghost datatypes D, because they can be used
            // as Ghost<D> or Tracked<D>.
        }
        let erase_ghost = self.erase_ghost.erase();
        // We'd like to erase ghost items, but there may be dangling references to the ghost items:
        // - "use" declarations may refer to the items ("use m::f;" makes it hard to erase f)
        // - "impl" may refer to struct and enum items ("impl<A> S<A> { ... }" impedes erasing S)
        // Therefore, we leave arbitrary named stubs in the place of the erased ghost items:
        // - For erased pub spec or proof Fn item x, keep decl, replace body with panic!()
        // - For erased pub Const item x, keep as-is (REVIEW: it's not clear what expressions we can support)
        // - For erased non-pub Fn and Const item x, leave "use bool as x;"
        // - Leave Struct and Enum as-is (REVIEW: we could leave stubs with PhantomData fields)
        for item in items.iter_mut() {
            let span = item.span();
            match item {
                Item::Fn(fun) => match (&fun.vis, &fun.sig.mode) {
                    (
                        Visibility::Public(_),
                        FnMode::Spec(_) | FnMode::SpecChecked(_) | FnMode::Proof(_),
                    ) if erase_ghost => {
                        // replace body with panic!()
                        let expr: Expr = Expr::Verbatim(quote_spanned! {
                            span => { panic!() }
                        });
                        let stmt = Stmt::Expr(expr);
                        fun.block.stmts = vec![stmt];
                        fun.semi_token = None;
                        continue;
                    }
                    _ => {}
                },
                _ => {}
            }
            let erase_fn = match item {
                Item::Fn(fun) => match fun.sig.mode {
                    FnMode::Spec(_) | FnMode::SpecChecked(_) | FnMode::Proof(_) if erase_ghost => {
                        Some((fun.sig.ident.clone(), fun.vis.clone()))
                    }
                    _ => None,
                },
                Item::Const(c) => match (&c.vis, &c.mode) {
                    (Visibility::Public(_), _) => None,
                    (_, FnMode::Spec(_) | FnMode::SpecChecked(_) | FnMode::Proof(_))
                        if erase_ghost =>
                    {
                        Some((c.ident.clone(), c.vis.clone()))
                    }
                    _ => None,
                },
                /*
                Item::Struct(s) => match s.mode {
                    DataMode::Ghost(_) | DataMode::Tracked(_) if erase_ghost => {
                        ...
                    }
                    _ => None,
                },
                Item::Enum(e) => match e.mode {
                    DataMode::Ghost(_) | DataMode::Tracked(_) if erase_ghost => {
                        ...
                    }
                    _ => None,
                },
                */
                _ => None,
            };
            if let Some((name, vis)) = erase_fn {
                *item = Item::Verbatim(quote_spanned! {
                    span => #[allow(unused_imports)] #vis fn #name() { unimplemented!() }
                });
            }
        }
        for item in items.iter_mut() {
            match &item {
                Item::Global(global) => {
                    let Global { attrs: _, global_token: _, inner, semi: _ } = global;
                    let (type_, size_lit, align_lit) = match inner {
                        syn_verus::GlobalInner::SizeOf(size_of) => {
                            (&size_of.type_, &size_of.expr_lit, None)
                        }
                        syn_verus::GlobalInner::Layout(layout) => {
                            (&layout.type_, &layout.size.2, layout.align.as_ref().map(|a| &a.3))
                        }
                    };
                    let span = item.span();
                    let static_assert_size = if self.erase_ghost.erase() {
                        quote! {
                            if ::core::mem::size_of::<#type_>() != #size_lit {
                                panic!("does not have the expected size");
                            }
                        }
                    } else {
                        quote! {}
                    };
                    let static_assert_align = if let Some(align_lit) = align_lit {
                        if self.erase_ghost.erase() {
                            quote! {
                                if ::core::mem::align_of::<#type_>() != #align_lit {
                                    panic!("does not have the expected alignment");
                                }
                            }
                        } else {
                            quote! {}
                        }
                    } else {
                        quote! {}
                    };
                    if self.erase_ghost.erase() {
                        *item = Item::Verbatim(quote_spanned! { span => const _: () = {
                            #static_assert_size
                            #static_assert_align
                        }; });
                    } else {
                        let type_name_escaped = format!("{}", type_.into_token_stream())
                            .replace(" ", "")
                            .replace("<", "_LL_")
                            .replace(">", "_RR_");
                        if !type_name_escaped.chars().all(|c| c.is_alphanumeric() || c == '_') {
                            let err = "this type name is not supported (it must only include A-Za-z0-9<>)";
                            *item = Item::Verbatim(
                                quote_spanned!(span => const _: () = { compile_error!(#err) };),
                            );
                        } else {
                            let lemma_ident =
                                format_ident!("VERUS_layout_of_{}", type_name_escaped);

                            let ensures_align = if let Some(align_lit) = align_lit {
                                quote_vstd! { vstd => #vstd::layout::align_of::<#type_>() == #align_lit, }
                            } else {
                                quote! {}
                            };

                            *item = Item::Verbatim(
                                quote_spanned_builtin_vstd! { builtin, vstd, span =>
                                #[verus::internal(size_of)] const _: () = {
                                    #builtin::global_size_of::<#type_>(#size_lit);

                                    #static_assert_size
                                    #static_assert_align
                                };

                                ::builtin_macros::verus! {
                                    #[verus::internal(size_of_broadcast_proof)]
                                    #[verifier::external_body]
                                    #[allow(non_snake_case)]
                                    broadcast proof fn #lemma_ident()
                                        ensures
                                            #[trigger] #vstd::layout::size_of::<#type_>() == #size_lit,
                                            #ensures_align
                                    {
                                    }
                                }
                                },
                            );
                        }
                    }
                }
                Item::BroadcastUse(item_broadcast_use) => {
                    let span = item.span();
                    let paths = &item_broadcast_use.paths;
                    if self.erase_ghost.erase() {
                        *item = Item::Verbatim(quote! { const _: () = (); });
                    } else {
                        let stmts: Vec<Stmt> = paths.iter().map(|path| Stmt::Expr(Expr::Verbatim(
                            quote_spanned_builtin!(builtin, span => #builtin::reveal_hide_({#[verus::internal(reveal_fn)] fn __VERUS_REVEAL_INTERNAL__() { #builtin::reveal_hide_internal_path_(#path) } #[verus::internal(broadcast_use_reveal)] __VERUS_REVEAL_INTERNAL__}, 1); )
                        ))).collect();
                        let block = Block { brace_token: token::Brace { span }, stmts };
                        *item = Item::Verbatim(quote_spanned! { span =>
                            #[verus::internal(item_broadcast_use)] const _: () = #block;
                        });
                    }
                }
                Item::BroadcastGroup(item_broadcast_group) => {
                    *item = Item::Verbatim(
                        self.handle_broadcast_group(item_broadcast_group, item.span()),
                    );
                }
                _ => (),
            }
        }
    }

    fn handle_broadcast_group(
        &mut self,
        item_broadcast_group: &ItemBroadcastGroup,
        span: Span,
    ) -> TokenStream {
        let ItemBroadcastGroup {
            attrs,
            vis,
            broadcast_group_tokens: _,
            ident,
            brace_token: _,
            paths,
        } = item_broadcast_group;
        if self.erase_ghost.erase() {
            if matches!(vis, Visibility::Public(_)) {
                let mut item_fn: ItemFn = parse_quote_spanned! { span =>
                    #vis fn #ident() { panic!() }
                };
                item_fn.attrs.extend(attrs.into_iter().cloned());
                item_fn.to_token_stream()
            } else {
                TokenStream::new()
            }
        } else {
            let stmts: Vec<Stmt> = paths.iter().map(|path| Stmt::Expr(Expr::Verbatim(quote_spanned_builtin!{ builtin, span =>
                #builtin::reveal_hide_({#[verus::internal(reveal_fn)] fn __VERUS_REVEAL_INTERNAL__() { #builtin::reveal_hide_internal_path_(#path) } __VERUS_REVEAL_INTERNAL__}, 1); })))
                .collect();
            let block = Block { brace_token: token::Brace { span }, stmts };
            let mut item_fn: ItemFn = parse_quote_spanned! { span =>
                #[verus::internal(reveal_group)]
                #[verus::internal(proof)]
                #vis fn #ident() #block
            };
            item_fn.attrs.extend(attrs.into_iter().cloned());
            if self.rustdoc {
                crate::rustdoc::process_item_fn_broadcast_group(&mut item_fn);
            }
            item_fn.to_token_stream()
        }
    }

    fn visit_items_post(&mut self, items: &mut Vec<Item>) {
        let mut i = 0;
        while i < items.len() {
            if let Item::Enum(enum_) = &mut items[i] {
                if let Some(new_item) =
                    crate::enum_synthesize::visit_item_enum_synthesize(&self.erase_ghost, enum_)
                {
                    items.insert(i + 1, new_item);
                    i += 1;
                }
            }
            i += 1;
        }
    }

    fn visit_impl_items_prefilter(&mut self, items: &mut Vec<ImplItem>, for_trait: bool) {
        if self.erase_ghost.erase_all() {
            items.retain(|item| match item {
                ImplItem::Method(fun) => match fun.sig.mode {
                    FnMode::Spec(_) | FnMode::SpecChecked(_) | FnMode::Proof(_) => false,
                    FnMode::Exec(_) | FnMode::Default => true,
                },
                ImplItem::Const(c) => match c.mode {
                    FnMode::Spec(_) | FnMode::SpecChecked(_) | FnMode::Proof(_) => false,
                    FnMode::Exec(_) | FnMode::Default => true,
                },
                _ => true,
            });
        }
        let erase_ghost = self.erase_ghost.erase();
        // Unfortunately, we just have to assume that if for_trait == true,
        // the methods might be public
        items.retain(|item| match item {
            ImplItem::Method(fun) => match ((&fun.vis, for_trait), &fun.sig.mode) {
                (
                    (Visibility::Public(_), _) | (_, true),
                    FnMode::Spec(_) | FnMode::SpecChecked(_) | FnMode::Proof(_),
                ) => true,
                (_, FnMode::Spec(_) | FnMode::SpecChecked(_) | FnMode::Proof(_)) => !erase_ghost,
                (_, FnMode::Exec(_) | FnMode::Default) => true,
            },
            ImplItem::Const(c) => match (&c.vis, &c.mode) {
                (Visibility::Public(_), _) => true,
                (_, FnMode::Spec(_) | FnMode::SpecChecked(_) | FnMode::Proof(_)) => !erase_ghost,
                (_, FnMode::Exec(_) | FnMode::Default) => true,
            },
            _ => true,
        });
        for item in items.iter_mut() {
            let span = item.span();
            match item {
                ImplItem::Method(fun) => match ((&fun.vis, for_trait), &fun.sig.mode) {
                    (
                        (Visibility::Public(_), _) | (_, true),
                        FnMode::Spec(_) | FnMode::SpecChecked(_) | FnMode::Proof(_),
                    ) if erase_ghost => {
                        // replace body with panic!()
                        let expr: Expr = Expr::Verbatim(quote_spanned! {
                            span => { panic!() }
                        });
                        let stmt = Stmt::Expr(expr);
                        fun.block.stmts = vec![stmt];
                        fun.semi_token = None;
                        continue;
                    }
                    _ => {}
                },
                ImplItem::BroadcastGroup(item_broadcast_group) => {
                    *item =
                        ImplItem::Verbatim(self.handle_broadcast_group(item_broadcast_group, span));
                }
                _ => {}
            }
        }
    }

    fn visit_trait_items_prefilter(&mut self, items: &mut Vec<TraitItem>) {
        if self.rustdoc {
            for trait_item in items.iter_mut() {
                match trait_item {
                    TraitItem::Method(trait_item_method) => {
                        crate::rustdoc::process_trait_item_method(trait_item_method);
                    }
                    _ => {}
                }
            }
        }

        if self.erase_ghost.erase_all() {
            items.retain(|item| match item {
                TraitItem::Method(fun) => match fun.sig.mode {
                    FnMode::Spec(_) | FnMode::SpecChecked(_) | FnMode::Proof(_) => false,
                    FnMode::Exec(_) | FnMode::Default => true,
                },
                _ => true,
            });
        }
        let erase_ghost = self.erase_ghost.erase();
        let mut spec_items: Vec<TraitItem> = Vec::new();
        for item in items.iter_mut() {
            match item {
                TraitItem::Method(ref mut fun) => {
                    split_trait_method(&mut spec_items, fun, erase_ghost);
                }
                _ => {}
            }
        }
        items.append(&mut spec_items);
    }
}

fn chain_count(expr: &Expr) -> u32 {
    if let Expr::Binary(binary) = expr {
        match binary.op {
            BinOp::Le(_) | BinOp::Lt(_) | BinOp::Ge(_) | BinOp::Gt(_) | BinOp::Eq(_) => {
                1 + chain_count(&binary.left)
            }
            _ => 0,
        }
    } else {
        0
    }
}

const ILLEGAL_CALLEES: &[&str] = &["forall", "exists", "choose"];

impl Visitor {
    fn chain_operators(&mut self, expr: &mut Expr) -> bool {
        let count = chain_count(expr);
        if count < 2 {
            return false;
        }
        let mut rights: Vec<(Expr, &'static str, proc_macro2::Span)> = Vec::new();

        let mut cur_expr = take_expr(expr);

        let inside_arith = self.inside_arith;
        self.inside_arith = InsideArith::Widen;

        for _ in 0..count {
            if let Expr::Binary(binary) = cur_expr {
                let span = binary.span();
                let op = match binary.op {
                    BinOp::Le(_) => "spec_chained_le",
                    BinOp::Lt(_) => "spec_chained_lt",
                    BinOp::Ge(_) => "spec_chained_ge",
                    BinOp::Gt(_) => "spec_chained_gt",
                    BinOp::Eq(_) => "spec_chained_eq",
                    _ => panic!("chain_operators"),
                };
                let left = *binary.left;
                let mut right = *binary.right;
                self.visit_expr_mut(&mut right);
                rights.push((right, op, span));

                cur_expr = left;
            } else {
                panic!("chain_operators");
            }
        }
        self.visit_expr_mut(&mut cur_expr);

        self.inside_arith = inside_arith;

        // example:
        //   ((e0 <= e1) <= e2) <= e3
        //   count == 3
        //   cur_expr = e0
        //   rights = [e3, e2, e1]
        // goal:
        //   spec_chained_cmp(spec_chained_le(spec_chained_le(spec_chained_le(spec_chained_value(e0), e1), e2), e3))

        let span = cur_expr.span();
        let mut toks =
            quote_spanned_builtin!(builtin, span => #builtin::spec_chained_value(#cur_expr));
        for (right, op, span) in rights.iter().rev() {
            let ident = Ident::new(op, *span);
            toks = quote_spanned_builtin!(builtin, *span => #builtin::#ident(#toks, #right));
        }
        toks = quote_spanned_builtin!(builtin, span => #builtin::spec_chained_cmp(#toks));

        *expr = Expr::Verbatim(toks);

        true
    }

    /// Turn `forall|x| ...`
    /// into `#builtin::forall(|x| ...)`
    /// and similarly for `exists` and `choose`
    ///
    /// Also handle trigger attributes.
    ///
    /// Returns true if the transform is attempted, false if the transform is inapplicable.

    fn closure_quant_operators(&mut self, expr: &mut Expr) -> bool {
        let unary = match expr {
            Expr::Unary(u @ ExprUnary { op: UnOp::Forall(..), .. }) => u,
            Expr::Unary(u @ ExprUnary { op: UnOp::Exists(..), .. }) => u,
            Expr::Unary(u @ ExprUnary { op: UnOp::Choose(..), .. }) => u,
            Expr::Call(ExprCall { attrs: _, func, paren_token: _, args: _ }) => {
                if let Expr::Path(syn_verus::ExprPath { path, qself: None, attrs: _ }) = &**func {
                    if path.segments.len() == 1
                        && ILLEGAL_CALLEES.contains(&path.segments[0].ident.to_string().as_str())
                    {
                        let err = format!(
                            "forall, choose, and exists do not allow parentheses, use `{}|<vars>| expr` instead",
                            path.segments[0].ident.to_string()
                        );
                        *expr = Expr::Verbatim(quote_spanned!(expr.span() => compile_error!(#err)));
                        return true;
                    }
                }
                return false;
            }
            _ => {
                return false;
            }
        };

        // Recursively visit the closure expression, but *don't* call our
        // custom visitor fn on the closure node itself.
        visit_expr_mut(self, &mut unary.expr);

        let span = unary.span();

        let attrs = std::mem::take(&mut unary.attrs);

        let arg = &mut *unary.expr;
        let (inner_attrs, closure_input_types) = match &mut *arg {
            Expr::Closure(closure) => {
                if closure.requires.is_some() || closure.ensures.is_some() {
                    let err = "quantifiers cannot have requires/ensures";
                    *expr = Expr::Verbatim(quote_spanned!(span => compile_error!(#err)));
                    return true;
                }
                let closure_input_types = closure
                    .inputs
                    .iter()
                    .map(|arg| match arg {
                        Pat::Type(pat_ty) => Some(pat_ty.clone()),
                        _ => None,
                    })
                    .collect::<Vec<_>>();
                (std::mem::take(&mut closure.inner_attrs), closure_input_types)
            }
            _ => panic!("expected closure for quantifier"),
        };

        match self.extract_quant_triggers(inner_attrs, span) {
            Ok(ExtractQuantTriggersFound::Auto) => match &mut *arg {
                Expr::Closure(closure) => {
                    let body = take_expr(&mut closure.body);
                    closure.body = Box::new(Expr::Verbatim(
                        quote_spanned!(span => #[verus::internal(auto_trigger)] (#body)),
                    ));
                }
                _ => panic!("expected closure for quantifier"),
            },
            Ok(ExtractQuantTriggersFound::AllTriggers) => match &mut *arg {
                Expr::Closure(closure) => {
                    let body = take_expr(&mut closure.body);
                    closure.body = Box::new(Expr::Verbatim(
                        quote_spanned!(span => #[verus::internal(all_triggers)] (#body)),
                    ));
                }
                _ => panic!("expected closure for quantifier"),
            },
            Ok(ExtractQuantTriggersFound::Triggers(tuple)) => match &mut *arg {
                Expr::Closure(closure) => {
                    let body = take_expr(&mut closure.body);
                    closure.body = Box::new(Expr::Verbatim(
                        quote_spanned_builtin!(builtin, span => #builtin::with_triggers(#tuple, #body)),
                    ));
                }
                _ => panic!("expected closure for quantifier"),
            },
            Ok(ExtractQuantTriggersFound::None) => {}
            Err(err_expr) => {
                *expr = err_expr;
                return true;
            }
        }

        match unary.op {
            UnOp::Forall(..) => {
                *expr = quote_verbatim!(builtin, span, attrs => #builtin::forall(#arg));
            }
            UnOp::Exists(..) => {
                *expr = quote_verbatim!(builtin, span, attrs => #builtin::exists(#arg));
            }
            UnOp::Choose(..) => {
                fn in_ty_to_ty_arg(arg: &Option<syn_verus::PatType>) -> TokenStream {
                    match arg {
                        Some(arg) => arg.ty.to_token_stream(),
                        None => quote! { _ },
                    }
                }
                match &closure_input_types[..] {
                    [in_ty] => {
                        let targ = in_ty_to_ty_arg(in_ty);
                        *expr = quote_verbatim!(builtin, span, attrs => #builtin::choose::<#targ, _>(#arg));
                    }
                    _ => {
                        let targs: Punctuated<TokenStream, syn_verus::token::Comma> =
                            closure_input_types.iter().map(in_ty_to_ty_arg).collect();
                        *expr = quote_verbatim!(builtin, span, attrs => #builtin::choose_tuple::<(#targs,), _>(#arg));
                    }
                }
            }
            _ => panic!("unary"),
        }

        true
    }

    /// Handle &&& and |||
    fn handle_big_and_big_or(&mut self, expr: &mut Expr) -> bool {
        if !matches!(expr, Expr::BigAnd(_) | Expr::BigOr(_)) {
            return false;
        }

        self.visit_expr_with_arith(expr, InsideArith::None);

        if let Expr::BigAnd(exprs) = expr {
            let mut new_expr = take_expr(&mut exprs.exprs[0].1);
            for i in 1..exprs.exprs.len() {
                let span = exprs.exprs[i].0.span();
                let spans = [span, span];
                let right = take_expr(&mut exprs.exprs[i].1);
                let left = Box::new(Expr::Verbatim(quote_spanned!(new_expr.span() => (#new_expr))));
                let right = Box::new(Expr::Verbatim(quote_spanned!(right.span() => (#right))));
                let attrs = Vec::new();
                let op = BinOp::And(syn_verus::token::AndAnd { spans });
                let bin = ExprBinary { attrs, op, left, right };
                new_expr = Expr::Binary(bin);
            }
            *expr = new_expr;
        } else if let Expr::BigOr(exprs) = expr {
            let mut new_expr = take_expr(&mut exprs.exprs[0].1);
            for i in 1..exprs.exprs.len() {
                let span = exprs.exprs[i].0.span();
                let spans = [span, span];
                let right = take_expr(&mut exprs.exprs[i].1);
                let left = Box::new(Expr::Verbatim(quote_spanned!(new_expr.span() => (#new_expr))));
                let right = Box::new(Expr::Verbatim(quote_spanned!(right.span() => (#right))));
                let attrs = Vec::new();
                let op = BinOp::Or(syn_verus::token::OrOr { spans });
                let bin = ExprBinary { attrs, op, left, right };
                new_expr = Expr::Binary(bin);
            }
            *expr = new_expr;
        } else {
            unreachable!();
        }

        true
    }

    fn handle_spec_operators(&mut self, expr: &mut Expr) -> bool {
        if !matches!(
            expr,
            Expr::Index(_)
                | Expr::View(_)
                | Expr::Is(_)
                | Expr::Has(_)
                | Expr::Matches(_)
                | Expr::GetField(_)
        ) {
            return false;
        }

        self.visit_expr_with_arith(expr, InsideArith::None);

        match take_expr(expr) {
            Expr::Index(idx) => {
                if self.use_spec_traits && self.inside_ghost > 0 {
                    let span = idx.span();
                    let src = idx.expr;
                    let attrs = idx.attrs;
                    let index = idx.index;
                    *expr = quote_verbatim!(span, attrs => #src.spec_index(#index));
                } else {
                    *expr = Expr::Index(idx);
                }
            }
            Expr::View(view) if !self.assign_to => {
                let at_token = view.at_token;
                let view_call = quote_spanned!(at_token.span => .view());
                let span = view.span();
                let attrs = view.attrs;
                let base = view.expr;
                *expr = quote_verbatim!(span, attrs => (#base#view_call));
            }
            Expr::View(view) => {
                assert!(self.assign_to);
                let at_token = view.at_token;
                let span1 = at_token.span;
                let span2 = view.span();
                let attrs = view.attrs;
                let base = view.expr;
                let borrowed: Expr = Expr::Verbatim(quote_spanned!(span1 => #base.borrow_mut()));
                *expr = quote_verbatim!(span2, attrs => (*(#borrowed)));
            }
            Expr::Is(is_) => {
                let _is_token = is_.is_token;
                let span = is_.span();
                let base = is_.base;
                let variant_str = is_.variant_ident.to_string();
                *expr = Expr::Verbatim(
                    quote_spanned_builtin!(builtin, span => #builtin::is_variant(#base, #variant_str)),
                );
            }
            Expr::Has(has) => {
                let has_token = has.has_token;
                let span = has.span();
                let rhs = has.rhs;
                let has_call = quote_spanned!(has_token.span => .spec_has(#rhs));
                let lhs = has.lhs;
                *expr = Expr::Verbatim(quote_spanned!(span => (#lhs#has_call)));
            }
            Expr::Matches(matches) => {
                let span = matches.span();
                let syn_verus::ExprMatches { attrs: _, lhs, matches_token: _, pat, op_expr } =
                    matches;
                if let Some(op_expr) = op_expr {
                    let MatchesOpExpr { op_token, rhs } = op_expr;
                    match op_token {
                        MatchesOpToken::Implies(_) => {
                            *expr = Expr::Verbatim(quote_spanned!(span => (
                                (if let #pat = (#lhs) { #rhs } else { true })
                            )));
                        }
                        MatchesOpToken::AndAnd(_) => {
                            *expr = Expr::Verbatim(quote_spanned!(span => (
                                (if let #pat = (#lhs) { #rhs } else { false })
                            )));
                        }
                        MatchesOpToken::BigAnd => {
                            *expr = Expr::Verbatim(quote_spanned!(span => (
                                (if let #pat = (#lhs) { #rhs } else { false })
                            )));
                        }
                    }
                } else {
                    *expr = Expr::Verbatim(quote_spanned!(span => (
                        (if let #pat = (#lhs) { true } else { false })
                    )));
                }
            }
            Expr::GetField(gf) => {
                let span = gf.span();
                let base = gf.base;
                let member_ident = quote::format_ident!("arrow_{}", gf.member);
                let get_call = quote_spanned!(gf.arrow_token.span() => .#member_ident());
                *expr = Expr::Verbatim(quote_spanned!(span => (#base#get_call)));
            }
            _ => unreachable!(),
        }

        true
    }

    /// Handle UnaryOp expressions Neg and Sub
    fn handle_unary_ops(&mut self, expr: &mut Expr) -> bool {
        let Expr::Unary(unary) = expr else {
            return false;
        };

        let sub_inside_arith = match unary.op {
            UnOp::Neg(..) => InsideArith::Widen,
            UnOp::Not(..) => InsideArith::Fixed,
            _ => InsideArith::None,
        };

        self.visit_expr_with_arith(expr, sub_inside_arith);

        let Expr::Unary(unary) = expr else {
            unreachable!();
        };

        if self.use_spec_traits && self.inside_ghost > 0 {
            let span = unary.span();
            let attrs = &unary.attrs;
            match &unary.op {
                UnOp::Neg(_neg) => {
                    let arg = &unary.expr;
                    if let Expr::Lit(..) = &**arg {
                        // leave native Rust literal with native Rust negation
                    } else {
                        *expr = quote_verbatim!(span, attrs => (#arg).spec_neg());
                    }
                }
                _ => {}
            }
        }

        true
    }

    /// Handle all BinaryOp expressions, transforming them if necessary
    /// (e.g., `a + b` -> `a.spec_add(b)`
    fn handle_binary_ops(&mut self, expr: &mut Expr) -> bool {
        let Expr::Binary(binary) = expr else {
            return false;
        };

        if let Expr::Matches(ExprMatches {
            op_expr: Some(MatchesOpExpr { op_token, .. }), ..
        }) = &*binary.right
        {
            match op_token {
                MatchesOpToken::BigAnd => {}
                MatchesOpToken::Implies(_) => {
                    *expr = Expr::Verbatim(
                        quote_spanned! { expr.span() => compile_error!("matches with ==> is currently not allowed on the right-hand-side of most binary operators (use parentheses)") },
                    );
                    return true;
                }
                MatchesOpToken::AndAnd(_) => {
                    *expr = Expr::Verbatim(
                        quote_spanned! { expr.span() => compile_error!("matches with && is currently not allowed on the right-hand-side of most binary operators (use parentheses)") },
                    );
                    return true;
                }
            }
        }

        let sub_inside_arith = match binary.op {
            BinOp::Add(..)
            | BinOp::Sub(..)
            | BinOp::Mul(..)
            | BinOp::Eq(..)
            | BinOp::Ne(..)
            | BinOp::Lt(..)
            | BinOp::Le(..)
            | BinOp::Gt(..)
            | BinOp::Ge(..) => InsideArith::Widen,
            BinOp::Div(..) | BinOp::Rem(..) => InsideArith::None,
            BinOp::BitXor(..)
            | BinOp::BitAnd(..)
            | BinOp::BitOr(..)
            | BinOp::Shl(..)
            | BinOp::Shr(..) => InsideArith::Fixed,
            _ => InsideArith::None,
        };

        self.visit_expr_with_arith(expr, sub_inside_arith);

        let Expr::Binary(binary) = expr else {
            unreachable!();
        };

        let span = binary.span();
        let low_prec_op = match binary.op {
            BinOp::Equiv(syn_verus::token::Equiv { spans }) => {
                let spans = [spans[1], spans[2]];
                Some(BinOp::Eq(syn_verus::token::EqEq { spans }))
            }
            _ => None,
        };
        let ply = match binary.op {
            BinOp::Imply(_) => Some(true),
            BinOp::Exply(_) => Some(false),
            _ => None,
        };
        let verus_eq = match binary.op {
            BinOp::BigEq(_) => true,
            BinOp::BigNe(_) => true,
            BinOp::ExtEq(_) => true,
            BinOp::ExtNe(_) => true,
            BinOp::ExtDeepEq(_) => true,
            BinOp::ExtDeepNe(_) => true,
            _ => false,
        };
        if let Some(op) = low_prec_op {
            let attrs = std::mem::take(&mut binary.attrs);
            let left = take_expr(&mut *binary.left);
            let right = take_expr(&mut *binary.right);
            let left = Box::new(Expr::Verbatim(quote_spanned!(left.span() => (#left))));
            let right = Box::new(Expr::Verbatim(quote_spanned!(right.span() => (#right))));
            let bin = ExprBinary { attrs, op, left, right };
            *expr = Expr::Binary(bin);
        } else if let Some(imply) = ply {
            let attrs = std::mem::take(&mut binary.attrs);
            let func =
                Box::new(Expr::Verbatim(quote_spanned_builtin!(builtin, span => #builtin::imply)));
            let paren_token = Paren { span };
            let mut args = Punctuated::new();
            if imply {
                // imply `left ==> right`
                args.push(take_expr(&mut *binary.left));
                args.push(take_expr(&mut *binary.right));
            } else {
                // exply `left <== right` (flip the arguments)
                args.push(take_expr(&mut *binary.right));
                args.push(take_expr(&mut *binary.left));
            }
            *expr = Expr::Call(ExprCall { attrs, func, paren_token, args });
        } else if verus_eq {
            let attrs = std::mem::take(&mut binary.attrs);
            let func = match binary.op {
                BinOp::BigEq(_) | BinOp::BigNe(_) => Box::new(Expr::Verbatim(
                    quote_spanned_builtin!(builtin, span => #builtin::equal),
                )),
                BinOp::ExtEq(_) | BinOp::ExtNe(_) => Box::new(Expr::Verbatim(
                    quote_spanned_builtin!(builtin, span => #builtin::ext_equal),
                )),
                BinOp::ExtDeepEq(_) | BinOp::ExtDeepNe(_) => Box::new(Expr::Verbatim(
                    quote_spanned_builtin!(builtin, span => #builtin::ext_equal_deep),
                )),
                _ => unreachable!(),
            };
            let eq = match binary.op {
                BinOp::BigEq(_) | BinOp::ExtEq(_) | BinOp::ExtDeepEq(_) => true,
                BinOp::BigNe(_) | BinOp::ExtNe(_) | BinOp::ExtDeepNe(_) => false,
                _ => unreachable!(),
            };
            let paren_token = Paren { span };
            let mut args = Punctuated::new();
            args.push(take_expr(&mut *binary.left));
            args.push(take_expr(&mut *binary.right));
            let call = Expr::Call(ExprCall { attrs, func, paren_token, args });
            if eq {
                *expr = call;
            } else {
                *expr = Expr::Verbatim(quote_spanned!(span => ! #call));
            }
        } else if self.use_spec_traits && self.inside_ghost > 0 {
            let attrs = &binary.attrs;
            let left = &binary.left;
            let right = &binary.right;
            match binary.op {
                BinOp::Eq(..) => {
                    *expr =
                        quote_verbatim!(builtin, span, attrs => #builtin::spec_eq(#left, #right));
                }
                BinOp::Ne(..) => {
                    *expr =
                        quote_verbatim!(builtin, span, attrs => ! #builtin::spec_eq(#left, #right));
                }
                BinOp::Le(..) => {
                    let left = quote_spanned! { left.span() => (#left) };
                    *expr = quote_verbatim!(span, attrs => #left.spec_le(#right));
                }
                BinOp::Lt(..) => {
                    let left = quote_spanned! { left.span() => (#left) };
                    *expr = quote_verbatim!(span, attrs => #left.spec_lt(#right));
                }
                BinOp::Ge(..) => {
                    let left = quote_spanned! { left.span() => (#left) };
                    *expr = quote_verbatim!(span, attrs => #left.spec_ge(#right));
                }
                BinOp::Gt(..) => {
                    let left = quote_spanned! { left.span() => (#left) };
                    *expr = quote_verbatim!(span, attrs => #left.spec_gt(#right));
                }
                BinOp::Add(..) => {
                    let left = quote_spanned! { left.span() => (#left) };
                    *expr = quote_verbatim!(span, attrs => #left.spec_add(#right));
                }
                BinOp::Sub(..) => {
                    let left = quote_spanned! { left.span() => (#left) };
                    *expr = quote_verbatim!(span, attrs => #left.spec_sub(#right));
                }
                BinOp::Mul(..) => {
                    let left = quote_spanned! { left.span() => (#left) };
                    *expr = quote_verbatim!(span, attrs => #left.spec_mul(#right));
                }
                BinOp::Div(..) => {
                    let left = quote_spanned! { left.span() => (#left) };
                    *expr = quote_verbatim!(span, attrs => #left.spec_euclidean_div(#right));
                }
                BinOp::Rem(..) => {
                    let left = quote_spanned! { left.span() => (#left) };
                    *expr = quote_verbatim!(span, attrs => #left.spec_euclidean_mod(#right));
                }
                BinOp::BitAnd(..) => {
                    let left = quote_spanned! { left.span() => (#left) };
                    *expr = quote_verbatim!(span, attrs => #left.spec_bitand(#right));
                }
                BinOp::BitOr(..) => {
                    let left = quote_spanned! { left.span() => (#left) };
                    *expr = quote_verbatim!(span, attrs => #left.spec_bitor(#right));
                }
                BinOp::BitXor(..) => {
                    let left = quote_spanned! { left.span() => (#left) };
                    *expr = quote_verbatim!(span, attrs => #left.spec_bitxor(#right));
                }
                BinOp::Shl(..) => {
                    let left = quote_spanned! { left.span() => (#left) };
                    *expr = quote_verbatim!(span, attrs => #left.spec_shl(#right));
                }
                BinOp::Shr(..) => {
                    let left = quote_spanned! { left.span() => (#left) };
                    *expr = quote_verbatim!(span, attrs => #left.spec_shr(#right));
                }
                _ => {
                    // nothing to do
                }
            }
        }

        true
    }

    /// Handle `as` casts. These need to turn into `spec_cast_integer` calls in spec contexts.
    fn handle_cast(&mut self, expr: &mut Expr) -> bool {
        let Expr::Cast(_) = expr else {
            return false;
        };

        self.visit_expr_with_arith(expr, InsideArith::Widen);

        let Expr::Cast(cast) = &*expr else {
            unreachable!();
        };
        let do_replace = self.use_spec_traits && self.inside_ghost > 0 && !is_ptr_type(&cast.ty);

        if do_replace {
            let Expr::Cast(cast) = take_expr(expr) else {
                unreachable!();
            };
            let span = cast.span();
            let src = cast.expr;
            let attrs = cast.attrs;
            let ty = cast.ty;
            *expr = quote_verbatim!(builtin, span, attrs => #builtin::spec_cast_integer::<_, #ty>(#src));
        } else {
            if is_probably_nat_or_int_type(&cast.ty) {
                *expr = Expr::Verbatim(
                    quote_spanned!(expr.span() => compile_error!("The Verus types 'nat' and 'int' can only be used in ghost code (e.g., in a 'spec' or 'proof' function, inside a 'proof' block, or when assigning to a 'ghost' or 'tracked' variable)")),
                );
            }
        }

        true
    }

    /// Handle integer literals.
    fn handle_lit(&mut self, expr: &mut Expr) -> bool {
        let Expr::Lit(ExprLit { lit: Lit::Int(lit), attrs }) = expr else {
            return false;
        };

        if self.use_spec_traits && self.inside_ghost > 0 && self.inside_type == 0 {
            let span = lit.span();
            let n = lit.base10_digits().to_string();
            if lit.suffix() == "" {
                match self.inside_arith {
                    InsideArith::None => {
                        // We don't know which integer type to use,
                        // so defer the decision to type inference.
                        *expr = quote_verbatim!(builtin, span, attrs => #builtin::spec_literal_integer(#n));
                    }
                    InsideArith::Widen if n.starts_with("-") => {
                        // Use int inside +, -, etc., since these promote to int anyway
                        *expr =
                            quote_verbatim!(builtin, span, attrs => #builtin::spec_literal_int(#n));
                    }
                    InsideArith::Widen => {
                        // Use int inside +, -, etc., since these promote to int anyway
                        *expr =
                            quote_verbatim!(builtin, span, attrs => #builtin::spec_literal_nat(#n));
                    }
                    InsideArith::Fixed => {
                        // We generally won't want int/nat literals for bitwise ops,
                        // so use Rust's native integer literals
                    }
                }
            } else if lit.suffix() == "int" {
                *expr = quote_verbatim!(builtin, span, attrs => #builtin::spec_literal_int(#n));
            } else if lit.suffix() == "nat" {
                *expr = quote_verbatim!(builtin, span, attrs => #builtin::spec_literal_nat(#n));
            } else {
                // Has a native Rust integer suffix, so leave it as a native Rust literal
            }
        }

        true
    }

    /// Handle `assume` statements. Automatically wrap them in a proof block.
    fn handle_assume(&mut self, expr: &mut Expr) -> bool {
        let Expr::Assume(_) = expr else {
            return false;
        };

        self.inside_ghost += 1;
        self.visit_expr_with_arith(expr, InsideArith::None);
        self.inside_ghost -= 1;

        let Expr::Assume(assume) = take_expr(expr) else { unreachable!() };

        let span = assume.assume_token.span;
        let arg = assume.expr;
        let attrs = assume.attrs;
        *expr = quote_verbatim!(builtin, span, attrs => #builtin::assume_(#arg));

        self.auto_proof_block(expr, span);

        true
    }

    /// Handle `assert` statements. Automatically wrap them in a proof block.
    fn handle_assert(&mut self, expr: &mut Expr) -> bool {
        let Expr::Assert(_) = expr else {
            return false;
        };

        self.inside_ghost += 1;
        self.visit_expr_with_arith(expr, InsideArith::None);
        self.inside_ghost -= 1;

        let Expr::Assert(assert) = take_expr(expr) else { unreachable!() };

        let span = assert.assert_token.span;
        let arg = assert.expr;
        let attrs = assert.attrs;

        if let Some(prover) = &assert.prover {
            let prover_id = prover.1.to_string();
            match prover_id.as_str() {
                "compute" => {
                    if assert.body.is_some() {
                        *expr = quote_verbatim!(span, attrs => compile_error!("the 'compute' prover does not support a body"));
                    } else if assert.requires.is_some() {
                        *expr = quote_verbatim!(span, attrs => compile_error!("the 'compute' prover does not support a 'requires' clause"));
                    } else {
                        *expr = Expr::Verbatim(
                            quote_spanned_builtin!(builtin, span => #builtin::assert_by_compute(#arg)),
                        );
                    }
                }
                "compute_only" => {
                    if assert.body.is_some() {
                        *expr = quote_verbatim!(span, attrs => compile_error!("the 'compute_only' prover does not support a body"));
                    } else if assert.requires.is_some() {
                        *expr = quote_verbatim!(span, attrs => compile_error!("the 'compute_only' prover does not support a 'requires' clause"));
                    } else {
                        *expr = Expr::Verbatim(
                            quote_spanned_builtin!(builtin, span => #builtin::assert_by_compute_only(#arg)),
                        );
                    }
                }
                "bit_vector" | "nonlinear_arith" => {
                    let mut block = if let Some(block) = assert.body {
                        *block
                    } else {
                        Block { brace_token: token::Brace { span }, stmts: vec![] }
                    };
                    let mut stmts: Vec<Stmt> = Vec::new();
                    if let Some(Requires { token, exprs }) = &assert.requires {
                        stmts.push(Stmt::Semi(
                            Expr::Verbatim(
                                quote_spanned_builtin!(builtin, token.span => #builtin::requires([#exprs])),
                            ),
                            Semi { spans: [token.span] },
                        ));
                    }
                    stmts.push(Stmt::Semi(
                        Expr::Verbatim(
                            quote_spanned_builtin!(builtin, span => #builtin::ensures(#arg)),
                        ),
                        Semi { spans: [span] },
                    ));
                    block.stmts.splice(0..0, stmts);
                    let assert_x_by: Expr = if prover_id == "bit_vector" {
                        quote_verbatim!(builtin, span, attrs => #builtin::assert_bitvector_by(#block))
                    } else {
                        quote_verbatim!(builtin, span, attrs => #builtin::assert_nonlinear_by(#block))
                    };
                    *expr = Expr::Verbatim(quote_spanned!(span => {#assert_x_by}));
                }
                _ => {
                    *expr = quote_verbatim!(span, attrs => compile_error!("unknown prover name for assert-by (supported provers: 'compute_only', 'compute', 'bit_vector', and 'nonlinear_arith')"));
                }
            }
        } else if let Some(block) = &assert.body {
            // assert-by
            if assert.requires.is_some() {
                *expr = quote_verbatim!(span, attrs => compile_error!("the 'requires' clause is only used with the 'bit_vector' and 'nonlinear_arith' solvers (use `by(bit_vector)` or `by(nonlinear_arith)"));
            } else {
                *expr =
                    quote_verbatim!(builtin, span, attrs => {#builtin::assert_by(#arg, #block);});
            }
        } else {
            // Normal 'assert'
            *expr = quote_verbatim!(builtin, span, attrs => #builtin::assert_(#arg));
        }

        self.auto_proof_block(expr, span);

        true
    }

    /// Handle `assert forall` statements. Automatically wrap them in a proof block.
    fn handle_assert_forall(&mut self, expr: &mut Expr) -> bool {
        let Expr::AssertForall(_) = expr else {
            return false;
        };

        self.inside_ghost += 1;
        self.visit_expr_with_arith(expr, InsideArith::None);
        self.inside_ghost -= 1;

        let Expr::AssertForall(assert) = take_expr(expr) else { unreachable!() };
        let span = assert.assert_token.span;
        let mut arg = assert.expr;
        match self.extract_quant_triggers(assert.attrs, span) {
            Ok(ExtractQuantTriggersFound::Auto) => {
                arg = Box::new(Expr::Verbatim(
                    quote_spanned!(arg.span() => #[verus::internal(auto_trigger)] #arg),
                ));
            }
            Ok(ExtractQuantTriggersFound::AllTriggers) => {
                arg = Box::new(Expr::Verbatim(
                    quote_spanned!(arg.span() => #[verus::internal(all_triggers)] #arg),
                ));
            }
            Ok(ExtractQuantTriggersFound::Triggers(tuple)) => {
                arg = Box::new(Expr::Verbatim(
                    quote_spanned_builtin!(builtin, span => #builtin::with_triggers(#tuple, #arg)),
                ));
            }
            Ok(ExtractQuantTriggersFound::None) => {}
            Err(err_expr) => {
                *expr = err_expr;
                return true;
            }
        }
        let inputs = assert.inputs;
        let mut block = assert.body;
        let mut stmts: Vec<Stmt> = Vec::new();
        if let Some((_, rhs)) = assert.implies {
            stmts.push(stmt_with_semi!(builtin, span => #builtin::requires(#arg)));
            stmts.push(stmt_with_semi!(builtin, span => #builtin::ensures(#rhs)));
        } else {
            stmts.push(stmt_with_semi!(builtin, span => #builtin::ensures(#arg)));
        }
        block.stmts.splice(0..0, stmts);
        *expr = Expr::Verbatim(
            quote_spanned_builtin!(builtin, span => {#builtin::assert_forall_by(|#inputs| #block);}),
        );

        self.auto_proof_block(expr, span);

        true
    }

    /// Handle `reveal` and `hide` statements.
    /// Automatically `reveal` statements in a proof block.
    fn handle_reveal_hide(&mut self, expr: &mut Expr) -> bool {
        let Expr::RevealHide(_) = expr else {
            return false;
        };

        self.inside_ghost += 1;
        self.visit_expr_with_arith(expr, InsideArith::None);
        self.inside_ghost -= 1;

        let Expr::RevealHide(reveal) = take_expr(expr) else { unreachable!() };

        let span = reveal
            .reveal_token
            .map(|x| x.span)
            .or(reveal.reveal_with_fuel_token.map(|x| x.span))
            .or(reveal.hide_token.map(|x| x.span))
            .expect("span for Reveal");
        let reveal_fuel = if let Some((_, fuel)) = reveal.fuel {
            quote_spanned!(span => #fuel)
        } else if reveal.hide_token.is_some() {
            quote_spanned!(span => 0)
        } else {
            quote_spanned!(span => 1)
        };
        let is_hide = reveal.hide_token.is_some();
        let path = reveal.path;
        let expr_replacement = if path.path.segments.first().map(|x| x.ident.to_string())
            == Some("Self".to_owned())
            || path.qself.as_ref().and_then(|qself| match &*qself.ty {
                Type::Path(qself_ty_path) => {
                    qself_ty_path.path.segments.first().map(|x| x.ident.to_string())
                }
                _ => None,
            }) == Some("Self".to_owned())
        {
            Expr::Verbatim(
                quote_spanned!(span => { compile_error!("Self is not supported in reveal/hide, use the type name instead, or <T as X> for functions in trait impls") }),
            )
        } else {
            Expr::Verbatim(
                quote_spanned_builtin!(builtin, span => #builtin::reveal_hide_({#[verus::internal(reveal_fn)] fn __VERUS_REVEAL_INTERNAL__() { #builtin::reveal_hide_internal_path_(#path) } __VERUS_REVEAL_INTERNAL__}, #reveal_fuel) ),
            )
        };
        if is_hide {
            *expr = self.maybe_erase_expr(span, expr_replacement);
        } else {
            *expr = expr_replacement;
        }

        if !is_hide {
            self.auto_proof_block(expr, span);
        }

        true
    }

    fn auto_proof_block(&mut self, expr: &mut Expr, span: Span) {
        if self.inside_ghost == 0 {
            let inner = take_expr(expr);
            *expr = self.maybe_erase_expr(
                span,
                Expr::Verbatim(
                    quote_spanned!(span => #[verifier::proof_block] /* vattr */ { #inner } ),
                ),
            );
        }
    }

    /// Handle:
    ///   - proof { ... } blocks
    ///   - Ghost(...)
    ///   - Tracked(...)
    fn handle_mode_blocks(&mut self, expr: &mut Expr) -> bool {
        let mode_block = match expr {
            Expr::Unary(ExprUnary { op: UnOp::Proof(..), .. }) => (false, false),
            Expr::Call(ExprCall { func, args, .. }) => match &**func {
                Expr::Path(path) if path.qself.is_none() && args.len() == 1 => {
                    if path_is_ident(&path.path, "Ghost") {
                        (true, false)
                    } else if path_is_ident(&path.path, "Tracked") {
                        (true, true)
                    } else {
                        return false;
                    }
                }
                _ => {
                    return false;
                }
            },
            _ => {
                return false;
            }
        };

        self.inside_ghost += 1;
        self.visit_expr_with_arith(expr, InsideArith::None);
        self.inside_ghost -= 1;

        let is_inside_ghost = self.inside_ghost > 0;

        if let Expr::Call(call) = expr {
            let (_, is_tracked) = mode_block;
            let span = call.span();
            if is_tracked {
                // Tracked(...)
                let inner = take_expr(&mut call.args[0]);
                *expr = Expr::Verbatim(if self.erase_ghost.erase() {
                    quote_spanned!(span => Tracked::assume_new_fallback(|| unreachable!()))
                } else if is_inside_ghost {
                    quote_spanned_builtin!(builtin, span => #builtin::Tracked::new(#inner))
                } else {
                    quote_spanned_builtin!(builtin, span => #[verifier::ghost_wrapper] /* vattr */ #builtin::tracked_exec(#[verifier::tracked_block_wrapped] /* vattr */ #inner))
                });
            } else {
                // Ghost(...)
                let inner = take_expr(&mut call.args[0]);
                *expr = Expr::Verbatim(if self.erase_ghost.erase() {
                    quote_spanned!(span => Ghost::assume_new_fallback(|| unreachable!()))
                } else if is_inside_ghost {
                    quote_spanned_builtin!(builtin, span => #builtin::Ghost::new(#inner))
                } else {
                    quote_spanned_builtin!(builtin, span => #[verifier::ghost_wrapper] /* vattr */ #builtin::ghost_exec(#[verifier::ghost_block_wrapped] /* vattr */ #inner))
                });
            }
        } else if let Expr::Unary(unary) = expr {
            let span = unary.span();
            match (is_inside_ghost, mode_block, &*unary.expr) {
                (false, (false, _), Expr::Block(..)) => {
                    // proof { ... }
                    let inner = take_expr(&mut *unary.expr);
                    *expr = self.maybe_erase_expr(
                        span,
                        Expr::Verbatim(
                            quote_spanned!(span => #[verifier::proof_block] /* vattr */ #inner),
                        ),
                    );
                }
                _ => {
                    *expr = Expr::Verbatim(
                        quote_spanned!(span => compile_error!("unexpected proof block")),
                    );
                }
            }
        }

        true
    }

    /// Handle closures
    fn handle_closures(&mut self, expr: &mut Expr) -> bool {
        if !matches!(expr, Expr::Closure(..)) {
            return false;
        };

        self.visit_expr_with_arith(expr, InsideArith::None);

        let Expr::Closure(mut clos) = take_expr(expr) else {
            unreachable!();
        };

        if self.inside_ghost > 0 {
            let span = clos.span();
            if clos.requires.is_some() || clos.ensures.is_some() {
                let err = "ghost closures cannot have requires/ensures";
                *expr = Expr::Verbatim(quote_spanned!(span => compile_error!(#err)));
            } else {
                *expr = Expr::Verbatim(quote_spanned_builtin!(builtin, span =>
                    #builtin::closure_to_fn_spec(#clos)
                ));
            }
        } else {
            let ret_pat = match &mut clos.output {
                ReturnType::Default => None,
                ReturnType::Type(_, ref mut tracked, ref mut ret_opt, ty) => {
                    self.visit_type_mut(ty);
                    if let Some(tracked) = tracked {
                        *expr = Expr::Verbatim(quote_spanned!(tracked.span() =>
                            compile_error!("'tracked' not supported here")
                        ));
                        return true;
                    }
                    match std::mem::take(ret_opt) {
                        None => None,
                        Some(ret) => Some((ret.1.clone(), ty.clone())),
                    }
                }
            };
            let requires = self.take_ghost(&mut clos.requires);
            let ensures = self.take_ghost(&mut clos.ensures);
            let mut stmts: Vec<Stmt> = Vec::new();
            // TODO: wrap specs inside ghost blocks
            self.inside_ghost += 1;
            if let Some(Requires { token, mut exprs }) = requires {
                for expr in exprs.exprs.iter_mut() {
                    self.visit_expr_mut(expr);
                }
                stmts.push(stmt_with_semi!(
                    builtin, token.span => #builtin::requires([#exprs])));
            }
            if let Some(Ensures { token, mut exprs, attrs }) = ensures {
                if attrs.len() > 0 {
                    let err = "outer attributes only allowed on function's ensures";
                    let expr = Expr::Verbatim(quote_spanned!(token.span => compile_error!(#err)));
                    stmts.push(Stmt::Semi(expr, Semi { spans: [token.span] }));
                } else {
                    for expr in exprs.exprs.iter_mut() {
                        self.visit_expr_mut(expr);
                    }
                    if let Some((p, ty)) = ret_pat {
                        stmts.push(stmt_with_semi!(
                            builtin, token.span => #builtin::ensures(|#p: #ty| [#exprs])));
                    } else {
                        stmts.push(stmt_with_semi!(
                            builtin, token.span => #builtin::ensures([#exprs])));
                    }
                }
            }
            self.inside_ghost -= 1;
            if stmts.len() > 0 {
                if let Expr::Block(block) = &mut *clos.body {
                    block.block.stmts.splice(0..0, stmts);
                } else {
                    panic!("parser requires Expr::Block for requires/ensures")
                }
            }
            *expr = Expr::Closure(clos);
        }

        true
    }

    fn add_loop_specs(
        &mut self,
        stmts: &mut Vec<Stmt>,
        invariant_except_breaks: Option<InvariantExceptBreak>,
        invariants: Option<Invariant>,
        invariant_ensures: Option<InvariantEnsures>,
        ensures: Option<Ensures>,
        decreases: Option<Decreases>,
    ) {
        // TODO: wrap specs inside ghost blocks
        self.inside_ghost += 1;
        let old_style = if invariant_ensures.is_some() {
            #[cfg(verus_keep_ghost)]
            proc_macro::Diagnostic::spanned(
                invariant_ensures.span().unwrap(),
                proc_macro::Level::Warning,
                "invariant_ensures is deprecated - \
                    instead of 'invariant/invariant_ensures/ensures', \
                    use 'invariant_except_break/invariant/ensures'",
            )
            .emit();
            true
        } else {
            false
        };
        if let Some(InvariantExceptBreak { token, exprs }) = invariant_except_breaks {
            if exprs.exprs.len() > 0 {
                stmts.push(stmt_with_semi!(builtin, token.span =>
                    #builtin::invariant_except_break([#exprs])
                ));
            }
        }
        if let Some(Invariant { token, exprs }) = invariants {
            if exprs.exprs.len() > 0 && old_style {
                stmts.push(stmt_with_semi!(builtin, token.span =>
                    #builtin::invariant_except_break([#exprs])
                ));
            } else if exprs.exprs.len() > 0 {
                stmts.push(stmt_with_semi!(builtin, token.span => #builtin::invariant([#exprs])));
            }
        }
        if let Some(InvariantEnsures { token, exprs }) = invariant_ensures {
            if exprs.exprs.len() > 0 {
                stmts.push(stmt_with_semi!(builtin, token.span => #builtin::invariant([#exprs])));
            }
        }
        if let Some(Ensures { token, exprs, attrs }) = ensures {
            if attrs.len() > 0 {
                let err = "outer attributes only allowed on function's ensures";
                let expr = Expr::Verbatim(quote_spanned!(token.span => compile_error!(#err)));
                stmts.push(Stmt::Semi(expr, Semi { spans: [token.span] }));
            } else if exprs.exprs.len() > 0 {
                stmts.push(stmt_with_semi!(builtin, token.span => #builtin::ensures([#exprs])));
            }
        }
        if let Some(Decreases { token, exprs }) = decreases {
            for expr in exprs.exprs.iter() {
                if matches!(expr, Expr::Tuple(..)) {
                    let err = "decreases cannot be a tuple; use `decreases x, y` rather than `decreases (x, y)`";
                    let expr = Expr::Verbatim(quote_spanned!(token.span => compile_error!(#err)));
                    stmts.push(Stmt::Semi(expr, Semi { spans: [token.span] }));
                }
            }
            stmts.push(stmt_with_semi!(builtin, token.span => #builtin::decreases((#exprs))));
        }
        self.inside_ghost -= 1;
    }

    fn desugar_for_loop(&mut self, for_loop: syn_verus::ExprForLoop) -> Expr {
        // The regular Rust for-loop doesn't give us direct access to the iterator,
        // which we need for writing invariants.
        // Therefore, rather than letting Rust desugar a for-loop into a loop with a break,
        // we desugar the for-loop into a loop with a break here.
        // (See https://doc.rust-lang.org/reference/expressions/loop-expr.html for the
        // official definition of the desugaring that we follow.)
        // Specifically, we desugar:
        //  'label: for x in y: e invariant inv { body }
        // into:
        //  {
        //      #[allow(non_snake_case)]
        //      let VERUS_loop_result = match ::core::iter::IntoIterator::into_iter(e) {
        //          #[allow(non_snake_case)]
        //          mut VERUS_exec_iter => {
        //              #[allow(non_snake_case)]
        //              let ghost mut y = ::vstd::pervasive::ForLoopGhostIteratorNew::ghost_iter(
        //                  &VERUS_exec_iter);
        //              'label: loop
        //                  invariant
        //                      ::vstd::pervasive::ForLoopGhostIterator::exec_invariant(&y,
        //                          &VERUS_exec_iter),
        //                      ::vstd::pervasive::ForLoopGhostIterator::ghost_invariant(&y,
        //                          builtin::infer_spec_for_loop_iter(
        //                              &::vstd::pervasive::ForLoopGhostIteratorNew::ghost_iter(
        //                                  &::core::iter::IntoIterator::into_iter(e)))),
        //                      { let x =
        //                          ::vstd::pervasive::ForLoopGhostIterator::ghost_peek_next(&y)
        //                          .unwrap_or(vstd::pervasive::arbitrary());
        //                        inv },
        //                  ensures
        //                      ::vstd::pervasive::ForLoopGhostIterator::ghost_ensures(&y),
        //              {
        //                  #[allow(non_snake_case)]
        //                  let mut VERUS_loop_next;
        //                  match ::core::iter::Iterator::next(&mut VERUS_exec_iter) {
        //                      ::core::option::Option::Some(VERUS_loop_val) => {
        //                          VERUS_loop_next = VERUS_loop_val;
        //                      }
        //                      ::core::option::Option::None => break,
        //                  };
        //                  let x = VERUS_loop_next;
        //                  let () = { body };
        //                  proof { y = ::vstd::pervasive::ForLoopGhostIterator::ghost_advance(
        //                      &y, &VERUS_exec_iter); }
        //              }
        //          }
        //      };
        //      VERUS_loop_result
        //  }
        // Note that "continue" and labels are not yet supported;
        // continue would also need to call ghost_advance.
        let span = for_loop.span();

        let syn_verus::ExprForLoop {
            mut attrs,
            label,
            for_token,
            pat,
            in_token,
            expr_name,
            expr,
            invariant,
            decreases,
            body,
        } = for_loop;

        let no_loop_invariant = attrs.iter().position(|attr| {
            attr.path.segments.len() == 2
                && attr.path.segments[0].ident.to_string() == "verifier"
                && attr.path.segments[1].ident.to_string() == "no_loop_invariant"
        });
        if let Some(i) = no_loop_invariant {
            attrs.remove(i);
        }
        // Note: in principle, the automatically generated loop invariant
        // should always succeed.  In case something goes unexpectedly wrong, though,
        // give people a reasonable way to disable it:
        let no_auto_loop_invariant = attrs.iter().position(|attr| {
            attr.path.segments.len() == 2
                && attr.path.segments[0].ident.to_string() == "verifier"
                && attr.path.segments[1].ident.to_string() == "no_auto_loop_invariant"
        });
        if let Some(i) = no_auto_loop_invariant {
            attrs.remove(i);
        }

        if !self.erase_ghost.keep() || self.inside_external_code > 0 {
            return Expr::ForLoop(syn_verus::ExprForLoop {
                attrs,
                label,
                for_token,
                pat,
                in_token,
                expr_name: None,
                expr,
                invariant: None,
                decreases: None,
                body,
            });
        }

        attrs.push(mk_verus_attr(span, quote! { for_loop }));
        let exec_inv_msg = "For-loop iterator invariant failed. \
            This may indicate a bug in the definition of the ForLoopGhostIterator. \
            You might try using a `loop` instead of a `for`.";
        let ghost_inv_msg = "Automatically generated loop invariant failed. \
            You can disable the automatic generation by adding \
            #[verifier::no_auto_loop_invariant] \
            to the loop. \
            You might also try storing the loop expression in a variable outside the loop \
            (e.g. `let e = 0..10; for x in e { ... }`).";
        let print_hint: Expr = if expr_name.is_some() {
            Expr::Verbatim(quote_spanned!(expr.span() => false))
        } else {
            Expr::Verbatim(quote_spanned!(expr.span() => true))
        };

        let x_exec_iter = Ident::new("VERUS_exec_iter", span);
        let x_ghost_iter = if let Some(x_ghost_iter_box) = expr_name {
            let (x_ghost_iter, _) = *x_ghost_iter_box;
            x_ghost_iter
        } else {
            Ident::new("VERUS_ghost_iter", span)
        };
        let mut stmts: Vec<Stmt> = Vec::new();
        let expr_inv = expr.clone();
        //              ::vstd::pervasive::ForLoopGhostIterator::exec_invariant(&y, &VERUS_exec_iter),
        //              ::vstd::pervasive::ForLoopGhostIterator::ghost_invariant(&y,
        //                  builtin::infer_spec_for_loop_iter(
        //                      &::vstd::pervasive::ForLoopGhostIteratorNew::ghost_iter(
        //                          &::core::iter::IntoIterator::into_iter(e)))),
        let exec_inv: Expr = Expr::Verbatim(quote_spanned_vstd!(vstd, expr.span() =>
            #[verifier::custom_err(#exec_inv_msg)]
            #vstd::pervasive::ForLoopGhostIterator::exec_invariant(&#x_ghost_iter, &#x_exec_iter)
        ));
        let ghost_inv: Expr = Expr::Verbatim(quote_spanned_vstd!(vstd, expr.span() =>
            #[verifier::custom_err(#ghost_inv_msg)]
            #vstd::pervasive::ForLoopGhostIterator::ghost_invariant(&#x_ghost_iter,
                builtin::infer_spec_for_loop_iter(
                    &#vstd::pervasive::ForLoopGhostIteratorNew::ghost_iter(
                        &::core::iter::IntoIterator::into_iter(#expr_inv)),
                    #print_hint,
                ))
        ));
        let invariant_for = if let Some(mut invariant) = invariant {
            for inv in &mut invariant.exprs.exprs {
                *inv = Expr::Verbatim(quote_spanned_vstd!(vstd, inv.span() => {
                    let #pat =
                        #vstd::pervasive::ForLoopGhostIterator::ghost_peek_next(&#x_ghost_iter)
                        .unwrap_or(#vstd::pervasive::arbitrary());
                    #inv
                }));
            }
            if no_loop_invariant.is_none() {
                invariant.exprs.exprs.insert(0, exec_inv);
                if no_auto_loop_invariant.is_none() {
                    invariant.exprs.exprs.insert(1, ghost_inv);
                }
            }
            Some(Invariant { token: Token![invariant](span), exprs: invariant.exprs })
        } else if no_loop_invariant.is_none() && no_auto_loop_invariant.is_none() {
            Some(parse_quote_spanned!(span => invariant #exec_inv, #ghost_inv,))
        } else if no_loop_invariant.is_none() && no_auto_loop_invariant.is_some() {
            Some(parse_quote_spanned!(span => invariant #exec_inv,))
        } else {
            None
        };
        // REVIEW: we might also want no_auto_loop_invariant to suppress the ensures,
        // but at the moment, user-supplied ensures aren't supported, so this would be hard to use.
        let ensure = if no_loop_invariant.is_none() {
            Some(parse_quote_spanned_vstd!(vstd, span =>
                ensures #vstd::pervasive::ForLoopGhostIterator::ghost_ensures(&#x_ghost_iter),
            ))
        } else {
            None
        };
        self.add_loop_specs(&mut stmts, None, invariant_for, None, ensure, decreases);
        let body_exec = Expr::Verbatim(quote_spanned!(span => {
            #[allow(non_snake_case)]
            let mut VERUS_loop_next;
            match ::core::iter::Iterator::next(&mut #x_exec_iter) {
                ::core::option::Option::Some(VERUS_loop_val) => {
                    VERUS_loop_next = VERUS_loop_val;
                }
                ::core::option::Option::None => break,
            };
            let #pat = VERUS_loop_next;
            let () = #body;
        }));
        let mut body: Block = if no_loop_invariant.is_none() {
            let body_ghost = Expr::Verbatim(quote_spanned_vstd!(vstd, span =>
                #[verifier::proof_block] {
                    #x_ghost_iter = #vstd::pervasive::ForLoopGhostIterator::ghost_advance(
                        &#x_ghost_iter, &#x_exec_iter);
                }
            ));
            parse_quote_spanned!(span => {
                #body_exec
                #body_ghost
            })
        } else {
            parse_quote_spanned!(span => {
                #body_exec
            })
        };
        body.stmts.splice(0..0, stmts);
        let mut loop_expr: ExprLoop = parse_quote_spanned!(span => loop #body);
        loop_expr.label = label;
        loop_expr.attrs = attrs;
        let full_loop: Expr = if no_loop_invariant.is_none() {
            Expr::Verbatim(quote_spanned_vstd!(vstd, span => {
                #[allow(non_snake_case)]
                #[verus::internal(spec)]
                let mut #x_ghost_iter;
                #[verifier::proof_block] {
                    #x_ghost_iter =
                        #vstd::pervasive::ForLoopGhostIteratorNew::ghost_iter(&#x_exec_iter);
                }
                #loop_expr
            }))
        } else {
            Expr::Verbatim(quote_spanned!(span => { #loop_expr }))
        };
        Expr::Verbatim(quote_spanned!(span => {
            #[allow(non_snake_case)]
            let VERUS_loop_result = match ::core::iter::IntoIterator::into_iter(#expr) {
                #[allow(non_snake_case)]
                mut #x_exec_iter => #full_loop
            };
            VERUS_loop_result
        }))
    }

    fn extract_quant_triggers(
        &mut self,
        inner_attrs: Vec<Attribute>,
        span: Span,
    ) -> Result<ExtractQuantTriggersFound, Expr> {
        let mut triggers: Vec<Expr> = Vec::new();
        for attr in inner_attrs {
            let trigger: syn_verus::Result<syn_verus::Specification> =
                syn_verus::parse2(attr.tokens.clone());
            let path_segments_str =
                attr.path.segments.iter().map(|x| x.ident.to_string()).collect::<Vec<_>>();
            let ident_str = match &path_segments_str[..] {
                [attr_name] => Some(attr_name),
                _ => None,
            };
            match (trigger, ident_str) {
                (Ok(trigger), Some(id)) if id == &"auto" && trigger.exprs.len() == 0 => {
                    return Ok(ExtractQuantTriggersFound::Auto);
                }
                (Ok(trigger), Some(id)) if id == &"all_triggers" && trigger.exprs.len() == 0 => {
                    return Ok(ExtractQuantTriggersFound::AllTriggers);
                }
                (Ok(trigger), Some(id)) if id == &"trigger" => {
                    let mut exprs = trigger.exprs;
                    for expr in exprs.iter_mut() {
                        self.visit_expr_mut(expr);
                    }
                    let tuple = ExprTuple { attrs: vec![], paren_token: Paren(span), elems: exprs };
                    triggers.push(Expr::Tuple(tuple));
                }
                (Err(err), _) => {
                    let span = attr.span();
                    let err = err.to_string();

                    return Err(Expr::Verbatim(quote_spanned!(span => compile_error!(#err))));
                }
                _ => {
                    let span = attr.span();
                    return Err(Expr::Verbatim(
                        quote_spanned!(span => compile_error!("expected trigger")),
                    ));
                }
            }
        }

        Ok(if triggers.len() > 0 {
            let mut elems = Punctuated::new();
            for elem in triggers {
                elems.push(elem);
                elems.push_punct(Token![,](span));
            }
            ExtractQuantTriggersFound::Triggers(ExprTuple {
                attrs: vec![],
                paren_token: Paren(span),
                elems,
            })
        } else {
            ExtractQuantTriggersFound::None
        })
    }

    fn visit_expr_with_arith(&mut self, expr: &mut Expr, arith_mode: InsideArith) {
        if !(self.inside_ghost > 0 && self.erase_ghost.erase()) || self.inside_const {
            let is_inside_arith = self.inside_arith;
            self.inside_arith = arith_mode;
            visit_expr_mut(self, expr);
            self.inside_arith = is_inside_arith;
        }
    }
}

enum ExtractQuantTriggersFound {
    Auto,
    AllTriggers,
    Triggers(ExprTuple),
    None,
}

// For
// assert(false && E::A matches E::A ==> true);
// to preserve && precedence it would turn into
//     if let E::A = E::A { false && true ==> true } else { false && false ==> true }
//
//     assert(v == 4 && x matches E::A { v } ==> v == 4);
//
//     if let E::A { v } = x { v == 4 && true ==> true } else { v == 4 && false ==> true }
//
// For
//     assert(true || E::A matches E::A ==> true);
// to preserve || precedence it would turn into
//     if let E::A = E::A { true } else { false || false ==> true }

impl VisitMut for Visitor {
    fn visit_expr_mut(&mut self, expr: &mut Expr) {
        if self.chain_operators(expr)
            || self.closure_quant_operators(expr)
            || self.handle_binary_ops(expr)
            || self.handle_assume(expr)
            || self.handle_assert(expr)
            || self.handle_assert_forall(expr)
            || self.handle_reveal_hide(expr)
            || self.handle_mode_blocks(expr)
            || self.handle_cast(expr)
            || self.handle_lit(expr)
            || self.handle_closures(expr)
            || self.handle_unary_ops(expr)
            || self.handle_big_and_big_or(expr)
            || self.handle_spec_operators(expr)
        {
            return;
        }

        let sub_inside_arith = match expr {
            Expr::Paren(..) | Expr::Block(..) | Expr::Group(..) => self.inside_arith,
            _ => InsideArith::None,
        };
        let sub_assign_to = match expr {
            Expr::Field(..) => self.assign_to,
            _ => false,
        };

        // Recursively call visit_expr_mut
        let is_inside_ghost = self.inside_ghost > 0;
        let is_inside_arith = self.inside_arith;
        let is_assign_to = self.assign_to;
        self.inside_arith = sub_inside_arith;
        self.assign_to = sub_assign_to;
        let assign_left = if let Expr::Assign(assign) = expr {
            let mut left = take_expr(&mut assign.left);
            self.assign_to = true;
            self.visit_expr_mut(&mut left);
            self.assign_to = false;
            Some(left)
        } else {
            None
        };
        if !(is_inside_ghost && self.erase_ghost.erase()) || self.inside_const {
            visit_expr_mut(self, expr);
        }
        if let Expr::Assign(assign) = expr {
            assign.left = Box::new(assign_left.expect("assign_left"));
        }
        self.inside_arith = is_inside_arith;
        self.assign_to = is_assign_to;

        if let Expr::Macro(macro_expr) = expr {
            macro_expr.mac.path.segments.first_mut().map(|x| {
                let ident = x.ident.to_string();
                // NOTE: this is currently hardcoded for
                // open_*_invariant macros, but this could be extended
                // to rewrite other macro names depending on proof vs exec mode.
                if is_inside_ghost
                    && (ident == "open_atomic_invariant" || ident == "open_local_invariant")
                {
                    x.ident = Ident::new((ident + "_in_proof").as_str(), x.span());
                }
            });
        }

        let do_replace = match &expr {
            Expr::ForLoop(..) => true,
            _ => false,
        };
        if do_replace && self.inside_type == 0 {
            match take_expr(expr) {
                Expr::ForLoop(for_loop) => {
                    *expr = self.desugar_for_loop(for_loop);
                }
                _ => panic!("expected to replace expression"),
            }
        }
    }

    fn visit_attribute_mut(&mut self, attr: &mut Attribute) {
        if let syn_verus::AttrStyle::Outer = attr.style {
            match &attr.path.segments.iter().map(|x| &x.ident).collect::<Vec<_>>()[..] {
                [attr_name] if attr_name.to_string() == "trigger" => {
                    *attr = mk_verus_attr(attr.span(), quote! { trigger });
                }
                [attr_name] if attr_name.to_string() == "via_fn" => {
                    *attr = mk_verus_attr(attr.span(), quote! { via });
                }
                [attr_name] if attr_name.to_string() == "verifier" => {
                    let Ok(parsed) = attr.parse_meta() else {
                        return;
                    };
                    let span = attr.span();
                    fn path_verifier(span: Span) -> Punctuated<PathSegment, Colon2> {
                        let mut path_segments = Punctuated::new();
                        path_segments.push(PathSegment {
                            ident: Ident::new("verifier", span),
                            arguments: PathArguments::None,
                        });
                        path_segments
                    }
                    fn invalid_attribute(span: Span) -> Attribute {
                        let mut path_segments = path_verifier(span);
                        path_segments.push(PathSegment {
                            ident: Ident::new("invalid_attribute", span),
                            arguments: PathArguments::None,
                        });
                        Attribute {
                            pound_token: token::Pound { spans: [span] },
                            style: AttrStyle::Outer,
                            bracket_token: token::Bracket { span },
                            path: Path { leading_colon: None, segments: path_segments },
                            tokens: quote!(),
                        }
                    }
                    match parsed {
                        syn_verus::Meta::List(meta_list) if meta_list.nested.len() == 1 => {
                            let (second_segment, nested) = match &meta_list.nested[0] {
                                syn_verus::NestedMeta::Meta(syn_verus::Meta::List(meta_list)) => {
                                    let rest = &meta_list.nested[0];
                                    (&meta_list.path.segments[0], Some(quote! { (#rest) }))
                                }
                                syn_verus::NestedMeta::Meta(syn_verus::Meta::Path(meta_path)) => {
                                    (&meta_path.segments[0], None)
                                }
                                _ => {
                                    *attr = invalid_attribute(span);
                                    return;
                                }
                            };
                            let mut path_segments = path_verifier(span);
                            path_segments.push(second_segment.clone());
                            *attr = Attribute {
                                pound_token: token::Pound { spans: [span] },
                                style: AttrStyle::Outer,
                                bracket_token: token::Bracket { span },
                                path: Path { leading_colon: None, segments: path_segments },
                                tokens: if let Some(nested) = nested {
                                    quote! { #nested }
                                } else {
                                    quote! {}
                                },
                            };
                        }
                        _ => {
                            *attr = invalid_attribute(span);
                            return;
                        }
                    }
                }
                _ => (),
            }
        }

        if let syn_verus::AttrStyle::Inner(_) = attr.style {
            match &attr.path.segments.iter().map(|x| &x.ident).collect::<Vec<_>>()[..] {
                [attr_name] if attr_name.to_string() == "trigger" => {
                    // process something like: #![trigger f(a, b), g(c, d)]
                    // attr.tokens is f(a, b), g(c, d)
                    // turn this into a tuple (f(a, b), g(c, d)),
                    // parse it into an Expr, visit the Expr, turn the Expr back into tokens,
                    // remove the ( and ).
                    let old_stream = proc_macro::TokenStream::from(attr.tokens.clone());
                    let mut tuple_stream = proc_macro::TokenStream::new();
                    let group =
                        proc_macro::Group::new(proc_macro::Delimiter::Parenthesis, old_stream);
                    tuple_stream.extend(vec![proc_macro::TokenTree::Group(group)]);
                    let mut new_tuples = self.visit_stream_expr(tuple_stream).into_iter();
                    let new_tuple = new_tuples.next().expect("visited tuple");
                    assert!(new_tuples.next().is_none());
                    if let proc_macro::TokenTree::Group(group) = new_tuple {
                        assert!(group.delimiter() == proc_macro::Delimiter::Parenthesis);
                        attr.tokens = proc_macro2::TokenStream::from(group.stream());
                    } else {
                        panic!("expected tuple");
                    }
                }
                _ => (),
            }
        }
    }

    fn visit_expr_while_mut(&mut self, expr_while: &mut ExprWhile) {
        visit_expr_while_mut(self, expr_while);
        let invariant_except_breaks = self.take_ghost(&mut expr_while.invariant_except_break);
        let invariants = self.take_ghost(&mut expr_while.invariant);
        let invariant_ensures = self.take_ghost(&mut expr_while.invariant_ensures);
        let ensures = self.take_ghost(&mut expr_while.ensures);
        let decreases = self.take_ghost(&mut expr_while.decreases);
        let mut stmts: Vec<Stmt> = Vec::new();
        self.add_loop_specs(
            &mut stmts,
            invariant_except_breaks,
            invariants,
            invariant_ensures,
            ensures,
            decreases,
        );
        expr_while.body.stmts.splice(0..0, stmts);
    }

    fn visit_expr_loop_mut(&mut self, expr_loop: &mut ExprLoop) {
        visit_expr_loop_mut(self, expr_loop);
        let invariant_except_breaks = self.take_ghost(&mut expr_loop.invariant_except_break);
        let invariants = self.take_ghost(&mut expr_loop.invariant);
        let invariant_ensures = self.take_ghost(&mut expr_loop.invariant_ensures);
        let ensures = self.take_ghost(&mut expr_loop.ensures);
        let decreases = self.take_ghost(&mut expr_loop.decreases);
        let mut stmts: Vec<Stmt> = Vec::new();
        self.add_loop_specs(
            &mut stmts,
            invariant_except_breaks,
            invariants,
            invariant_ensures,
            ensures,
            decreases,
        );
        expr_loop.body.stmts.splice(0..0, stmts);
    }

    fn visit_specification_mut(&mut self, spec: &mut syn_verus::Specification) {
        self.inside_ghost += 1;
        visit_specification_mut(self, spec);
        self.inside_ghost -= 1;
    }

    fn visit_local_mut(&mut self, local: &mut Local) {
        // Note: exec-mode "let ghost" and "let tracked" have already been transformed
        // into proof blocks by point, so we don't need to change inside_ghost here.
        if let Some(tracked) = std::mem::take(&mut local.tracked) {
            local.attrs.push(mk_verus_attr(tracked.span, quote! { proof }));
        } else if let Some(ghost) = std::mem::take(&mut local.ghost) {
            local.attrs.push(mk_verus_attr(ghost.span, quote! { spec }));
        }
        visit_local_mut(self, local);
    }

    fn visit_block_mut(&mut self, block: &mut Block) {
        let mut stmts: Vec<Stmt> = Vec::new();
        let block_stmts = std::mem::replace(&mut block.stmts, vec![]);
        for mut stmt in block_stmts {
            let (skip, extra_stmts) = self.visit_stmt_extend(&mut stmt);
            if !skip {
                stmts.push(stmt);
            }
            stmts.extend(extra_stmts);
        }
        block.stmts = stmts;
        visit_block_mut(self, block);
    }

    fn visit_type_param_mut(&mut self, p: &mut syn_verus::TypeParam) {
        self.filter_attrs(&mut p.attrs);
        syn_verus::visit_mut::visit_type_param_mut(self, p);
    }

    fn visit_item_fn_mut(&mut self, fun: &mut ItemFn) {
        // Process rustdoc before processing the ItemFn itself.
        // That way, the generated rustdoc gets the prettier syntax instead of the
        // de-sugared syntax.
        if self.rustdoc {
            crate::rustdoc::process_item_fn(fun);
        }
        let stmts =
            self.visit_fn(&mut fun.attrs, Some(&fun.vis), &mut fun.sig, fun.semi_token, false);
        fun.block.stmts.splice(0..0, stmts);
        fun.semi_token = None;
        let is_external_code = has_external_code(&fun.attrs);
        if is_external_code {
            self.inside_external_code += 1;
        }
        visit_item_fn_mut(self, fun);
        if is_external_code {
            self.inside_external_code -= 1;
        }
    }

    fn visit_impl_item_method_mut(&mut self, method: &mut ImplItemMethod) {
        if self.rustdoc {
            crate::rustdoc::process_impl_item_method(method);
        }

        let stmts = self.visit_fn(
            &mut method.attrs,
            Some(&method.vis),
            &mut method.sig,
            method.semi_token,
            false,
        );
        method.block.stmts.splice(0..0, stmts);
        method.semi_token = None;
        let is_external_code = has_external_code(&method.attrs);
        if is_external_code {
            self.inside_external_code += 1;
        }
        visit_impl_item_method_mut(self, method);
        if is_external_code {
            self.inside_external_code -= 1;
        }
    }

    fn visit_trait_item_method_mut(&mut self, method: &mut TraitItemMethod) {
        let is_spec_method = method.sig.ident.to_string().starts_with(VERUS_SPEC);
        let mut stmts =
            self.visit_fn(&mut method.attrs, None, &mut method.sig, method.semi_token, true);
        if let Some(block) = &mut method.default {
            block.stmts.splice(0..0, stmts);
        } else if self.erase_ghost.keep() && is_spec_method {
            let span = method.sig.fn_token.span;
            stmts.push(Stmt::Expr(Expr::Verbatim(
                quote_spanned_builtin!(builtin, span => #builtin::no_method_body()),
            )));
            let block = Block { brace_token: Brace(span), stmts };
            method.default = Some(block);
        }
        if self.erase_ghost.keep() && is_spec_method {
            method.semi_token = None;
        }
        let is_external_code = has_external_code(&method.attrs);
        if is_external_code {
            self.inside_external_code += 1;
        }
        visit_trait_item_method_mut(self, method);
        if is_external_code {
            self.inside_external_code -= 1;
        }
    }

    fn visit_item_const_mut(&mut self, con: &mut ItemConst) {
        let mode = self.visit_const_or_static(
            con.const_token.span,
            &mut con.attrs,
            Some(&con.vis),
            &mut con.publish,
            &mut con.mode,
        );
        self.desugar_const_or_static(
            &mode,
            &mut con.ensures,
            &mut con.block,
            &mut con.expr,
            &mut con.eq_token,
            &mut con.semi_token,
            &con.ty,
            con.const_token.span,
        );
        visit_item_const_mut(self, con);
    }

    fn visit_item_static_mut(&mut self, sta: &mut ItemStatic) {
        let mode = self.visit_const_or_static(
            sta.static_token.span,
            &mut sta.attrs,
            Some(&sta.vis),
            &mut sta.publish,
            &mut sta.mode,
        );
        self.desugar_const_or_static(
            &mode,
            &mut sta.ensures,
            &mut sta.block,
            &mut sta.expr,
            &mut sta.eq_token,
            &mut sta.semi_token,
            &sta.ty,
            sta.static_token.span,
        );
        visit_item_static_mut(self, sta);
    }

    fn visit_field_mut(&mut self, field: &mut Field) {
        visit_field_mut(self, field);
        field.attrs.extend(data_mode_attrs(&field.mode));
        field.mode = DataMode::Default;
        self.filter_attrs(&mut field.attrs);
    }

    fn visit_item_enum_mut(&mut self, item: &mut ItemEnum) {
        item.attrs.push(mk_verus_attr(item.span(), quote! { verus_macro }));
        visit_item_enum_mut(self, item);
        item.attrs.extend(data_mode_attrs(&item.mode));
        item.mode = DataMode::Default;
        self.filter_attrs(&mut item.attrs);
    }

    fn visit_item_union_mut(&mut self, item: &mut ItemUnion) {
        item.attrs.push(mk_verus_attr(item.span(), quote! { verus_macro }));
        visit_item_union_mut(self, item);
        self.filter_attrs(&mut item.attrs);
    }

    fn visit_item_struct_mut(&mut self, item: &mut ItemStruct) {
        item.attrs.push(mk_verus_attr(item.span(), quote! { verus_macro }));
        visit_item_struct_mut(self, item);
        item.attrs.extend(data_mode_attrs(&item.mode));
        item.mode = DataMode::Default;
        self.filter_attrs(&mut item.attrs);
    }

    #[cfg_attr(not(verus_keep_ghost), allow(unused_variables))]
    fn visit_type_mut(&mut self, ty: &mut Type) {
        self.inside_type += 1;
        syn_verus::visit_mut::visit_type_mut(self, ty);
        self.inside_type -= 1;

        let span = ty.span();
        let tmp_ty = take_type(ty);

        match tmp_ty {
            Type::FnSpec(TypeFnSpec {
                spec_fn_token: _,
                fn_spec_token,
                paren_token: _,
                inputs,
                output,
            }) => {
                #[cfg(verus_keep_ghost)]
                if fn_spec_token.is_some() {
                    proc_macro::Diagnostic::spanned(
                        span.unwrap(),
                        proc_macro::Level::Warning,
                        "FnSpec is deprecated - use spec_fn instead",
                    )
                    .emit();
                }

                // Turn `FnSpec(Args...) -> Output`
                // into `FnSpec<Args, Output>`
                // Note that we have to turn `Args` into a tuple type, e.g.
                //
                // `FnSpec() -> Output`      -->  `FnSpec<(), Output>`
                // `FnSpec(X) -> Output`     -->  `FnSpec<(X, ), Output>`
                // `FnSpec(X, Y) -> Output`  -->  `FnSpec<(X, Y, ), Output>`

                let mut param_types: Vec<&Type> = Vec::new();
                for bare_fn_arg in inputs.iter() {
                    let BareFnArg { attrs, name: _, ty: param_ty } = bare_fn_arg;
                    if attrs.len() > 0 {
                        *ty = Type::Verbatim(quote_spanned!(attrs[0].span() =>
                            compile_error!("'tracked' not supported here")
                        ));
                        return;
                    }
                    param_types.push(param_ty);
                }

                let out_type: Type = match output {
                    ReturnType::Default => Type::Verbatim(quote_spanned! { span => () }),
                    ReturnType::Type(_, opt_tracked, opt_name, out_type) => {
                        if let Some(tracked) = opt_tracked {
                            *ty = Type::Verbatim(quote_spanned!(tracked.span() =>
                                compile_error!("'tracked' not supported here")
                            ));
                            return;
                        }
                        if let Some(name) = opt_name {
                            *ty = Type::Verbatim(quote_spanned!(name.1.span() =>
                                compile_error!("return-value name not expected here")
                            ));
                            return;
                        }
                        *out_type
                    }
                };

                *ty = Type::Verbatim(quote_spanned_builtin! { builtin, span =>
                    #builtin::FnSpec<(#(#param_types ,)*), #out_type>
                });
            }
            _ => {
                *ty = tmp_ty;
            }
        }
    }

    fn visit_path_mut(&mut self, path: &mut Path) {
        // generic type arguments can appear inside paths
        self.inside_type += 1;
        syn_verus::visit_mut::visit_path_mut(self, path);
        self.inside_type -= 1;
    }

    fn visit_generic_method_argument_mut(&mut self, arg: &mut syn_verus::GenericMethodArgument) {
        self.inside_type += 1;
        syn_verus::visit_mut::visit_generic_method_argument_mut(self, arg);
        self.inside_type -= 1;
    }

    fn visit_item_mod_mut(&mut self, item: &mut ItemMod) {
        item.attrs.push(mk_verus_attr(item.span(), quote! { verus_macro }));
        if let Some((_, items)) = &mut item.content {
            self.visit_items_prefilter(items);
        }
        self.filter_attrs(&mut item.attrs);
        syn_verus::visit_mut::visit_item_mod_mut(self, item);
        if let Some((_, items)) = &mut item.content {
            self.visit_items_post(items);
        }
    }

    fn visit_item_impl_mut(&mut self, imp: &mut ItemImpl) {
        imp.attrs.push(mk_verus_attr(imp.span(), quote! { verus_macro }));
        self.visit_impl_items_prefilter(&mut imp.items, imp.trait_.is_some());
        self.filter_attrs(&mut imp.attrs);
        syn_verus::visit_mut::visit_item_impl_mut(self, imp);
    }

    fn visit_item_trait_mut(&mut self, tr: &mut ItemTrait) {
        tr.attrs.push(mk_verus_attr(tr.span(), quote! { verus_macro }));
        self.visit_trait_items_prefilter(&mut tr.items);
        self.filter_attrs(&mut tr.attrs);
        syn_verus::visit_mut::visit_item_trait_mut(self, tr);
    }

    fn visit_reveal_hide_mut(&mut self, _i: &mut syn_verus::RevealHide) {
        // we have already transformed this, do not recurse into it
    }

    fn visit_item_broadcast_group_mut(&mut self, _i: &mut ItemBroadcastGroup) {
        // we have already transformed this, do not recurse into it
    }
}

struct Items {
    items: Vec<Item>,
}

impl Parse for Items {
    fn parse(input: ParseStream) -> syn_verus::parse::Result<Items> {
        let mut items = Vec::new();
        while !input.is_empty() {
            items.push(input.parse()?);
        }
        Ok(Items { items })
    }
}

#[derive(Debug)]
enum MacroElement {
    Comma(Token![,]),
    Semi(Token![;]),
    FatArrow(Token![=>]),
    Expr(Expr),
}

#[derive(Debug)]
enum MacroElementExplicitExpr {
    Comma(Token![,]),
    Semi(Token![;]),
    FatArrow(Token![=>]),
    ExplicitExpr(Token![@], Token![@], Expr),
    TT(TokenTree),
}

#[derive(Debug)]
struct MacroElements {
    elements: Vec<MacroElement>,
}

#[derive(Debug)]
struct MacroElementsExplicitExpr {
    elements: Vec<MacroElementExplicitExpr>,
}

#[derive(Debug)]
enum Delimiter {
    Paren(Paren),
    Bracket(Bracket),
    Brace(Brace),
}

#[derive(Debug)]
struct MacroInvoke {
    path: Path,
    bang: Token![!],
    delimiter: Delimiter,
    elements: MacroElements,
}

#[derive(Debug)]
struct MacroInvokeExplicitExpr {
    path: Path,
    bang: Token![!],
    delimiter: Delimiter,
    elements: MacroElementsExplicitExpr,
}

impl Parse for MacroElement {
    fn parse(input: ParseStream) -> syn_verus::parse::Result<MacroElement> {
        if input.peek(Token![,]) {
            Ok(MacroElement::Comma(input.parse()?))
        } else if input.peek(Token![;]) {
            Ok(MacroElement::Semi(input.parse()?))
        } else if input.peek(Token![=>]) {
            Ok(MacroElement::FatArrow(input.parse()?))
        } else {
            Ok(MacroElement::Expr(input.parse()?))
        }
    }
}

impl Parse for MacroElementExplicitExpr {
    fn parse(input: ParseStream) -> syn_verus::parse::Result<MacroElementExplicitExpr> {
        if input.peek(Token![,]) {
            Ok(MacroElementExplicitExpr::Comma(input.parse()?))
        } else if input.peek(Token![;]) {
            Ok(MacroElementExplicitExpr::Semi(input.parse()?))
        } else if input.peek(Token![=>]) {
            Ok(MacroElementExplicitExpr::FatArrow(input.parse()?))
        } else if input.peek(Token![@]) && input.peek2(Token![@]) {
            let at1 = input.parse()?;
            let at2 = input.parse()?;
            let e = input.parse()?;
            Ok(MacroElementExplicitExpr::ExplicitExpr(at1, at2, e))
        } else {
            Ok(MacroElementExplicitExpr::TT(input.parse()?))
        }
    }
}

impl Parse for MacroElements {
    fn parse(input: ParseStream) -> syn_verus::parse::Result<MacroElements> {
        let mut elements = Vec::new();
        while !input.is_empty() {
            elements.push(input.parse()?);
        }
        Ok(MacroElements { elements })
    }
}

impl Parse for MacroElementsExplicitExpr {
    fn parse(input: ParseStream) -> syn_verus::parse::Result<MacroElementsExplicitExpr> {
        let mut elements = Vec::new();
        while !input.is_empty() {
            elements.push(input.parse()?);
        }
        Ok(MacroElementsExplicitExpr { elements })
    }
}

impl Parse for MacroInvoke {
    fn parse(input: ParseStream) -> syn_verus::parse::Result<MacroInvoke> {
        let path = input.parse()?;
        let bang = input.parse()?;
        let content;
        if input.peek(syn_verus::token::Paren) {
            let paren = parenthesized!(content in input);
            let elements = content.parse()?;
            Ok(MacroInvoke { path, bang, delimiter: Delimiter::Paren(paren), elements })
        } else if input.peek(syn_verus::token::Bracket) {
            let bracket = bracketed!(content in input);
            let elements = content.parse()?;
            Ok(MacroInvoke { path, bang, delimiter: Delimiter::Bracket(bracket), elements })
        } else {
            let brace = braced!(content in input);
            let elements = content.parse()?;
            Ok(MacroInvoke { path, bang, delimiter: Delimiter::Brace(brace), elements })
        }
    }
}

impl Parse for MacroInvokeExplicitExpr {
    fn parse(input: ParseStream) -> syn_verus::parse::Result<MacroInvokeExplicitExpr> {
        let path = input.parse()?;
        let bang = input.parse()?;
        let content;
        if input.peek(syn_verus::token::Paren) {
            let paren = parenthesized!(content in input);
            let elements = content.parse()?;
            Ok(MacroInvokeExplicitExpr { path, bang, delimiter: Delimiter::Paren(paren), elements })
        } else if input.peek(syn_verus::token::Bracket) {
            let bracket = bracketed!(content in input);
            let elements = content.parse()?;
            Ok(MacroInvokeExplicitExpr {
                path,
                bang,
                delimiter: Delimiter::Bracket(bracket),
                elements,
            })
        } else {
            let brace = braced!(content in input);
            let elements = content.parse()?;
            Ok(MacroInvokeExplicitExpr { path, bang, delimiter: Delimiter::Brace(brace), elements })
        }
    }
}

impl ToTokens for MacroElement {
    fn to_tokens(&self, tokens: &mut TokenStream) {
        match self {
            MacroElement::Comma(e) => e.to_tokens(tokens),
            MacroElement::Semi(e) => e.to_tokens(tokens),
            MacroElement::FatArrow(e) => e.to_tokens(tokens),
            MacroElement::Expr(e) => e.to_tokens(tokens),
        }
    }
}

impl ToTokens for MacroElementExplicitExpr {
    fn to_tokens(&self, tokens: &mut TokenStream) {
        match self {
            MacroElementExplicitExpr::Comma(e) => e.to_tokens(tokens),
            MacroElementExplicitExpr::Semi(e) => e.to_tokens(tokens),
            MacroElementExplicitExpr::FatArrow(e) => e.to_tokens(tokens),
            MacroElementExplicitExpr::ExplicitExpr(_at1, _at2, e) => e.to_tokens(tokens),
            MacroElementExplicitExpr::TT(e) => e.to_tokens(tokens),
        }
    }
}

impl quote::ToTokens for MacroElements {
    fn to_tokens(&self, tokens: &mut TokenStream) {
        for element in &self.elements {
            element.to_tokens(tokens);
        }
    }
}

impl quote::ToTokens for MacroElementsExplicitExpr {
    fn to_tokens(&self, tokens: &mut TokenStream) {
        for element in &self.elements {
            element.to_tokens(tokens);
        }
    }
}

impl quote::ToTokens for MacroInvoke {
    fn to_tokens(&self, tokens: &mut TokenStream) {
        self.path.to_tokens(tokens);
        self.bang.to_tokens(tokens);
        match self.delimiter {
            Delimiter::Paren(d) => {
                d.surround(tokens, |tokens| {
                    self.elements.to_tokens(tokens);
                });
            }
            Delimiter::Bracket(d) => {
                d.surround(tokens, |tokens| {
                    self.elements.to_tokens(tokens);
                });
            }
            Delimiter::Brace(d) => {
                d.surround(tokens, |tokens| {
                    self.elements.to_tokens(tokens);
                });
            }
        }
    }
}

impl quote::ToTokens for MacroInvokeExplicitExpr {
    fn to_tokens(&self, tokens: &mut TokenStream) {
        self.path.to_tokens(tokens);
        self.bang.to_tokens(tokens);
        match self.delimiter {
            Delimiter::Paren(d) => {
                d.surround(tokens, |tokens| {
                    self.elements.to_tokens(tokens);
                });
            }
            Delimiter::Bracket(d) => {
                d.surround(tokens, |tokens| {
                    self.elements.to_tokens(tokens);
                });
            }
            Delimiter::Brace(d) => {
                d.surround(tokens, |tokens| {
                    self.elements.to_tokens(tokens);
                });
            }
        }
    }
}

pub(crate) fn rewrite_items(
    stream: proc_macro::TokenStream,
    erase_ghost: EraseGhost,
    use_spec_traits: bool,
) -> proc_macro::TokenStream {
    let stream = rejoin_tokens(stream);
    let mut items: Items = parse_macro_input!(stream as Items);
    let mut new_stream = TokenStream::new();
    let mut visitor = Visitor {
        erase_ghost,
        use_spec_traits,
        inside_ghost: 0,
        inside_type: 0,
        inside_external_code: 0,
        inside_const: false,
        inside_arith: InsideArith::None,
        assign_to: false,
        rustdoc: env_rustdoc(),
    };
    visitor.visit_items_prefilter(&mut items.items);
    for mut item in &mut items.items {
        visitor.visit_item_mut(&mut item);
        visitor.inside_ghost = 0;
        visitor.inside_const = false;
        visitor.inside_arith = InsideArith::None;
    }
    visitor.visit_items_post(&mut items.items);
    for item in items.items {
        item.to_tokens(&mut new_stream);
    }
    proc_macro::TokenStream::from(new_stream)
}

pub(crate) fn rewrite_expr(
    erase_ghost: EraseGhost,
    inside_ghost: bool,
    stream: proc_macro::TokenStream,
) -> proc_macro::TokenStream {
    let stream = rejoin_tokens(stream);
    let mut expr: Expr = parse_macro_input!(stream as Expr);
    let mut new_stream = TokenStream::new();
    let mut visitor = Visitor {
        erase_ghost,
        use_spec_traits: true,
        inside_ghost: if inside_ghost { 1 } else { 0 },
        inside_type: 0,
        inside_external_code: 0,
        inside_const: false,
        inside_arith: InsideArith::None,
        assign_to: false,
        rustdoc: env_rustdoc(),
    };
    visitor.visit_expr_mut(&mut expr);
    expr.to_tokens(&mut new_stream);
    proc_macro::TokenStream::from(new_stream)
}

pub(crate) fn rewrite_expr_node(erase_ghost: EraseGhost, inside_ghost: bool, expr: &mut Expr) {
    let mut visitor = Visitor {
        erase_ghost,
        use_spec_traits: true,
        inside_ghost: if inside_ghost { 1 } else { 0 },
        inside_type: 0,
        inside_external_code: 0,
        inside_const: false,
        inside_arith: InsideArith::None,
        assign_to: false,
        rustdoc: env_rustdoc(),
    };
    visitor.visit_expr_mut(expr);
}

pub(crate) fn sig_specs_attr(
    erase_ghost: EraseGhost,
    spec_attr: SignatureSpecAttr,
    sig: &syn::Signature,
) -> Vec<Stmt> {
    let SignatureSpecAttr { ret_pat, mut spec } = spec_attr;
    let ret_pat = match (ret_pat, &sig.output) {
        (Some((pat, _)), syn::ReturnType::Type(_, ty)) => Some((pat, ty.clone())),
        _ => None,
    };
    let mut visitor = Visitor {
        erase_ghost,
        use_spec_traits: true,
        inside_ghost: 1,
        inside_type: 0,
        inside_external_code: 0,
        inside_const: false,
        inside_arith: InsideArith::None,
        assign_to: false,
        rustdoc: env_rustdoc(),
        inside_bitvector: false,
    };
    let sig_span = sig.span().clone();
    visitor.take_sig_specs(&mut spec, ret_pat, sig.constness.is_some(), sig_span)
}

// Unfortunately, the macro_rules tt tokenizer breaks tokens like &&& and ==> into smaller tokens.
// Try to put the original tokens back together here.
#[cfg(verus_keep_ghost)]
pub(crate) fn rejoin_tokens(stream: proc_macro::TokenStream) -> proc_macro::TokenStream {
    use proc_macro::{Group, Punct, Spacing::*, Span, TokenTree};
    let mut tokens: Vec<TokenTree> = stream.into_iter().collect();
    let pun = |t: &TokenTree| match t {
        TokenTree::Punct(p) => Some((p.as_char(), p.spacing(), p.span())),
        _ => None,
    };
    let adjacent = |s1: Span, s2: Span| {
        let l1 = s1.end();
        let l2 = s2.start();
        s1.source_file() == s2.source_file() && l1.eq(&l2)
    };
    fn mk_joint_punct(t: Option<(char, proc_macro::Spacing, Span)>) -> TokenTree {
        let (op, _, span) = t.unwrap();
        let mut punct = Punct::new(op, Joint);
        punct.set_span(span);
        TokenTree::Punct(punct)
    }
    for i in 0..(if tokens.len() >= 2 { tokens.len() - 2 } else { 0 }) {
        let t0 = pun(&tokens[i]);
        let t1 = pun(&tokens[i + 1]);
        let t2 = pun(&tokens[i + 2]);
        let t3 = if i + 3 < tokens.len() { pun(&tokens[i + 3]) } else { None };
        match (t0, t1, t2, t3) {
            (
                Some(('<', Joint, _)),
                Some(('=', Alone, s1)),
                Some(('=', Joint, s2)),
                Some(('>', Alone, _)),
            )
            | (Some(('=', Joint, _)), Some(('=', Alone, s1)), Some(('=', Alone, s2)), _)
            | (Some(('!', Joint, _)), Some(('=', Alone, s1)), Some(('=', Alone, s2)), _)
            | (Some(('=', Joint, _)), Some(('=', Alone, s1)), Some(('>', Alone, s2)), _)
            | (Some(('<', Joint, _)), Some(('=', Alone, s1)), Some(('=', Alone, s2)), _)
            | (Some(('&', Joint, _)), Some(('&', Alone, s1)), Some(('&', Alone, s2)), _)
            | (Some(('|', Joint, _)), Some(('|', Alone, s1)), Some(('|', Alone, s2)), _) => {
                if adjacent(s1, s2) {
                    tokens[i + 1] = mk_joint_punct(t1);
                }
            }
            (Some(('=', Alone, _)), Some(('~', Alone, s1)), Some(('=', Alone, s2)), _)
            | (Some(('!', Alone, _)), Some(('~', Alone, s1)), Some(('=', Alone, s2)), _) => {
                if adjacent(s1, s2) {
                    tokens[i] = mk_joint_punct(t0);
                    tokens[i + 1] = mk_joint_punct(t1);
                }
            }
            (
                Some(('=', Alone, _)),
                Some(('~', Alone, _)),
                Some(('~', Alone, s2)),
                Some(('=', Alone, s3)),
            )
            | (
                Some(('!', Alone, _)),
                Some(('~', Alone, _)),
                Some(('~', Alone, s2)),
                Some(('=', Alone, s3)),
            ) => {
                if adjacent(s2, s3) {
                    tokens[i] = mk_joint_punct(t0);
                    tokens[i + 1] = mk_joint_punct(t1);
                    tokens[i + 2] = mk_joint_punct(t2);
                }
            }
            _ => {}
        }
    }
    for tt in &mut tokens {
        match tt {
            TokenTree::Group(group) => {
                let mut new_group = Group::new(group.delimiter(), rejoin_tokens(group.stream()));
                new_group.set_span(group.span());
                *group = new_group;
            }
            _ => {}
        }
    }
    use std::iter::FromIterator;
    proc_macro::TokenStream::from_iter(tokens.into_iter())
}

#[cfg(not(verus_keep_ghost))]
// REVIEW: how much do we actually rely on rejoin_tokens?
fn rejoin_tokens(stream: proc_macro::TokenStream) -> proc_macro::TokenStream {
    stream
}

pub(crate) fn proof_block(
    erase_ghost: EraseGhost,
    stream: proc_macro::TokenStream,
) -> proc_macro::TokenStream {
    let stream = rejoin_tokens(stream);
    let mut invoke: Block = parse_macro_input!(stream as Block);
    let mut new_stream = TokenStream::new();
    let mut visitor = Visitor {
        erase_ghost,
        use_spec_traits: true,
        inside_ghost: 1,
        inside_type: 0,
        inside_external_code: 0,
        inside_const: false,
        inside_arith: InsideArith::None,
        assign_to: false,
        rustdoc: env_rustdoc(),
    };
    visitor.visit_block_mut(&mut invoke);
    invoke.to_tokens(&mut new_stream);
    proc_macro::TokenStream::from(new_stream)
}

pub(crate) fn proof_macro_exprs(
    erase_ghost: EraseGhost,
    inside_ghost: bool,
    stream: proc_macro::TokenStream,
) -> proc_macro::TokenStream {
    let stream = rejoin_tokens(stream);
    let mut invoke: MacroInvoke = parse_macro_input!(stream as MacroInvoke);
    let mut new_stream = TokenStream::new();
    let mut visitor = Visitor {
        erase_ghost,
        use_spec_traits: true,
        inside_ghost: if inside_ghost { 1 } else { 0 },
        inside_type: 0,
        inside_external_code: 0,
        inside_const: false,
        inside_arith: InsideArith::None,
        assign_to: false,
        rustdoc: env_rustdoc(),
    };
    for element in &mut invoke.elements.elements {
        match element {
            MacroElement::Expr(expr) => visitor.visit_expr_mut(expr),
            _ => {}
        }
    }
    invoke.to_tokens(&mut new_stream);
    proc_macro::TokenStream::from(new_stream)
}

pub(crate) fn inv_macro_exprs(
    erase_ghost: EraseGhost,
    treat_elements_as_ghost: bool,
    stream: proc_macro::TokenStream,
) -> proc_macro::TokenStream {
    let stream = rejoin_tokens(stream);
    let mut invoke: MacroInvoke = parse_macro_input!(stream as MacroInvoke);
    let mut new_stream = TokenStream::new();
    let mut visitor = Visitor {
        erase_ghost,
        use_spec_traits: true,
        inside_ghost: 0,
        inside_type: 0,
        inside_external_code: 0,
        inside_const: false,
        inside_arith: InsideArith::None,
        assign_to: false,
        rustdoc: env_rustdoc(),
    };
    for (idx, element) in invoke.elements.elements.iter_mut().enumerate() {
        match element {
            MacroElement::Expr(expr) => {
                // Always treat the third element ($eexpr) as ghost even if
                // `treat_elements_as_ghost` is false.
                visitor.inside_ghost =
                    if treat_elements_as_ghost || idx == 2 { 1u32 } else { 0u32 };
                visitor.visit_expr_mut(expr);
            }
            _ => {}
        };
    }
    invoke.to_tokens(&mut new_stream);
    proc_macro::TokenStream::from(new_stream)
}

pub(crate) fn proof_macro_explicit_exprs(
    erase_ghost: EraseGhost,
    inside_ghost: bool,
    stream: proc_macro::TokenStream,
) -> proc_macro::TokenStream {
    let stream = rejoin_tokens(stream);
    let mut invoke: MacroInvokeExplicitExpr = parse_macro_input!(stream as MacroInvokeExplicitExpr);
    let mut new_stream = TokenStream::new();
    let mut visitor = Visitor {
        erase_ghost,
        use_spec_traits: true,
        inside_ghost: if inside_ghost { 1 } else { 0 },
        inside_type: 0,
        inside_external_code: 0,
        inside_const: false,
        inside_arith: InsideArith::None,
        assign_to: false,
        rustdoc: env_rustdoc(),
    };
    for element in &mut invoke.elements.elements {
        match element {
            MacroElementExplicitExpr::ExplicitExpr(_at1, _at2, expr) => {
                visitor.visit_expr_mut(expr)
            }
            _ => {}
        }
    }
    invoke.to_tokens(&mut new_stream);
    proc_macro::TokenStream::from(new_stream)
}

pub(crate) fn has_external_code(attrs: &Vec<Attribute>) -> bool {
    attrs.iter().any(|attr| {
        // verifier::external
        attr.path.segments.len() == 2
            && attr.path.segments[0].ident.to_string() == "verifier"
            && (attr.path.segments[1].ident.to_string() == "external"
                || attr.path.segments[1].ident.to_string() == "external_body")
        // verifier(external)
        || attr.path.segments.len() == 1
            && attr.path.segments[0].ident.to_string() == "verifier"
            && matches!(attr.tokens.to_string().as_str(), "(external)" | "(external_body)")
    })
}

/// Constructs #[name(tokens)]
macro_rules! declare_mk_rust_attr {
    ($name:ident, $s:ident) => {
        fn $name(span: Span, name: &str, tokens: TokenStream) -> $s::Attribute {
            let mut path_segments = $s::punctuated::Punctuated::new();
            path_segments.push($s::PathSegment {
                ident: $s::Ident::new(name, span),
                arguments: $s::PathArguments::None,
            });
            $s::Attribute {
                pound_token: $s::token::Pound { spans: [span] },
                style: $s::AttrStyle::Outer,
                bracket_token: $s::token::Bracket { span },
                path: $s::Path { leading_colon: None, segments: path_segments },
                tokens: quote! { (#tokens) },
            }
        }
    };
}
declare_mk_rust_attr!(mk_rust_attr, syn_verus);
declare_mk_rust_attr!(mk_rust_attr_syn, syn);

/// Constructs #[verus::internal(tokens)]
macro_rules! declare_mk_verus_attr {
    ($name:ident, $s:ident) => {
        pub(crate) fn $name(span: Span, tokens: TokenStream) -> $s::Attribute {
            let mut path_segments = $s::punctuated::Punctuated::new();
            path_segments.push($s::PathSegment {
                ident: $s::Ident::new("verus", span),
                arguments: $s::PathArguments::None,
            });
            path_segments.push($s::PathSegment {
                ident: $s::Ident::new("internal", span),
                arguments: $s::PathArguments::None,
            });
            $s::Attribute {
                pound_token: $s::token::Pound { spans: [span] },
                style: $s::AttrStyle::Outer,
                bracket_token: $s::token::Bracket { span },
                path: $s::Path { leading_colon: None, segments: path_segments },
                tokens: quote! { (#tokens) },
            }
        }
    };
}
declare_mk_verus_attr!(mk_verus_attr, syn_verus);
declare_mk_verus_attr!(mk_verus_attr_syn, syn);

fn is_ptr_type(typ: &Type) -> bool {
    match typ {
        Type::Ptr(_) => true,
        Type::Paren(t) => is_ptr_type(&t.elem),
        _ => false,
    }
}

fn is_probably_nat_or_int_type(typ: &Type) -> bool {
    match typ {
        Type::Path(TypePath { qself: None, path }) => match path.get_ident() {
            None => false,
            Some(ident) => {
                let t = ident.to_string();
                t == "int" || t == "nat"
            }
        },
        _ => false,
    }
}

pub(crate) struct Builtin(pub Span);

impl ToTokens for Builtin {
    fn to_tokens(&self, tokens: &mut TokenStream) {
        if crate::cfg_verify_core() {
            tokens.extend(quote_spanned! { self.0 => crate::builtin });
        } else {
            tokens.extend(quote_spanned! { self.0 => ::builtin });
        }
    }
}

pub(crate) struct Vstd(pub Span);

impl ToTokens for Vstd {
    fn to_tokens(&self, tokens: &mut TokenStream) {
        if crate::cfg_verify_core() {
            tokens.extend(quote_spanned! { self.0 => crate::vstd });
        } else if crate::cfg_verify_vstd() {
            tokens.extend(quote_spanned! { self.0 => crate });
        } else {
            tokens.extend(quote_spanned! { self.0 => ::vstd });
        }
    }
}<|MERGE_RESOLUTION|>--- conflicted
+++ resolved
@@ -30,13 +30,8 @@
     ItemStatic, ItemStruct, ItemTrait, ItemUnion, Lit, Local, MatchesOpExpr, MatchesOpToken,
     ModeSpec, ModeSpecChecked, Pat, Path, PathArguments, PathSegment, Publish, Recommends,
     Requires, ReturnType, Returns, Signature, SignatureDecreases, SignatureInvariants,
-<<<<<<< HEAD
     SignatureSpec, SignatureSpecAttr, SignatureUnwind, Stmt, Token, TraitItem, TraitItemMethod,
-    Type, TypeFnSpec, UnOp, Visibility,
-=======
-    SignatureUnwind, Stmt, Token, TraitItem, TraitItemMethod, Type, TypeFnSpec, TypePath, UnOp,
-    Visibility,
->>>>>>> ac3ca82a
+    Type, TypePath, TypeFnSpec, UnOp, Visibility,
 };
 
 const VERUS_SPEC: &str = "VERUS_SPEC__";
@@ -246,7 +241,6 @@
         is_const: bool,
         span: Span,
     ) -> Vec<Stmt> {
-<<<<<<< HEAD
         let requires = self.take_ghost(&mut spec.requires);
         let recommends = self.take_ghost(&mut spec.recommends);
         let ensures = self.take_ghost(&mut spec.ensures);
@@ -254,180 +248,6 @@
         let decreases = self.take_ghost(&mut spec.decreases);
         let opens_invariants = self.take_ghost(&mut spec.invariants);
         let unwind = self.take_ghost(&mut spec.unwind);
-=======
-        let mut stmts: Vec<Stmt> = Vec::new();
-        let mut unwrap_ghost_tracked: Vec<Stmt> = Vec::new();
-
-        // attrs.push(mk_verus_attr(sig.fn_token.span, quote! { verus_macro }));
-        if self.erase_ghost.keep() {
-            attrs.push(mk_verus_attr(sig.fn_token.span, quote! { verus_macro }));
-        }
-
-        for arg in &mut sig.inputs {
-            match (arg.tracked, &mut arg.kind) {
-                _ if self.erase_ghost.erase_all() => {}
-                (None, _) => {}
-                (Some(token), FnArgKind::Receiver(receiver)) => {
-                    receiver.attrs.push(mk_verus_attr(token.span, quote! { proof }));
-                }
-                (Some(token), FnArgKind::Typed(typed)) => {
-                    typed.attrs.push(mk_verus_attr(token.span, quote! { proof }));
-                }
-            }
-
-            // Check for Ghost(x) or Tracked(x) argument
-            use syn_verus::PatType;
-            if let FnArgKind::Typed(PatType { pat, .. }) = &mut arg.kind {
-                let pat = &mut **pat;
-                let mut tracked_wrapper = false;
-                let mut wrapped_pat_id = None;
-                if let Pat::TupleStruct(tup) = &*pat {
-                    let ghost_wrapper = path_is_ident(&tup.path, "Ghost");
-                    tracked_wrapper = path_is_ident(&tup.path, "Tracked");
-                    if ghost_wrapper || tracked_wrapper || tup.pat.elems.len() == 1 {
-                        if let Pat::Ident(id) = &tup.pat.elems[0] {
-                            wrapped_pat_id = Some(id.clone());
-                        }
-                    }
-                }
-                if let Some(mut wrapped_pat_id) = wrapped_pat_id {
-                    // Change
-                    //   fn f(x: Tracked<T>) {
-                    // to
-                    //   fn f(verus_tmp_x: Tracked<T>) {
-                    //       #[verus::internal(header_unwrap_parameter)] let t;
-                    //       #[verifier::proof_block] { t = verus_tmp_x.get() };
-                    let span = pat.span();
-                    let x = wrapped_pat_id.ident;
-                    let tmp_id = Ident::new(
-                        &format!("verus_tmp_{x}"),
-                        Span::mixed_site().located_at(pat.span()),
-                    );
-                    wrapped_pat_id.ident = tmp_id.clone();
-                    *pat = Pat::Ident(wrapped_pat_id);
-                    if self.erase_ghost.keep() {
-                        unwrap_ghost_tracked.push(stmt_with_semi!(
-                            span => #[verus::internal(header_unwrap_parameter)] let #x));
-                        if tracked_wrapper {
-                            unwrap_ghost_tracked.push(stmt_with_semi!(
-                                span => #[verifier::proof_block] { #x = #tmp_id.get() }));
-                        } else {
-                            unwrap_ghost_tracked.push(stmt_with_semi!(
-                                span => #[verifier::proof_block] { #x = #tmp_id.view() }));
-                        }
-                    }
-                }
-            }
-
-            arg.tracked = None;
-        }
-        let ret_pat = match &mut sig.output {
-            ReturnType::Default => None,
-            ReturnType::Type(_, ref mut tracked, ref mut ret_opt, ty) => {
-                self.visit_type_mut(ty);
-                if let Some(token) = tracked {
-                    if !self.erase_ghost.erase_all() {
-                        attrs.push(mk_verus_attr(token.span, quote! { returns(proof) }));
-                    }
-                    *tracked = None;
-                }
-                match std::mem::take(ret_opt) {
-                    None => None,
-                    Some(ret) => Some((ret.1.clone(), ty.clone())),
-                }
-            }
-        };
-
-        match (vis, &sig.publish, &sig.mode, &semi_token, self.erase_ghost.erase()) {
-            (Some(Visibility::Inherited), _, _, _, _) => {}
-            (
-                Some(_),
-                Publish::Default,
-                FnMode::Spec(ModeSpec { spec_token })
-                | FnMode::SpecChecked(ModeSpecChecked { spec_token, .. }),
-                None,
-                false,
-            ) => {
-                stmts.push(stmt_with_semi!(
-                    spec_token.span =>
-                    compile_error!("non-private spec function must be marked open or closed to indicate whether the function body is public (pub open) or private (pub closed)")
-                ));
-            }
-            _ => {}
-        }
-
-        if matches!(sig.mode, FnMode::Default | FnMode::Exec(_) | FnMode::Proof(_))
-            && !matches!(sig.publish, Publish::Default)
-        {
-            let publish_span = sig.publish.span();
-            stmts.push(stmt_with_semi!(
-                publish_span =>
-                compile_error!("only `spec` functions can be marked `open` or `closed`")
-            ));
-        }
-
-        if sig.broadcast.is_some() && !matches!(sig.mode, FnMode::Proof(_)) {
-            let broadcast_span = sig.broadcast.span();
-            stmts.push(stmt_with_semi!(
-                broadcast_span =>
-                compile_error!("only `proof` functions can be marked `broadcast`")
-            ));
-        }
-
-        let broadcast_attrs = if let Some(b) = sig.broadcast {
-            vec![mk_verus_attr(b.span, quote! { broadcast_forall })]
-        } else {
-            vec![]
-        };
-
-        let publish_attrs = match &sig.publish {
-            Publish::Default => vec![],
-            Publish::Closed(o) => vec![mk_verus_attr(o.token.span, quote! { closed })],
-            Publish::Open(o) => vec![mk_verus_attr(o.token.span, quote! { open })],
-            Publish::OpenRestricted(_) => {
-                unimplemented!("TODO: support open(...)")
-            }
-        };
-
-        let (unimpl, ext_attrs) = match (&sig.mode, semi_token, is_trait) {
-            (FnMode::Spec(_) | FnMode::SpecChecked(_), Some(semi), false) => (
-                vec![Stmt::Expr(Expr::Verbatim(quote_spanned!(semi.span => unimplemented!())))],
-                vec![mk_verus_attr(semi.span, quote! { external_body })],
-            ),
-            _ => (vec![], vec![]),
-        };
-
-        let (inside_ghost, mode_attrs): (u32, Vec<Attribute>) = match &sig.mode {
-            FnMode::Default => (0, vec![]),
-            FnMode::Spec(token) => (1, vec![mk_verus_attr(token.spec_token.span, quote! { spec })]),
-            FnMode::SpecChecked(token) => (
-                1,
-                vec![mk_verus_attr(
-                    token.spec_token.span,
-                    quote_spanned! { token.spec_token.span => spec(checked) },
-                )],
-            ),
-            FnMode::Proof(token) => {
-                (1, vec![mk_verus_attr(token.proof_token.span, quote! { proof })])
-            }
-            FnMode::Exec(token) => (0, vec![mk_verus_attr(token.exec_token.span, quote! { exec })]),
-        };
-        self.inside_ghost = inside_ghost;
-
-        let prover_attr = sig.prover.as_ref().map(|(_, _, prover_ident)| {
-            mk_verus_attr(prover_ident.span(), quote! { prover(#prover_ident) })
-        });
-
-        self.inside_ghost += 1; // for requires, ensures, etc.
-
-        let requires = self.take_ghost(&mut sig.requires);
-        let recommends = self.take_ghost(&mut sig.recommends);
-        let ensures = self.take_ghost(&mut sig.ensures);
-        let returns = self.take_ghost(&mut sig.returns);
-        let decreases = self.take_ghost(&mut sig.decreases);
-        let opens_invariants = self.take_ghost(&mut sig.invariants);
-        let unwind = self.take_ghost(&mut sig.unwind);
->>>>>>> ac3ca82a
 
         let mut spec_stmts = Vec::new();
         // TODO: wrap specs inside ghost blocks
@@ -810,7 +630,6 @@
         });
 
         self.inside_ghost += 1; // for requires, ensures, etc.
-        self.inside_bitvector = prover.as_ref().map_or(false, |prover| prover.id == "bit_vector");
 
         let sig_span = sig.span().clone();
         let spec_stmts =
@@ -3942,7 +3761,6 @@
         inside_arith: InsideArith::None,
         assign_to: false,
         rustdoc: env_rustdoc(),
-        inside_bitvector: false,
     };
     let sig_span = sig.span().clone();
     visitor.take_sig_specs(&mut spec, ret_pat, sig.constness.is_some(), sig_span)
