use crate::rustdoc::env_rustdoc;
use crate::EraseGhost;
use proc_macro2::Span;
use proc_macro2::TokenStream;
use proc_macro2::TokenTree;
use quote::format_ident;
use quote::{quote, quote_spanned};
use syn_verus::parse::{Parse, ParseStream};
use syn_verus::punctuated::Punctuated;
use syn_verus::spanned::Spanned;
use syn_verus::token;
use syn_verus::token::Colon2;
use syn_verus::token::{Brace, Bracket, Paren, Semi};
use syn_verus::visit_mut::{
    visit_block_mut, visit_expr_loop_mut, visit_expr_mut, visit_expr_while_mut, visit_field_mut,
    visit_impl_item_method_mut, visit_item_const_mut, visit_item_enum_mut, visit_item_fn_mut,
<<<<<<< HEAD
    visit_item_static_mut, visit_item_struct_mut, visit_local_mut, visit_specification_mut,
=======
    visit_item_static_mut, visit_item_struct_mut, visit_item_union_mut, visit_local_mut,
>>>>>>> 9e351c87
    visit_trait_item_method_mut, VisitMut,
};
use syn_verus::{
    braced, bracketed, parenthesized, parse_macro_input, AttrStyle, Attribute, BareFnArg, BinOp,
    Block, DataMode, Decreases, Ensures, Expr, ExprBinary, ExprCall, ExprLit, ExprLoop, ExprTuple,
    ExprUnary, ExprWhile, Field, FnArgKind, FnMode, Global, Ident, ImplItem, ImplItemMethod,
    Invariant, InvariantEnsures, InvariantNameSet, InvariantNameSetList, Item, ItemConst, ItemEnum,
    ItemFn, ItemImpl, ItemMod, ItemStatic, ItemStruct, ItemTrait, ItemUnion, Lit, Local, ModeSpec,
    ModeSpecChecked, Pat, Path, PathArguments, PathSegment, Publish, Recommends, Requires,
    ReturnType, Signature, SignatureDecreases, SignatureInvariants, Stmt, Token, TraitItem,
    TraitItemMethod, Type, TypeFnSpec, UnOp, Visibility,
};

const VERUS_SPEC: &str = "VERUS_SPEC__";

fn take_expr(expr: &mut Expr) -> Expr {
    let dummy: Expr = Expr::Verbatim(TokenStream::new());
    std::mem::replace(expr, dummy)
}

fn take_type(expr: &mut Type) -> Type {
    let dummy: Type = Type::Verbatim(TokenStream::new());
    std::mem::replace(expr, dummy)
}

fn take_pat(pat: &mut Pat) -> Pat {
    let dummy: Pat = Pat::Verbatim(TokenStream::new());
    std::mem::replace(pat, dummy)
}

fn take_ghost<T: Default>(erase_ghost: EraseGhost, dest: &mut T) -> T {
    if erase_ghost.erase() {
        *dest = T::default();
        T::default()
    } else {
        std::mem::take(dest)
    }
}

#[derive(Debug, Clone, Copy, PartialEq, Eq)]
enum InsideArith {
    None,
    Widen,
    Fixed,
}

struct Visitor {
    erase_ghost: EraseGhost,
    // TODO: this should always be true
    use_spec_traits: bool,
    // inside_ghost > 0 means we're currently visiting ghost code
    inside_ghost: u32,
    // inside_type > 0 means we're currently visiting a type
    inside_type: u32,
    // Widen means we're a direct subexpression in an arithmetic expression that will widen the result.
    // (e.g. "x" or "3" in x + 3 or in x < (3), but not in f(x) + g(3)).
    // When we see a constant in inside_arith, we preemptively give it type "int" rather than
    // asking Rust to infer an integer type, since the inference would usually fail.
    // We also use Widen inside "... as typ".
    // It is inherited through parentheses, if/else, match, and blocks.
    // Fixed is used for bitwise operations, where we use Rust's native integer literals
    // rather than an int literal.
    inside_arith: InsideArith,
    // assign_to == true means we're an expression being assigned to by Assign
    assign_to: bool,

    // Add extra verus signature information to the docstring
    rustdoc: bool,

    // if we are inside bit-vector assertion, warn users to use add/sub/mul for fixed-width operators,
    // rather than +/-/*, which will be promoted to integer operators
    inside_bitvector: bool,
}

// For exec "let pat = init" declarations, recursively find Tracked(x), Ghost(x), x in pat
struct ExecGhostPatVisitor {
    inside_ghost: u32,
    tracked: Option<Token![tracked]>,
    ghost: Option<Token![ghost]>,
    x_decls: Vec<Stmt>,
    x_assigns: Vec<Stmt>,
}

fn data_mode_attrs(mode: &DataMode) -> Vec<Attribute> {
    match mode {
        DataMode::Default => vec![],
        DataMode::Ghost(token) => {
            vec![mk_verus_attr(token.ghost_token.span, quote! { spec })]
        }
        DataMode::Tracked(token) => {
            vec![mk_verus_attr(token.tracked_token.span, quote! { proof })]
        }
        DataMode::Exec(token) => {
            vec![mk_verus_attr(token.exec_token.span, quote! { exec })]
        }
    }
}

fn path_is_ident(path: &Path, s: &str) -> bool {
    let segments = &path.segments;
    segments.len() == 1 && segments.first().unwrap().ident.to_string() == s
}

macro_rules! stmt_with_semi {
    ($span:expr => $($tok:tt)*) => {
        Stmt::Semi(
            Expr::Verbatim(quote_spanned!{ $span => $($tok)* }),
            Semi { spans: [ $span ] },
        )
    };
}

macro_rules! quote_verbatim {
    ($span:expr, $attrs:tt => $($tok:tt)*) => {
        Expr::Verbatim(quote_spanned!{ $span => #(#$attrs)* $($tok)* })
    }
}

impl Visitor {
    fn take_ghost<T: Default>(&self, dest: &mut T) -> T {
        take_ghost(self.erase_ghost, dest)
    }

    fn maybe_erase_expr(&self, span: Span, e: Expr) -> Expr {
        if self.erase_ghost.erase() { Expr::Verbatim(quote_spanned!(span => {})) } else { e }
    }

    fn filter_attrs(&mut self, attrs: &mut Vec<Attribute>) {
        if self.erase_ghost.erase_all() {
            // Remove verus:: and verifier:: attributes to make it easier for
            // standard rustc to compile the code
            attrs.retain(|attr| {
                let prefix = attr.path.segments[0].ident.to_string();
                prefix != "verus" && prefix != "verifier"
            });
        }
    }

    fn visit_fn(
        &mut self,
        attrs: &mut Vec<Attribute>,
        vis: Option<&Visibility>,
        sig: &mut Signature,
        semi_token: Option<Token![;]>,
        is_trait: bool,
    ) -> Vec<Stmt> {
        let mut stmts: Vec<Stmt> = Vec::new();
        let mut unwrap_ghost_tracked: Vec<Stmt> = Vec::new();

        // attrs.push(mk_verus_attr(sig.fn_token.span, quote! { verus_macro }));
        if self.erase_ghost.keep() {
            attrs.push(mk_verus_attr(sig.fn_token.span, quote! { verus_macro }));
        }

        for arg in &mut sig.inputs {
            match (arg.tracked, &mut arg.kind) {
                _ if self.erase_ghost.erase_all() => {}
                (None, _) => {}
                (Some(token), FnArgKind::Receiver(receiver)) => {
                    receiver.attrs.push(mk_verus_attr(token.span, quote! { proof }));
                }
                (Some(token), FnArgKind::Typed(typed)) => {
                    typed.attrs.push(mk_verus_attr(token.span, quote! { proof }));
                }
            }

            // Check for Ghost(x) or Tracked(x) argument
            use syn_verus::PatType;
            if let FnArgKind::Typed(PatType { pat, .. }) = &mut arg.kind {
                let pat = &mut **pat;
                let mut tracked_wrapper = false;
                let mut wrapped_pat_id = None;
                if let Pat::TupleStruct(tup) = &*pat {
                    let ghost_wrapper = path_is_ident(&tup.path, "Ghost");
                    tracked_wrapper = path_is_ident(&tup.path, "Tracked");
                    if ghost_wrapper || tracked_wrapper || tup.pat.elems.len() == 1 {
                        if let Pat::Ident(id) = &tup.pat.elems[0] {
                            wrapped_pat_id = Some(id.clone());
                        }
                    }
                }
                if let Some(mut wrapped_pat_id) = wrapped_pat_id {
                    // Change
                    //   fn f(x: Tracked<T>) {
                    // to
                    //   fn f(verus_tmp_x: Tracked<T>) {
                    //       #[verus::internal(header_unwrap_parameter)] let t;
                    //       #[verifier::proof_block] { t = verus_tmp_x.get() };
                    let span = pat.span();
                    let x = wrapped_pat_id.ident;
                    let tmp_id = Ident::new(
                        &format!("verus_tmp_{x}"),
                        Span::mixed_site().located_at(pat.span()),
                    );
                    wrapped_pat_id.ident = tmp_id.clone();
                    *pat = Pat::Ident(wrapped_pat_id);
                    if self.erase_ghost.keep() {
                        unwrap_ghost_tracked.push(stmt_with_semi!(
                            span => #[verus::internal(header_unwrap_parameter)] let #x));
                        if tracked_wrapper {
                            unwrap_ghost_tracked.push(stmt_with_semi!(
                                span => #[verifier::proof_block] { #x = #tmp_id.get() }));
                        } else {
                            unwrap_ghost_tracked.push(stmt_with_semi!(
                                span => #[verifier::proof_block] { #x = #tmp_id.view() }));
                        }
                    }
                }
            }

            arg.tracked = None;
        }
        let ret_pat = match &mut sig.output {
            ReturnType::Default => None,
            ReturnType::Type(_, ref mut tracked, ref mut ret_opt, ty) => {
                if let Some(token) = tracked {
                    if !self.erase_ghost.erase_all() {
                        attrs.push(mk_verus_attr(token.span, quote! { returns(proof) }));
                    }
                    *tracked = None;
                }
                match std::mem::take(ret_opt) {
                    None => None,
                    Some(ret) => Some((ret.1.clone(), ty.clone())),
                }
            }
        };

        match (vis, &sig.publish, &sig.mode, &semi_token, self.erase_ghost.erase()) {
            (Some(Visibility::Inherited), _, _, _, _) => {}
            (
                Some(_),
                Publish::Default,
                FnMode::Spec(ModeSpec { spec_token })
                | FnMode::SpecChecked(ModeSpecChecked { spec_token, .. }),
                None,
                false,
            ) => {
                stmts.push(stmt_with_semi!(
                    spec_token.span =>
                    compile_error!("non-private spec function must be marked open or closed to indicate whether the function body is public (pub open) or private (pub closed)")
                ));
            }
            _ => {}
        }

        if matches!(sig.mode, FnMode::Default | FnMode::Exec(_) | FnMode::Proof(_))
            && !matches!(sig.publish, Publish::Default)
        {
            let publish_span = sig.publish.span();
            stmts.push(stmt_with_semi!(
                publish_span =>
                compile_error!("only `spec` functions can be marked `open` or `closed`")
            ));
        }

        let publish_attrs = match &sig.publish {
            Publish::Default => vec![],
            Publish::Closed(o) => vec![mk_verus_attr(o.token.span, quote! { closed })],
            Publish::Open(o) => vec![mk_verus_attr(o.token.span, quote! { open })],
            Publish::OpenRestricted(_) => {
                unimplemented!("TODO: support open(...)")
            }
        };

        let (unimpl, ext_attrs) = match (&sig.mode, semi_token, is_trait) {
            (FnMode::Spec(_) | FnMode::SpecChecked(_), Some(semi), false) => (
                vec![Stmt::Expr(Expr::Verbatim(quote_spanned!(semi.span => unimplemented!())))],
                vec![mk_verus_attr(semi.span, quote! { external_body })],
            ),
            _ => (vec![], vec![]),
        };

        let (inside_ghost, mode_attrs): (u32, Vec<Attribute>) = match &sig.mode {
            FnMode::Default => (0, vec![]),
            FnMode::Spec(token) => (1, vec![mk_verus_attr(token.spec_token.span, quote! { spec })]),
            FnMode::SpecChecked(token) => (
                1,
                vec![mk_verus_attr(
                    token.spec_token.span,
                    quote_spanned! { token.spec_token.span => spec(checked) },
                )],
            ),
            FnMode::Proof(token) => {
                (1, vec![mk_verus_attr(token.proof_token.span, quote! { proof })])
            }
            FnMode::Exec(token) => (0, vec![mk_verus_attr(token.exec_token.span, quote! { exec })]),
        };
        self.inside_ghost = inside_ghost;

        let prover_attr = sig.prover.as_ref().map(|(_, _, prover_ident)| {
            mk_verus_attr(prover_ident.span(), quote! { prover(#prover_ident) })
        });

        self.inside_ghost += 1; // for requires, ensures, etc.
        self.inside_bitvector =
            sig.prover.as_ref().map_or(false, |(_, _, attr)| attr == "bit_vector");

        let requires = self.take_ghost(&mut sig.requires);
        let recommends = self.take_ghost(&mut sig.recommends);
        let ensures = self.take_ghost(&mut sig.ensures);
        let decreases = self.take_ghost(&mut sig.decreases);
        let opens_invariants = self.take_ghost(&mut sig.invariants);
        // TODO: wrap specs inside ghost blocks
        if let Some(Requires { token, mut exprs }) = requires {
            if exprs.exprs.len() > 0 {
                for expr in exprs.exprs.iter_mut() {
                    self.visit_expr_mut(expr);
                }
                stmts.push(Stmt::Semi(
                    Expr::Verbatim(quote_spanned!(token.span => ::builtin::requires([#exprs]))),
                    Semi { spans: [token.span] },
                ));
            }
        }
        if let Some(Recommends { token, mut exprs, via }) = recommends {
            if exprs.exprs.len() > 0 {
                for expr in exprs.exprs.iter_mut() {
                    self.visit_expr_mut(expr);
                }
                stmts.push(Stmt::Semi(
                    Expr::Verbatim(quote_spanned!(token.span => ::builtin::recommends([#exprs]))),
                    Semi { spans: [token.span] },
                ));
            }
            if let Some((via_token, via_expr)) = via {
                stmts.push(Stmt::Semi(
                    Expr::Verbatim(
                        quote_spanned!(via_expr.span() => ::builtin::recommends_by(#via_expr)),
                    ),
                    Semi { spans: [via_token.span] },
                ));
            }
        }
        if let Some(Ensures { attrs, token, mut exprs }) = ensures {
            if exprs.exprs.len() > 0 {
                for expr in exprs.exprs.iter_mut() {
                    self.visit_expr_mut(expr);
                }
                let cont = match self.extract_quant_triggers(attrs, token.span) {
                    Ok(
                        found @ (ExtractQuantTriggersFound::Auto
                        | ExtractQuantTriggersFound::AllTriggers
                        | ExtractQuantTriggersFound::Triggers(..)),
                    ) => {
                        if exprs.exprs.len() == 0 {
                            let err =
                                "when using #![trigger f(x)], at least one ensures is required";
                            let expr =
                                Expr::Verbatim(quote_spanned!(token.span => compile_error!(#err)));
                            stmts.push(Stmt::Semi(expr, Semi { spans: [token.span] }));
                            false
                        } else {
                            let e = take_expr(&mut exprs.exprs[0]);
                            match found {
                                ExtractQuantTriggersFound::Auto => {
                                    exprs.exprs[0] = Expr::Verbatim(
                                        quote_spanned!(exprs.exprs[0].span() => #[verus::internal(auto_trigger)] (#e)),
                                    );
                                }
                                ExtractQuantTriggersFound::AllTriggers => {
                                    exprs.exprs[0] = Expr::Verbatim(
                                        quote_spanned!(exprs.exprs[0].span() => #[verus::internal(all_triggers)] (#e)),
                                    );
                                }
                                ExtractQuantTriggersFound::Triggers(tuple) => {
                                    exprs.exprs[0] = Expr::Verbatim(
                                        quote_spanned!(exprs.exprs[0].span() => ::builtin::with_triggers(#tuple, #e)),
                                    );
                                }
                                ExtractQuantTriggersFound::None => unreachable!(),
                            }
                            true
                        }
                    }
                    Ok(ExtractQuantTriggersFound::None) => true,
                    Err(err_expr) => {
                        exprs.exprs[0] = err_expr;
                        false
                    }
                };
                if cont {
                    if let Some((p, ty)) = ret_pat {
                        stmts.push(Stmt::Semi(
                            Expr::Verbatim(
                                quote_spanned!(token.span => ::builtin::ensures(|#p: #ty| [#exprs])),
                            ),
                            Semi { spans: [token.span] },
                        ));
                    } else {
                        stmts.push(Stmt::Semi(
                            Expr::Verbatim(
                                quote_spanned!(token.span => ::builtin::ensures([#exprs])),
                            ),
                            Semi { spans: [token.span] },
                        ));
                    }
                }
            }
        }
        if let Some(SignatureDecreases { decreases: Decreases { token, mut exprs }, when, via }) =
            decreases
        {
            for expr in exprs.exprs.iter_mut() {
                self.visit_expr_mut(expr);
                if matches!(expr, Expr::Tuple(..)) {
                    let err = "decreases cannot be a tuple; use `decreases x, y` rather than `decreases (x, y)`";
                    let expr = Expr::Verbatim(quote_spanned!(token.span => compile_error!(#err)));
                    stmts.push(Stmt::Semi(expr, Semi { spans: [token.span] }));
                }
            }
            stmts.push(Stmt::Semi(
                Expr::Verbatim(quote_spanned!(token.span => ::builtin::decreases((#exprs)))),
                Semi { spans: [token.span] },
            ));
            if let Some((when_token, mut when_expr)) = when {
                self.visit_expr_mut(&mut when_expr);
                stmts.push(Stmt::Semi(
                    Expr::Verbatim(
                        quote_spanned!(when_expr.span() => ::builtin::decreases_when(#when_expr)),
                    ),
                    Semi { spans: [when_token.span] },
                ));
            }
            if let Some((via_token, via_expr)) = via {
                stmts.push(Stmt::Semi(
                    Expr::Verbatim(
                        quote_spanned!(via_expr.span() => ::builtin::decreases_by(#via_expr)),
                    ),
                    Semi { spans: [via_token.span] },
                ));
            }
        }
        if let Some(SignatureInvariants { token: _, set }) = opens_invariants {
            match set {
                InvariantNameSet::Any(any) => {
                    stmts.push(Stmt::Semi(
                        Expr::Verbatim(
                            quote_spanned!(any.span() => ::builtin::opens_invariants_any()),
                        ),
                        Semi { spans: [any.span()] },
                    ));
                }
                InvariantNameSet::None(none) => {
                    stmts.push(Stmt::Semi(
                        Expr::Verbatim(
                            quote_spanned!(none.span() => ::builtin::opens_invariants_none()),
                        ),
                        Semi { spans: [none.span()] },
                    ));
                }
                InvariantNameSet::List(InvariantNameSetList { bracket_token, mut exprs }) => {
                    for expr in exprs.iter_mut() {
                        self.visit_expr_mut(expr);
                    }
                    stmts.push(Stmt::Semi(
                        Expr::Verbatim(
                            quote_spanned!(bracket_token.span => ::builtin::opens_invariants([#exprs])),
                        ),
                        Semi { spans: [bracket_token.span] },
                    ));
                }
            }
        }

        self.inside_ghost -= 1;
        self.inside_bitvector = false;

        sig.publish = Publish::Default;
        sig.mode = FnMode::Default;
        attrs.extend(publish_attrs);
        attrs.extend(mode_attrs);
        attrs.extend(prover_attr.into_iter());
        attrs.extend(ext_attrs);
        self.filter_attrs(attrs);
        // unwrap_ghost_tracked must go first so that unwrapped vars are in scope in other headers
        stmts.splice(0..0, unwrap_ghost_tracked);
        stmts.extend(unimpl);
        stmts
    }

    pub fn desugar_const_or_static(
        &mut self,
        con_ensures: &mut Option<Ensures>,
        con_block: &mut Option<Box<Block>>,
        con_expr: &mut Option<Box<Expr>>,
        con_eq_token: &mut Option<Token![=]>,
        con_semi_token: &mut Option<Token![;]>,
        con_span: Span,
    ) {
        let ensures = self.take_ghost(con_ensures);
        if let Some(Ensures { token, mut exprs, attrs }) = ensures {
            self.inside_ghost += 1;
            let mut stmts: Vec<Stmt> = Vec::new();
            if attrs.len() > 0 {
                let err = "outer attributes only allowed on function's ensures";
                let expr = Expr::Verbatim(quote_spanned!(token.span => compile_error!(#err)));
                stmts.push(Stmt::Semi(expr, Semi { spans: [token.span] }));
            } else if exprs.exprs.len() > 0 {
                for expr in exprs.exprs.iter_mut() {
                    self.visit_expr_mut(expr);
                }
                // Use a closure in the ensures to avoid circular const definition.
                // Note: we can't use con.ident as the closure pattern,
                // because Rust would treat this as a const path pattern.
                // So we use a 0-parameter closure.
                stmts.push(stmt_with_semi!(token.span => ::builtin::ensures(|| [#exprs])));
            }
            let mut block = std::mem::take(con_block).expect("const-with-ensures block");
            block.stmts.splice(0..0, stmts);
            *con_block = Some(block);
            self.inside_ghost -= 1;
        }
        if let Some(block) = std::mem::take(con_block) {
            let expr_block = syn_verus::ExprBlock { attrs: vec![], label: None, block: *block };
            *con_expr = Some(Box::new(Expr::Block(expr_block)));
            *con_eq_token = Some(syn_verus::token::Eq { spans: [con_span] });
            *con_semi_token = Some(Semi { spans: [con_span] });
        }
    }

    fn visit_const_or_static(
        &mut self,
        span: proc_macro2::Span,
        attrs: &mut Vec<Attribute>,
        vis: Option<&Visibility>,
        publish: &mut Publish,
        mode: &mut FnMode,
    ) {
        if self.erase_ghost.keep() {
            attrs.push(mk_verus_attr(span, quote! { verus_macro }));
        }

        let publish_attrs = match (&mode, vis, &publish) {
            (FnMode::Exec(_) | FnMode::Proof(_), _, _) => vec![],
            (_, Some(Visibility::Inherited), _) => vec![],
            (_, _, Publish::Default) => vec![mk_verus_attr(span, quote! { open })],
            (_, _, Publish::Closed(o)) => vec![mk_verus_attr(o.token.span, quote! { closed })],
            (_, _, Publish::Open(o)) => vec![mk_verus_attr(o.token.span, quote! { open })],
            (_, _, Publish::OpenRestricted(_)) => {
                unimplemented!("TODO: support open(...)")
            }
        };

        let (inside_ghost, mode_attrs): (u32, Vec<Attribute>) = match &mode {
            FnMode::Default => (0, vec![]),
            FnMode::Spec(token) => (1, vec![mk_verus_attr(token.spec_token.span, quote! { spec })]),
            FnMode::SpecChecked(token) => (
                1,
                vec![mk_verus_attr(
                    token.spec_token.span,
                    quote_spanned! { token.spec_token.span => spec(checked) },
                )],
            ),
            FnMode::Proof(token) => {
                (1, vec![mk_verus_attr(token.proof_token.span, quote! { proof })])
            }
            FnMode::Exec(token) => (0, vec![mk_verus_attr(token.exec_token.span, quote! { exec })]),
        };
        self.inside_ghost = inside_ghost;
        *publish = Publish::Default;
        *mode = FnMode::Default;
        attrs.extend(publish_attrs);
        attrs.extend(mode_attrs);
        self.filter_attrs(attrs);
    }
}

impl VisitMut for ExecGhostPatVisitor {
    // Recursive traverse pat, finding all Tracked(x), Ghost(x), and, for ghost/tracked, x.
    fn visit_pat_mut(&mut self, pat: &mut Pat) {
        // Replace
        //   pat[Tracked(x), Ghost(y), z]
        // with (for mode != exec and inside_ghost != 0):
        //   pat[tmp_x, tmp_y, z]
        //   x_decls: let tracked x = tmp_x.get(); let ghost y = tmp_y.view();
        //   x_assigns: []
        // with (for mode = exec):
        //   pat[tmp_x, tmp_y, z]
        //   x_decls: let tracked x; let ghost mut y;
        //   x_assigns: x = tmp_x.get(); y = tmp_y.view();
        // with (for mode != exec and inside_ghost == 0):
        //   pat[tmp_x, tmp_y, tmp_z]
        //   x_decls: let tracked x; let ghost mut y; let [mode] mut z;
        //   x_assigns: x = tmp_x.get(); y = tmp_y.view(); z = tmp_z;
        use syn_verus::parse_quote_spanned;
        let pat_span = pat.span();
        let mk_ident_tmp = |x: &Ident| {
            Ident::new(
                &("verus_tmp_".to_string() + &x.to_string()),
                Span::mixed_site().located_at(pat_span),
            )
        };
        match pat {
            Pat::TupleStruct(pts)
                if pts.pat.elems.len() == 1
                    && (path_is_ident(&pts.path, "Tracked")
                        || path_is_ident(&pts.path, "Ghost")) =>
            {
                if let Pat::Ident(id) = &mut pts.pat.elems[0] {
                    if id.by_ref.is_some() || id.subpat.is_some() {
                        return;
                    }
                    let tmp_x = mk_ident_tmp(&id.ident);
                    let mut x = id.clone();
                    x.mutability = None;
                    let span = id.span();
                    let decl = if path_is_ident(&pts.path, "Tracked") {
                        if self.inside_ghost == 0 {
                            parse_quote_spanned!(span => #[verus::internal(proof)] let mut #x;)
                        } else if id.mutability.is_some() {
                            parse_quote_spanned!(span => #[verus::internal(proof)] let mut #x = #tmp_x.get();)
                        } else {
                            parse_quote_spanned!(span => #[verus::internal(proof)] let #x = #tmp_x.get();)
                        }
                    } else {
                        if self.inside_ghost == 0 {
                            parse_quote_spanned!(span => #[verus::internal(spec)] let mut #x;)
                        } else if id.mutability.is_some() {
                            parse_quote_spanned!(span => #[verus::internal(spec)] let mut #x = #tmp_x.view();)
                        } else {
                            parse_quote_spanned!(span => #[verus::internal(spec)] let #x = #tmp_x.view();)
                        }
                    };
                    self.x_decls.push(decl);
                    if self.inside_ghost == 0 {
                        let assign = if path_is_ident(&pts.path, "Tracked") {
                            quote_spanned!(span => #x = #tmp_x.get())
                        } else {
                            quote_spanned!(span => #x = #tmp_x.view())
                        };
                        let assign = Stmt::Semi(Expr::Verbatim(assign), Semi { spans: [span] });
                        self.x_assigns.push(assign);
                    }
                    *pat = parse_quote_spanned!(span => #tmp_x);
                    return;
                }
            }
            Pat::Struct(pat_struct) => {
                // When syn parses a struct pattern like `Foo { x }`,
                // it results in an AST similar to `Foo { x: x }`,
                // that is, with a separate node for the field and the expression.
                // The only difference is that one of the nodes has a 'colon' token
                // and one doesn't.
                // Since the transformation we're doing here might change
                // `x: x` to `x: verus_tmp_x`, we can't output it using the shorthand.
                // So we need to add the colon token in.
                for field_pat in pat_struct.fields.iter_mut() {
                    if field_pat.colon_token.is_none() {
                        let span = field_pat.member.span();
                        field_pat.colon_token = Some(token::Colon { spans: [span] });
                    }
                }
            }
            Pat::Ident(id)
                if (self.tracked.is_some() || self.ghost.is_some()) && self.inside_ghost == 0 =>
            {
                if id.by_ref.is_some() || id.subpat.is_some() {
                    return;
                }
                let tmp_x = mk_ident_tmp(&id.ident);
                let mut x = id.clone();
                x.mutability = None;
                let span = id.span();
                let decl = if self.ghost.is_some() {
                    parse_quote_spanned!(span => #[verus::internal(spec)] let mut #x;)
                } else if id.mutability.is_some() {
                    parse_quote_spanned!(span => #[verus::internal(proof)] let mut #x;)
                } else {
                    parse_quote_spanned!(span => #[verus::internal(proof)] let #x;)
                };
                let assign = quote_spanned!(span => #x = #tmp_x);
                id.ident = tmp_x;
                self.x_decls.push(decl);
                self.x_assigns.push(Stmt::Semi(Expr::Verbatim(assign), Semi { spans: [span] }));
                return;
            }
            _ => {}
        }
        syn_verus::visit_mut::visit_pat_mut(self, pat);
    }
}

impl Visitor {
    fn visit_local_extend(&mut self, local: &mut Local) -> (bool, Vec<Stmt>) {
        if self.erase_ghost.erase() && (local.tracked.is_some() || local.ghost.is_some()) {
            return (true, vec![]);
        }
        if local.init.is_none() {
            return (false, vec![]);
        }

        // Replace
        //   let [mode] pat[Tracked(x), Ghost(y), z] = init;
        // with (for mode != exec and inside_ghost != 0):
        //   let pat[tmp_x, tmp_y, z] = init;
        //   let x = tmp_x.get();
        //   let y = tmp_y.view();
        // with (for mode = exec):
        //   let pat[tmp_x, tmp_y, z] = init;
        //   let tracked x;
        //   let ghost mut y;
        //   proof {
        //       x = tmp_x.get();
        //       y = tmp_y.view();
        //   }
        // with (for mode != exec and inside_ghost == 0):
        //   let [mode] mut tmp;
        //   proof { tmp = init; } // save init in tmp to guard against name conflicts with x, y, z
        //   let tracked x;
        //   let ghost mut y;
        //   let [mode] mut z;
        //   proof {
        //       let pat[tmp_x, tmp_y, tmp_z] = tmp;
        //       x = tmp_x.get();
        //       y = tmp_y.view();
        //       z = tmp_z;
        //   }

        let mut stmts: Vec<Stmt> = Vec::new();
        let mut visit_pat = ExecGhostPatVisitor {
            inside_ghost: self.inside_ghost,
            tracked: local.tracked.clone(),
            ghost: local.ghost.clone(),
            x_decls: Vec::new(),
            x_assigns: Vec::new(),
        };
        visit_pat.visit_pat_mut(&mut local.pat);
        if visit_pat.x_decls.len() == 0 && local.tracked.is_none() && local.ghost.is_none() {
            assert!(visit_pat.x_assigns.len() == 0);
            return (false, vec![]);
        }
        if self.erase_ghost.erase() {
            return (false, vec![]);
        }

        let span = local.span();
        // Make proof block that will be subsequently visited with inside_ghost > 0
        let mk_proof_block = |block: Block| {
            let expr_block = syn_verus::ExprBlock { attrs: vec![], label: None, block };
            let op = UnOp::Proof(token::Proof { span });
            Expr::Unary(ExprUnary { attrs: vec![], expr: Box::new(Expr::Block(expr_block)), op })
        };

        if self.inside_ghost != 0 {
            assert!(visit_pat.x_assigns.len() == 0);
            stmts.extend(visit_pat.x_decls);
            (false, stmts)
        } else if local.tracked.is_none() && local.ghost.is_none() {
            stmts.extend(visit_pat.x_decls);
            let block = Block { brace_token: Brace(span), stmts: visit_pat.x_assigns };
            stmts.push(Stmt::Semi(mk_proof_block(block), Semi { spans: [span] }));
            (false, stmts)
        } else {
            use syn_verus::parse_quote_spanned;
            let tmp = Ident::new("verus_tmp", Span::mixed_site().located_at(local.span()));
            let tmp_decl = if local.tracked.is_some() {
                parse_quote_spanned!(span => #[verus::internal(proof)] #[verus::internal(unwrapped_binding)] let #tmp;)
            } else {
                parse_quote_spanned!(span => #[verus::internal(spec)] #[verus::internal(unwrapped_binding)] let mut #tmp;)
            };
            stmts.push(tmp_decl);
            let pat = take_pat(&mut local.pat);
            let init = take_expr(&mut local.init.as_mut().expect("init").1);
            let block1 = parse_quote_spanned!(span => { #tmp = #init });
            stmts.push(Stmt::Semi(mk_proof_block(block1), Semi { spans: [span] }));
            stmts.extend(visit_pat.x_decls);
            let let_pat = if local.tracked.is_some() {
                parse_quote_spanned!(span => #[verus::internal(proof)] let #pat = #tmp;)
            } else {
                parse_quote_spanned!(span => #[verus::internal(spec)] let #pat = #tmp;)
            };
            let mut block_stmts = vec![let_pat];
            block_stmts.extend(visit_pat.x_assigns);
            let block2 = Block { brace_token: Brace(span), stmts: block_stmts };
            stmts.push(Stmt::Semi(mk_proof_block(block2), Semi { spans: [span] }));
            (true, stmts)
        }
    }

    fn visit_stmt_extend(&mut self, stmt: &mut Stmt) -> (bool, Vec<Stmt>) {
        match stmt {
            Stmt::Local(local) => self.visit_local_extend(local),
            _ => (false, vec![]),
        }
    }

    fn visit_stream_expr(&mut self, stream: proc_macro::TokenStream) -> proc_macro::TokenStream {
        use quote::ToTokens;
        let mut expr: Expr = parse_macro_input!(stream as Expr);
        let mut new_stream = TokenStream::new();
        self.visit_expr_mut(&mut expr);
        expr.to_tokens(&mut new_stream);
        proc_macro::TokenStream::from(new_stream)
    }

    fn visit_items_prefilter(&mut self, items: &mut Vec<Item>) {
        if self.erase_ghost.erase_all() {
            // Erase ghost functions and constants
            items.retain(|item| match item {
                Item::Fn(fun) => match fun.sig.mode {
                    FnMode::Spec(_) | FnMode::SpecChecked(_) | FnMode::Proof(_) => false,
                    FnMode::Exec(_) | FnMode::Default => true,
                },
                Item::Const(c) => match c.mode {
                    FnMode::Spec(_) | FnMode::SpecChecked(_) | FnMode::Proof(_) => false,
                    FnMode::Exec(_) | FnMode::Default => true,
                },
                _ => true,
            });
            // We can't erase ghost datatypes D, because they can be used
            // as Ghost<D> or Tracked<D>.
        }
        let erase_ghost = self.erase_ghost.erase();
        // We'd like to erase ghost items, but there may be dangling references to the ghost items:
        // - "use" declarations may refer to the items ("use m::f;" makes it hard to erase f)
        // - "impl" may refer to struct and enum items ("impl<A> S<A> { ... }" impedes erasing S)
        // Therefore, we leave arbitrary named stubs in the place of the erased ghost items:
        // - For erased pub spec or proof Fn item x, keep decl, replace body with panic!()
        // - For erased pub Const item x, keep as-is (REVIEW: it's not clear what expressions we can support)
        // - For erased non-pub Fn and Const item x, leave "use bool as x;"
        // - Leave Struct and Enum as-is (REVIEW: we could leave stubs with PhantomData fields)
        for item in items.iter_mut() {
            let span = item.span();
            match item {
                Item::Fn(fun) => match (&fun.vis, &fun.sig.mode) {
                    (
                        Visibility::Public(_),
                        FnMode::Spec(_) | FnMode::SpecChecked(_) | FnMode::Proof(_),
                    ) if erase_ghost => {
                        // replace body with panic!()
                        let expr: Expr = Expr::Verbatim(quote_spanned! {
                            span => { panic!() }
                        });
                        let stmt = Stmt::Expr(expr);
                        fun.block.stmts = vec![stmt];
                        fun.semi_token = None;
                        continue;
                    }
                    _ => {}
                },
                _ => {}
            }
            let erase_fn = match item {
                Item::Fn(fun) => match fun.sig.mode {
                    FnMode::Spec(_) | FnMode::SpecChecked(_) | FnMode::Proof(_) if erase_ghost => {
                        Some((fun.sig.ident.clone(), fun.vis.clone()))
                    }
                    _ => None,
                },
                Item::Const(c) => match (&c.vis, &c.mode) {
                    (Visibility::Public(_), _) => None,
                    (_, FnMode::Spec(_) | FnMode::SpecChecked(_) | FnMode::Proof(_))
                        if erase_ghost =>
                    {
                        Some((c.ident.clone(), c.vis.clone()))
                    }
                    _ => None,
                },
                /*
                Item::Struct(s) => match s.mode {
                    DataMode::Ghost(_) | DataMode::Tracked(_) if erase_ghost => {
                        ...
                    }
                    _ => None,
                },
                Item::Enum(e) => match e.mode {
                    DataMode::Ghost(_) | DataMode::Tracked(_) if erase_ghost => {
                        ...
                    }
                    _ => None,
                },
                */
                _ => None,
            };
            if let Some((name, vis)) = erase_fn {
                *item = Item::Verbatim(quote_spanned! {
                    span => #[allow(unused_imports)] #vis fn #name() { unimplemented!() }
                });
            }
        }
        for item in items.iter_mut() {
            if let Item::Global(global) = &item {
                use quote::ToTokens;
                let Global { attrs: _, global_token: _, inner, semi: _ } = global;
                let (type_, size_lit, align_lit) = match inner {
                    syn_verus::GlobalInner::SizeOf(size_of) => {
                        (&size_of.type_, &size_of.expr_lit, None)
                    }
                    syn_verus::GlobalInner::Layout(layout) => {
                        (&layout.type_, &layout.size.2, layout.align.as_ref().map(|a| &a.3))
                    }
                };
                let span = item.span();
                let static_assert_size = quote! {
                    if ::core::mem::size_of::<#type_>() != #size_lit {
                        panic!("does not have the expected size");
                    }
                };
                let static_assert_align = if let Some(align_lit) = align_lit {
                    quote! {
                        if ::core::mem::align_of::<#type_>() != #align_lit {
                            panic!("does not have the expected alignment");
                        }
                    }
                } else {
                    quote! {}
                };
                if self.erase_ghost.erase() {
                    *item = Item::Verbatim(quote_spanned! { span => const _: () = {
                        #static_assert_size
                        #static_assert_align
                    }; });
                } else {
                    let type_name_escaped = format!("{}", type_.into_token_stream())
                        .replace(" ", "")
                        .replace("<", "_LL_")
                        .replace(">", "_RR_");
                    if !type_name_escaped.chars().all(|c| c.is_alphanumeric() || c == '_') {
                        let err =
                            "this type name is not supported (it must only include A-Za-z0-9<>)";
                        *item = Item::Verbatim(
                            quote_spanned!(span => const _: () = { compile_error!(#err) };),
                        );
                    } else {
                        let lemma_ident = format_ident!("VERUS_layout_of_{}", type_name_escaped);

                        let ensures_align = if let Some(align_lit) = align_lit {
                            quote! { ::vstd::layout::align_of::<#type_>() == #align_lit, }
                        } else {
                            quote! {}
                        };

                        *item = Item::Verbatim(quote_spanned! { span =>
                        #[verus::internal(size_of)] const _: () = {
                            ::builtin::global_size_of::<#type_>(#size_lit);

                            #static_assert_size
                            #static_assert_align
                        };

                        ::builtin_macros::verus! {
                            #[verifier::external_body]
                            #[verifier::broadcast_forall]
                            #[allow(non_snake_case)]
                            proof fn #lemma_ident()
                                ensures
                                    ::vstd::layout::size_of::<#type_>() == #size_lit,
                                    #ensures_align
                            {}
                        }
                        });
                    }
                }
            }
        }
    }

    fn visit_impl_items_prefilter(&mut self, items: &mut Vec<ImplItem>, for_trait: bool) {
        if self.erase_ghost.erase_all() {
            items.retain(|item| match item {
                ImplItem::Method(fun) => match fun.sig.mode {
                    FnMode::Spec(_) | FnMode::SpecChecked(_) | FnMode::Proof(_) => false,
                    FnMode::Exec(_) | FnMode::Default => true,
                },
                ImplItem::Const(c) => match c.mode {
                    FnMode::Spec(_) | FnMode::SpecChecked(_) | FnMode::Proof(_) => false,
                    FnMode::Exec(_) | FnMode::Default => true,
                },
                _ => true,
            });
        }
        let erase_ghost = self.erase_ghost.erase();
        // Unfortunately, we just have to assume that if for_trait == true,
        // the methods might be public
        items.retain(|item| match item {
            ImplItem::Method(fun) => match ((&fun.vis, for_trait), &fun.sig.mode) {
                (
                    (Visibility::Public(_), _) | (_, true),
                    FnMode::Spec(_) | FnMode::SpecChecked(_) | FnMode::Proof(_),
                ) => true,
                (_, FnMode::Spec(_) | FnMode::SpecChecked(_) | FnMode::Proof(_)) => !erase_ghost,
                (_, FnMode::Exec(_) | FnMode::Default) => true,
            },
            ImplItem::Const(c) => match (&c.vis, &c.mode) {
                (Visibility::Public(_), _) => true,
                (_, FnMode::Spec(_) | FnMode::SpecChecked(_) | FnMode::Proof(_)) => !erase_ghost,
                (_, FnMode::Exec(_) | FnMode::Default) => true,
            },
            _ => true,
        });
        for item in items.iter_mut() {
            let span = item.span();
            match item {
                ImplItem::Method(fun) => match ((&fun.vis, for_trait), &fun.sig.mode) {
                    (
                        (Visibility::Public(_), _) | (_, true),
                        FnMode::Spec(_) | FnMode::SpecChecked(_) | FnMode::Proof(_),
                    ) if erase_ghost => {
                        // replace body with panic!()
                        let expr: Expr = Expr::Verbatim(quote_spanned! {
                            span => { panic!() }
                        });
                        let stmt = Stmt::Expr(expr);
                        fun.block.stmts = vec![stmt];
                        fun.semi_token = None;
                        continue;
                    }
                    _ => {}
                },
                _ => {}
            }
        }
    }

    fn visit_trait_items_prefilter(&mut self, items: &mut Vec<TraitItem>) {
        if self.erase_ghost.erase_all() {
            items.retain(|item| match item {
                TraitItem::Method(fun) => match fun.sig.mode {
                    FnMode::Spec(_) | FnMode::SpecChecked(_) | FnMode::Proof(_) => false,
                    FnMode::Exec(_) | FnMode::Default => true,
                },
                _ => true,
            });
        }
        // In addition to prefiltering ghost code, we also split methods declarations
        // into separate spec and implementation declarations.  For example:
        //   fn f() requires x;
        // becomes
        //   fn VERUS_SPEC__f() requires x;
        //   fn f();
        // In a later pass, this becomes:
        //   fn VERUS_SPEC__f() { requires(x); ... }
        //   fn f();
        // Note: we don't do this if there's a default body (although default bodies
        // aren't supported yet anyway), because it turns out that the parameter names
        // don't exactly match between fun and fun.clone() (they have different macro contexts),
        // which would cause the body and specs to mismatch.
        let erase_ghost = self.erase_ghost.erase();
        let mut spec_items: Vec<TraitItem> = Vec::new();
        for item in items.iter_mut() {
            match item {
                TraitItem::Method(ref mut fun) => match fun.sig.mode {
                    FnMode::Spec(_) | FnMode::SpecChecked(_) | FnMode::Proof(_) if erase_ghost => {
                        fun.default = None;
                        continue;
                    }
                    _ if !erase_ghost && fun.default.is_none() => {
                        // Copy into separate spec method, then remove spec from original method
                        let mut spec_fun = fun.clone();
                        let x = &fun.sig.ident;
                        let span = x.span();
                        spec_fun.sig.ident = Ident::new(&format!("{VERUS_SPEC}{x}"), span);
                        spec_fun.attrs.push(mk_rust_attr(span, "doc", quote! { hidden }));
                        fun.sig.erase_spec_fields();
                        spec_items.push(TraitItem::Method(spec_fun));
                    }
                    _ => {}
                },
                _ => {}
            }
        }
        items.append(&mut spec_items);
    }
}

fn chain_count(expr: &Expr) -> u32 {
    if let Expr::Binary(binary) = expr {
        match binary.op {
            BinOp::Le(_) | BinOp::Lt(_) | BinOp::Ge(_) | BinOp::Gt(_) | BinOp::Eq(_) => {
                1 + chain_count(&binary.left)
            }
            _ => 0,
        }
    } else {
        0
    }
}

const ILLEGAL_CALLEES: &[&str] = &["forall", "exists", "choose"];

impl Visitor {
    fn chain_operators(&mut self, expr: &mut Expr) -> bool {
        let count = chain_count(expr);
        if count < 2 {
            return false;
        }
        let mut rights: Vec<(Expr, &'static str, proc_macro2::Span)> = Vec::new();

        let mut cur_expr = take_expr(expr);

        let inside_arith = self.inside_arith;
        self.inside_arith = InsideArith::Widen;

        for _ in 0..count {
            if let Expr::Binary(binary) = cur_expr {
                let span = binary.span();
                let op = match binary.op {
                    BinOp::Le(_) => "spec_chained_le",
                    BinOp::Lt(_) => "spec_chained_lt",
                    BinOp::Ge(_) => "spec_chained_ge",
                    BinOp::Gt(_) => "spec_chained_gt",
                    BinOp::Eq(_) => "spec_chained_eq",
                    _ => panic!("chain_operators"),
                };
                let left = *binary.left;
                let mut right = *binary.right;
                self.visit_expr_mut(&mut right);
                rights.push((right, op, span));

                cur_expr = left;
            } else {
                panic!("chain_operators");
            }
        }
        self.visit_expr_mut(&mut cur_expr);

        self.inside_arith = inside_arith;

        // example:
        //   ((e0 <= e1) <= e2) <= e3
        //   count == 3
        //   cur_expr = e0
        //   rights = [e3, e2, e1]
        // goal:
        //   spec_chained_cmp(spec_chained_le(spec_chained_le(spec_chained_le(spec_chained_value(e0), e1), e2), e3))

        let span = cur_expr.span();
        let mut toks = quote_spanned!(span => ::builtin::spec_chained_value(#cur_expr));
        for (right, op, span) in rights.iter().rev() {
            let ident = Ident::new(op, *span);
            toks = quote_spanned!(*span => ::builtin::#ident(#toks, #right));
        }
        toks = quote_spanned!(span => ::builtin::spec_chained_cmp(#toks));

        *expr = Expr::Verbatim(toks);

        true
    }

    /// Turn `forall|x| ...`
    /// into `::builtin::forall(|x| ...)`
    /// and similarly for `exists` and `choose`
    ///
    /// Also handle trigger attributes.
    ///
    /// Returns true if the transform is attempted, false if the transform is inapplicable.

    fn closure_quant_operators(&mut self, expr: &mut Expr) -> bool {
        let unary = match expr {
            Expr::Unary(u @ ExprUnary { op: UnOp::Forall(..), .. }) => u,
            Expr::Unary(u @ ExprUnary { op: UnOp::Exists(..), .. }) => u,
            Expr::Unary(u @ ExprUnary { op: UnOp::Choose(..), .. }) => u,
            Expr::Call(ExprCall { attrs: _, func, paren_token: _, args: _ }) => {
                if let Expr::Path(syn_verus::ExprPath { path, qself: None, attrs: _ }) = &**func {
                    if path.segments.len() == 1
                        && ILLEGAL_CALLEES.contains(&path.segments[0].ident.to_string().as_str())
                    {
                        let err = format!(
                            "forall, choose, and exists do not allow parentheses, use `{}|<vars>| expr` instead",
                            path.segments[0].ident.to_string()
                        );
                        *expr = Expr::Verbatim(quote_spanned!(expr.span() => compile_error!(#err)));
                        return true;
                    }
                }
                return false;
            }
            _ => {
                return false;
            }
        };

        // Recursively visit the closure expression, but *don't* call our
        // custom visitor fn on the closure node itself.
        visit_expr_mut(self, &mut unary.expr);

        let span = unary.span();

        let attrs = std::mem::take(&mut unary.attrs);

        let arg = &mut *unary.expr;
        let (inner_attrs, n_inputs) = match &mut *arg {
            Expr::Closure(closure) => {
                if closure.requires.is_some() || closure.ensures.is_some() {
                    let err = "quantifiers cannot have requires/ensures";
                    *expr = Expr::Verbatim(quote_spanned!(span => compile_error!(#err)));
                    return true;
                }
                (std::mem::take(&mut closure.inner_attrs), closure.inputs.len())
            }
            _ => panic!("expected closure for quantifier"),
        };

        match self.extract_quant_triggers(inner_attrs, span) {
            Ok(ExtractQuantTriggersFound::Auto) => match &mut *arg {
                Expr::Closure(closure) => {
                    let body = take_expr(&mut closure.body);
                    closure.body = Box::new(Expr::Verbatim(
                        quote_spanned!(span => #[verus::internal(auto_trigger)] (#body)),
                    ));
                }
                _ => panic!("expected closure for quantifier"),
            },
            Ok(ExtractQuantTriggersFound::AllTriggers) => match &mut *arg {
                Expr::Closure(closure) => {
                    let body = take_expr(&mut closure.body);
                    closure.body = Box::new(Expr::Verbatim(
                        quote_spanned!(span => #[verus::internal(all_triggers)] (#body)),
                    ));
                }
                _ => panic!("expected closure for quantifier"),
            },
            Ok(ExtractQuantTriggersFound::Triggers(tuple)) => match &mut *arg {
                Expr::Closure(closure) => {
                    let body = take_expr(&mut closure.body);
                    closure.body = Box::new(Expr::Verbatim(
                        quote_spanned!(span => ::builtin::with_triggers(#tuple, #body)),
                    ));
                }
                _ => panic!("expected closure for quantifier"),
            },
            Ok(ExtractQuantTriggersFound::None) => {}
            Err(err_expr) => {
                *expr = err_expr;
                return true;
            }
        }

        match unary.op {
            UnOp::Forall(..) => {
                *expr = quote_verbatim!(span, attrs => ::builtin::forall(#arg));
            }
            UnOp::Exists(..) => {
                *expr = quote_verbatim!(span, attrs => ::builtin::exists(#arg));
            }
            UnOp::Choose(..) => {
                if n_inputs == 1 {
                    *expr = quote_verbatim!(span, attrs => ::builtin::choose(#arg));
                } else {
                    *expr = quote_verbatim!(span, attrs => ::builtin::choose_tuple(#arg));
                }
            }
            _ => panic!("unary"),
        }

        true
    }

    fn add_loop_specs(
        &mut self,
        stmts: &mut Vec<Stmt>,
        invariants: Option<Invariant>,
        invariant_ensures: Option<InvariantEnsures>,
        ensures: Option<Ensures>,
        decreases: Option<Decreases>,
    ) {
        // TODO: wrap specs inside ghost blocks
        self.inside_ghost += 1;
        if let Some(Invariant { token, exprs }) = invariants {
            if exprs.exprs.len() > 0 {
                stmts.push(stmt_with_semi!(token.span => ::builtin::invariant([#exprs])));
            }
        }
        if let Some(InvariantEnsures { token, exprs }) = invariant_ensures {
            if exprs.exprs.len() > 0 {
                stmts.push(stmt_with_semi!(token.span => ::builtin::invariant_ensures([#exprs])));
            }
        }
        if let Some(Ensures { token, exprs, attrs }) = ensures {
            if attrs.len() > 0 {
                let err = "outer attributes only allowed on function's ensures";
                let expr = Expr::Verbatim(quote_spanned!(token.span => compile_error!(#err)));
                stmts.push(Stmt::Semi(expr, Semi { spans: [token.span] }));
            } else if exprs.exprs.len() > 0 {
                stmts.push(stmt_with_semi!(token.span => ::builtin::ensures([#exprs])));
            }
        }
        if let Some(Decreases { token, exprs }) = decreases {
            for expr in exprs.exprs.iter() {
                if matches!(expr, Expr::Tuple(..)) {
                    let err = "decreases cannot be a tuple; use `decreases x, y` rather than `decreases (x, y)`";
                    let expr = Expr::Verbatim(quote_spanned!(token.span => compile_error!(#err)));
                    stmts.push(Stmt::Semi(expr, Semi { spans: [token.span] }));
                }
            }
            stmts.push(stmt_with_semi!(token.span => ::builtin::decreases((#exprs))));
        }
        self.inside_ghost -= 1;
    }

    fn desugar_for_loop(&mut self, for_loop: syn_verus::ExprForLoop) -> Expr {
        use syn_verus::parse_quote_spanned;
        // The regular Rust for-loop doesn't give us direct access to the iterator,
        // which we need for writing invariants.
        // Therefore, rather than letting Rust desugar a for-loop into a loop with a break,
        // we desugar the for-loop into a loop with a break here.
        // (See https://doc.rust-lang.org/reference/expressions/loop-expr.html for the
        // official definition of the desugaring that we follow.)
        // Specifically, we desugar:
        //  'label: for x in y: e invariant inv { body }
        // into:
        //  {
        //      #[allow(non_snake_case)]
        //      let VERUS_loop_result = match ::core::iter::IntoIterator::into_iter(e) {
        //          #[allow(non_snake_case)]
        //          mut VERUS_exec_iter => {
        //              #[allow(non_snake_case)]
        //              let ghost mut y = ::vstd::pervasive::ForLoopGhostIteratorNew::ghost_iter(
        //                  &VERUS_exec_iter);
        //              'label: loop
        //                  invariant_ensures
        //                      ::vstd::pervasive::ForLoopGhostIterator::exec_invariant(&y,
        //                          &VERUS_exec_iter),
        //                      ::vstd::pervasive::ForLoopGhostIterator::ghost_invariant(&y,
        //                          builtin::infer_spec_for_loop_iter(
        //                              &::vstd::pervasive::ForLoopGhostIteratorNew::ghost_iter(
        //                                  &::core::iter::IntoIterator::into_iter(e)))),
        //                      { let x =
        //                          ::vstd::pervasive::ForLoopGhostIterator::ghost_peek_next(&y)
        //                          .unwrap_or(vstd::pervasive::arbitrary());
        //                        inv },
        //                  ensures
        //                      ::vstd::pervasive::ForLoopGhostIterator::ghost_ensures(&y),
        //              {
        //                  #[allow(non_snake_case)]
        //                  let mut VERUS_loop_next;
        //                  match ::core::iter::Iterator::next(&mut VERUS_exec_iter) {
        //                      ::core::option::Option::Some(VERUS_loop_val) => {
        //                          VERUS_loop_next = VERUS_loop_val;
        //                      }
        //                      ::core::option::Option::None => break,
        //                  };
        //                  let x = VERUS_loop_next;
        //                  let () = { body };
        //                  proof { y = ::vstd::pervasive::ForLoopGhostIterator::ghost_advance(
        //                      &y, &VERUS_exec_iter); }
        //              }
        //          }
        //      };
        //      VERUS_loop_result
        //  }
        // Note that "continue" and labels are not yet supported;
        // continue would also need to call ghost_advance.
        let span = for_loop.span();

        let syn_verus::ExprForLoop {
            mut attrs,
            label,
            for_token,
            pat,
            in_token,
            expr_name,
            expr,
            invariant,
            decreases,
            body,
        } = for_loop;

        let no_loop_invariant = attrs.iter().position(|attr| {
            attr.path.segments.len() == 2
                && attr.path.segments[0].ident.to_string() == "verifier"
                && attr.path.segments[1].ident.to_string() == "no_loop_invariant"
        });
        if let Some(i) = no_loop_invariant {
            attrs.remove(i);
        }
        // Note: in principle, the automatically generated loop invariant
        // should always succeed.  In case something goes unexpectedly wrong, though,
        // give people a reasonable way to disable it:
        let no_auto_loop_invariant = attrs.iter().position(|attr| {
            attr.path.segments.len() == 2
                && attr.path.segments[0].ident.to_string() == "verifier"
                && attr.path.segments[1].ident.to_string() == "no_auto_loop_invariant"
        });
        if let Some(i) = no_auto_loop_invariant {
            attrs.remove(i);
        }

        if !self.erase_ghost.keep() {
            return Expr::ForLoop(syn_verus::ExprForLoop {
                attrs,
                label,
                for_token,
                pat,
                in_token,
                expr_name: None,
                expr,
                invariant: None,
                decreases: None,
                body,
            });
        }

        attrs.push(mk_verus_attr(span, quote! { for_loop }));
        let exec_inv_msg = "For-loop iterator invariant failed. \
            This may indicate a bug in the definition of the ForLoopGhostIterator. \
            You might try using a `loop` instead of a `for`.";
        let ghost_inv_msg = "Automatically generated loop invariant failed. \
            You can disable the automatic generation by adding \
            #[verifier::no_auto_loop_invariant] \
            to the loop. \
            You might also try storing the loop expression in a variable outside the loop \
            (e.g. `let e = 0..10; for x in e { ... }`).";

        let x_exec_iter = Ident::new("VERUS_exec_iter", span);
        let x_ghost_iter = if let Some(x_ghost_iter_box) = expr_name {
            let (x_ghost_iter, _) = *x_ghost_iter_box;
            x_ghost_iter
        } else {
            Ident::new("VERUS_ghost_iter", span)
        };
        let mut stmts: Vec<Stmt> = Vec::new();
        let expr_inv = expr.clone();
        //              ::vstd::pervasive::ForLoopGhostIterator::exec_invariant(&y, &VERUS_exec_iter),
        //              ::vstd::pervasive::ForLoopGhostIterator::ghost_invariant(&y,
        //                  builtin::infer_spec_for_loop_iter(
        //                      &::vstd::pervasive::ForLoopGhostIteratorNew::ghost_iter(
        //                          &::core::iter::IntoIterator::into_iter(e)))),
        let exec_inv: Expr = Expr::Verbatim(quote_spanned!(span =>
            #[verifier::custom_err(#exec_inv_msg)]
            ::vstd::pervasive::ForLoopGhostIterator::exec_invariant(&#x_ghost_iter, &#x_exec_iter)
        ));
        let ghost_inv: Expr = Expr::Verbatim(quote_spanned!(span =>
            #[verifier::custom_err(#ghost_inv_msg)]
            ::vstd::pervasive::ForLoopGhostIterator::ghost_invariant(&#x_ghost_iter,
                builtin::infer_spec_for_loop_iter(
                    &::vstd::pervasive::ForLoopGhostIteratorNew::ghost_iter(
                        &::core::iter::IntoIterator::into_iter(#expr_inv))))
        ));
        let invariant_ensure = if let Some(mut invariant) = invariant {
            for inv in &mut invariant.exprs.exprs {
                *inv = Expr::Verbatim(quote_spanned!(span => {
                    let #pat =
                        ::vstd::pervasive::ForLoopGhostIterator::ghost_peek_next(&#x_ghost_iter)
                        .unwrap_or(::vstd::pervasive::arbitrary());
                    #inv
                }));
            }
            if no_loop_invariant.is_none() {
                invariant.exprs.exprs.insert(0, exec_inv);
                if no_auto_loop_invariant.is_none() {
                    invariant.exprs.exprs.insert(1, ghost_inv);
                }
            }
            Some(InvariantEnsures {
                token: Token![invariant_ensures](span),
                exprs: invariant.exprs,
            })
        } else if no_loop_invariant.is_none() && no_auto_loop_invariant.is_none() {
            Some(parse_quote_spanned!(span => invariant_ensures #exec_inv, #ghost_inv,))
        } else if no_loop_invariant.is_none() && no_auto_loop_invariant.is_some() {
            Some(parse_quote_spanned!(span => invariant_ensures #exec_inv,))
        } else {
            None
        };
        // REVIEW: we might also want no_auto_loop_invariant to suppress the ensures,
        // but at the moment, user-supplied ensures aren't supported, so this would be hard to use.
        let ensure = if no_loop_invariant.is_none() {
            Some(parse_quote_spanned!(span =>
                ensures ::vstd::pervasive::ForLoopGhostIterator::ghost_ensures(&#x_ghost_iter),
            ))
        } else {
            None
        };
        self.add_loop_specs(&mut stmts, None, invariant_ensure, ensure, decreases);
        let body_exec = Expr::Verbatim(quote_spanned!(span => {
            #[allow(non_snake_case)]
            let mut VERUS_loop_next;
            match ::core::iter::Iterator::next(&mut #x_exec_iter) {
                ::core::option::Option::Some(VERUS_loop_val) => {
                    VERUS_loop_next = VERUS_loop_val;
                }
                ::core::option::Option::None => break,
            };
            let #pat = VERUS_loop_next;
            let () = #body;
        }));
        let mut body: Block = if no_loop_invariant.is_none() {
            let body_ghost = Expr::Verbatim(quote_spanned!(span =>
                #[verifier::proof_block] {
                    #x_ghost_iter = ::vstd::pervasive::ForLoopGhostIterator::ghost_advance(
                        &#x_ghost_iter, &#x_exec_iter);
                }
            ));
            parse_quote_spanned!(span => {
                #body_exec
                #body_ghost
            })
        } else {
            parse_quote_spanned!(span => {
                #body_exec
            })
        };
        body.stmts.splice(0..0, stmts);
        let mut loop_expr: ExprLoop = parse_quote_spanned!(span => loop #body);
        loop_expr.label = label;
        loop_expr.attrs = attrs;
        let full_loop: Expr = if no_loop_invariant.is_none() {
            Expr::Verbatim(quote_spanned!(span => {
                #[allow(non_snake_case)]
                #[verus::internal(spec)]
                let mut #x_ghost_iter;
                #[verifier::proof_block] {
                    #x_ghost_iter =
                        ::vstd::pervasive::ForLoopGhostIteratorNew::ghost_iter(&#x_exec_iter);
                }
                #loop_expr
            }))
        } else {
            Expr::Verbatim(quote_spanned!(span => { #loop_expr }))
        };
        Expr::Verbatim(quote_spanned!(span => {
            #[allow(non_snake_case)]
            let VERUS_loop_result = match ::core::iter::IntoIterator::into_iter(#expr) {
                #[allow(non_snake_case)]
                mut #x_exec_iter => #full_loop
            };
            VERUS_loop_result
        }))
    }

    fn extract_quant_triggers(
        &mut self,
        inner_attrs: Vec<Attribute>,
        span: Span,
    ) -> Result<ExtractQuantTriggersFound, Expr> {
        let mut triggers: Vec<Expr> = Vec::new();
        for attr in inner_attrs {
            let trigger: syn_verus::Result<syn_verus::Specification> =
                syn_verus::parse2(attr.tokens.clone());
            let path_segments_str =
                attr.path.segments.iter().map(|x| x.ident.to_string()).collect::<Vec<_>>();
            let ident_str = match &path_segments_str[..] {
                [attr_name] => Some(attr_name),
                _ => None,
            };
            match (trigger, ident_str) {
                (Ok(trigger), Some(id)) if id == &"auto" && trigger.exprs.len() == 0 => {
                    return Ok(ExtractQuantTriggersFound::Auto);
                }
                (Ok(trigger), Some(id)) if id == &"all_triggers" && trigger.exprs.len() == 0 => {
                    return Ok(ExtractQuantTriggersFound::AllTriggers);
                }
                (Ok(trigger), Some(id)) if id == &"trigger" => {
                    let mut exprs = trigger.exprs;
                    for expr in exprs.iter_mut() {
                        self.visit_expr_mut(expr);
                    }
                    let tuple = ExprTuple { attrs: vec![], paren_token: Paren(span), elems: exprs };
                    triggers.push(Expr::Tuple(tuple));
                }
                (Err(err), _) => {
                    let span = attr.span();
                    let err = err.to_string();

                    return Err(Expr::Verbatim(quote_spanned!(span => compile_error!(#err))));
                }
                _ => {
                    let span = attr.span();
                    return Err(Expr::Verbatim(
                        quote_spanned!(span => compile_error!("expected trigger")),
                    ));
                }
            }
        }

        Ok(if triggers.len() > 0 {
            let mut elems = Punctuated::new();
            for elem in triggers {
                elems.push(elem);
                elems.push_punct(Token![,](span));
            }
            ExtractQuantTriggersFound::Triggers(ExprTuple {
                attrs: vec![],
                paren_token: Paren(span),
                elems,
            })
        } else {
            ExtractQuantTriggersFound::None
        })
    }
}

enum ExtractQuantTriggersFound {
    Auto,
    AllTriggers,
    Triggers(ExprTuple),
    None,
}

impl VisitMut for Visitor {
    fn visit_expr_mut(&mut self, expr: &mut Expr) {
        if self.chain_operators(expr) {
            return;
        } else if self.closure_quant_operators(expr) {
            return;
        }

        let is_inside_bitvector = match &expr {
            Expr::Assert(a) => match &a.prover {
                Some((_, id)) => {
                    if id.to_string() == "bit_vector" {
                        self.inside_bitvector = true;
                        true
                    } else {
                        false
                    }
                }
                None => false,
            },
            _ => false,
        };

        let is_auto_proof_block = if self.inside_ghost == 0 {
            match &expr {
                Expr::Assume(a) => Some(a.assume_token.span),
                Expr::Assert(a) => Some(a.assert_token.span),
                Expr::AssertForall(a) => Some(a.assert_token.span),
                Expr::RevealHide(a) if a.hide_token.is_none() => Some(
                    a.reveal_token
                        .map(|x| x.span)
                        .or(a.reveal_with_fuel_token.map(|x| x.span))
                        .expect("missing span for Reveal"),
                ),
                _ => None,
            }
        } else {
            None
        };
        if let Some(_) = is_auto_proof_block {
            self.inside_ghost += 1;
        }

        let mode_block = match expr {
            Expr::Unary(ExprUnary { op: UnOp::Proof(..), .. }) => Some((false, false)),
            Expr::Call(ExprCall { func, args, .. }) => match &**func {
                Expr::Path(path) if path.qself.is_none() && args.len() == 1 => {
                    if path_is_ident(&path.path, "Ghost") {
                        Some((true, false))
                    } else if path_is_ident(&path.path, "Tracked") {
                        Some((true, true))
                    } else {
                        None
                    }
                }
                _ => None,
            },
            _ => None,
        };

        let sub_inside_arith = match expr {
            Expr::Paren(..) | Expr::Block(..) | Expr::Group(..) => self.inside_arith,
            Expr::Cast(..) => InsideArith::Widen,
            Expr::Unary(unary) => match unary.op {
                UnOp::Neg(..) => InsideArith::Widen,
                UnOp::Not(..) => InsideArith::Fixed,
                _ => InsideArith::None,
            },
            Expr::Binary(binary) => match binary.op {
                BinOp::Add(..)
                | BinOp::Sub(..)
                | BinOp::Mul(..)
                | BinOp::Eq(..)
                | BinOp::Ne(..)
                | BinOp::Lt(..)
                | BinOp::Le(..)
                | BinOp::Gt(..)
                | BinOp::Ge(..) => InsideArith::Widen,
                BinOp::Div(..) | BinOp::Rem(..) => InsideArith::None,
                BinOp::BitXor(..)
                | BinOp::BitAnd(..)
                | BinOp::BitOr(..)
                | BinOp::Shl(..)
                | BinOp::Shr(..) => InsideArith::Fixed,
                _ => InsideArith::None,
            },
            _ => InsideArith::None,
        };
        let sub_assign_to = match expr {
            Expr::Field(..) => self.assign_to,
            _ => false,
        };

        // Recursively call visit_expr_mut
        let is_inside_ghost = self.inside_ghost > 0;
        let is_inside_arith = self.inside_arith;
        let is_assign_to = self.assign_to;
        let use_spec_traits = self.use_spec_traits && is_inside_ghost;
        if mode_block.is_some() {
            self.inside_ghost += 1;
        }
        self.inside_arith = sub_inside_arith;
        self.assign_to = sub_assign_to;
        let assign_left = if let Expr::Assign(assign) = expr {
            let mut left = take_expr(&mut assign.left);
            self.assign_to = true;
            self.visit_expr_mut(&mut left);
            self.assign_to = false;
            Some(left)
        } else {
            None
        };
        if !(is_inside_ghost && self.erase_ghost.erase()) {
            visit_expr_mut(self, expr);
        }
        if let Expr::Assign(assign) = expr {
            assign.left = Box::new(assign_left.expect("assign_left"));
        }
        if mode_block.is_some() {
            self.inside_ghost -= 1;
        }
        self.inside_arith = is_inside_arith;
        self.assign_to = is_assign_to;

        if let Expr::Call(call) = expr {
            if let Some((_, is_tracked)) = mode_block {
                let span = call.span();
                if is_tracked {
                    // Tracked(...)
                    let inner = take_expr(&mut call.args[0]);
                    *expr = Expr::Verbatim(if self.erase_ghost.erase() {
                        quote_spanned!(span => Tracked::assume_new_fallback(|| unreachable!()))
                    } else if is_inside_ghost {
                        quote_spanned!(span => ::builtin::Tracked::new(#inner))
                    } else {
                        quote_spanned!(span => #[verifier::ghost_wrapper] /* vattr */ ::builtin::tracked_exec(#[verifier::tracked_block_wrapped] /* vattr */ #inner))
                    });
                } else {
                    // Ghost(...)
                    let inner = take_expr(&mut call.args[0]);
                    *expr = Expr::Verbatim(if self.erase_ghost.erase() {
                        quote_spanned!(span => Ghost::assume_new_fallback(|| unreachable!()))
                    } else if is_inside_ghost {
                        quote_spanned!(span => ::builtin::Ghost::new(#inner))
                    } else {
                        quote_spanned!(span => #[verifier::ghost_wrapper] /* vattr */ ::builtin::ghost_exec(#[verifier::ghost_block_wrapped] /* vattr */ #inner))
                    });
                }
            }
        } else if let Expr::Unary(unary) = expr {
            let span = unary.span();
            if let Some(mode_block) = mode_block {
                match (is_inside_ghost, mode_block, &*unary.expr) {
                    (false, (false, _), Expr::Block(..)) => {
                        // proof { ... }
                        let inner = take_expr(&mut *unary.expr);
                        *expr = self.maybe_erase_expr(
                            span,
                            Expr::Verbatim(
                                quote_spanned!(span => #[verifier::proof_block] /* vattr */ #inner),
                            ),
                        );
                    }
                    _ => {
                        *expr = Expr::Verbatim(
                            quote_spanned!(span => compile_error!("unexpected proof block")),
                        );
                        return;
                    }
                }
            }
        } else if let Expr::Binary(binary) = expr {
            let span = binary.span();
            let low_prec_op = match binary.op {
                BinOp::Equiv(syn_verus::token::Equiv { spans }) => {
                    let spans = [spans[1], spans[2]];
                    Some(BinOp::Eq(syn_verus::token::EqEq { spans }))
                }
                _ => None,
            };
            let ply = match binary.op {
                BinOp::Imply(_) => Some(true),
                BinOp::Exply(_) => Some(false),
                _ => None,
            };
            let verus_eq = match binary.op {
                BinOp::BigEq(_) => true,
                BinOp::BigNe(_) => true,
                BinOp::ExtEq(_) => true,
                BinOp::ExtNe(_) => true,
                BinOp::ExtDeepEq(_) => true,
                BinOp::ExtDeepNe(_) => true,
                _ => false,
            };
            if let Some(op) = low_prec_op {
                let attrs = std::mem::take(&mut binary.attrs);
                let left = take_expr(&mut *binary.left);
                let right = take_expr(&mut *binary.right);
                let left = Box::new(Expr::Verbatim(quote_spanned!(left.span() => (#left))));
                let right = Box::new(Expr::Verbatim(quote_spanned!(right.span() => (#right))));
                let bin = ExprBinary { attrs, op, left, right };
                *expr = Expr::Binary(bin);
            } else if let Some(imply) = ply {
                let attrs = std::mem::take(&mut binary.attrs);
                let func = Box::new(Expr::Verbatim(quote_spanned!(span => ::builtin::imply)));
                let paren_token = Paren { span };
                let mut args = Punctuated::new();
                if imply {
                    // imply `left ==> right`
                    args.push(take_expr(&mut *binary.left));
                    args.push(take_expr(&mut *binary.right));
                } else {
                    // exply `left <== right` (flip the arguments)
                    args.push(take_expr(&mut *binary.right));
                    args.push(take_expr(&mut *binary.left));
                }
                *expr = Expr::Call(ExprCall { attrs, func, paren_token, args });
            } else if verus_eq {
                let attrs = std::mem::take(&mut binary.attrs);
                let func = match binary.op {
                    BinOp::BigEq(_) | BinOp::BigNe(_) => {
                        Box::new(Expr::Verbatim(quote_spanned!(span => ::builtin::equal)))
                    }
                    BinOp::ExtEq(_) | BinOp::ExtNe(_) => {
                        Box::new(Expr::Verbatim(quote_spanned!(span => ::builtin::ext_equal)))
                    }
                    BinOp::ExtDeepEq(_) | BinOp::ExtDeepNe(_) => {
                        Box::new(Expr::Verbatim(quote_spanned!(span => ::builtin::ext_equal_deep)))
                    }
                    _ => unreachable!(),
                };
                let eq = match binary.op {
                    BinOp::BigEq(_) | BinOp::ExtEq(_) | BinOp::ExtDeepEq(_) => true,
                    BinOp::BigNe(_) | BinOp::ExtNe(_) | BinOp::ExtDeepNe(_) => false,
                    _ => unreachable!(),
                };
                let paren_token = Paren { span };
                let mut args = Punctuated::new();
                args.push(take_expr(&mut *binary.left));
                args.push(take_expr(&mut *binary.right));
                let call = Expr::Call(ExprCall { attrs, func, paren_token, args });
                if eq {
                    *expr = call;
                } else {
                    *expr = Expr::Verbatim(quote_spanned!(span => ! #call));
                }
            }
        } else if let Expr::BigAnd(exprs) = expr {
            let mut new_expr = take_expr(&mut exprs.exprs[0].1);
            for i in 1..exprs.exprs.len() {
                let span = exprs.exprs[i].0.span();
                let spans = [span, span];
                let right = take_expr(&mut exprs.exprs[i].1);
                let left = Box::new(Expr::Verbatim(quote_spanned!(new_expr.span() => (#new_expr))));
                let right = Box::new(Expr::Verbatim(quote_spanned!(right.span() => (#right))));
                let attrs = Vec::new();
                let op = BinOp::And(syn_verus::token::AndAnd { spans });
                let bin = ExprBinary { attrs, op, left, right };
                new_expr = Expr::Binary(bin);
            }
            *expr = new_expr;
        } else if let Expr::BigOr(exprs) = expr {
            let mut new_expr = take_expr(&mut exprs.exprs[0].1);
            for i in 1..exprs.exprs.len() {
                let span = exprs.exprs[i].0.span();
                let spans = [span, span];
                let right = take_expr(&mut exprs.exprs[i].1);
                let left = Box::new(Expr::Verbatim(quote_spanned!(new_expr.span() => (#new_expr))));
                let right = Box::new(Expr::Verbatim(quote_spanned!(right.span() => (#right))));
                let attrs = Vec::new();
                let op = BinOp::Or(syn_verus::token::OrOr { spans });
                let bin = ExprBinary { attrs, op, left, right };
                new_expr = Expr::Binary(bin);
            }
            *expr = new_expr;
        } else if let Expr::Macro(macro_expr) = expr {
            macro_expr.mac.path.segments.first_mut().map(|x| {
                let ident = x.ident.to_string();
                // NOTE: this is currently hardcoded for
                // open_*_invariant macros, but this could be extended
                // to rewrite other macro names depending on proof vs exec mode.
                if is_inside_ghost
                    && (ident == "open_atomic_invariant" || ident == "open_local_invariant")
                {
                    x.ident = Ident::new((ident + "_in_proof").as_str(), x.span());
                }
            });
        }

        let do_replace = match &expr {
            Expr::Lit(ExprLit { lit: Lit::Int(..), .. }) if use_spec_traits => true,
            Expr::Cast(..) if use_spec_traits => true,
            Expr::Index(..) if use_spec_traits => true,
            Expr::Unary(ExprUnary { op: UnOp::Forall(..), .. }) => true,
            Expr::Unary(ExprUnary { op: UnOp::Exists(..), .. }) => true,
            Expr::Unary(ExprUnary { op: UnOp::Choose(..), .. }) => true,
            Expr::Unary(ExprUnary { op: UnOp::Neg(..), .. }) if use_spec_traits => true,
            Expr::Binary(ExprBinary {
                op:
                    BinOp::Eq(..)
                    | BinOp::Ne(..)
                    | BinOp::Le(..)
                    | BinOp::Lt(..)
                    | BinOp::Ge(..)
                    | BinOp::Gt(..)
                    | BinOp::Add(..)
                    | BinOp::Sub(..)
                    | BinOp::Mul(..)
                    | BinOp::Div(..)
                    | BinOp::Rem(..)
                    | BinOp::BitAnd(..)
                    | BinOp::BitOr(..)
                    | BinOp::BitXor(..)
                    | BinOp::Shl(..)
                    | BinOp::Shr(..),
                ..
            }) if use_spec_traits => true,
            Expr::Assume(..) | Expr::Assert(..) | Expr::AssertForall(..) | Expr::RevealHide(..) => {
                true
            }
            Expr::View(..) => true,
            Expr::Closure(..) => true,
            Expr::Is(..) => true,
            Expr::Has(..) => true,
            Expr::ForLoop(..) => true,
            _ => false,
        };
        if do_replace && self.inside_type == 0 {
            match take_expr(expr) {
                Expr::Lit(ExprLit { lit: Lit::Int(lit), attrs }) => {
                    let span = lit.span();
                    let n = lit.base10_digits().to_string();
                    if lit.suffix() == "" {
                        match is_inside_arith {
                            InsideArith::None => {
                                // We don't know which integer type to use,
                                // so defer the decision to type inference.
                                *expr = quote_verbatim!(span, attrs => ::builtin::spec_literal_integer(#n));
                            }
                            InsideArith::Widen if n.starts_with("-") => {
                                // Use int inside +, -, etc., since these promote to int anyway
                                *expr =
                                    quote_verbatim!(span, attrs => ::builtin::spec_literal_int(#n));
                            }
                            InsideArith::Widen => {
                                // Use int inside +, -, etc., since these promote to int anyway
                                *expr =
                                    quote_verbatim!(span, attrs => ::builtin::spec_literal_nat(#n));
                            }
                            InsideArith::Fixed => {
                                // We generally won't want int/nat literals for bitwise ops,
                                // so use Rust's native integer literals
                                *expr = Expr::Lit(ExprLit { lit: Lit::Int(lit), attrs });
                            }
                        }
                    } else if lit.suffix() == "int" {
                        *expr = quote_verbatim!(span, attrs => ::builtin::spec_literal_int(#n));
                    } else if lit.suffix() == "nat" {
                        *expr = quote_verbatim!(span, attrs => ::builtin::spec_literal_nat(#n));
                    } else {
                        // Has a native Rust integer suffix, so leave it as a native Rust literal
                        *expr = Expr::Lit(ExprLit { lit: Lit::Int(lit), attrs });
                    }
                }
                Expr::Cast(cast) => {
                    let span = cast.span();
                    let src = cast.expr;
                    let attrs = cast.attrs;
                    let ty = cast.ty;
                    *expr = quote_verbatim!(span, attrs => ::builtin::spec_cast_integer::<_, #ty>(#src));
                }
                Expr::Index(idx) => {
                    let span = idx.span();
                    let src = idx.expr;
                    let attrs = idx.attrs;
                    let index = idx.index;
                    *expr = quote_verbatim!(span, attrs => #src.spec_index(#index));
                }
                Expr::Unary(unary) => {
                    let span = unary.span();
                    let attrs = unary.attrs;
                    match unary.op {
                        UnOp::Neg(neg) => {
                            let arg = unary.expr;
                            if let Expr::Lit(..) = &*arg {
                                // leave native Rust literal with native Rust negation
                                *expr =
                                    Expr::Unary(ExprUnary { op: UnOp::Neg(neg), expr: arg, attrs });
                            } else {
                                *expr = quote_verbatim!(span, attrs => (#arg).spec_neg());
                            }
                        }
                        _ => panic!("unary"),
                    }
                }
                Expr::Binary(binary) => {
                    let span = binary.span();
                    let attrs = binary.attrs;
                    let left = binary.left;
                    let right = binary.right;
                    match binary.op {
                        BinOp::Eq(..) => {
                            *expr =
                                quote_verbatim!(span, attrs => ::builtin::spec_eq(#left, #right));
                        }
                        BinOp::Ne(..) => {
                            *expr =
                                quote_verbatim!(span, attrs => ! ::builtin::spec_eq(#left, #right));
                        }
                        BinOp::Le(..) => {
                            let left = quote_spanned! { left.span() => (#left) };
                            *expr = quote_verbatim!(span, attrs => #left.spec_le(#right));
                        }
                        BinOp::Lt(..) => {
                            let left = quote_spanned! { left.span() => (#left) };
                            *expr = quote_verbatim!(span, attrs => #left.spec_lt(#right));
                        }
                        BinOp::Ge(..) => {
                            let left = quote_spanned! { left.span() => (#left) };
                            *expr = quote_verbatim!(span, attrs => #left.spec_ge(#right));
                        }
                        BinOp::Gt(..) => {
                            let left = quote_spanned! { left.span() => (#left) };
                            *expr = quote_verbatim!(span, attrs => #left.spec_gt(#right));
                        }
                        BinOp::Add(..) if !self.inside_bitvector => {
                            let left = quote_spanned! { left.span() => (#left) };
                            *expr = quote_verbatim!(span, attrs => #left.spec_add(#right));
                        }
                        BinOp::Sub(..) if !self.inside_bitvector => {
                            let left = quote_spanned! { left.span() => (#left) };
                            *expr = quote_verbatim!(span, attrs => #left.spec_sub(#right));
                        }
                        BinOp::Mul(..) if !self.inside_bitvector => {
                            let left = quote_spanned! { left.span() => (#left) };
                            *expr = quote_verbatim!(span, attrs => #left.spec_mul(#right));
                        }
                        BinOp::Add(..) | BinOp::Sub(..) | BinOp::Mul(..) => {
                            *expr = quote_verbatim!(span, attrs => compile_error!("Inside bit-vector assertion, use `add` `sub` `mul` for fixed-bit operators, instead of `+` `-` `*`. (see the functions builtin::add(left, right), builtin::sub(left, right), and builtin::mul(left, right))"));
                        }
                        BinOp::Div(..) => {
                            let left = quote_spanned! { left.span() => (#left) };
                            *expr =
                                quote_verbatim!(span, attrs => #left.spec_euclidean_div(#right));
                        }
                        BinOp::Rem(..) => {
                            let left = quote_spanned! { left.span() => (#left) };
                            *expr =
                                quote_verbatim!(span, attrs => #left.spec_euclidean_mod(#right));
                        }
                        BinOp::BitAnd(..) => {
                            let left = quote_spanned! { left.span() => (#left) };
                            *expr = quote_verbatim!(span, attrs => #left.spec_bitand(#right));
                        }
                        BinOp::BitOr(..) => {
                            let left = quote_spanned! { left.span() => (#left) };
                            *expr = quote_verbatim!(span, attrs => #left.spec_bitor(#right));
                        }
                        BinOp::BitXor(..) => {
                            let left = quote_spanned! { left.span() => (#left) };
                            *expr = quote_verbatim!(span, attrs => #left.spec_bitxor(#right));
                        }
                        BinOp::Shl(..) => {
                            let left = quote_spanned! { left.span() => (#left) };
                            *expr = quote_verbatim!(span, attrs => #left.spec_shl(#right));
                        }
                        BinOp::Shr(..) => {
                            let left = quote_spanned! { left.span() => (#left) };
                            *expr = quote_verbatim!(span, attrs => #left.spec_shr(#right));
                        }
                        _ => panic!("binary"),
                    }
                }
                Expr::View(view) if !self.assign_to => {
                    let at_token = view.at_token;
                    let view_call = quote_spanned!(at_token.span => .view());
                    let span = view.span();
                    let base = view.expr;
                    *expr = Expr::Verbatim(quote_spanned!(span => (#base#view_call)));
                }
                Expr::View(view) => {
                    assert!(self.assign_to);
                    let at_token = view.at_token;
                    let span1 = at_token.span;
                    let span2 = view.span();
                    let base = view.expr;
                    let borrowed: Expr =
                        Expr::Verbatim(quote_spanned!(span1 => #base.borrow_mut()));
                    *expr = Expr::Verbatim(quote_spanned!(span2 => (*(#borrowed))));
                }
                Expr::Assume(assume) => {
                    let span = assume.assume_token.span;
                    let arg = assume.expr;
                    let attrs = assume.attrs;
                    *expr = quote_verbatim!(span, attrs => ::builtin::assume_(#arg));
                }
                Expr::Assert(assert) => {
                    let span = assert.assert_token.span;
                    let arg = assert.expr;
                    let attrs = assert.attrs;

                    if let Some(prover) = assert.prover {
                        let prover_id = prover.1.to_string();
                        match prover_id.as_str() {
                            "compute" => {
                                if assert.body.is_some() {
                                    *expr = quote_verbatim!(span, attrs => compile_error!("the 'compute' prover does not support a body"));
                                } else if assert.requires.is_some() {
                                    *expr = quote_verbatim!(span, attrs => compile_error!("the 'compute' prover does not support a 'requires' clause"));
                                } else {
                                    *expr = Expr::Verbatim(
                                        quote_spanned!(span => ::builtin::assert_by_compute(#arg)),
                                    );
                                }
                            }
                            "compute_only" => {
                                if assert.body.is_some() {
                                    *expr = quote_verbatim!(span, attrs => compile_error!("the 'compute_only' prover does not support a body"));
                                } else if assert.requires.is_some() {
                                    *expr = quote_verbatim!(span, attrs => compile_error!("the 'compute_only' prover does not support a 'requires' clause"));
                                } else {
                                    *expr = Expr::Verbatim(
                                        quote_spanned!(span => ::builtin::assert_by_compute_only(#arg)),
                                    );
                                }
                            }
                            "bit_vector" | "nonlinear_arith" => {
                                let mut block = if let Some(block) = assert.body {
                                    *block
                                } else {
                                    Block { brace_token: token::Brace { span }, stmts: vec![] }
                                };
                                let mut stmts: Vec<Stmt> = Vec::new();
                                if let Some(Requires { token, exprs }) = assert.requires {
                                    stmts.push(Stmt::Semi(
                                        Expr::Verbatim(
                                            quote_spanned!(token.span => ::builtin::requires([#exprs])),
                                        ),
                                        Semi { spans: [token.span] },
                                    ));
                                }
                                stmts.push(Stmt::Semi(
                                    Expr::Verbatim(
                                        quote_spanned!(span => ::builtin::ensures(#arg)),
                                    ),
                                    Semi { spans: [span] },
                                ));
                                block.stmts.splice(0..0, stmts);
                                let assert_x_by: Expr = if prover_id == "bit_vector" {
                                    quote_verbatim!(span, attrs => ::builtin::assert_bitvector_by(#block))
                                } else {
                                    quote_verbatim!(span, attrs => ::builtin::assert_nonlinear_by(#block))
                                };
                                *expr = Expr::Verbatim(quote_spanned!(span => {#assert_x_by}));
                            }
                            _ => {
                                *expr = quote_verbatim!(span, attrs => compile_error!("unknown prover name for assert-by (supported provers: 'compute_only', 'compute', 'bit_vector', and 'nonlinear_arith')"));
                            }
                        }
                    } else if let Some(block) = assert.body {
                        // assert-by
                        if assert.requires.is_some() {
                            *expr = quote_verbatim!(span, attrs => compile_error!("the 'requires' clause is only used with the 'bit_vector' and 'nonlinear_arith' solvers (use `by(bit_vector)` or `by(nonlinear_arith)"));
                        } else {
                            *expr = quote_verbatim!(span, attrs => {::builtin::assert_by(#arg, #block);});
                        }
                    } else {
                        // Normal 'assert'
                        *expr = quote_verbatim!(span, attrs => ::builtin::assert_(#arg));
                    }
                }
                Expr::AssertForall(assert) => {
                    let span = assert.assert_token.span;
                    let mut arg = assert.expr;
                    match self.extract_quant_triggers(assert.attrs, span) {
                        Ok(ExtractQuantTriggersFound::Auto) => {
                            arg = Box::new(Expr::Verbatim(
                                quote_spanned!(arg.span() => #[verus::internal(auto_trigger)] #arg),
                            ));
                        }
                        Ok(ExtractQuantTriggersFound::AllTriggers) => {
                            arg = Box::new(Expr::Verbatim(
                                quote_spanned!(arg.span() => #[verus::internal(all_triggers)] #arg),
                            ));
                        }
                        Ok(ExtractQuantTriggersFound::Triggers(tuple)) => {
                            arg = Box::new(Expr::Verbatim(
                                quote_spanned!(span => ::builtin::with_triggers(#tuple, #arg)),
                            ));
                        }
                        Ok(ExtractQuantTriggersFound::None) => {}
                        Err(err_expr) => {
                            *expr = err_expr;
                            return;
                        }
                    }
                    let inputs = assert.inputs;
                    let mut block = assert.body;
                    let mut stmts: Vec<Stmt> = Vec::new();
                    if let Some((_, rhs)) = assert.implies {
                        stmts.push(stmt_with_semi!(span => ::builtin::requires(#arg)));
                        stmts.push(stmt_with_semi!(span => ::builtin::ensures(#rhs)));
                    } else {
                        stmts.push(stmt_with_semi!(span => ::builtin::ensures(#arg)));
                    }
                    block.stmts.splice(0..0, stmts);
                    *expr = Expr::Verbatim(
                        quote_spanned!(span => {::builtin::assert_forall_by(|#inputs| #block);}),
                    );
                }
                Expr::RevealHide(reveal) => {
                    let span = reveal
                        .reveal_token
                        .map(|x| x.span)
                        .or(reveal.reveal_with_fuel_token.map(|x| x.span))
                        .or(reveal.hide_token.map(|x| x.span))
                        .expect("span for Reveal");
                    let reveal_fuel = if let Some((_, fuel)) = reveal.fuel {
                        quote_spanned!(span => #fuel)
                    } else if reveal.hide_token.is_some() {
                        quote_spanned!(span => 0)
                    } else {
                        quote_spanned!(span => 1)
                    };
                    let is_hide = reveal.hide_token.is_some();
                    let path = reveal.path;
                    let expr_replacement = if path
                        .path
                        .segments
                        .first()
                        .map(|x| x.ident.to_string())
                        == Some("Self".to_owned())
                        || path.qself.as_ref().and_then(|qself| match &*qself.ty {
                            Type::Path(qself_ty_path) => {
                                qself_ty_path.path.segments.first().map(|x| x.ident.to_string())
                            }
                            _ => None,
                        }) == Some("Self".to_owned())
                    {
                        Expr::Verbatim(
                            quote_spanned!(span => { compile_error!("Self is not supported in reveal/hide, use the type name instead, or <T as X> for functions in trait impls") }),
                        )
                    } else {
                        Expr::Verbatim(
                            quote_spanned!(span => ::builtin::reveal_hide_({#[verus::internal(reveal_fn)] fn __VERUS_REVEAL_INTERNAL__() { ::builtin::reveal_hide_internal_path_(#path) } __VERUS_REVEAL_INTERNAL__}, #reveal_fuel) ),
                        )
                    };
                    if is_hide {
                        *expr = self.maybe_erase_expr(span, expr_replacement);
                    } else {
                        *expr = expr_replacement;
                    }
                }
                Expr::ForLoop(for_loop) => {
                    *expr = self.desugar_for_loop(for_loop);
                }
                Expr::Closure(mut clos) => {
                    if is_inside_ghost {
                        let span = clos.span();
                        if clos.requires.is_some() || clos.ensures.is_some() {
                            let err = "ghost closures cannot have requires/ensures";
                            *expr = Expr::Verbatim(quote_spanned!(span => compile_error!(#err)));
                            return;
                        }
                        *expr = Expr::Verbatim(quote_spanned!(span =>
                            ::builtin::closure_to_fn_spec(#clos)
                        ));
                    } else {
                        let ret_pat = match &mut clos.output {
                            ReturnType::Default => None,
                            ReturnType::Type(_, ref mut tracked, ref mut ret_opt, ty) => {
                                if let Some(tracked) = tracked {
                                    *expr = Expr::Verbatim(quote_spanned!(tracked.span() =>
                                        compile_error!("'tracked' not supported here")
                                    ));
                                    return;
                                }
                                match std::mem::take(ret_opt) {
                                    None => None,
                                    Some(ret) => Some((ret.1.clone(), ty.clone())),
                                }
                            }
                        };
                        let requires = self.take_ghost(&mut clos.requires);
                        let ensures = self.take_ghost(&mut clos.ensures);
                        let mut stmts: Vec<Stmt> = Vec::new();
                        // TODO: wrap specs inside ghost blocks
                        self.inside_ghost += 1;
                        if let Some(Requires { token, mut exprs }) = requires {
                            for expr in exprs.exprs.iter_mut() {
                                self.visit_expr_mut(expr);
                            }
                            stmts.push(stmt_with_semi!(
                                token.span => ::builtin::requires([#exprs])));
                        }
                        if let Some(Ensures { token, mut exprs, attrs }) = ensures {
                            if attrs.len() > 0 {
                                let err = "outer attributes only allowed on function's ensures";
                                let expr = Expr::Verbatim(
                                    quote_spanned!(token.span => compile_error!(#err)),
                                );
                                stmts.push(Stmt::Semi(expr, Semi { spans: [token.span] }));
                            } else {
                                for expr in exprs.exprs.iter_mut() {
                                    self.visit_expr_mut(expr);
                                }
                                if let Some((p, ty)) = ret_pat {
                                    stmts.push(stmt_with_semi!(
                                        token.span => ::builtin::ensures(|#p: #ty| [#exprs])));
                                } else {
                                    stmts.push(stmt_with_semi!(
                                        token.span => ::builtin::ensures([#exprs])));
                                }
                            }
                        }
                        self.inside_ghost -= 1;
                        if stmts.len() > 0 {
                            if let Expr::Block(block) = &mut *clos.body {
                                block.block.stmts.splice(0..0, stmts);
                            } else {
                                panic!("parser requires Expr::Block for requires/ensures")
                            }
                        }
                        *expr = Expr::Closure(clos);
                    }
                }
                Expr::Is(is_) => {
                    let _is_token = is_.is_token;
                    let span = is_.span();
                    let base = is_.base;
                    let variant_str = is_.variant_ident.to_string();
                    *expr = Expr::Verbatim(
                        quote_spanned!(span => ::builtin::is_variant(#base, #variant_str)),
                    );
                }
                Expr::Has(has) => {
                    let has_token = has.has_token;
                    let span = has.span();
                    let rhs = has.rhs;
                    let has_call = quote_spanned!(has_token.span => .spec_has(#rhs));
                    let lhs = has.lhs;
                    *expr = Expr::Verbatim(quote_spanned!(span => (#lhs#has_call)));
                }
                _ => panic!("expected to replace expression"),
            }
        }

        if let Some(span) = is_auto_proof_block {
            // automatically put assert/assume in a proof block
            self.inside_ghost -= 1;
            let inner = take_expr(expr);
            *expr = self.maybe_erase_expr(
                span,
                Expr::Verbatim(
                    quote_spanned!(span => #[verifier::proof_block] /* vattr */ { #inner } ),
                ),
            );
        }
        if is_inside_bitvector {
            self.inside_bitvector = false;
        }
    }

    fn visit_attribute_mut(&mut self, attr: &mut Attribute) {
        if let syn_verus::AttrStyle::Outer = attr.style {
            match &attr.path.segments.iter().map(|x| &x.ident).collect::<Vec<_>>()[..] {
                [attr_name] if attr_name.to_string() == "trigger" => {
                    *attr = mk_verus_attr(attr.span(), quote! { trigger });
                }
                [attr_name] if attr_name.to_string() == "via_fn" => {
                    *attr = mk_verus_attr(attr.span(), quote! { via });
                }
                [attr_name] if attr_name.to_string() == "verifier" => {
                    let Ok(parsed) = attr.parse_meta() else {
                        return;
                    };
                    let span = attr.span();
                    fn path_verifier(span: Span) -> Punctuated<PathSegment, Colon2> {
                        let mut path_segments = Punctuated::new();
                        path_segments.push(PathSegment {
                            ident: Ident::new("verifier", span),
                            arguments: PathArguments::None,
                        });
                        path_segments
                    }
                    fn invalid_attribute(span: Span) -> Attribute {
                        let mut path_segments = path_verifier(span);
                        path_segments.push(PathSegment {
                            ident: Ident::new("invalid_attribute", span),
                            arguments: PathArguments::None,
                        });
                        Attribute {
                            pound_token: token::Pound { spans: [span] },
                            style: AttrStyle::Outer,
                            bracket_token: token::Bracket { span },
                            path: Path { leading_colon: None, segments: path_segments },
                            tokens: quote!(),
                        }
                    }
                    match parsed {
                        syn_verus::Meta::List(meta_list) if meta_list.nested.len() == 1 => {
                            let (second_segment, nested) = match &meta_list.nested[0] {
                                syn_verus::NestedMeta::Meta(syn_verus::Meta::List(meta_list)) => {
                                    let rest = &meta_list.nested[0];
                                    (&meta_list.path.segments[0], Some(quote! { (#rest) }))
                                }
                                syn_verus::NestedMeta::Meta(syn_verus::Meta::Path(meta_path)) => {
                                    (&meta_path.segments[0], None)
                                }
                                _ => {
                                    *attr = invalid_attribute(span);
                                    return;
                                }
                            };
                            let mut path_segments = path_verifier(span);
                            path_segments.push(second_segment.clone());
                            *attr = Attribute {
                                pound_token: token::Pound { spans: [span] },
                                style: AttrStyle::Outer,
                                bracket_token: token::Bracket { span },
                                path: Path { leading_colon: None, segments: path_segments },
                                tokens: if let Some(nested) = nested {
                                    quote! { #nested }
                                } else {
                                    quote! {}
                                },
                            };
                        }
                        _ => {
                            *attr = invalid_attribute(span);
                            return;
                        }
                    }
                }
                _ => (),
            }
        }

        if let syn_verus::AttrStyle::Inner(_) = attr.style {
            match &attr.path.segments.iter().map(|x| &x.ident).collect::<Vec<_>>()[..] {
                [attr_name] if attr_name.to_string() == "trigger" => {
                    // process something like: #![trigger f(a, b), g(c, d)]
                    // attr.tokens is f(a, b), g(c, d)
                    // turn this into a tuple (f(a, b), g(c, d)),
                    // parse it into an Expr, visit the Expr, turn the Expr back into tokens,
                    // remove the ( and ).
                    let old_stream = proc_macro::TokenStream::from(attr.tokens.clone());
                    let mut tuple_stream = proc_macro::TokenStream::new();
                    let group =
                        proc_macro::Group::new(proc_macro::Delimiter::Parenthesis, old_stream);
                    tuple_stream.extend(vec![proc_macro::TokenTree::Group(group)]);
                    let mut new_tuples = self.visit_stream_expr(tuple_stream).into_iter();
                    let new_tuple = new_tuples.next().expect("visited tuple");
                    assert!(new_tuples.next().is_none());
                    if let proc_macro::TokenTree::Group(group) = new_tuple {
                        assert!(group.delimiter() == proc_macro::Delimiter::Parenthesis);
                        attr.tokens = proc_macro2::TokenStream::from(group.stream());
                    } else {
                        panic!("expected tuple");
                    }
                }
                _ => (),
            }
        }
    }

    fn visit_expr_while_mut(&mut self, expr_while: &mut ExprWhile) {
        visit_expr_while_mut(self, expr_while);
        let invariants = self.take_ghost(&mut expr_while.invariant);
        let invariant_ensures = self.take_ghost(&mut expr_while.invariant_ensures);
        let ensures = self.take_ghost(&mut expr_while.ensures);
        let decreases = self.take_ghost(&mut expr_while.decreases);
        let mut stmts: Vec<Stmt> = Vec::new();
        self.add_loop_specs(&mut stmts, invariants, invariant_ensures, ensures, decreases);
        expr_while.body.stmts.splice(0..0, stmts);
    }

    fn visit_expr_loop_mut(&mut self, expr_loop: &mut ExprLoop) {
        visit_expr_loop_mut(self, expr_loop);
        let invariants = self.take_ghost(&mut expr_loop.invariant);
        let invariant_ensures = self.take_ghost(&mut expr_loop.invariant_ensures);
        let ensures = self.take_ghost(&mut expr_loop.ensures);
        let decreases = self.take_ghost(&mut expr_loop.decreases);
        let mut stmts: Vec<Stmt> = Vec::new();
        self.add_loop_specs(&mut stmts, invariants, invariant_ensures, ensures, decreases);
        expr_loop.body.stmts.splice(0..0, stmts);
    }

    fn visit_specification_mut(&mut self, spec: &mut syn_verus::Specification) {
        self.inside_ghost += 1;
        visit_specification_mut(self, spec);
        self.inside_ghost -= 1;
    }

    fn visit_local_mut(&mut self, local: &mut Local) {
        // Note: exec-mode "let ghost" and "let tracked" have already been transformed
        // into proof blocks by point, so we don't need to change inside_ghost here.
        if let Some(tracked) = std::mem::take(&mut local.tracked) {
            local.attrs.push(mk_verus_attr(tracked.span, quote! { proof }));
        } else if let Some(ghost) = std::mem::take(&mut local.ghost) {
            local.attrs.push(mk_verus_attr(ghost.span, quote! { spec }));
        }
        visit_local_mut(self, local);
    }

    fn visit_block_mut(&mut self, block: &mut Block) {
        let mut stmts: Vec<Stmt> = Vec::new();
        let block_stmts = std::mem::replace(&mut block.stmts, vec![]);
        for mut stmt in block_stmts {
            let (skip, extra_stmts) = self.visit_stmt_extend(&mut stmt);
            if !skip {
                stmts.push(stmt);
            }
            stmts.extend(extra_stmts);
        }
        block.stmts = stmts;
        visit_block_mut(self, block);
    }

    fn visit_type_param_mut(&mut self, p: &mut syn_verus::TypeParam) {
        self.filter_attrs(&mut p.attrs);
        syn_verus::visit_mut::visit_type_param_mut(self, p);
    }

    fn visit_item_fn_mut(&mut self, fun: &mut ItemFn) {
        // Process rustdoc before processing the ItemFn itself.
        // That way, the generated rustdoc gets the prettier syntax instead of the
        // de-sugared syntax.
        if self.rustdoc {
            crate::rustdoc::process_item_fn(fun);
        }
        let stmts =
            self.visit_fn(&mut fun.attrs, Some(&fun.vis), &mut fun.sig, fun.semi_token, false);
        fun.block.stmts.splice(0..0, stmts);
        fun.semi_token = None;
        visit_item_fn_mut(self, fun);
    }

    fn visit_impl_item_method_mut(&mut self, method: &mut ImplItemMethod) {
        if self.rustdoc {
            crate::rustdoc::process_impl_item_method(method);
        }

        let stmts = self.visit_fn(
            &mut method.attrs,
            Some(&method.vis),
            &mut method.sig,
            method.semi_token,
            false,
        );
        method.block.stmts.splice(0..0, stmts);
        method.semi_token = None;
        visit_impl_item_method_mut(self, method);
    }

    fn visit_trait_item_method_mut(&mut self, method: &mut TraitItemMethod) {
        if self.rustdoc {
            crate::rustdoc::process_trait_item_method(method);
        }

        let is_spec_method = method.sig.ident.to_string().starts_with(VERUS_SPEC);
        let mut stmts =
            self.visit_fn(&mut method.attrs, None, &mut method.sig, method.semi_token, true);
        if let Some(block) = &mut method.default {
            block.stmts.splice(0..0, stmts);
        } else if self.erase_ghost.keep() && is_spec_method {
            let span = method.sig.fn_token.span;
            stmts.push(Stmt::Expr(Expr::Verbatim(
                quote_spanned!(span => ::builtin::no_method_body()),
            )));
            let block = Block { brace_token: Brace(span), stmts };
            method.default = Some(block);
        }
        if self.erase_ghost.keep() && is_spec_method {
            method.semi_token = None;
        }
        visit_trait_item_method_mut(self, method);
    }

    fn visit_item_const_mut(&mut self, con: &mut ItemConst) {
        self.visit_const_or_static(
            con.const_token.span,
            &mut con.attrs,
            Some(&con.vis),
            &mut con.publish,
            &mut con.mode,
        );
        self.desugar_const_or_static(
            &mut con.ensures,
            &mut con.block,
            &mut con.expr,
            &mut con.eq_token,
            &mut con.semi_token,
            con.const_token.span,
        );
        visit_item_const_mut(self, con);
    }

    fn visit_item_static_mut(&mut self, sta: &mut ItemStatic) {
        self.visit_const_or_static(
            sta.static_token.span,
            &mut sta.attrs,
            Some(&sta.vis),
            &mut sta.publish,
            &mut sta.mode,
        );
        self.desugar_const_or_static(
            &mut sta.ensures,
            &mut sta.block,
            &mut sta.expr,
            &mut sta.eq_token,
            &mut sta.semi_token,
            sta.static_token.span,
        );
        visit_item_static_mut(self, sta);
    }

    fn visit_field_mut(&mut self, field: &mut Field) {
        visit_field_mut(self, field);
        field.attrs.extend(data_mode_attrs(&field.mode));
        field.mode = DataMode::Default;
        self.filter_attrs(&mut field.attrs);
    }

    fn visit_item_enum_mut(&mut self, item: &mut ItemEnum) {
        item.attrs.push(mk_verus_attr(item.span(), quote! { verus_macro }));
        visit_item_enum_mut(self, item);
        item.attrs.extend(data_mode_attrs(&item.mode));
        item.mode = DataMode::Default;
        self.filter_attrs(&mut item.attrs);
    }

    fn visit_item_union_mut(&mut self, item: &mut ItemUnion) {
        item.attrs.push(mk_verus_attr(item.span(), quote! { verus_macro }));
        visit_item_union_mut(self, item);
        self.filter_attrs(&mut item.attrs);
    }

    fn visit_item_struct_mut(&mut self, item: &mut ItemStruct) {
        item.attrs.push(mk_verus_attr(item.span(), quote! { verus_macro }));
        visit_item_struct_mut(self, item);
        item.attrs.extend(data_mode_attrs(&item.mode));
        item.mode = DataMode::Default;
        self.filter_attrs(&mut item.attrs);
    }

    fn visit_type_mut(&mut self, ty: &mut Type) {
        self.inside_type += 1;
        syn_verus::visit_mut::visit_type_mut(self, ty);
        self.inside_type -= 1;

        let span = ty.span();
        let tmp_ty = take_type(ty);

        match tmp_ty {
            Type::FnSpec(TypeFnSpec { fn_spec_token: _, paren_token: _, inputs, output }) => {
                // Turn `FnSpec(Args...) -> Output`
                // into `FnSpec<Args, Output>`
                // Note that we have to turn `Args` into a tuple type, e.g.
                //
                // `FnSpec() -> Output`      -->  `FnSpec<(), Output>`
                // `FnSpec(X) -> Output`     -->  `FnSpec<(X, ), Output>`
                // `FnSpec(X, Y) -> Output`  -->  `FnSpec<(X, Y, ), Output>`

                let mut param_types: Vec<&Type> = Vec::new();
                for bare_fn_arg in inputs.iter() {
                    let BareFnArg { attrs, name: _, ty: param_ty } = bare_fn_arg;
                    if attrs.len() > 0 {
                        *ty = Type::Verbatim(quote_spanned!(attrs[0].span() =>
                            compile_error!("'tracked' not supported here")
                        ));
                        return;
                    }
                    param_types.push(param_ty);
                }

                let out_type: Type = match output {
                    ReturnType::Default => Type::Verbatim(quote_spanned! { span => () }),
                    ReturnType::Type(_, opt_tracked, opt_name, out_type) => {
                        if let Some(tracked) = opt_tracked {
                            *ty = Type::Verbatim(quote_spanned!(tracked.span() =>
                                compile_error!("'tracked' not supported here")
                            ));
                            return;
                        }
                        if let Some(name) = opt_name {
                            *ty = Type::Verbatim(quote_spanned!(name.1.span() =>
                                compile_error!("return-value name not expected here")
                            ));
                            return;
                        }
                        *out_type
                    }
                };

                *ty = Type::Verbatim(quote_spanned! { span =>
                    ::builtin::FnSpec<(#(#param_types ,)*), #out_type>
                });
            }
            _ => {
                *ty = tmp_ty;
            }
        }
    }

    fn visit_path_mut(&mut self, path: &mut Path) {
        // generic type arguments can appear inside paths
        self.inside_type += 1;
        syn_verus::visit_mut::visit_path_mut(self, path);
        self.inside_type -= 1;
    }

    fn visit_generic_method_argument_mut(&mut self, arg: &mut syn_verus::GenericMethodArgument) {
        self.inside_type += 1;
        syn_verus::visit_mut::visit_generic_method_argument_mut(self, arg);
        self.inside_type -= 1;
    }

    fn visit_item_mod_mut(&mut self, item: &mut ItemMod) {
        item.attrs.push(mk_verus_attr(item.span(), quote! { verus_macro }));
        if let Some((_, items)) = &mut item.content {
            self.visit_items_prefilter(items);
        }
        self.filter_attrs(&mut item.attrs);
        syn_verus::visit_mut::visit_item_mod_mut(self, item);
    }

    fn visit_item_impl_mut(&mut self, imp: &mut ItemImpl) {
        imp.attrs.push(mk_verus_attr(imp.span(), quote! { verus_macro }));
        self.visit_impl_items_prefilter(&mut imp.items, imp.trait_.is_some());
        self.filter_attrs(&mut imp.attrs);
        syn_verus::visit_mut::visit_item_impl_mut(self, imp);
    }

    fn visit_item_trait_mut(&mut self, tr: &mut ItemTrait) {
        tr.attrs.push(mk_verus_attr(tr.span(), quote! { verus_macro }));
        self.visit_trait_items_prefilter(&mut tr.items);
        self.filter_attrs(&mut tr.attrs);
        syn_verus::visit_mut::visit_item_trait_mut(self, tr);
    }
}

struct Items {
    items: Vec<Item>,
}

impl Parse for Items {
    fn parse(input: ParseStream) -> syn_verus::parse::Result<Items> {
        let mut items = Vec::new();
        while !input.is_empty() {
            items.push(input.parse()?);
        }
        Ok(Items { items })
    }
}

#[derive(Debug)]
enum MacroElement {
    Comma(Token![,]),
    Semi(Token![;]),
    FatArrow(Token![=>]),
    Expr(Expr),
}

#[derive(Debug)]
enum MacroElementExplicitExpr {
    Comma(Token![,]),
    Semi(Token![;]),
    FatArrow(Token![=>]),
    ExplicitExpr(Token![@], Token![@], Expr),
    TT(TokenTree),
}

#[derive(Debug)]
struct MacroElements {
    elements: Vec<MacroElement>,
}

#[derive(Debug)]
struct MacroElementsExplicitExpr {
    elements: Vec<MacroElementExplicitExpr>,
}

#[derive(Debug)]
enum Delimiter {
    Paren(Paren),
    Bracket(Bracket),
    Brace(Brace),
}

#[derive(Debug)]
struct MacroInvoke {
    path: Path,
    bang: Token![!],
    delimiter: Delimiter,
    elements: MacroElements,
}

#[derive(Debug)]
struct MacroInvokeExplicitExpr {
    path: Path,
    bang: Token![!],
    delimiter: Delimiter,
    elements: MacroElementsExplicitExpr,
}

impl Parse for MacroElement {
    fn parse(input: ParseStream) -> syn_verus::parse::Result<MacroElement> {
        if input.peek(Token![,]) {
            Ok(MacroElement::Comma(input.parse()?))
        } else if input.peek(Token![;]) {
            Ok(MacroElement::Semi(input.parse()?))
        } else if input.peek(Token![=>]) {
            Ok(MacroElement::FatArrow(input.parse()?))
        } else {
            Ok(MacroElement::Expr(input.parse()?))
        }
    }
}

impl Parse for MacroElementExplicitExpr {
    fn parse(input: ParseStream) -> syn_verus::parse::Result<MacroElementExplicitExpr> {
        if input.peek(Token![,]) {
            Ok(MacroElementExplicitExpr::Comma(input.parse()?))
        } else if input.peek(Token![;]) {
            Ok(MacroElementExplicitExpr::Semi(input.parse()?))
        } else if input.peek(Token![=>]) {
            Ok(MacroElementExplicitExpr::FatArrow(input.parse()?))
        } else if input.peek(Token![@]) && input.peek2(Token![@]) {
            let at1 = input.parse()?;
            let at2 = input.parse()?;
            let e = input.parse()?;
            Ok(MacroElementExplicitExpr::ExplicitExpr(at1, at2, e))
        } else {
            Ok(MacroElementExplicitExpr::TT(input.parse()?))
        }
    }
}

impl Parse for MacroElements {
    fn parse(input: ParseStream) -> syn_verus::parse::Result<MacroElements> {
        let mut elements = Vec::new();
        while !input.is_empty() {
            elements.push(input.parse()?);
        }
        Ok(MacroElements { elements })
    }
}

impl Parse for MacroElementsExplicitExpr {
    fn parse(input: ParseStream) -> syn_verus::parse::Result<MacroElementsExplicitExpr> {
        let mut elements = Vec::new();
        while !input.is_empty() {
            elements.push(input.parse()?);
        }
        Ok(MacroElementsExplicitExpr { elements })
    }
}

impl Parse for MacroInvoke {
    fn parse(input: ParseStream) -> syn_verus::parse::Result<MacroInvoke> {
        let path = input.parse()?;
        let bang = input.parse()?;
        let content;
        if input.peek(syn_verus::token::Paren) {
            let paren = parenthesized!(content in input);
            let elements = content.parse()?;
            Ok(MacroInvoke { path, bang, delimiter: Delimiter::Paren(paren), elements })
        } else if input.peek(syn_verus::token::Bracket) {
            let bracket = bracketed!(content in input);
            let elements = content.parse()?;
            Ok(MacroInvoke { path, bang, delimiter: Delimiter::Bracket(bracket), elements })
        } else {
            let brace = braced!(content in input);
            let elements = content.parse()?;
            Ok(MacroInvoke { path, bang, delimiter: Delimiter::Brace(brace), elements })
        }
    }
}

impl Parse for MacroInvokeExplicitExpr {
    fn parse(input: ParseStream) -> syn_verus::parse::Result<MacroInvokeExplicitExpr> {
        let path = input.parse()?;
        let bang = input.parse()?;
        let content;
        if input.peek(syn_verus::token::Paren) {
            let paren = parenthesized!(content in input);
            let elements = content.parse()?;
            Ok(MacroInvokeExplicitExpr { path, bang, delimiter: Delimiter::Paren(paren), elements })
        } else if input.peek(syn_verus::token::Bracket) {
            let bracket = bracketed!(content in input);
            let elements = content.parse()?;
            Ok(MacroInvokeExplicitExpr {
                path,
                bang,
                delimiter: Delimiter::Bracket(bracket),
                elements,
            })
        } else {
            let brace = braced!(content in input);
            let elements = content.parse()?;
            Ok(MacroInvokeExplicitExpr { path, bang, delimiter: Delimiter::Brace(brace), elements })
        }
    }
}

impl quote::ToTokens for MacroElement {
    fn to_tokens(&self, tokens: &mut TokenStream) {
        match self {
            MacroElement::Comma(e) => e.to_tokens(tokens),
            MacroElement::Semi(e) => e.to_tokens(tokens),
            MacroElement::FatArrow(e) => e.to_tokens(tokens),
            MacroElement::Expr(e) => e.to_tokens(tokens),
        }
    }
}

impl quote::ToTokens for MacroElementExplicitExpr {
    fn to_tokens(&self, tokens: &mut TokenStream) {
        match self {
            MacroElementExplicitExpr::Comma(e) => e.to_tokens(tokens),
            MacroElementExplicitExpr::Semi(e) => e.to_tokens(tokens),
            MacroElementExplicitExpr::FatArrow(e) => e.to_tokens(tokens),
            MacroElementExplicitExpr::ExplicitExpr(_at1, _at2, e) => e.to_tokens(tokens),
            MacroElementExplicitExpr::TT(e) => e.to_tokens(tokens),
        }
    }
}

impl quote::ToTokens for MacroElements {
    fn to_tokens(&self, tokens: &mut TokenStream) {
        for element in &self.elements {
            element.to_tokens(tokens);
        }
    }
}

impl quote::ToTokens for MacroElementsExplicitExpr {
    fn to_tokens(&self, tokens: &mut TokenStream) {
        for element in &self.elements {
            element.to_tokens(tokens);
        }
    }
}

impl quote::ToTokens for MacroInvoke {
    fn to_tokens(&self, tokens: &mut TokenStream) {
        self.path.to_tokens(tokens);
        self.bang.to_tokens(tokens);
        match self.delimiter {
            Delimiter::Paren(d) => {
                d.surround(tokens, |tokens| {
                    self.elements.to_tokens(tokens);
                });
            }
            Delimiter::Bracket(d) => {
                d.surround(tokens, |tokens| {
                    self.elements.to_tokens(tokens);
                });
            }
            Delimiter::Brace(d) => {
                d.surround(tokens, |tokens| {
                    self.elements.to_tokens(tokens);
                });
            }
        }
    }
}

impl quote::ToTokens for MacroInvokeExplicitExpr {
    fn to_tokens(&self, tokens: &mut TokenStream) {
        self.path.to_tokens(tokens);
        self.bang.to_tokens(tokens);
        match self.delimiter {
            Delimiter::Paren(d) => {
                d.surround(tokens, |tokens| {
                    self.elements.to_tokens(tokens);
                });
            }
            Delimiter::Bracket(d) => {
                d.surround(tokens, |tokens| {
                    self.elements.to_tokens(tokens);
                });
            }
            Delimiter::Brace(d) => {
                d.surround(tokens, |tokens| {
                    self.elements.to_tokens(tokens);
                });
            }
        }
    }
}

pub(crate) fn rewrite_items(
    stream: proc_macro::TokenStream,
    erase_ghost: EraseGhost,
    use_spec_traits: bool,
) -> proc_macro::TokenStream {
    use quote::ToTokens;
    let stream = rejoin_tokens(stream);
    let mut items: Items = parse_macro_input!(stream as Items);
    let mut new_stream = TokenStream::new();
    let mut visitor = Visitor {
        erase_ghost,
        use_spec_traits,
        inside_ghost: 0,
        inside_type: 0,
        inside_arith: InsideArith::None,
        assign_to: false,
        rustdoc: env_rustdoc(),
        inside_bitvector: false,
    };
    visitor.visit_items_prefilter(&mut items.items);
    for mut item in items.items {
        visitor.visit_item_mut(&mut item);
        visitor.inside_ghost = 0;
        visitor.inside_arith = InsideArith::None;
        item.to_tokens(&mut new_stream);
    }
    proc_macro::TokenStream::from(new_stream)
}

pub(crate) fn rewrite_expr(
    erase_ghost: EraseGhost,
    inside_ghost: bool,
    stream: proc_macro::TokenStream,
) -> proc_macro::TokenStream {
    use quote::ToTokens;
    let stream = rejoin_tokens(stream);
    let mut expr: Expr = parse_macro_input!(stream as Expr);
    let mut new_stream = TokenStream::new();
    let mut visitor = Visitor {
        erase_ghost,
        use_spec_traits: true,
        inside_ghost: if inside_ghost { 1 } else { 0 },
        inside_type: 0,
        inside_arith: InsideArith::None,
        assign_to: false,
        rustdoc: env_rustdoc(),
        inside_bitvector: false,
    };
    visitor.visit_expr_mut(&mut expr);
    expr.to_tokens(&mut new_stream);
    proc_macro::TokenStream::from(new_stream)
}

pub(crate) fn rewrite_expr_node(erase_ghost: EraseGhost, inside_ghost: bool, expr: &mut Expr) {
    let mut visitor = Visitor {
        erase_ghost,
        use_spec_traits: true,
        inside_ghost: if inside_ghost { 1 } else { 0 },
        inside_type: 0,
        inside_arith: InsideArith::None,
        assign_to: false,
        rustdoc: env_rustdoc(),
        inside_bitvector: false,
    };
    visitor.visit_expr_mut(expr);
}

// Unfortunately, the macro_rules tt tokenizer breaks tokens like &&& and ==> into smaller tokens.
// Try to put the original tokens back together here.
#[cfg(verus_keep_ghost)]
fn rejoin_tokens(stream: proc_macro::TokenStream) -> proc_macro::TokenStream {
    use proc_macro::{Group, Punct, Spacing::*, Span, TokenTree};
    let mut tokens: Vec<TokenTree> = stream.into_iter().collect();
    let pun = |t: &TokenTree| match t {
        TokenTree::Punct(p) => Some((p.as_char(), p.spacing(), p.span())),
        _ => None,
    };
    let adjacent = |s1: Span, s2: Span| {
        let l1 = s1.end();
        let l2 = s2.start();
        s1.source_file() == s2.source_file() && l1.eq(&l2)
    };
    fn mk_joint_punct(t: Option<(char, proc_macro::Spacing, Span)>) -> TokenTree {
        let (op, _, span) = t.unwrap();
        let mut punct = Punct::new(op, Joint);
        punct.set_span(span);
        TokenTree::Punct(punct)
    }
    for i in 0..(if tokens.len() >= 2 { tokens.len() - 2 } else { 0 }) {
        let t0 = pun(&tokens[i]);
        let t1 = pun(&tokens[i + 1]);
        let t2 = pun(&tokens[i + 2]);
        let t3 = if i + 3 < tokens.len() { pun(&tokens[i + 3]) } else { None };
        match (t0, t1, t2, t3) {
            (
                Some(('<', Joint, _)),
                Some(('=', Alone, s1)),
                Some(('=', Joint, s2)),
                Some(('>', Alone, _)),
            )
            | (Some(('=', Joint, _)), Some(('=', Alone, s1)), Some(('=', Alone, s2)), _)
            | (Some(('!', Joint, _)), Some(('=', Alone, s1)), Some(('=', Alone, s2)), _)
            | (Some(('=', Joint, _)), Some(('=', Alone, s1)), Some(('>', Alone, s2)), _)
            | (Some(('<', Joint, _)), Some(('=', Alone, s1)), Some(('=', Alone, s2)), _)
            | (Some(('&', Joint, _)), Some(('&', Alone, s1)), Some(('&', Alone, s2)), _)
            | (Some(('|', Joint, _)), Some(('|', Alone, s1)), Some(('|', Alone, s2)), _) => {
                if adjacent(s1, s2) {
                    tokens[i + 1] = mk_joint_punct(t1);
                }
            }
            (Some(('=', Alone, _)), Some(('~', Alone, s1)), Some(('=', Alone, s2)), _)
            | (Some(('!', Alone, _)), Some(('~', Alone, s1)), Some(('=', Alone, s2)), _) => {
                if adjacent(s1, s2) {
                    tokens[i] = mk_joint_punct(t0);
                    tokens[i + 1] = mk_joint_punct(t1);
                }
            }
            (
                Some(('=', Alone, _)),
                Some(('~', Alone, _)),
                Some(('~', Alone, s2)),
                Some(('=', Alone, s3)),
            )
            | (
                Some(('!', Alone, _)),
                Some(('~', Alone, _)),
                Some(('~', Alone, s2)),
                Some(('=', Alone, s3)),
            ) => {
                if adjacent(s2, s3) {
                    tokens[i] = mk_joint_punct(t0);
                    tokens[i + 1] = mk_joint_punct(t1);
                    tokens[i + 2] = mk_joint_punct(t2);
                }
            }
            _ => {}
        }
    }
    for tt in &mut tokens {
        match tt {
            TokenTree::Group(group) => {
                let mut new_group = Group::new(group.delimiter(), rejoin_tokens(group.stream()));
                new_group.set_span(group.span());
                *group = new_group;
            }
            _ => {}
        }
    }
    use std::iter::FromIterator;
    proc_macro::TokenStream::from_iter(tokens.into_iter())
}

#[cfg(not(verus_keep_ghost))]
// REVIEW: how much do we actually rely on rejoin_tokens?
fn rejoin_tokens(stream: proc_macro::TokenStream) -> proc_macro::TokenStream {
    stream
}

pub(crate) fn proof_macro_exprs(
    erase_ghost: EraseGhost,
    inside_ghost: bool,
    stream: proc_macro::TokenStream,
) -> proc_macro::TokenStream {
    use quote::ToTokens;
    let stream = rejoin_tokens(stream);
    let mut invoke: MacroInvoke = parse_macro_input!(stream as MacroInvoke);
    let mut new_stream = TokenStream::new();
    let mut visitor = Visitor {
        erase_ghost,
        use_spec_traits: true,
        inside_ghost: if inside_ghost { 1 } else { 0 },
        inside_type: 0,
        inside_arith: InsideArith::None,
        assign_to: false,
        rustdoc: env_rustdoc(),
        inside_bitvector: false,
    };
    for element in &mut invoke.elements.elements {
        match element {
            MacroElement::Expr(expr) => visitor.visit_expr_mut(expr),
            _ => {}
        }
    }
    invoke.to_tokens(&mut new_stream);
    proc_macro::TokenStream::from(new_stream)
}

pub(crate) fn inv_macro_exprs(
    erase_ghost: EraseGhost,
    inside_ghost: bool,
    stream: proc_macro::TokenStream,
) -> proc_macro::TokenStream {
    use quote::ToTokens;
    let stream = rejoin_tokens(stream);
    let mut invoke: MacroInvoke = parse_macro_input!(stream as MacroInvoke);
    let mut new_stream = TokenStream::new();
    let mut visitor = Visitor {
        erase_ghost,
        use_spec_traits: true,
        inside_ghost: 1,
        inside_type: 0,
        inside_arith: InsideArith::None,
        assign_to: false,
        rustdoc: env_rustdoc(),
        inside_bitvector: false,
    };
    for element in &mut invoke.elements.elements {
        match element {
            MacroElement::Expr(expr) => visitor.visit_expr_mut(expr),
            _ => {}
        }
        // After the first element, parse as 'exec' or `proof` expression based on the current context.
        visitor.inside_ghost = if inside_ghost { 1u32 } else { 0u32 };
    }
    invoke.to_tokens(&mut new_stream);
    proc_macro::TokenStream::from(new_stream)
}

pub(crate) fn proof_macro_explicit_exprs(
    erase_ghost: EraseGhost,
    inside_ghost: bool,
    stream: proc_macro::TokenStream,
) -> proc_macro::TokenStream {
    use quote::ToTokens;
    let stream = rejoin_tokens(stream);
    let mut invoke: MacroInvokeExplicitExpr = parse_macro_input!(stream as MacroInvokeExplicitExpr);
    let mut new_stream = TokenStream::new();
    let mut visitor = Visitor {
        erase_ghost,
        use_spec_traits: true,
        inside_ghost: if inside_ghost { 1 } else { 0 },
        inside_type: 0,
        inside_arith: InsideArith::None,
        assign_to: false,
        rustdoc: env_rustdoc(),
        inside_bitvector: false,
    };
    for element in &mut invoke.elements.elements {
        match element {
            MacroElementExplicitExpr::ExplicitExpr(_at1, _at2, expr) => {
                visitor.visit_expr_mut(expr)
            }
            _ => {}
        }
    }
    invoke.to_tokens(&mut new_stream);
    proc_macro::TokenStream::from(new_stream)
}

/// Constructs #[name(tokens)]
fn mk_rust_attr(span: Span, name: &str, tokens: TokenStream) -> Attribute {
    let mut path_segments = Punctuated::new();
    path_segments
        .push(PathSegment { ident: Ident::new(name, span), arguments: PathArguments::None });
    Attribute {
        pound_token: token::Pound { spans: [span] },
        style: AttrStyle::Outer,
        bracket_token: token::Bracket { span },
        path: Path { leading_colon: None, segments: path_segments },
        tokens: quote! { (#tokens) },
    }
}

/// Constructs #[verus::internal(tokens)]
fn mk_verus_attr(span: Span, tokens: TokenStream) -> Attribute {
    let mut path_segments = Punctuated::new();
    path_segments
        .push(PathSegment { ident: Ident::new("verus", span), arguments: PathArguments::None });
    path_segments
        .push(PathSegment { ident: Ident::new("internal", span), arguments: PathArguments::None });
    Attribute {
        pound_token: token::Pound { spans: [span] },
        style: AttrStyle::Outer,
        bracket_token: token::Bracket { span },
        path: Path { leading_colon: None, segments: path_segments },
        tokens: quote! { (#tokens) },
    }
}<|MERGE_RESOLUTION|>--- conflicted
+++ resolved
@@ -14,12 +14,8 @@
 use syn_verus::visit_mut::{
     visit_block_mut, visit_expr_loop_mut, visit_expr_mut, visit_expr_while_mut, visit_field_mut,
     visit_impl_item_method_mut, visit_item_const_mut, visit_item_enum_mut, visit_item_fn_mut,
-<<<<<<< HEAD
-    visit_item_static_mut, visit_item_struct_mut, visit_local_mut, visit_specification_mut,
-=======
     visit_item_static_mut, visit_item_struct_mut, visit_item_union_mut, visit_local_mut,
->>>>>>> 9e351c87
-    visit_trait_item_method_mut, VisitMut,
+    visit_specification_mut, visit_trait_item_method_mut, VisitMut,
 };
 use syn_verus::{
     braced, bracketed, parenthesized, parse_macro_input, AttrStyle, Attribute, BareFnArg, BinOp,
