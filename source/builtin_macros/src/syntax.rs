--- conflicted
+++ resolved
@@ -418,12 +418,9 @@
         let returns = self.take_ghost(&mut sig.returns);
         let decreases = self.take_ghost(&mut sig.decreases);
         let opens_invariants = self.take_ghost(&mut sig.invariants);
-<<<<<<< HEAD
+        let unwind = self.take_ghost(&mut sig.unwind);
 
         let mut spec_stmts = Vec::new();
-=======
-        let unwind = self.take_ghost(&mut sig.unwind);
->>>>>>> 601e1e72
         // TODO: wrap specs inside ghost blocks
         if let Some(Requires { token, mut exprs }) = requires {
             if exprs.exprs.len() > 0 {
@@ -602,13 +599,16 @@
                 }
             }
         }
-<<<<<<< HEAD
+
         if !self.erase_ghost.erase() {
             if sig.constness.is_some() {
                 stmts.push(Stmt::Expr(Expr::Verbatim(quote_spanned!(sig.span() => #[verus::internal(const_header_wrapper)] || { #(#spec_stmts)* };))));
             } else {
                 stmts.extend(spec_stmts);
-=======
+            }
+        }
+
+        // TODO(1.79.0)
         if let Some(SignatureUnwind { token, when }) = unwind {
             if let Some((when_token, mut when_expr)) = when {
                 self.visit_expr_mut(&mut when_expr);
@@ -625,7 +625,6 @@
                     ),
                     Semi { spans: [token.span] },
                 ));
->>>>>>> 601e1e72
             }
         }
 
