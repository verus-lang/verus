--- conflicted
+++ resolved
@@ -1757,11 +1757,6 @@
                 verus_syn::ExprPath { attrs: vec![], qself: qself.clone(), path: path.clone() };
             // We wrap the function call in an 'unsafe' block, since the user might be applying
             // a specification to an unsafe function.
-<<<<<<< HEAD
-            Expr::Verbatim(quote! {
-                unsafe { #callee(#(#args),*) }
-            })
-=======
             if is_const {
                 Expr::Verbatim(quote!(unsafe { #callee }))
             } else {
@@ -1769,7 +1764,6 @@
                     unsafe { #callee(#(#args),*) }
                 })
             }
->>>>>>> ffa76f70
         };
         stmts.push(Stmt::Expr(e, None));
 
