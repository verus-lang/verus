#![feature(box_patterns)]
#![feature(proc_macro_span)]
#![feature(proc_macro_tracked_env)]
#![feature(proc_macro_quote)]

use synstructure::{decl_attribute, decl_derive};
mod fndecl;
mod is_variant;
mod rustdoc;
mod struct_decl_inv;
mod structural;
mod syntax;
mod topological_sort;

decl_derive!([Structural] => structural::derive_structural);

decl_attribute!([is_variant] => is_variant::attribute_is_variant);

// Proc macros must reside at the root of the crate
#[proc_macro]
pub fn fndecl(input: proc_macro::TokenStream) -> proc_macro::TokenStream {
    proc_macro::TokenStream::from(fndecl::fndecl(proc_macro2::TokenStream::from(input)))
}

#[proc_macro]
pub fn verus_keep_ghost(input: proc_macro::TokenStream) -> proc_macro::TokenStream {
    syntax::rewrite_items(input, false, true)
}

#[proc_macro]
pub fn verus_erase_ghost(input: proc_macro::TokenStream) -> proc_macro::TokenStream {
    syntax::rewrite_items(input, true, true)
}

#[proc_macro]
pub fn verus(input: proc_macro::TokenStream) -> proc_macro::TokenStream {
<<<<<<< HEAD
    proc_macro::quote! {
        #[cfg(not(verus_macro_erase_ghost))]
        verus_keep_ghost! { $input }
        #[cfg(verus_macro_erase_ghost)]
        verus_erase_ghost! { $input }
    }
=======
    syntax::rewrite_items(input, true, true)
>>>>>>> db945332
}

#[proc_macro]
pub fn verus_old_todo_replace_this(input: proc_macro::TokenStream) -> proc_macro::TokenStream {
<<<<<<< HEAD
    syntax::rewrite_items(input, false, false)
=======
    syntax::rewrite_items(input, false, true)
}

#[proc_macro]
pub fn verus_old_todo_no_ghost_blocks(input: proc_macro::TokenStream) -> proc_macro::TokenStream {
    syntax::rewrite_items(input, true, false)
>>>>>>> db945332
}

#[proc_macro]
pub fn verus_proof_expr(input: proc_macro::TokenStream) -> proc_macro::TokenStream {
    syntax::rewrite_expr(false, true, input)
}

#[proc_macro]
pub fn verus_exec_expr_keep_ghost(input: proc_macro::TokenStream) -> proc_macro::TokenStream {
    syntax::rewrite_expr(false, false, input)
}

#[proc_macro]
pub fn verus_exec_expr_erase_ghost(input: proc_macro::TokenStream) -> proc_macro::TokenStream {
    syntax::rewrite_expr(true, false, input)
}

#[proc_macro]
pub fn verus_exec_expr(input: proc_macro::TokenStream) -> proc_macro::TokenStream {
    proc_macro::quote! {
        #[cfg(not(verus_macro_erase_ghost))]
        verus_exec_expr_keep_ghost!($input)
        #[cfg(verus_macro_erase_ghost)]
        verus_exec_expr_erase_ghost!($input)
    }
}

/// verus_proof_macro_exprs!(f!(exprs)) applies verus syntax to transform exprs into exprs',
/// then returns f!(exprs'),
/// where exprs is a sequence of expressions separated by ",", ";", and/or "=>".
#[proc_macro]
pub fn verus_proof_macro_exprs(input: proc_macro::TokenStream) -> proc_macro::TokenStream {
    syntax::proof_macro_exprs(false, true, input)
}

#[proc_macro]
pub fn verus_exec_macro_exprs(input: proc_macro::TokenStream) -> proc_macro::TokenStream {
    syntax::proof_macro_exprs(false, false, input)
}

#[proc_macro]
pub fn struct_with_invariants(input: proc_macro::TokenStream) -> proc_macro::TokenStream {
    struct_decl_inv::struct_decl_inv(input)
}<|MERGE_RESOLUTION|>--- conflicted
+++ resolved
@@ -24,40 +24,32 @@
 
 #[proc_macro]
 pub fn verus_keep_ghost(input: proc_macro::TokenStream) -> proc_macro::TokenStream {
-    syntax::rewrite_items(input, false, true)
+    syntax::rewrite_items(input, false, true, true)
 }
 
 #[proc_macro]
 pub fn verus_erase_ghost(input: proc_macro::TokenStream) -> proc_macro::TokenStream {
-    syntax::rewrite_items(input, true, true)
+    syntax::rewrite_items(input, true, true, true)
 }
 
 #[proc_macro]
 pub fn verus(input: proc_macro::TokenStream) -> proc_macro::TokenStream {
-<<<<<<< HEAD
     proc_macro::quote! {
         #[cfg(not(verus_macro_erase_ghost))]
         verus_keep_ghost! { $input }
         #[cfg(verus_macro_erase_ghost)]
         verus_erase_ghost! { $input }
     }
-=======
-    syntax::rewrite_items(input, true, true)
->>>>>>> db945332
 }
 
 #[proc_macro]
 pub fn verus_old_todo_replace_this(input: proc_macro::TokenStream) -> proc_macro::TokenStream {
-<<<<<<< HEAD
-    syntax::rewrite_items(input, false, false)
-=======
-    syntax::rewrite_items(input, false, true)
+    syntax::rewrite_items(input, false, false, true)
 }
 
 #[proc_macro]
 pub fn verus_old_todo_no_ghost_blocks(input: proc_macro::TokenStream) -> proc_macro::TokenStream {
-    syntax::rewrite_items(input, true, false)
->>>>>>> db945332
+    syntax::rewrite_items(input, false, true, false)
 }
 
 #[proc_macro]
