--- conflicted
+++ resolved
@@ -19,16 +19,12 @@
 
 impl Profiler {
     /// Instantiate a new (singleton) profiler
-<<<<<<< HEAD
-    pub fn new(filename: &str, diagnostics: &impl Diagnostics) -> Profiler {
-        let path = filename;
-=======
     pub fn new(
         message_interface: std::sync::Arc<dyn crate::messages::MessageInterface>,
+        filename: &std::path::Path,
         diagnostics: &impl Diagnostics,
     ) -> Self {
-        let path = PROVER_LOG_FILE;
->>>>>>> 38eedbd0
+        let path = filename;
 
         // Count the number of lines
         let file = std::io::BufReader::new(
@@ -49,7 +45,11 @@
         let mut model = Model::new(model_config);
         diagnostics.report(&message_interface.bare(MessageLevel::Note, "Analyzing prover log..."));
         let _ = model
-            .process(Some(path.to_string()), file, line_count)
+            .process(
+                Some(path.to_str().expect("invalid profile file path").to_owned()),
+                file,
+                line_count,
+            )
             .expect("Error processing prover trace");
         diagnostics.report(&message_interface.bare(MessageLevel::Note, "... analysis complete\n"));
 
