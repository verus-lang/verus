use air::ast::CommandX;
use air::context::{Context, ValidityResult};
<<<<<<< HEAD
use air::messages::{MessageLabel, Reporter};
use air::profiler::{Profiler, PROVER_LOG_FILE};
=======
use air::messages::{AirMessage, AirMessageLabel, Reporter};
use air::profiler::Profiler;
>>>>>>> 38eedbd0
use getopts::Options;
use sise::Node;
use std::fs::File;
use std::io::Read;

#[cfg(target_family = "windows")]
fn os_setup() -> Result<(), Box<dyn std::error::Error>> {
    // Configure Windows to kill the child SMT process if the parent is killed
    let job = win32job::Job::create()?;
    let mut info = job.query_extended_limit_info()?;
    info.limit_kill_on_job_close();
    job.set_extended_limit_info(&mut info)?;
    job.assign_current_process()?;
    // dropping the job object would kill us immediately, so just let it live forever instead:
    std::mem::forget(job);
    Ok(())
}

#[cfg(target_family = "unix")]
fn os_setup() -> Result<(), Box<dyn std::error::Error>> {
    Ok(())
}

pub fn main() {
    let _ = os_setup();

    let mut args = std::env::args();
    let program = args.next().unwrap();

    let mut opts = Options::new();
    opts.optflag("", "auto-config", "Set Z3 auto_config=true");
    opts.optopt("", "log-air-middle", "Log AIR queries in middle form", "FILENAME");
    opts.optopt("", "log-air-final", "Log AIR queries in final form", "FILENAME");
    opts.optopt("", "log-smt", "Log SMT queries", "FILENAME");
    opts.optflag("", "ignore-unexpected-smt", "Ignore unexpected SMT output");
    opts.optflag("d", "debug", "Debug verification failures");
    opts.optflag(
        "p",
        "profile",
        "Collect and report prover performance data when resource limits are hit",
    );
    opts.optflag("p", "profile_all", "Always collect and report prover performance data");
    opts.optflag("h", "help", "print this help menu");

    let print_usage = || {
        let brief = format!("Usage: {} INPUT [OPTIONS]", program);
        eprint!("{}", opts.usage(&brief));
    };

    let matches = match opts.parse(args) {
        Ok(m) => {
            if m.opt_present("h") {
                print_usage();
                return;
            }
            match m.free.len() {
                0 => {
                    print_usage();
                    std::process::exit(-1);
                }
                1 => m,
                _ => {
                    print_usage();
                    std::process::exit(-1);
                }
            }
        }
        Err(f) => {
            eprintln!("Error: {}", f.to_string());
            print_usage();
            std::process::exit(-1);
        }
    };

    let message_interface = std::sync::Arc::new(air::messages::AirMessageInterface {});

    // Open input file
    let in_filename = &matches.free[0];
    let mut in_bytes: Vec<u8> = Vec::new();
    in_bytes.push('(' as u8);
    {
        File::open(in_filename)
            .and_then(|mut file| file.read_to_end(&mut in_bytes))
            .expect(&format!("could not read file {}", in_filename));
    }
    in_bytes.push(')' as u8);

    // Parse input file to vector of Node
    let mut parser = sise::Parser::new(&in_bytes);
    let node = sise::read_into_tree(&mut parser).unwrap();
    let nodes = match node {
        Node::Atom(_) => panic!("internal error: nodes"),
        Node::List(nodes) => nodes,
    };

    // Parse vector of Node to commands
    let commands = air::parser::Parser::new(message_interface.clone())
        .nodes_to_commands(&nodes)
        .expect("parse error");

    // Start AIR
    let mut air_context = Context::new(message_interface.clone());
    let debug = matches.opt_present("debug");
    air_context.set_debug(debug);
    let profile = matches.opt_present("profile");
    air_context.set_profile(profile);
    let profile_all = matches.opt_present("profile_all");
    air_context.set_profile_all(profile_all);
    let ignore_unexpected_smt = matches.opt_present("ignore-unexpected-smt");
    air_context.set_ignore_unexpected_smt(ignore_unexpected_smt);

    // Start logging
    if let Some(filename) = matches.opt_str("log-air-middle") {
        let file = File::create(&filename).expect(&format!("could not open file {}", &filename));
        air_context.set_air_middle_log(Box::new(file));
    }
    if let Some(filename) = matches.opt_str("log-air-final") {
        let file = File::create(&filename).expect(&format!("could not open file {}", &filename));
        air_context.set_air_final_log(Box::new(file));
    }
    if let Some(filename) = matches.opt_str("log-smt") {
        let file = File::create(&filename).expect(&format!("could not open file {}", &filename));
        air_context.set_smt_log(Box::new(file));
    }

    // Send commands
    let mut count_errors = 0;
    let mut count_verified = 0;
    let reporter = Reporter {};
    for command in commands.iter() {
        let result =
            air_context.command(&*message_interface, &reporter, &command, Default::default());
        match result {
            ValidityResult::Valid => {
                if let CommandX::CheckValid(_) = &**command {
                    count_verified += 1;
                }
            }
            ValidityResult::TypeError(err) => {
                panic!("Type error: {}", err);
            }
            ValidityResult::Invalid(_m, err) => {
                count_errors += 1;
                let err: &AirMessage =
                    err.downcast_ref().expect("unexpected value in Any -> Message conversion");
                println!("Error at {}", err.note);
                for AirMessageLabel { note, .. } in &err.labels {
                    println!("Additional error detail at {}", note);
                }
            }
            ValidityResult::Canceled => {
                count_errors += 1;
                if profile {
                    println!("Resource limit (rlimit) exceeded");
<<<<<<< HEAD
                    let profiler = Profiler::new(PROVER_LOG_FILE, &reporter);
=======
                    let profiler = Profiler::new(message_interface.clone(), &reporter);
>>>>>>> 38eedbd0
                    profiler.print_raw_stats(&reporter);
                } else if !profile_all {
                    println!(
                        "Resource limit (rlimit) exceeded; consider rerunning with --profile for more details"
                    );
                } else {
                    println!("Resource limit (rlimit) exceeded");
                }
            }
            ValidityResult::UnexpectedOutput(err) => {
                panic!("Unexpected output from solver: {}", err);
            }
        }
        if matches!(**command, CommandX::CheckValid(..)) {
            air_context.finish_query();
        }
    }
    if profile_all {
<<<<<<< HEAD
        let profiler = Profiler::new(PROVER_LOG_FILE, &reporter);
=======
        let profiler = Profiler::new(message_interface.clone(), &reporter);
>>>>>>> 38eedbd0
        profiler.print_raw_stats(&reporter);
    }
    println!("Verification results:: {} verified, {} errors", count_verified, count_errors);
}<|MERGE_RESOLUTION|>--- conflicted
+++ resolved
@@ -1,12 +1,7 @@
 use air::ast::CommandX;
 use air::context::{Context, ValidityResult};
-<<<<<<< HEAD
-use air::messages::{MessageLabel, Reporter};
+use air::messages::{AirMessage, AirMessageLabel, Reporter};
 use air::profiler::{Profiler, PROVER_LOG_FILE};
-=======
-use air::messages::{AirMessage, AirMessageLabel, Reporter};
-use air::profiler::Profiler;
->>>>>>> 38eedbd0
 use getopts::Options;
 use sise::Node;
 use std::fs::File;
@@ -111,10 +106,10 @@
     let mut air_context = Context::new(message_interface.clone());
     let debug = matches.opt_present("debug");
     air_context.set_debug(debug);
-    let profile = matches.opt_present("profile");
-    air_context.set_profile(profile);
     let profile_all = matches.opt_present("profile_all");
-    air_context.set_profile_all(profile_all);
+    if profile_all {
+        air_context.set_profile_with_logfile_name(PROVER_LOG_FILE.into());
+    }
     let ignore_unexpected_smt = matches.opt_present("ignore-unexpected-smt");
     air_context.set_ignore_unexpected_smt(ignore_unexpected_smt);
 
@@ -159,15 +154,7 @@
             }
             ValidityResult::Canceled => {
                 count_errors += 1;
-                if profile {
-                    println!("Resource limit (rlimit) exceeded");
-<<<<<<< HEAD
-                    let profiler = Profiler::new(PROVER_LOG_FILE, &reporter);
-=======
-                    let profiler = Profiler::new(message_interface.clone(), &reporter);
->>>>>>> 38eedbd0
-                    profiler.print_raw_stats(&reporter);
-                } else if !profile_all {
+                if !profile_all {
                     println!(
                         "Resource limit (rlimit) exceeded; consider rerunning with --profile for more details"
                     );
@@ -184,11 +171,11 @@
         }
     }
     if profile_all {
-<<<<<<< HEAD
-        let profiler = Profiler::new(PROVER_LOG_FILE, &reporter);
-=======
-        let profiler = Profiler::new(message_interface.clone(), &reporter);
->>>>>>> 38eedbd0
+        let profiler = Profiler::new(
+            message_interface.clone(),
+            std::path::Path::new(PROVER_LOG_FILE),
+            &reporter,
+        );
         profiler.print_raw_stats(&reporter);
     }
     println!("Verification results:: {} verified, {} errors", count_verified, count_errors);
