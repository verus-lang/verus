--- conflicted
+++ resolved
@@ -209,19 +209,10 @@
         context.smt_log.log_assert(&None, &disabled_expr);
     }
 
-<<<<<<< HEAD
-    let mut discovered_error = None;
-    let mut discovered_assert_id = None;
-    let mut discovered_additional_info: Vec<ArcDynMessage> = Vec::new();
-
     if matches!(context.solver, SmtSolver::Z3) {
         context.smt_log.log_set_option("rlimit", &context.rlimit.to_string());
         context.set_z3_param_u32("rlimit", context.rlimit, false);
     }
-=======
-    context.smt_log.log_set_option("rlimit", &context.rlimit.to_string());
-    context.set_z3_param_u32("rlimit", context.rlimit, false);
->>>>>>> aab953d5
 
     context.smt_log.log_word("check-sat");
 
@@ -273,19 +264,10 @@
         }
     }
 
-<<<<<<< HEAD
     if matches!(context.solver, SmtSolver::Z3) {
         context.smt_log.log_set_option("rlimit", "0");
         context.set_z3_param_u32("rlimit", 0, false);
     }
-=======
-    if let Err(err) = smt_update_statistics(context) {
-        return err;
-    }
-
-    context.smt_log.log_set_option("rlimit", "0");
-    context.set_z3_param_u32("rlimit", 0, false);
->>>>>>> aab953d5
 
     let unsat = unsat.expect("expected sat/unsat/unknown from SMT solver");
 
