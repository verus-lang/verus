// A simple type checker for better diagnostics.
// (Z3 and the Z3 crate will also type-check, but their type errors are uninformative panics)

use crate::ast::{
    Axiom, BinaryOp, BindX, Binder, BinderX, Binders, Constant, Decl, DeclX, Expr, ExprX, Ident,
    MultiOp, Query, QueryX, Stmt, StmtX, Typ, TypX, TypeError, Typs, UnaryOp,
};
use crate::context::{Context, SmtSolver};
use crate::messages::MessageInterface;
use crate::printer::{node_to_string, Printer};
use crate::scope_map::ScopeMap;
use crate::util::vec_map;
use std::collections::HashSet;
use std::sync::Arc;

pub(crate) type Declared = Arc<DeclaredX>;
#[derive(Clone)]
pub(crate) enum DeclaredX {
    Type,
    Var { typ: Typ, mutable: bool },
    Fun(Typs, Typ),
}

pub struct Typing {
    pub(crate) message_interface: Arc<dyn MessageInterface>,
    // For simplicity, global and local names must be unique (bound variables can have the same name)
    pub(crate) decls: ScopeMap<Ident, Declared>,
    pub(crate) snapshots: HashSet<Ident>,
    pub(crate) break_labels_local: HashSet<Ident>,
    pub(crate) break_labels_in_scope: ScopeMap<Ident, ()>,
    pub(crate) solver: SmtSolver,
}

impl Typing {
    pub(crate) fn get(&self, x: &Ident) -> Option<&DeclaredX> {
        match self.decls.get(x) {
            None => None,
            Some(declared) => Some(&**declared),
        }
    }

    pub(crate) fn insert(&mut self, x: &Ident, d: Declared) -> Result<(), TypeError> {
        self.decls.insert(x.clone(), d).map_err(|_| format!("name {} is already in scope", x))
    }
}

pub fn bt() -> Typ {
    Arc::new(TypX::Bool)
}

pub fn it() -> Typ {
    Arc::new(TypX::Int)
}

fn typ_name(typ: &Typ) -> String {
    match &**typ {
        TypX::Bool => "Bool".to_string(),
        TypX::Int => "Int".to_string(),
        TypX::Fun => "Fun".to_string(),
        TypX::Named(x) => x.to_string(),
        TypX::BitVec(n) => format!("BitVec{}", n),
    }
}

pub fn typ_eq(typ1: &Typ, typ2: &Typ) -> bool {
    typ1 == typ2
}

fn expect_typ(typ1: &Typ, typ2: &Typ, msg: &str) -> Result<(), TypeError> {
    if typ_eq(typ1, typ2) { Ok(()) } else { Err(msg.to_string()) }
}

fn check_typ(typing: &Typing, typ: &Typ) -> Result<(), TypeError> {
    match &**typ {
        TypX::Bool => Ok(()),
        TypX::Int => Ok(()),
        TypX::Fun => Ok(()),
        TypX::Named(x) => match typing.get(x) {
            Some(DeclaredX::Type) => Ok(()),
            _ => Err(format!("use of undeclared type {}", x)),
        },
        TypX::BitVec(_) => Ok(()),
    }
}

fn check_typs(typing: &Typing, typs: &[Typ]) -> Result<(), TypeError> {
    for typ in typs {
        let result = check_typ(typing, typ);
        if let Err(_) = result {
            return result;
        }
    }
    Ok(())
}

fn check_exprs(
    typing: &mut Typing,
    f_name: &str,
    f_typs: &[Typ],
    f_typ: &Typ,
    exprs: &[Expr],
) -> Result<Typ, TypeError> {
    if f_typs.len() != exprs.len() {
        return Err(format!(
            "in call to {}, expected {} arguments, found {} arguments",
            f_name,
            f_typs.len(),
            exprs.len()
        ));
    }
    for i in 0..f_typs.len() {
        let et = check_expr(typing, &exprs[i])?;
        if !typ_eq(&et, &f_typs[i]) {
            return Err(format!(
                "in call to {}, argument #{} has type {:?} when it should have type {:?}",
                f_name,
                (i + 1),
                typ_name(&et),
                typ_name(&f_typs[i])
            ));
        }
    }
    Ok(f_typ.clone())
}

fn get_bv_width(et: &Typ) -> Result<u32, TypeError> {
    if let TypX::BitVec(size) = &**et {
        return Ok(*size);
    }
    Err("not a bit vector type".to_string())
}

fn check_bv_unary_exprs(
    typing: &mut Typing,
    op: UnaryOp,
    f_name: &str,
    expr: &Expr,
) -> Result<Typ, TypeError> {
    match op {
        UnaryOp::BitExtract(high, _) => {
            let t0 = check_expr(typing, expr)?;
            let w_old = get_bv_width(&t0)?;
            let w_new = high + 1;
            if w_old < w_new {
                Err(format!(
                    "Interner Error: bit-vec extract to a longer size. {} to {} ",
                    w_old, w_new
                ))
            } else {
                Ok(Arc::new(TypX::BitVec(w_new)))
            }
        }
        UnaryOp::BitNot => {
            let t0 = check_expr(typing, expr)?;
            match get_bv_width(&t0) {
                Ok(_) => Ok(t0.clone()),
                Err(..) => Err("Interner Error: not a bv type inside a bvnot".to_string()),
            }
        }
        _ => Err(format!("Interner Error: not a bv unary op, got {}", f_name)),
    }
}

fn check_bv_exprs(
    typing: &mut Typing,
    bop: BinaryOp,
    f_name: &str,
    exprs: &[Expr],
) -> Result<Typ, TypeError> {
    let t0 = check_expr(typing, &exprs[0])?;
    let t1 = check_expr(typing, &exprs[1])?;
    let w0 = get_bv_width(&t0)?;
    let w1 = get_bv_width(&t1)?;

    if BinaryOp::BitConcat == bop {
        return Ok(Arc::new(TypX::BitVec(w0 + w1)));
    }

    if w0 != w1 {
        return Err(format!(
            "in call to {}, arguments should have the same width, but got {} and {}",
            f_name, w0, w1
        ));
    }

    // return bool type if it is comparision op
    match bop {
        BinaryOp::BitUGe | BinaryOp::BitULe | BinaryOp::BitUGt | BinaryOp::BitULt => Ok(bt()),
        _ => Ok(t0.clone()),
    }
}

fn check_expr(typing: &mut Typing, expr: &Expr) -> Result<Typ, TypeError> {
    let result = match &**expr {
        ExprX::Const(Constant::Bool(_)) => Ok(Arc::new(TypX::Bool)),
        ExprX::Const(Constant::Nat(_)) => Ok(Arc::new(TypX::Int)),
        ExprX::Const(Constant::BitVec(_, width)) => Ok(Arc::new(TypX::BitVec(*width))),
        ExprX::Var(x) => match typing.get(x) {
            Some(DeclaredX::Var { typ, .. }) => Ok(typ.clone()),
            _ => Err(format!("use of undeclared variable {}", x)),
        },
        ExprX::Old(snap, x) => match (typing.snapshots.contains(snap), typing.get(x)) {
            (false, _) => Err(format!("use of undeclared snapshot {}", snap)),
            (true, Some(DeclaredX::Var { typ, .. })) => Ok(typ.clone()),
            (true, _) => Err(format!("use of undeclared variable {}", x)),
        },
        ExprX::Apply(x, es) => match typing.get(x).cloned() {
            Some(DeclaredX::Fun(f_typs, f_typ)) => check_exprs(typing, x, &f_typs, &f_typ, es),
            _ => Err(format!("use of undeclared function {}", x)),
        },
        ExprX::ApplyFun(t, e0, es) => {
            let t0 = check_expr(typing, e0)?;
            match &*t0 {
                TypX::Fun => {
                    for e in es.iter() {
                        check_expr(typing, e)?;
                    }
                    Ok(t.clone())
                }
                _ => Err("expected function type".to_string()),
            }
        }
        ExprX::Unary(UnaryOp::Not, e1) => check_exprs(typing, "not", &[bt()], &bt(), &[e1.clone()]),
        ExprX::Unary(UnaryOp::BitNot, e1) => {
            check_bv_unary_exprs(typing, UnaryOp::BitNot, "bvnot", &e1.clone())
        }
        ExprX::Unary(UnaryOp::BitExtract(high, low), e1) => {
            check_bv_unary_exprs(typing, UnaryOp::BitExtract(*high, *low), "extract", &e1.clone())
        }
        ExprX::Binary(BinaryOp::Implies, e1, e2) => {
            check_exprs(typing, "=>", &[bt(), bt()], &bt(), &[e1.clone(), e2.clone()])
        }
        ExprX::Binary(op @ (BinaryOp::Eq | BinaryOp::Relation(..)), e1, e2) => {
            let t1 = check_expr(typing, e1)?;
            let t2 = check_expr(typing, e2)?;
            if typ_eq(&t1, &t2) {
                Ok(bt())
            } else {
                Err(format!(
                    "in {}, left expression has type {} and right expression has different type {}",
                    match op {
                        BinaryOp::Eq => "equality",
                        _ => "relation",
                    },
                    typ_name(&t1),
                    typ_name(&t2)
                ))
            }
        }
        ExprX::Binary(BinaryOp::Le, e1, e2) => {
            check_exprs(typing, "<=", &[it(), it()], &bt(), &[e1.clone(), e2.clone()])
        }
        ExprX::Binary(BinaryOp::Ge, e1, e2) => {
            check_exprs(typing, ">=", &[it(), it()], &bt(), &[e1.clone(), e2.clone()])
        }
        ExprX::Binary(BinaryOp::Lt, e1, e2) => {
            check_exprs(typing, "<", &[it(), it()], &bt(), &[e1.clone(), e2.clone()])
        }
        ExprX::Binary(BinaryOp::Gt, e1, e2) => {
            check_exprs(typing, ">", &[it(), it()], &bt(), &[e1.clone(), e2.clone()])
        }
        ExprX::Binary(BinaryOp::EuclideanDiv, e1, e2) => {
            check_exprs(typing, "div", &[it(), it()], &it(), &[e1.clone(), e2.clone()])
        }
        ExprX::Binary(BinaryOp::EuclideanMod, e1, e2) => {
            check_exprs(typing, "mod", &[it(), it()], &it(), &[e1.clone(), e2.clone()])
        }
        ExprX::Binary(BinaryOp::BitULt, e1, e2) => {
            check_bv_exprs(typing, BinaryOp::BitULt, "bvlt", &[e1.clone(), e2.clone()])
        }
        ExprX::Binary(BinaryOp::BitUGt, e1, e2) => {
            check_bv_exprs(typing, BinaryOp::BitUGt, "bvgt", &[e1.clone(), e2.clone()])
        }
        ExprX::Binary(BinaryOp::BitULe, e1, e2) => {
            check_bv_exprs(typing, BinaryOp::BitULe, "bvle", &[e1.clone(), e2.clone()])
        }
        ExprX::Binary(BinaryOp::BitUGe, e1, e2) => {
            check_bv_exprs(typing, BinaryOp::BitUGe, "bvge", &[e1.clone(), e2.clone()])
        }
        ExprX::Binary(BinaryOp::BitXor, e1, e2) => {
            check_bv_exprs(typing, BinaryOp::BitXor, "^", &[e1.clone(), e2.clone()])
        }
        ExprX::Binary(BinaryOp::BitUMod, e1, e2) => {
            check_bv_exprs(typing, BinaryOp::BitUMod, "bvmod", &[e1.clone(), e2.clone()])
        }
        ExprX::Binary(BinaryOp::BitAnd, e1, e2) => {
            check_bv_exprs(typing, BinaryOp::BitAnd, "&", &[e1.clone(), e2.clone()])
        }
        ExprX::Binary(BinaryOp::BitOr, e1, e2) => {
            check_bv_exprs(typing, BinaryOp::BitOr, "|", &[e1.clone(), e2.clone()])
        }
        ExprX::Binary(BinaryOp::BitAdd, e1, e2) => {
            check_bv_exprs(typing, BinaryOp::BitAdd, "bvadd", &[e1.clone(), e2.clone()])
        }
        ExprX::Binary(BinaryOp::BitSub, e1, e2) => {
            check_bv_exprs(typing, BinaryOp::BitSub, "bvsub", &[e1.clone(), e2.clone()])
        }
        ExprX::Binary(BinaryOp::BitMul, e1, e2) => {
            check_bv_exprs(typing, BinaryOp::BitMul, "bvmul", &[e1.clone(), e2.clone()])
        }
        ExprX::Binary(BinaryOp::BitUDiv, e1, e2) => {
            check_bv_exprs(typing, BinaryOp::BitUDiv, "bvdiv", &[e1.clone(), e2.clone()])
        }
        ExprX::Binary(BinaryOp::LShr, e1, e2) => {
            check_bv_exprs(typing, BinaryOp::LShr, ">>", &[e1.clone(), e2.clone()])
        }
        ExprX::Binary(BinaryOp::Shl, e1, e2) => {
            check_bv_exprs(typing, BinaryOp::Shl, "<<", &[e1.clone(), e2.clone()])
        }
        ExprX::Binary(BinaryOp::BitConcat, e1, e2) => {
            check_bv_exprs(typing, BinaryOp::BitConcat, "concat", &[e1.clone(), e2.clone()])
        }

        ExprX::Multi(op, exprs) => {
            let (x, t) = match op {
                MultiOp::And => ("and", bt()),
                MultiOp::Or => ("or", bt()),
                MultiOp::Xor => ("xor", bt()),
                MultiOp::Add => ("+", it()),
                MultiOp::Sub => ("-", it()),
                MultiOp::Mul => ("*", it()),
                MultiOp::Distinct => ("distinct", it()),
            };
            let f_typs = vec_map(exprs, |_| t.clone());
            match op {
                MultiOp::Distinct => {
                    if exprs.len() > 0 {
                        let t0 = check_expr(typing, &exprs[0])?;
                        for e in &exprs[1..] {
                            let tk = check_expr(typing, e)?;
                            expect_typ(&tk, &t0, "arguments to distinct must all have same type")?;
                        }
                    }
                    Ok(bt())
                }
                _ => check_exprs(typing, x, &f_typs, &t, exprs),
            }
        }
        ExprX::IfElse(e1, e2, e3) => {
            let t1 = check_expr(typing, e1)?;
            let t2 = check_expr(typing, e2)?;
            let t3 = check_expr(typing, e3)?;
            if !typ_eq(&t1, &bt()) {
                Err(format!(
                    "in if/then/else, condition has type {} instead of Bool",
                    typ_name(&t1)
                ))
            } else if !typ_eq(&t2, &t3) {
                Err(format!(
                    "in if/then/else, left expression has type {} and right expression has different type {}",
                    typ_name(&t2),
                    typ_name(&t3)
                ))
            } else {
                Ok(t2)
            }
        }
        ExprX::Bind(bind, e1) => {
            // For Let, get types of binder expressions
            let binders: Binders<Typ> = match &**bind {
                BindX::Let(bs) => {
                    let mut binders: Vec<Binder<Typ>> = Vec::new();
                    for b in bs.iter() {
                        let typ = check_expr(typing, &b.a)?;
                        binders.push(Arc::new(BinderX { name: b.name.clone(), a: typ }));
                    }
                    Arc::new(binders)
                }
                BindX::Quant(_, binders, _, _) => binders.clone(),
                BindX::Lambda(binders, _, _) => binders.clone(),
                BindX::Choose(binders, _, _, _) => binders.clone(),
            };
            // Collect all binder names, make sure they are unique
            typing.decls.push_scope(true);
            for binder in binders.iter() {
                let x = &binder.name;
                let var = DeclaredX::Var { typ: binder.a.clone(), mutable: false };
                typing.insert(x, Arc::new(var))?;
            }
            // Type-check triggers
            match &**bind {
                BindX::Let(_) => {}
                BindX::Quant(_, _, triggers, _)
                | BindX::Choose(_, triggers, _, _)
                | BindX::Lambda(_, triggers, _) => {
                    for trigger in triggers.iter() {
                        for expr in trigger.iter() {
                            check_expr(typing, expr)?;
                        }
                    }
                }
            }
            // Type-check inner expressions
            if let BindX::Choose(_, _, _, e2) = &**bind {
                let t2 = check_expr(typing, e2)?;
                if !typ_eq(&t2, &bt()) {
                    return Err(format!(
                        "in choose, condition has type {} instead of Bool",
                        typ_name(&t2)
                    ));
                }
            }
            // Type-check expr
            let t1 = check_expr(typing, e1)?;
            let tb = match &**bind {
                BindX::Let(_) => t1,
                BindX::Quant(_, _, _, _) => {
                    expect_typ(&t1, &bt(), "forall/exists body must have type bool")?;
                    t1
                }
                BindX::Lambda(_, _, _) => Arc::new(TypX::Fun),
                BindX::Choose(..) => t1,
            };
            // Done
            typing.decls.pop_scope();
            Ok(tb)
        }
        ExprX::LabeledAssertion(_, _, _, expr) => check_expr(typing, expr),
        ExprX::LabeledAxiom(_, _, expr) => check_expr(typing, expr),
    };
    match result {
        Ok(t) => Ok(t),
        Err(err) => {
            let node_str = node_to_string(
                &Printer::new(typing.message_interface.clone(), false, typing.solver.clone())
                    .expr_to_node(expr),
            );
            Err(format!("error '{}' in expression '{}'", err, node_str))
        }
    }
}

fn check_stmt(typing: &mut Typing, stmt: &Stmt) -> Result<(), TypeError> {
    let result = match &**stmt {
        StmtX::Assume(expr) => expect_typ(
            &check_expr(typing, expr)?,
            &bt(),
            "assume statement expects expression of type bool",
        ),
        StmtX::Assert(_, _, _, expr) => expect_typ(
            &check_expr(typing, expr)?,
            &bt(),
            "assert statement expects expression of type bool",
        ),
        StmtX::Havoc(x) => match typing.get(x).cloned() {
            Some(DeclaredX::Var { mutable, .. }) => {
                if !mutable {
                    Err(format!("cannot assign to const variable {}", x))
                } else {
                    Ok(())
                }
            }
            _ => Err(format!("assignment to undeclared variable {}", x)),
        },
        StmtX::Assign(x, expr) => match typing.get(x).cloned() {
            Some(DeclaredX::Var { typ, mutable }) => {
                if !mutable {
                    Err(format!("cannot assign to const variable {}", x))
                } else {
                    let t_expr = check_expr(typing, expr)?;
                    if !typ_eq(&t_expr, &typ) {
                        Err(format!(
                            "in assignment, {} has type {}, while expression has type {}",
                            x,
                            typ_name(&typ),
                            typ_name(&t_expr)
                        ))
                    } else {
                        Ok(())
                    }
                }
            }
            _ => Err(format!("assignment to undeclared variable {}", x)),
        },
        StmtX::Snapshot(snap) => {
            typing.snapshots.insert(snap.clone());
            Ok(())
        }
        StmtX::DeadEnd(s) => check_stmt(typing, s),
        StmtX::Block(stmts) => {
            for s in stmts.iter() {
                check_stmt(typing, s)?;
            }
            Ok(())
        }
        StmtX::Breakable(label, s) => {
            if typing.break_labels_local.contains(label) {
                Err(format!("break label '{label}' declared more than once in same query"))
            } else {
                typing.break_labels_local.insert(label.clone());
                typing.break_labels_in_scope.push_scope(false);
                typing.break_labels_in_scope.insert(label.clone(), ()).expect("push break");
                check_stmt(typing, s)?;
                typing.break_labels_in_scope.pop_scope();
                Ok(())
            }
        }
        StmtX::Break(label) => {
            if typing.break_labels_in_scope.contains_key(label) {
                Ok(())
            } else {
                Err(format!("break label '{label}' not in scope"))
            }
        }
        StmtX::Switch(stmts) => {
            let snapshots = typing.snapshots.clone(); // snapshots from branches are not retained
            for s in stmts.iter() {
                check_stmt(typing, s)?;
                typing.snapshots = snapshots.clone(); // reset to pre-branch snapshots
            }
            Ok(())
        }
    };
    match result {
        Ok(()) => Ok(()),
        Err(err) => {
            let node_str = node_to_string(
                &Printer::new(typing.message_interface.clone(), false, typing.solver.clone())
                    .stmt_to_node(stmt),
            );
            Err(format!("error '{}' in statement '{}'", err, node_str))
        }
    }
}

pub(crate) fn check_decl(
    context: &mut Context,
    decl: &Decl,
) -> Result<(Vec<Decl>, Decl), TypeError> {
    let typing = &mut context.typing;
    let result = match &**decl {
        DeclX::Sort(_) => Ok(()),
        DeclX::Datatypes(_) => Ok(()), // it's easier to do the checking in add_decl
        DeclX::Const(_, typ) => check_typ(typing, typ),
        DeclX::Fun(_, typs, typ) => {
            let mut typs_vec = typs.to_vec();
            typs_vec.push(typ.clone());
            check_typs(typing, &typs_vec)
        }
        DeclX::Var(_, typ) => check_typ(typing, typ),
<<<<<<< HEAD
        DeclX::Axiom(expr) => expect_typ(
            &check_expr(&mut context.typing, expr)?,
            &bt(),
            "axiom expects expression of type bool",
        ),
=======
        DeclX::Axiom(Axiom { named: _, expr }) => {
            expect_typ(&check_expr(typing, expr)?, &bt(), "axiom expects expression of type bool")
        }
>>>>>>> aab953d5
    };
    match result {
        Ok(()) => Ok(crate::closure::simplify_decl(context, decl)),
        Err(err) => {
            let node_str = node_to_string(
                &Printer::new(context.message_interface.clone(), false, context.solver.clone())
                    .decl_to_node(decl),
            );
            Err(format!("error '{}' in declaration '{}'", err, node_str))
        }
    }
}

pub(crate) fn add_decl<'ctx>(
    context: &mut Context,
    decl: &Decl,
    is_global: bool,
) -> Result<(), TypeError> {
    let num_scopes = context.typing.decls.num_scopes();
    match &**decl {
        DeclX::Sort(x) => {
            context.typing.insert(x, Arc::new(DeclaredX::Type))?;
        }
        DeclX::Datatypes(datatypes) => {
            for datatype in datatypes.iter() {
                context.typing.insert(&datatype.name, Arc::new(DeclaredX::Type))?;
            }
            for datatype in datatypes.iter() {
                for variant in datatype.a.iter() {
                    let typ = Arc::new(TypX::Named(datatype.name.clone()));
                    let typs = vec_map(&variant.a, |field| field.a.clone());
                    let fun = DeclaredX::Fun(Arc::new(typs), typ.clone());
                    context.typing.insert(&variant.name, Arc::new(fun))?;
                    let is_variant = Arc::new("is-".to_string() + &variant.name.to_string());
                    let fun = DeclaredX::Fun(Arc::new(vec![typ.clone()]), bt());
                    context.typing.insert(&is_variant, Arc::new(fun))?;
                    for field in variant.a.iter() {
                        check_typ(&context.typing, &field.a)?;
                        let typs: Typs = Arc::new(vec![typ.clone()]);
                        let fun = DeclaredX::Fun(typs, field.a.clone());
                        context.typing.insert(&field.name, Arc::new(fun))?;
                    }
                }
            }
        }
        DeclX::Const(x, typ) => {
            let var = Arc::new(DeclaredX::Var { typ: typ.clone(), mutable: false });
            context.typing.insert(x, var)?;
        }
        DeclX::Fun(x, typs, typ) => {
            let fun = DeclaredX::Fun(typs.clone(), typ.clone());
            context.typing.insert(x, Arc::new(fun))?;
        }
        DeclX::Var(x, typ) => {
            if is_global {
                return Err(format!("declare-var {} not allowed in global scope", x));
            }
            let var = Arc::new(DeclaredX::Var { typ: typ.clone(), mutable: true });
            context.typing.insert(x, var)?;
        }
        DeclX::Axiom(_) => {}
    }
    assert_eq!(context.typing.decls.num_scopes(), num_scopes);
    Ok(())
}

pub(crate) fn check_query(context: &mut Context, query: &Query) -> Result<Query, TypeError> {
    let num_scopes = context.typing.decls.num_scopes();
    context.push_name_scope();
    let mut locals: Vec<Decl> = Vec::new();
    for decl in query.local.iter() {
        let (mut gen_decls, decl) = check_decl(context, decl)?;
        add_decl(context, &decl, false)?;
        locals.append(&mut gen_decls);
        locals.push(decl);
    }
    context.typing.snapshots = HashSet::new();
    context.typing.break_labels_local = HashSet::new();
    check_stmt(&mut context.typing, &query.assertion)?;

    // Call crate::closure to rewrite query
    assert_eq!(context.apply_map.num_scopes(), context.typing.decls.num_scopes());
    let (mut gen_decls, assertion) = crate::closure::simplify_stmt(context, &query.assertion);
    assert_eq!(context.apply_map.num_scopes(), context.typing.decls.num_scopes());
    locals.append(&mut gen_decls);
    let query = Arc::new(QueryX { local: Arc::new(locals), assertion });

    context.pop_name_scope();
    assert_eq!(context.typing.decls.num_scopes(), num_scopes);
    Ok(query)
}<|MERGE_RESOLUTION|>--- conflicted
+++ resolved
@@ -538,17 +538,9 @@
             check_typs(typing, &typs_vec)
         }
         DeclX::Var(_, typ) => check_typ(typing, typ),
-<<<<<<< HEAD
-        DeclX::Axiom(expr) => expect_typ(
-            &check_expr(&mut context.typing, expr)?,
-            &bt(),
-            "axiom expects expression of type bool",
-        ),
-=======
         DeclX::Axiom(Axiom { named: _, expr }) => {
             expect_typ(&check_expr(typing, expr)?, &bt(), "axiom expects expression of type bool")
         }
->>>>>>> aab953d5
     };
     match result {
         Ok(()) => Ok(crate::closure::simplify_decl(context, decl)),
