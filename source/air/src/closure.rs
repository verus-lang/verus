use crate::ast::{
    BinaryOp, BindX, Binder, Binders, Constant, Decl, DeclX, Expr, ExprX, Ident, MultiOp, Quant,
    Stmt, StmtX, Stmts, Trigger, Triggers, Typ, TypX, Typs, UnaryOp,
};
use crate::ast_util::{ident_binder, mk_forall};
use crate::context::Context;
use crate::typecheck::{typ_eq, DeclaredX};
use crate::util::vec_map;
use std::sync::Arc;

// This module replaces lambda and choose with lower-level, first-order representations.

#[derive(Debug, PartialEq, Eq, Hash)]
pub(crate) enum App {
    Apply(Ident),
    ApplyLambda,
    Unary(UnaryOp),
    Binary(BinaryOp),
    Multi(MultiOp),
    IfElse,
    Let,
    Quant(Quant, Typs, Arc<Vec<usize>>),
    LabeledAssertion,
}

// Represent the shape of an expression with holes that can be filled in various ways.
// The goal is to share expressions that differ only in the way that holes are filled.
// This allows us to prove equality on higher-order expressions.
// For example:
//   - in (lambda ((x Int)) (+ x 4)), we replace 4 with a hole.
//   - in (lambda ((x Int)) (+ x (+ 2 2))), we replace (+ 2 2) with a hole.
// We merge these into a single, shared lambda with a hole:
//   - (lambda ((x Int)) (+ x HOLE))
// based on this shared lambda representation,
// the SMT solver can prove that the two lambdas are equal as long as 4 is equal to (+ 2 2).
pub(crate) type Term = Arc<TermX>;
pub(crate) type Terms = Arc<Vec<Term>>;
#[derive(Debug, PartialEq, Eq, Hash)]
pub(crate) enum TermX {
    Hole(usize),
    Var { depth: usize, index: usize },
    App(App, Terms),
}

#[derive(Debug)]
struct ClosureState {
    typing_depth: usize,
    holes: Vec<(Ident, Typ, Expr)>,
}

#[derive(Debug)]
struct State {
    // function and axiom declarations generated to represent closures
    generated_decls: Vec<Decl>,
    // stack of active ClosureStates
    closure_states: Vec<ClosureState>,
}

impl State {
    fn new() -> Self {
        State { generated_decls: Vec::new(), closure_states: Vec::new() }
    }
}

pub(crate) type ClosureTerm = Arc<ClosureTermX>;
#[derive(Debug, PartialEq, Eq, Hash)]
pub(crate) struct ClosureTermX {
    terms: Vec<Term>,
    params: Typs,
    holes: Typs,
}

// We generate new function declarations for closures while processing the expressions
// that contain the closures.
// The function declarations live in scope outside the expression scope, so
// we need to insert them into the typing's outer scope:
fn insert_fun_typing(ctxt: &mut Context, x: &Ident, typs: &Typs, typ: &Typ) {
    let fun = DeclaredX::Fun(typs.clone(), typ.clone());

    // the maps that aren't ctxt.typing.decls (e.g. apply_map) are still in the outer scope,
    // so use one of them as the outer scope index:
    let scope_index = ctxt.apply_map.num_scopes() - 1;

    ctxt.typing.decls.insert_at(scope_index, x.clone(), Arc::new(fun)).expect("insert_fun_typing");
}

fn mk_apply(ctxt: &mut Context, state: &mut State, param_typs: Typs, ret_typ: Typ) -> Ident {
    if let Some(name) = ctxt.apply_map.get(&(param_typs.clone(), ret_typ.clone())) {
        name.clone()
    } else {
        let name = Arc::new(format!("{}{}", crate::def::APPLY, ctxt.apply_count));
        ctxt.apply_count += 1;
        ctxt.apply_map
            .insert((param_typs.clone(), ret_typ.clone()), name.clone())
            .expect("mk_apply insert");
        let mut typs: Vec<Typ> =
            vec![Arc::new(TypX::Named(Arc::new(crate::def::FUNCTION.to_string())))];
        typs.extend((*param_typs).clone());
        let decl = Arc::new(DeclX::Fun(name.clone(), Arc::new(typs), ret_typ.clone()));
        state.generated_decls.push(decl);
        insert_fun_typing(ctxt, &name, &param_typs, &ret_typ);
        name
    }
}

fn enclose_force_hole(
    state: &mut ClosureState,
    typ: Typ,
    expr: Expr,
    term: Option<Term>,
) -> (Expr, Term) {
    match term {
        None => {
            // allocate hole
            let n = state.holes.len();
            let x = Arc::new(format!("{}{}", crate::def::HOLE, n));
            state.holes.push((x.clone(), typ, expr));
            (Arc::new(ExprX::Var(x)), Arc::new(TermX::Hole(n)))
        }
        Some(t) => (expr, t),
    }
}

fn enclose(
    state: &mut State,
    app: App,
    exprs: Vec<Expr>,
    terms: Vec<(Typ, Option<Term>)>,
) -> (Vec<Expr>, Option<Term>) {
    if let Some(state) = state.closure_states.last_mut() {
        if terms.iter().any(|(_, t)| t.is_some()) {
            // At least one of the exprs is not a hole, so we will return a non-hole (Some).
            // For any of the exprs that are holes (None), we need to allocate an actual hole.
            let mut es: Vec<Expr> = Vec::new();
            let mut ts: Vec<Term> = Vec::new();
            for (e, (typ, t)) in exprs.into_iter().zip(terms.into_iter()) {
                let (e, t) = enclose_force_hole(state, typ, e, t);
                es.push(e);
                ts.push(t);
            }
            let t = Arc::new(TermX::App(app, Arc::new(ts)));
            (es, Some(t))
        } else {
            // All of the exprs are holes, so merge them into a bigger hole (None)
            (exprs, None)
        }
    } else {
        (exprs, None)
    }
}

fn simplify_var(ctxt: &mut Context, state: &mut State, x: &Ident) -> (Typ, Option<Term>) {
    let typ = match ctxt.typing.get(x) {
        Some(DeclaredX::Var { typ, .. }) => typ.clone(),
        _ => panic!("internal error: missing variable {}", x),
    };
    let term = if let Some(state) = state.closure_states.last() {
        let (depth, index) =
            ctxt.typing.decls.scope_and_index_of_key(x).expect("simplify_expr depth");
        if state.typing_depth <= depth {
            // x is one of our closure's variables (parameter or declared in body)
            Some(Arc::new(TermX::Var { depth: depth - state.typing_depth, index }))
        } else {
            // variable from outside the closure (becomes a hole)
            None
        }
    } else {
        None
    };
    (typ, term)
}

fn simplify_lambda(
    ctxt: &mut Context,
    state: &mut State,
    binders: &Binders<Typ>,
    e1: &Expr,
) -> (Typ, Expr, Option<Term>) {
    let closure_state =
        ClosureState { typing_depth: ctxt.typing.decls.num_scopes(), holes: Vec::new() };
    ctxt.typing.decls.push_scope(true);
    for binder in binders.iter() {
        let var = DeclaredX::Var { typ: binder.a.clone(), mutable: false };
        let _ = ctxt.typing.insert(&binder.name, Arc::new(var));
    }
    state.closure_states.push(closure_state);
    let (typ1, e1, t1) = simplify_expr(ctxt, state, e1);
    let mut closure_state = state.closure_states.pop().unwrap();
    ctxt.typing.decls.pop_scope();
    let (e1, t1) = enclose_force_hole(&mut closure_state, typ1.clone(), e1, t1);
    let param_typs = Arc::new(vec_map(&**binders, |b| b.a.clone()));
    let typ = Arc::new(TypX::Lambda);
    let holes = Arc::new(vec_map(&closure_state.holes, |(_, typ, _)| typ.clone()));
    let closure =
        ClosureTermX { terms: vec![t1], params: param_typs.clone(), holes: holes.clone() };
    let closure = Arc::new(closure);
    let closure_fun = match ctxt.lambda_map.get(&closure) {
        None => {
            let name = format!("{}{}", crate::def::LAMBDA, ctxt.lambda_count);
            let closure_fun = Arc::new(name);
            ctxt.lambda_count += 1;
            let _ = ctxt.lambda_map.insert(closure, closure_fun.clone());

            // f(holes): (Fun (t_params) t_body)
            let decl = Arc::new(DeclX::Fun(closure_fun.clone(), holes.clone(), typ.clone()));
            state.generated_decls.push(decl);
            insert_fun_typing(ctxt, &closure_fun, &holes, &typ);

            // forall holes params. #[trigger] apply_param_typs(f(captures), params) == body
            let mut xholes: Vec<Expr> = Vec::new();
            let mut bs: Vec<Binder<Typ>> = Vec::new();
            for (x, typ, _) in closure_state.holes.iter() {
                xholes.push(Arc::new(ExprX::Var(x.clone())));
                bs.push(ident_binder(x, typ));
            }
            let call = Arc::new(ExprX::Apply(closure_fun.clone(), Arc::new(xholes)));
            let mut eparams: Vec<Expr> = vec![call];
            for binder in binders.iter() {
                bs.push(binder.clone());
                eparams.push(Arc::new(ExprX::Var(binder.name.clone())));
            }
            let apply_fun = mk_apply(ctxt, state, param_typs, typ1);
            let apply = Arc::new(ExprX::Apply(apply_fun, Arc::new(eparams)));
            let eq = Arc::new(ExprX::Binary(BinaryOp::Eq, apply.clone(), e1));
            let trig = Arc::new(vec![apply]);
            let trigs = Arc::new(vec![trig]);
            let forall = mk_forall(&bs, &trigs, &eq);
            let decl = Arc::new(DeclX::Axiom(forall));
            state.generated_decls.push(decl);

            closure_fun
        }
        Some(closure_fun) => closure_fun.clone(),
    };
    let exprs = vec_map(&closure_state.holes, |(_, _, e)| e.clone());
    let app = Arc::new(ExprX::Apply(closure_fun, Arc::new(exprs)));
    if state.closure_states.len() == 0 {
        (typ, app, None)
    } else {
        // REVIEW: when we're nested in a closure, it's easiest to just rerun
        // the simplifier on the simplified inner closure, so we can generate the
        // correct holes in the outer closure.  This is inefficient, though,
        // on unusually deeply nested, treelike closures.
        simplify_expr(ctxt, state, &app)
    }
}

fn simplify_choose(
    ctxt: &mut Context,
    state: &mut State,
    binder: &Binder<Typ>,
    triggers: &Triggers,
    e1: &Expr,
) -> (Typ, Expr, Option<Term>) {
    let closure_state =
        ClosureState { typing_depth: ctxt.typing.decls.num_scopes(), holes: Vec::new() };
    let mut terms: Vec<Term> = Vec::new();
    let mut new_triggers: Vec<Trigger> = Vec::new();

    ctxt.typing.decls.push_scope(true);
    let var = DeclaredX::Var { typ: binder.a.clone(), mutable: false };
    let _ = ctxt.typing.insert(&binder.name, Arc::new(var));
    state.closure_states.push(closure_state);
    let (typ1, e1, t1) = simplify_expr(ctxt, state, e1);
    let (e1, t1) =
        enclose_force_hole(state.closure_states.last_mut().unwrap(), typ1.clone(), e1, t1);
    terms.push(t1);
    for trigger in triggers.iter() {
        let mut new_trigger: Vec<Expr> = Vec::new();
        for e in trigger.iter() {
            let (_, e, t) = simplify_expr(ctxt, state, e);
            let (e, t) =
                enclose_force_hole(state.closure_states.last_mut().unwrap(), typ1.clone(), e, t);
            terms.push(t);
            new_trigger.push(e);
        }
        new_triggers.push(Arc::new(new_trigger));
    }
    let closure_state = state.closure_states.pop().unwrap();
    ctxt.typing.decls.pop_scope();

    let param_typs = Arc::new(vec![binder.a.clone()]);
    let holes = Arc::new(vec_map(&closure_state.holes, |(_, typ, _)| typ.clone()));
    let closure = ClosureTermX { terms, params: param_typs.clone(), holes: holes.clone() };
    let closure = Arc::new(closure);

    // Declare closure function or find existing closure function
    let closure_fun = match ctxt.choose_map.get(&closure) {
        None => {
            let name = format!("{}{}", crate::def::CHOOSE, ctxt.choose_count);
            let closure_fun = Arc::new(name);
            ctxt.choose_count += 1;
            let _ = ctxt.choose_map.insert(closure, closure_fun.clone());

            // f(holes): typ_x
            let decl = Arc::new(DeclX::Fun(closure_fun.clone(), holes.clone(), binder.a.clone()));
            state.generated_decls.push(decl);
            insert_fun_typing(ctxt, &closure_fun, &holes, &binder.a);

            // forall captures. (exists {triggers} x. body) ==> let x = #[trigger] f(captures) in body
            let mut xholes: Vec<Expr> = Vec::new();
            let mut bs: Vec<Binder<Typ>> = Vec::new();
            for (x, typ, _) in closure_state.holes.iter() {
                xholes.push(Arc::new(ExprX::Var(x.clone())));
                bs.push(ident_binder(x, typ));
            }
            let call = Arc::new(ExprX::Apply(closure_fun.clone(), Arc::new(xholes)));
            let existsbs = Arc::new(vec![binder.clone()]);
            let existsbind =
                Arc::new(BindX::Quant(Quant::Exists, existsbs, Arc::new(new_triggers)));
            let exists = Arc::new(ExprX::Bind(existsbind, e1.clone()));
            let bindlet = Arc::new(BindX::Let(Arc::new(vec![binder.new_a(call.clone())])));
            let elet = Arc::new(ExprX::Bind(bindlet, e1));
            let imply = Arc::new(ExprX::Binary(BinaryOp::Implies, exists.clone(), elet));
            let trig = Arc::new(vec![call]);
            let trigs = Arc::new(vec![trig]);
            let forall = mk_forall(&bs, &trigs, &imply);
            let decl = Arc::new(DeclX::Axiom(forall));
            state.generated_decls.push(decl);

            closure_fun
        }
        Some(closure_fun) => closure_fun.clone(),
    };

    let exprs = vec_map(&closure_state.holes, |(_, _, e)| e.clone());
    let app = Arc::new(ExprX::Apply(closure_fun, Arc::new(exprs)));
    if state.closure_states.len() == 0 {
        (binder.a.clone(), app, None)
    } else {
        // REVIEW: when we're nested in a closure, it's easiest to just rerun
        // the simplifier on the simplified inner closure, so we can generate the
        // correct holes in the outer closure.  This is inefficient, though,
        // on unusually deeply nested, treelike closures.
        simplify_expr(ctxt, state, &app)
    }
}

fn simplify_exprs(
    ctxt: &mut Context,
    state: &mut State,
    exprs: &Vec<Expr>,
) -> (Vec<Expr>, Vec<(Typ, Option<Term>)>) {
    let mut es: Vec<Expr> = Vec::new();
    let mut ts: Vec<(Typ, Option<Term>)> = Vec::new();
    for expr in exprs.iter() {
        let (typ, e, t) = simplify_expr(ctxt, state, expr);
        es.push(e);
        ts.push((typ, t));
    }
    (es, ts)
}

fn simplify_exprs_ref(
    ctxt: &mut Context,
    state: &mut State,
    exprs: &Vec<&Expr>,
) -> (Vec<Expr>, Vec<(Typ, Option<Term>)>) {
    let mut es: Vec<Expr> = Vec::new();
    let mut ts: Vec<(Typ, Option<Term>)> = Vec::new();
    for expr in exprs.iter() {
        let (typ, e, t) = simplify_expr(ctxt, state, expr);
        es.push(e);
        ts.push((typ, t));
    }
    (es, ts)
}

fn simplify_expr(ctxt: &mut Context, state: &mut State, expr: &Expr) -> (Typ, Expr, Option<Term>) {
    match &**expr {
        ExprX::Const(c) => {
            let typ = match c {
                Constant::Bool(_) => Arc::new(TypX::Bool),
                Constant::Nat(_) => Arc::new(TypX::Int),
                Constant::BitVec(_, width) => Arc::new(TypX::BitVec(*width)),
            };
            (typ, expr.clone(), None)
        }
        ExprX::Var(x) => {
            let (typ, term) = simplify_var(ctxt, state, x);
            (typ, expr.clone(), term)
        }
        ExprX::Old(_, x) => {
            // Note: Old(_, x), where x is one of the closure's variables, is equivalent to Var(x)
            let (typ, term) = simplify_var(ctxt, state, x);
            (typ, expr.clone(), term)
        }
        ExprX::Apply(x, args) => {
            let typ = match ctxt.typing.get(x) {
                Some(DeclaredX::Fun(_, typ)) => typ.clone(),
                _ => panic!("internal error: missing function {}", x),
            };
            let (es, ts) = simplify_exprs(ctxt, state, &**args);
            let (es, t) = enclose(state, App::Apply(x.clone()), es, ts);
            (typ, Arc::new(ExprX::Apply(x.clone(), Arc::new(es))), t)
        }
        ExprX::ApplyLambda(typ, e0, args) => {
            let mut es: Vec<&Expr> = vec![e0];
            for e in args.iter() {
                es.push(e);
            }
            let (es, ts) = simplify_exprs_ref(ctxt, state, &es);
            let mut typs = vec_map(&ts, |(typ, _)| typ.clone());
            typs.remove(0);
            let (es, t) = enclose(state, App::ApplyLambda, es, ts);
            let apply_fun = mk_apply(ctxt, state, Arc::new(typs), typ.clone());
            (typ.clone(), Arc::new(ExprX::Apply(apply_fun, Arc::new(es))), t)
        }
        ExprX::Unary(op, e1) => {
            let typ = match op {
                UnaryOp::Not => Arc::new(TypX::Bool),
            };
            let (es, ts) = simplify_exprs_ref(ctxt, state, &vec![e1]);
            let (es, t) = enclose(state, App::Unary(*op), es, ts);
            (typ, Arc::new(ExprX::Unary(*op, es[0].clone())), t)
        }
        ExprX::Binary(op, e1, e2) => {
            let (es, ts) = simplify_exprs_ref(ctxt, state, &vec![e1, e2]);
            let typ = match op {
                BinaryOp::Implies | BinaryOp::Eq => Arc::new(TypX::Bool),
                BinaryOp::Le | BinaryOp::Ge | BinaryOp::Lt | BinaryOp::Gt => Arc::new(TypX::Bool),
                BinaryOp::EuclideanDiv | BinaryOp::EuclideanMod => Arc::new(TypX::Int),
<<<<<<< HEAD
                // TODO: is this actually reasonable for bit vector operations?
                BinaryOp::UintXor | BinaryOp::UintAnd |BinaryOp::BitXor | BinaryOp::BitAnd | BinaryOp::BitOr | BinaryOp::BitAdd | BinaryOp::BitMod | BinaryOp::BitLt | BinaryOp::BitGt |BinaryOp::Shr | BinaryOp::Shl => Arc::new(TypX::Int),
=======
                BinaryOp::BitXor
                | BinaryOp::BitAnd
                | BinaryOp::BitOr
                | BinaryOp::BitAdd
                | BinaryOp::Shr
                | BinaryOp::Shl => {
                    assert!(typ_eq(&(ts[0].0), &(ts[1].0)));
                    ts[0].0.clone()
                }
>>>>>>> e8058d8f
            };
            let (es, t) = enclose(state, App::Binary(*op), es, ts);
            (typ, Arc::new(ExprX::Binary(*op, es[0].clone(), es[1].clone())), t)
        }
        ExprX::Multi(op, es) => {
            let typ = match op {
                MultiOp::And | MultiOp::Or => Arc::new(TypX::Bool),
                MultiOp::Add | MultiOp::Sub | MultiOp::Mul => Arc::new(TypX::Int),
                MultiOp::Distinct => Arc::new(TypX::Bool),
            };
            let (es, ts) = simplify_exprs(ctxt, state, &es);
            let (es, t) = enclose(state, App::Multi(*op), es, ts);
            (typ, Arc::new(ExprX::Multi(*op, Arc::new(es))), t)
        }
        ExprX::IfElse(e0, e1, e2) => {
            let (es, ts) = simplify_exprs_ref(ctxt, state, &vec![e0, e1, e2]);
            let (typ, _) = ts[1].clone();
            let (es, t) = enclose(state, App::IfElse, es, ts);
            (typ, Arc::new(ExprX::IfElse(es[0].clone(), es[1].clone(), es[2].clone())), t)
        }
        ExprX::Bind(bind, e1) => match &**bind {
            BindX::Let(binders) => {
                let mut es: Vec<Expr> = Vec::new();
                let mut ts: Vec<(Typ, Option<Term>)> = Vec::new();
                for binder in binders.iter() {
                    let (typ, e, t) = simplify_expr(ctxt, state, &binder.a);
                    es.push(e);
                    ts.push((typ, t));
                }
                ctxt.typing.decls.push_scope(true);
                for (binder, (typ, _)) in binders.iter().zip(ts.iter()) {
                    let var = DeclaredX::Var { typ: typ.clone(), mutable: false };
                    let _ = ctxt.typing.insert(&binder.name, Arc::new(var));
                }
                let (typ1, e1, t1) = simplify_expr(ctxt, state, e1);
                ts.push((typ1.clone(), t1));
                es.push(e1);
                ctxt.typing.decls.pop_scope();

                let (es, t) = enclose(state, App::Let, es, ts);
                let mut bs: Vec<Binder<Expr>> = Vec::new();
                for (binder, e) in binders.iter().zip(es.iter()) {
                    bs.push(binder.new_a(e.clone()));
                }
                let e1 = es.last().unwrap();
                let bind = Arc::new(BindX::Let(Arc::new(bs)));
                let expr = Arc::new(ExprX::Bind(bind, e1.clone()));
                (typ1, expr, t)
            }
            BindX::Quant(quant, binders, triggers) => {
                ctxt.typing.decls.push_scope(true);
                let mut typs: Vec<Typ> = Vec::new();
                for binder in binders.iter() {
                    let var = DeclaredX::Var { typ: binder.a.clone(), mutable: false };
                    let _ = ctxt.typing.insert(&binder.name, Arc::new(var));
                    typs.push(binder.a.clone());
                }
                let mut es: Vec<&Expr> = Vec::new();
                let mut trigger_shape: Vec<usize> = Vec::new();
                for trigger in triggers.iter() {
                    trigger_shape.push(trigger.len());
                    for e in trigger.iter() {
                        es.push(&e);
                    }
                }
                es.push(&e1);
                let (es, ts) = simplify_exprs_ref(ctxt, state, &es);
                let app = App::Quant(*quant, Arc::new(typs), Arc::new(trigger_shape));
                let (es, t) = enclose(state, app, es, ts);
                ctxt.typing.decls.pop_scope();

                let mut new_triggers: Vec<Trigger> = Vec::new();
                let mut i: usize = 0;
                for trigger in triggers.iter() {
                    let mut new_trigger: Vec<Expr> = Vec::new();
                    for _ in trigger.iter() {
                        new_trigger.push(es[i].clone());
                        i += 1;
                    }
                    new_triggers.push(Arc::new(new_trigger));
                }
                let e1 = es[i].clone();
                let typ = Arc::new(TypX::Bool);
                let bind = BindX::Quant(*quant, binders.clone(), Arc::new(new_triggers));
                (typ, Arc::new(ExprX::Bind(Arc::new(bind), e1)), t)
            }
            BindX::Lambda(binders) => simplify_lambda(ctxt, state, binders, e1),
            BindX::Choose(binder, triggers) => simplify_choose(ctxt, state, binder, triggers, e1),
        },
        ExprX::LabeledAssertion(span, e1) => {
            let (es, ts) = simplify_exprs_ref(ctxt, state, &vec![e1]);
            let (typ, _) = ts[0].clone();
            let (es, t) = enclose(state, App::LabeledAssertion, es, ts);
            (typ, Arc::new(ExprX::LabeledAssertion(span.clone(), es[0].clone())), t)
        }
    }
}

fn simplify_stmt_rec(ctxt: &mut Context, state: &mut State, stmt: &Stmt) -> Stmt {
    match &**stmt {
        StmtX::Assume(expr) => {
            let (_, expr, _) = simplify_expr(ctxt, state, expr);
            Arc::new(StmtX::Assume(expr))
        }
        StmtX::Assert(span, expr) => {
            let (_, expr, _) = simplify_expr(ctxt, state, expr);
            Arc::new(StmtX::Assert(span.clone(), expr))
        }
        StmtX::Havoc(_) => stmt.clone(),
        StmtX::Assign(x, expr) => {
            let (_, expr, _) = simplify_expr(ctxt, state, expr);
            Arc::new(StmtX::Assign(x.clone(), expr))
        }
        StmtX::Snapshot(_) => stmt.clone(),
        StmtX::DeadEnd(stmt) => Arc::new(StmtX::DeadEnd(simplify_stmt_rec(ctxt, state, stmt))),
        StmtX::Block(stmts) => Arc::new(StmtX::Block(simplify_stmts(ctxt, state, stmts))),
        StmtX::Switch(stmts) => Arc::new(StmtX::Switch(simplify_stmts(ctxt, state, stmts))),
    }
}

fn simplify_stmts(ctxt: &mut Context, state: &mut State, stmts: &Stmts) -> Stmts {
    let mut ss: Vec<Stmt> = Vec::new();
    for s in stmts.iter() {
        ss.push(simplify_stmt_rec(ctxt, state, s));
    }
    Arc::new(ss)
}

pub(crate) fn simplify_stmt(ctxt: &mut Context, stmt: &Stmt) -> (Vec<Decl>, Stmt) {
    let mut state = State::new();
    let stmt = simplify_stmt_rec(ctxt, &mut state, stmt);
    (state.generated_decls, stmt)
}

pub(crate) fn simplify_decl(ctxt: &mut Context, decl: &Decl) -> (Vec<Decl>, Decl) {
    assert_eq!(ctxt.apply_map.num_scopes(), ctxt.typing.decls.num_scopes());
    let mut state = State::new();
    let decl = match &**decl {
        DeclX::Sort(..) => decl.clone(),
        DeclX::Datatypes(..) => decl.clone(),
        DeclX::Const(..) => decl.clone(),
        DeclX::Fun(..) => decl.clone(),
        DeclX::Var(..) => decl.clone(),
        DeclX::Axiom(expr) => {
            let (_, expr, _) = simplify_expr(ctxt, &mut state, expr);
            Arc::new(DeclX::Axiom(expr))
        }
    };
    (state.generated_decls, decl)
}<|MERGE_RESOLUTION|>--- conflicted
+++ resolved
@@ -420,10 +420,6 @@
                 BinaryOp::Implies | BinaryOp::Eq => Arc::new(TypX::Bool),
                 BinaryOp::Le | BinaryOp::Ge | BinaryOp::Lt | BinaryOp::Gt => Arc::new(TypX::Bool),
                 BinaryOp::EuclideanDiv | BinaryOp::EuclideanMod => Arc::new(TypX::Int),
-<<<<<<< HEAD
-                // TODO: is this actually reasonable for bit vector operations?
-                BinaryOp::UintXor | BinaryOp::UintAnd |BinaryOp::BitXor | BinaryOp::BitAnd | BinaryOp::BitOr | BinaryOp::BitAdd | BinaryOp::BitMod | BinaryOp::BitLt | BinaryOp::BitGt |BinaryOp::Shr | BinaryOp::Shl => Arc::new(TypX::Int),
-=======
                 BinaryOp::BitXor
                 | BinaryOp::BitAnd
                 | BinaryOp::BitOr
@@ -433,7 +429,6 @@
                     assert!(typ_eq(&(ts[0].0), &(ts[1].0)));
                     ts[0].0.clone()
                 }
->>>>>>> e8058d8f
             };
             let (es, t) = enclose(state, App::Binary(*op), es, ts);
             (typ, Arc::new(ExprX::Binary(*op, es[0].clone(), es[1].clone())), t)
